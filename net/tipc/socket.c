/*
 * net/tipc/socket.c: TIPC socket API
 *
 * Copyright (c) 2001-2007, 2012-2016, Ericsson AB
 * Copyright (c) 2004-2008, 2010-2013, Wind River Systems
 * All rights reserved.
 *
 * Redistribution and use in source and binary forms, with or without
 * modification, are permitted provided that the following conditions are met:
 *
 * 1. Redistributions of source code must retain the above copyright
 *    notice, this list of conditions and the following disclaimer.
 * 2. Redistributions in binary form must reproduce the above copyright
 *    notice, this list of conditions and the following disclaimer in the
 *    documentation and/or other materials provided with the distribution.
 * 3. Neither the names of the copyright holders nor the names of its
 *    contributors may be used to endorse or promote products derived from
 *    this software without specific prior written permission.
 *
 * Alternatively, this software may be distributed under the terms of the
 * GNU General Public License ("GPL") version 2 as published by the Free
 * Software Foundation.
 *
 * THIS SOFTWARE IS PROVIDED BY THE COPYRIGHT HOLDERS AND CONTRIBUTORS "AS IS"
 * AND ANY EXPRESS OR IMPLIED WARRANTIES, INCLUDING, BUT NOT LIMITED TO, THE
 * IMPLIED WARRANTIES OF MERCHANTABILITY AND FITNESS FOR A PARTICULAR PURPOSE
 * ARE DISCLAIMED. IN NO EVENT SHALL THE COPYRIGHT OWNER OR CONTRIBUTORS BE
 * LIABLE FOR ANY DIRECT, INDIRECT, INCIDENTAL, SPECIAL, EXEMPLARY, OR
 * CONSEQUENTIAL DAMAGES (INCLUDING, BUT NOT LIMITED TO, PROCUREMENT OF
 * SUBSTITUTE GOODS OR SERVICES; LOSS OF USE, DATA, OR PROFITS; OR BUSINESS
 * INTERRUPTION) HOWEVER CAUSED AND ON ANY THEORY OF LIABILITY, WHETHER IN
 * CONTRACT, STRICT LIABILITY, OR TORT (INCLUDING NEGLIGENCE OR OTHERWISE)
 * ARISING IN ANY WAY OUT OF THE USE OF THIS SOFTWARE, EVEN IF ADVISED OF THE
 * POSSIBILITY OF SUCH DAMAGE.
 */

#include <linux/rhashtable.h>
#include <linux/sched/signal.h>

#include "core.h"
#include "name_table.h"
#include "node.h"
#include "link.h"
#include "name_distr.h"
#include "socket.h"
#include "bcast.h"
#include "netlink.h"

#define CONN_TIMEOUT_DEFAULT	8000	/* default connect timeout = 8s */
#define CONN_PROBING_INTERVAL	msecs_to_jiffies(3600000)  /* [ms] => 1 h */
#define TIPC_FWD_MSG		1
#define TIPC_MAX_PORT		0xffffffff
#define TIPC_MIN_PORT		1
#define TIPC_ACK_RATE		4       /* ACK at 1/4 of of rcv window size */

enum {
	TIPC_LISTEN = TCP_LISTEN,
	TIPC_ESTABLISHED = TCP_ESTABLISHED,
	TIPC_OPEN = TCP_CLOSE,
	TIPC_DISCONNECTING = TCP_CLOSE_WAIT,
	TIPC_CONNECTING = TCP_SYN_SENT,
};

/**
 * struct tipc_sock - TIPC socket structure
 * @sk: socket - interacts with 'port' and with user via the socket API
 * @conn_type: TIPC type used when connection was established
 * @conn_instance: TIPC instance used when connection was established
 * @published: non-zero if port has one or more associated names
 * @max_pkt: maximum packet size "hint" used when building messages sent by port
 * @portid: unique port identity in TIPC socket hash table
 * @phdr: preformatted message header used when sending messages
 * #cong_links: list of congested links
 * @publications: list of publications for port
 * @blocking_link: address of the congested link we are currently sleeping on
 * @pub_count: total # of publications port has made during its lifetime
 * @probing_state:
 * @conn_timeout: the time we can wait for an unresponded setup request
 * @dupl_rcvcnt: number of bytes counted twice, in both backlog and rcv queue
 * @cong_link_cnt: number of congested links
 * @sent_unacked: # messages sent by socket, and not yet acked by peer
 * @rcv_unacked: # messages read by user, but not yet acked back to peer
 * @peer: 'connected' peer for dgram/rdm
 * @node: hash table node
 * @mc_method: cookie for use between socket and broadcast layer
 * @rcu: rcu struct for tipc_sock
 */
struct tipc_sock {
	struct sock sk;
	u32 conn_type;
	u32 conn_instance;
	int published;
	u32 max_pkt;
	u32 portid;
	struct tipc_msg phdr;
	struct list_head cong_links;
	struct list_head publications;
	u32 pub_count;
	uint conn_timeout;
	atomic_t dupl_rcvcnt;
	bool probe_unacked;
	u16 cong_link_cnt;
	u16 snt_unacked;
	u16 snd_win;
	u16 peer_caps;
	u16 rcv_unacked;
	u16 rcv_win;
	struct sockaddr_tipc peer;
	struct rhash_head node;
	struct tipc_mc_method mc_method;
	struct rcu_head rcu;
};

static int tipc_backlog_rcv(struct sock *sk, struct sk_buff *skb);
static void tipc_data_ready(struct sock *sk);
static void tipc_write_space(struct sock *sk);
static void tipc_sock_destruct(struct sock *sk);
static int tipc_release(struct socket *sock);
static int tipc_accept(struct socket *sock, struct socket *new_sock, int flags,
		       bool kern);
static void tipc_sk_timeout(unsigned long data);
static int tipc_sk_publish(struct tipc_sock *tsk, uint scope,
			   struct tipc_name_seq const *seq);
static int tipc_sk_withdraw(struct tipc_sock *tsk, uint scope,
			    struct tipc_name_seq const *seq);
static struct tipc_sock *tipc_sk_lookup(struct net *net, u32 portid);
static int tipc_sk_insert(struct tipc_sock *tsk);
static void tipc_sk_remove(struct tipc_sock *tsk);
static int __tipc_sendstream(struct socket *sock, struct msghdr *m, size_t dsz);
static int __tipc_sendmsg(struct socket *sock, struct msghdr *m, size_t dsz);

static const struct proto_ops packet_ops;
static const struct proto_ops stream_ops;
static const struct proto_ops msg_ops;
static struct proto tipc_proto;
static const struct rhashtable_params tsk_rht_params;

static u32 tsk_own_node(struct tipc_sock *tsk)
{
	return msg_prevnode(&tsk->phdr);
}

static u32 tsk_peer_node(struct tipc_sock *tsk)
{
	return msg_destnode(&tsk->phdr);
}

static u32 tsk_peer_port(struct tipc_sock *tsk)
{
	return msg_destport(&tsk->phdr);
}

static  bool tsk_unreliable(struct tipc_sock *tsk)
{
	return msg_src_droppable(&tsk->phdr) != 0;
}

static void tsk_set_unreliable(struct tipc_sock *tsk, bool unreliable)
{
	msg_set_src_droppable(&tsk->phdr, unreliable ? 1 : 0);
}

static bool tsk_unreturnable(struct tipc_sock *tsk)
{
	return msg_dest_droppable(&tsk->phdr) != 0;
}

static void tsk_set_unreturnable(struct tipc_sock *tsk, bool unreturnable)
{
	msg_set_dest_droppable(&tsk->phdr, unreturnable ? 1 : 0);
}

static int tsk_importance(struct tipc_sock *tsk)
{
	return msg_importance(&tsk->phdr);
}

static int tsk_set_importance(struct tipc_sock *tsk, int imp)
{
	if (imp > TIPC_CRITICAL_IMPORTANCE)
		return -EINVAL;
	msg_set_importance(&tsk->phdr, (u32)imp);
	return 0;
}

static struct tipc_sock *tipc_sk(const struct sock *sk)
{
	return container_of(sk, struct tipc_sock, sk);
}

static bool tsk_conn_cong(struct tipc_sock *tsk)
{
	return tsk->snt_unacked > tsk->snd_win;
}

/* tsk_blocks(): translate a buffer size in bytes to number of
 * advertisable blocks, taking into account the ratio truesize(len)/len
 * We can trust that this ratio is always < 4 for len >= FLOWCTL_BLK_SZ
 */
static u16 tsk_adv_blocks(int len)
{
	return len / FLOWCTL_BLK_SZ / 4;
}

/* tsk_inc(): increment counter for sent or received data
 * - If block based flow control is not supported by peer we
 *   fall back to message based ditto, incrementing the counter
 */
static u16 tsk_inc(struct tipc_sock *tsk, int msglen)
{
	if (likely(tsk->peer_caps & TIPC_BLOCK_FLOWCTL))
		return ((msglen / FLOWCTL_BLK_SZ) + 1);
	return 1;
}

/**
 * tsk_advance_rx_queue - discard first buffer in socket receive queue
 *
 * Caller must hold socket lock
 */
static void tsk_advance_rx_queue(struct sock *sk)
{
	kfree_skb(__skb_dequeue(&sk->sk_receive_queue));
}

/* tipc_sk_respond() : send response message back to sender
 */
static void tipc_sk_respond(struct sock *sk, struct sk_buff *skb, int err)
{
	u32 selector;
	u32 dnode;
	u32 onode = tipc_own_addr(sock_net(sk));

	if (!tipc_msg_reverse(onode, &skb, err))
		return;

	dnode = msg_destnode(buf_msg(skb));
	selector = msg_origport(buf_msg(skb));
	tipc_node_xmit_skb(sock_net(sk), skb, dnode, selector);
}

/**
 * tsk_rej_rx_queue - reject all buffers in socket receive queue
 *
 * Caller must hold socket lock
 */
static void tsk_rej_rx_queue(struct sock *sk)
{
	struct sk_buff *skb;

	while ((skb = __skb_dequeue(&sk->sk_receive_queue)))
		tipc_sk_respond(sk, skb, TIPC_ERR_NO_PORT);
}

static bool tipc_sk_connected(struct sock *sk)
{
	return sk->sk_state == TIPC_ESTABLISHED;
}

/* tipc_sk_type_connectionless - check if the socket is datagram socket
 * @sk: socket
 *
 * Returns true if connection less, false otherwise
 */
static bool tipc_sk_type_connectionless(struct sock *sk)
{
	return sk->sk_type == SOCK_RDM || sk->sk_type == SOCK_DGRAM;
}

/* tsk_peer_msg - verify if message was sent by connected port's peer
 *
 * Handles cases where the node's network address has changed from
 * the default of <0.0.0> to its configured setting.
 */
static bool tsk_peer_msg(struct tipc_sock *tsk, struct tipc_msg *msg)
{
	struct sock *sk = &tsk->sk;
	struct tipc_net *tn = net_generic(sock_net(sk), tipc_net_id);
	u32 peer_port = tsk_peer_port(tsk);
	u32 orig_node;
	u32 peer_node;

	if (unlikely(!tipc_sk_connected(sk)))
		return false;

	if (unlikely(msg_origport(msg) != peer_port))
		return false;

	orig_node = msg_orignode(msg);
	peer_node = tsk_peer_node(tsk);

	if (likely(orig_node == peer_node))
		return true;

	if (!orig_node && (peer_node == tn->own_addr))
		return true;

	if (!peer_node && (orig_node == tn->own_addr))
		return true;

	return false;
}

/* tipc_set_sk_state - set the sk_state of the socket
 * @sk: socket
 *
 * Caller must hold socket lock
 *
 * Returns 0 on success, errno otherwise
 */
static int tipc_set_sk_state(struct sock *sk, int state)
{
	int oldsk_state = sk->sk_state;
	int res = -EINVAL;

	switch (state) {
	case TIPC_OPEN:
		res = 0;
		break;
	case TIPC_LISTEN:
	case TIPC_CONNECTING:
		if (oldsk_state == TIPC_OPEN)
			res = 0;
		break;
	case TIPC_ESTABLISHED:
		if (oldsk_state == TIPC_CONNECTING ||
		    oldsk_state == TIPC_OPEN)
			res = 0;
		break;
	case TIPC_DISCONNECTING:
		if (oldsk_state == TIPC_CONNECTING ||
		    oldsk_state == TIPC_ESTABLISHED)
			res = 0;
		break;
	}

	if (!res)
		sk->sk_state = state;

	return res;
}

static int tipc_sk_sock_err(struct socket *sock, long *timeout)
{
	struct sock *sk = sock->sk;
	int err = sock_error(sk);
	int typ = sock->type;

	if (err)
		return err;
	if (typ == SOCK_STREAM || typ == SOCK_SEQPACKET) {
		if (sk->sk_state == TIPC_DISCONNECTING)
			return -EPIPE;
		else if (!tipc_sk_connected(sk))
			return -ENOTCONN;
	}
	if (!*timeout)
		return -EAGAIN;
	if (signal_pending(current))
		return sock_intr_errno(*timeout);

	return 0;
}

#define tipc_wait_for_cond(sock_, timeo_, condition_)			       \
({                                                                             \
	struct sock *sk_;						       \
	int rc_;							       \
									       \
	while ((rc_ = !(condition_))) {					       \
		DEFINE_WAIT_FUNC(wait_, woken_wake_function);	               \
		sk_ = (sock_)->sk;					       \
		rc_ = tipc_sk_sock_err((sock_), timeo_);		       \
		if (rc_)						       \
			break;						       \
		prepare_to_wait(sk_sleep(sk_), &wait_, TASK_INTERRUPTIBLE);    \
		release_sock(sk_);					       \
		*(timeo_) = wait_woken(&wait_, TASK_INTERRUPTIBLE, *(timeo_)); \
		sched_annotate_sleep();				               \
		lock_sock(sk_);						       \
		remove_wait_queue(sk_sleep(sk_), &wait_);		       \
	}								       \
	rc_;								       \
})

/**
 * tipc_sk_create - create a TIPC socket
 * @net: network namespace (must be default network)
 * @sock: pre-allocated socket structure
 * @protocol: protocol indicator (must be 0)
 * @kern: caused by kernel or by userspace?
 *
 * This routine creates additional data structures used by the TIPC socket,
 * initializes them, and links them together.
 *
 * Returns 0 on success, errno otherwise
 */
static int tipc_sk_create(struct net *net, struct socket *sock,
			  int protocol, int kern)
{
	struct tipc_net *tn;
	const struct proto_ops *ops;
	struct sock *sk;
	struct tipc_sock *tsk;
	struct tipc_msg *msg;

	/* Validate arguments */
	if (unlikely(protocol != 0))
		return -EPROTONOSUPPORT;

	switch (sock->type) {
	case SOCK_STREAM:
		ops = &stream_ops;
		break;
	case SOCK_SEQPACKET:
		ops = &packet_ops;
		break;
	case SOCK_DGRAM:
	case SOCK_RDM:
		ops = &msg_ops;
		break;
	default:
		return -EPROTOTYPE;
	}

	/* Allocate socket's protocol area */
	sk = sk_alloc(net, AF_TIPC, GFP_KERNEL, &tipc_proto, kern);
	if (sk == NULL)
		return -ENOMEM;

	tsk = tipc_sk(sk);
	tsk->max_pkt = MAX_PKT_DEFAULT;
	INIT_LIST_HEAD(&tsk->publications);
	INIT_LIST_HEAD(&tsk->cong_links);
	msg = &tsk->phdr;
	tn = net_generic(sock_net(sk), tipc_net_id);

	/* Finish initializing socket data structures */
	sock->ops = ops;
	sock_init_data(sock, sk);
	tipc_set_sk_state(sk, TIPC_OPEN);
	if (tipc_sk_insert(tsk)) {
		pr_warn("Socket create failed; port number exhausted\n");
		return -EINVAL;
	}

	/* Ensure tsk is visible before we read own_addr. */
	smp_mb();

	tipc_msg_init(tn->own_addr, msg, TIPC_LOW_IMPORTANCE, TIPC_NAMED_MSG,
		      NAMED_H_SIZE, 0);

	msg_set_origport(msg, tsk->portid);
	setup_timer(&sk->sk_timer, tipc_sk_timeout, (unsigned long)tsk);
	sk->sk_shutdown = 0;
	sk->sk_backlog_rcv = tipc_backlog_rcv;
	sk->sk_rcvbuf = sysctl_tipc_rmem[1];
	sk->sk_data_ready = tipc_data_ready;
	sk->sk_write_space = tipc_write_space;
	sk->sk_destruct = tipc_sock_destruct;
	tsk->conn_timeout = CONN_TIMEOUT_DEFAULT;
	atomic_set(&tsk->dupl_rcvcnt, 0);

	/* Start out with safe limits until we receive an advertised window */
	tsk->snd_win = tsk_adv_blocks(RCVBUF_MIN);
	tsk->rcv_win = tsk->snd_win;

	if (tipc_sk_type_connectionless(sk)) {
		tsk_set_unreturnable(tsk, true);
		if (sock->type == SOCK_DGRAM)
			tsk_set_unreliable(tsk, true);
	}

	return 0;
}

static void tipc_sk_callback(struct rcu_head *head)
{
	struct tipc_sock *tsk = container_of(head, struct tipc_sock, rcu);

	sock_put(&tsk->sk);
}

/* Caller should hold socket lock for the socket. */
static void __tipc_shutdown(struct socket *sock, int error)
{
	struct sock *sk = sock->sk;
	struct tipc_sock *tsk = tipc_sk(sk);
	struct net *net = sock_net(sk);
	long timeout = CONN_TIMEOUT_DEFAULT;
	u32 dnode = tsk_peer_node(tsk);
	struct sk_buff *skb;

	/* Avoid that hi-prio shutdown msgs bypass msgs in link wakeup queue */
	tipc_wait_for_cond(sock, &timeout, (!tsk->cong_link_cnt &&
					    !tsk_conn_cong(tsk)));

	/* Reject all unreceived messages, except on an active connection
	 * (which disconnects locally & sends a 'FIN+' to peer).
	 */
	while ((skb = __skb_dequeue(&sk->sk_receive_queue)) != NULL) {
		if (TIPC_SKB_CB(skb)->bytes_read) {
			kfree_skb(skb);
			continue;
		}
		if (!tipc_sk_type_connectionless(sk) &&
		    sk->sk_state != TIPC_DISCONNECTING) {
			tipc_set_sk_state(sk, TIPC_DISCONNECTING);
			tipc_node_remove_conn(net, dnode, tsk->portid);
		}
		tipc_sk_respond(sk, skb, error);
	}

	if (tipc_sk_type_connectionless(sk))
		return;

	if (sk->sk_state != TIPC_DISCONNECTING) {
		skb = tipc_msg_create(TIPC_CRITICAL_IMPORTANCE,
				      TIPC_CONN_MSG, SHORT_H_SIZE, 0, dnode,
				      tsk_own_node(tsk), tsk_peer_port(tsk),
				      tsk->portid, error);
		if (skb)
			tipc_node_xmit_skb(net, skb, dnode, tsk->portid);
		tipc_node_remove_conn(net, dnode, tsk->portid);
		tipc_set_sk_state(sk, TIPC_DISCONNECTING);
	}
}

/**
 * tipc_release - destroy a TIPC socket
 * @sock: socket to destroy
 *
 * This routine cleans up any messages that are still queued on the socket.
 * For DGRAM and RDM socket types, all queued messages are rejected.
 * For SEQPACKET and STREAM socket types, the first message is rejected
 * and any others are discarded.  (If the first message on a STREAM socket
 * is partially-read, it is discarded and the next one is rejected instead.)
 *
 * NOTE: Rejected messages are not necessarily returned to the sender!  They
 * are returned or discarded according to the "destination droppable" setting
 * specified for the message by the sender.
 *
 * Returns 0 on success, errno otherwise
 */
static int tipc_release(struct socket *sock)
{
	struct sock *sk = sock->sk;
	struct tipc_sock *tsk;

	/*
	 * Exit if socket isn't fully initialized (occurs when a failed accept()
	 * releases a pre-allocated child socket that was never used)
	 */
	if (sk == NULL)
		return 0;

	tsk = tipc_sk(sk);
	lock_sock(sk);

	__tipc_shutdown(sock, TIPC_ERR_NO_PORT);
	sk->sk_shutdown = SHUTDOWN_MASK;
	tipc_sk_withdraw(tsk, 0, NULL);
	sk_stop_timer(sk, &sk->sk_timer);
	tipc_sk_remove(tsk);

	/* Reject any messages that accumulated in backlog queue */
	release_sock(sk);
	u32_list_purge(&tsk->cong_links);
	tsk->cong_link_cnt = 0;
	call_rcu(&tsk->rcu, tipc_sk_callback);
	sock->sk = NULL;

	return 0;
}

/**
 * tipc_bind - associate or disassocate TIPC name(s) with a socket
 * @sock: socket structure
 * @uaddr: socket address describing name(s) and desired operation
 * @uaddr_len: size of socket address data structure
 *
 * Name and name sequence binding is indicated using a positive scope value;
 * a negative scope value unbinds the specified name.  Specifying no name
 * (i.e. a socket address length of 0) unbinds all names from the socket.
 *
 * Returns 0 on success, errno otherwise
 *
 * NOTE: This routine doesn't need to take the socket lock since it doesn't
 *       access any non-constant socket information.
 */
static int tipc_bind(struct socket *sock, struct sockaddr *uaddr,
		     int uaddr_len)
{
	struct sock *sk = sock->sk;
	struct sockaddr_tipc *addr = (struct sockaddr_tipc *)uaddr;
	struct tipc_sock *tsk = tipc_sk(sk);
	int res = -EINVAL;

	lock_sock(sk);
	if (unlikely(!uaddr_len)) {
		res = tipc_sk_withdraw(tsk, 0, NULL);
		goto exit;
	}

	if (uaddr_len < sizeof(struct sockaddr_tipc)) {
		res = -EINVAL;
		goto exit;
	}
	if (addr->family != AF_TIPC) {
		res = -EAFNOSUPPORT;
		goto exit;
	}

	if (addr->addrtype == TIPC_ADDR_NAME)
		addr->addr.nameseq.upper = addr->addr.nameseq.lower;
	else if (addr->addrtype != TIPC_ADDR_NAMESEQ) {
		res = -EAFNOSUPPORT;
		goto exit;
	}

	if ((addr->addr.nameseq.type < TIPC_RESERVED_TYPES) &&
	    (addr->addr.nameseq.type != TIPC_TOP_SRV) &&
	    (addr->addr.nameseq.type != TIPC_CFG_SRV)) {
		res = -EACCES;
		goto exit;
	}

	res = (addr->scope > 0) ?
		tipc_sk_publish(tsk, addr->scope, &addr->addr.nameseq) :
		tipc_sk_withdraw(tsk, -addr->scope, &addr->addr.nameseq);
exit:
	release_sock(sk);
	return res;
}

/**
 * tipc_getname - get port ID of socket or peer socket
 * @sock: socket structure
 * @uaddr: area for returned socket address
 * @uaddr_len: area for returned length of socket address
 * @peer: 0 = own ID, 1 = current peer ID, 2 = current/former peer ID
 *
 * Returns 0 on success, errno otherwise
 *
 * NOTE: This routine doesn't need to take the socket lock since it only
 *       accesses socket information that is unchanging (or which changes in
 *       a completely predictable manner).
 */
static int tipc_getname(struct socket *sock, struct sockaddr *uaddr,
			int *uaddr_len, int peer)
{
	struct sockaddr_tipc *addr = (struct sockaddr_tipc *)uaddr;
	struct sock *sk = sock->sk;
	struct tipc_sock *tsk = tipc_sk(sk);
	struct tipc_net *tn = net_generic(sock_net(sock->sk), tipc_net_id);

	memset(addr, 0, sizeof(*addr));
	if (peer) {
		if ((!tipc_sk_connected(sk)) &&
		    ((peer != 2) || (sk->sk_state != TIPC_DISCONNECTING)))
			return -ENOTCONN;
		addr->addr.id.ref = tsk_peer_port(tsk);
		addr->addr.id.node = tsk_peer_node(tsk);
	} else {
		addr->addr.id.ref = tsk->portid;
		addr->addr.id.node = tn->own_addr;
	}

	*uaddr_len = sizeof(*addr);
	addr->addrtype = TIPC_ADDR_ID;
	addr->family = AF_TIPC;
	addr->scope = 0;
	addr->addr.name.domain = 0;

	return 0;
}

/**
 * tipc_poll - read and possibly block on pollmask
 * @file: file structure associated with the socket
 * @sock: socket for which to calculate the poll bits
 * @wait: ???
 *
 * Returns pollmask value
 *
 * COMMENTARY:
 * It appears that the usual socket locking mechanisms are not useful here
 * since the pollmask info is potentially out-of-date the moment this routine
 * exits.  TCP and other protocols seem to rely on higher level poll routines
 * to handle any preventable race conditions, so TIPC will do the same ...
 *
 * IMPORTANT: The fact that a read or write operation is indicated does NOT
 * imply that the operation will succeed, merely that it should be performed
 * and will not block.
 */
static unsigned int tipc_poll(struct file *file, struct socket *sock,
			      poll_table *wait)
{
	struct sock *sk = sock->sk;
	struct tipc_sock *tsk = tipc_sk(sk);
	u32 mask = 0;

	sock_poll_wait(file, sk_sleep(sk), wait);

	if (sk->sk_shutdown & RCV_SHUTDOWN)
		mask |= POLLRDHUP | POLLIN | POLLRDNORM;
	if (sk->sk_shutdown == SHUTDOWN_MASK)
		mask |= POLLHUP;

	switch (sk->sk_state) {
	case TIPC_ESTABLISHED:
		if (!tsk->cong_link_cnt && !tsk_conn_cong(tsk))
			mask |= POLLOUT;
		/* fall thru' */
	case TIPC_LISTEN:
	case TIPC_CONNECTING:
<<<<<<< HEAD
		if (!skb_queue_empty(&sk->sk_receive_queue))
=======
		if (!skb_queue_empty_lockless(&sk->sk_receive_queue))
>>>>>>> d526662b
			mask |= (POLLIN | POLLRDNORM);
		break;
	case TIPC_OPEN:
		if (!tsk->cong_link_cnt)
			mask |= POLLOUT;
		if (tipc_sk_type_connectionless(sk) &&
		    (!skb_queue_empty_lockless(&sk->sk_receive_queue)))
			mask |= (POLLIN | POLLRDNORM);
		break;
	case TIPC_DISCONNECTING:
		mask = (POLLIN | POLLRDNORM | POLLHUP);
		break;
	}

	return mask;
}

/**
 * tipc_sendmcast - send multicast message
 * @sock: socket structure
 * @seq: destination address
 * @msg: message to send
 * @dlen: length of data to send
 * @timeout: timeout to wait for wakeup
 *
 * Called from function tipc_sendmsg(), which has done all sanity checks
 * Returns the number of bytes sent on success, or errno
 */
static int tipc_sendmcast(struct  socket *sock, struct tipc_name_seq *seq,
			  struct msghdr *msg, size_t dlen, long timeout)
{
	struct sock *sk = sock->sk;
	struct tipc_sock *tsk = tipc_sk(sk);
	struct tipc_msg *hdr = &tsk->phdr;
	struct net *net = sock_net(sk);
	int mtu = tipc_bcast_get_mtu(net);
	struct tipc_mc_method *method = &tsk->mc_method;
	u32 domain = addr_domain(net, TIPC_CLUSTER_SCOPE);
	struct sk_buff_head pkts;
	struct tipc_nlist dsts;
	int rc;

	/* Block or return if any destination link is congested */
	rc = tipc_wait_for_cond(sock, &timeout, !tsk->cong_link_cnt);
	if (unlikely(rc))
		return rc;

	/* Lookup destination nodes */
	tipc_nlist_init(&dsts, tipc_own_addr(net));
	tipc_nametbl_lookup_dst_nodes(net, seq->type, seq->lower,
				      seq->upper, domain, &dsts);
	if (!dsts.local && !dsts.remote)
		return -EHOSTUNREACH;

	/* Build message header */
	msg_set_type(hdr, TIPC_MCAST_MSG);
	msg_set_hdr_sz(hdr, MCAST_H_SIZE);
	msg_set_lookup_scope(hdr, TIPC_CLUSTER_SCOPE);
	msg_set_destport(hdr, 0);
	msg_set_destnode(hdr, 0);
	msg_set_nametype(hdr, seq->type);
	msg_set_namelower(hdr, seq->lower);
	msg_set_nameupper(hdr, seq->upper);

	/* Build message as chain of buffers */
	skb_queue_head_init(&pkts);
	rc = tipc_msg_build(hdr, msg, 0, dlen, mtu, &pkts);

	/* Send message if build was successful */
	if (unlikely(rc == dlen))
		rc = tipc_mcast_xmit(net, &pkts, method, &dsts,
				     &tsk->cong_link_cnt);

	tipc_nlist_purge(&dsts);

	return rc ? rc : dlen;
}

/**
 * tipc_sk_mcast_rcv - Deliver multicast messages to all destination sockets
 * @arrvq: queue with arriving messages, to be cloned after destination lookup
 * @inputq: queue with cloned messages, delivered to socket after dest lookup
 *
 * Multi-threaded: parallel calls with reference to same queues may occur
 */
void tipc_sk_mcast_rcv(struct net *net, struct sk_buff_head *arrvq,
		       struct sk_buff_head *inputq)
{
	struct tipc_msg *msg;
	struct list_head dports;
	u32 portid;
	u32 scope = TIPC_CLUSTER_SCOPE;
	struct sk_buff_head tmpq;
	uint hsz;
	struct sk_buff *skb, *_skb;

	__skb_queue_head_init(&tmpq);
	INIT_LIST_HEAD(&dports);

	skb = tipc_skb_peek(arrvq, &inputq->lock);
	for (; skb; skb = tipc_skb_peek(arrvq, &inputq->lock)) {
		msg = buf_msg(skb);
		hsz = skb_headroom(skb) + msg_hdr_sz(msg);

		if (in_own_node(net, msg_orignode(msg)))
			scope = TIPC_NODE_SCOPE;

		/* Create destination port list and message clones: */
		tipc_nametbl_mc_translate(net,
					  msg_nametype(msg), msg_namelower(msg),
					  msg_nameupper(msg), scope, &dports);
		portid = u32_pop(&dports);
		for (; portid; portid = u32_pop(&dports)) {
			_skb = __pskb_copy(skb, hsz, GFP_ATOMIC);
			if (_skb) {
				msg_set_destport(buf_msg(_skb), portid);
				__skb_queue_tail(&tmpq, _skb);
				continue;
			}
			pr_warn("Failed to clone mcast rcv buffer\n");
		}
		/* Append to inputq if not already done by other thread */
		spin_lock_bh(&inputq->lock);
		if (skb_peek(arrvq) == skb) {
			skb_queue_splice_tail_init(&tmpq, inputq);
			kfree_skb(__skb_dequeue(arrvq));
		}
		spin_unlock_bh(&inputq->lock);
		__skb_queue_purge(&tmpq);
		kfree_skb(skb);
	}
	tipc_sk_rcv(net, inputq);
}

/**
 * tipc_sk_proto_rcv - receive a connection mng protocol message
 * @tsk: receiving socket
 * @skb: pointer to message buffer.
 */
static void tipc_sk_proto_rcv(struct tipc_sock *tsk, struct sk_buff *skb,
			      struct sk_buff_head *xmitq)
{
	struct sock *sk = &tsk->sk;
	u32 onode = tsk_own_node(tsk);
	struct tipc_msg *hdr = buf_msg(skb);
	int mtyp = msg_type(hdr);
	bool conn_cong;

	/* Ignore if connection cannot be validated: */
	if (!tsk_peer_msg(tsk, hdr))
		goto exit;

	if (unlikely(msg_errcode(hdr))) {
		tipc_set_sk_state(sk, TIPC_DISCONNECTING);
		tipc_node_remove_conn(sock_net(sk), tsk_peer_node(tsk),
				      tsk_peer_port(tsk));
		sk->sk_state_change(sk);
		goto exit;
	}

	tsk->probe_unacked = false;

	if (mtyp == CONN_PROBE) {
		msg_set_type(hdr, CONN_PROBE_REPLY);
		if (tipc_msg_reverse(onode, &skb, TIPC_OK))
			__skb_queue_tail(xmitq, skb);
		return;
	} else if (mtyp == CONN_ACK) {
		conn_cong = tsk_conn_cong(tsk);
		tsk->snt_unacked -= msg_conn_ack(hdr);
		if (tsk->peer_caps & TIPC_BLOCK_FLOWCTL)
			tsk->snd_win = msg_adv_win(hdr);
		if (conn_cong)
			sk->sk_write_space(sk);
	} else if (mtyp != CONN_PROBE_REPLY) {
		pr_warn("Received unknown CONN_PROTO msg\n");
	}
exit:
	kfree_skb(skb);
}

/**
 * tipc_sendmsg - send message in connectionless manner
 * @sock: socket structure
 * @m: message to send
 * @dsz: amount of user data to be sent
 *
 * Message must have an destination specified explicitly.
 * Used for SOCK_RDM and SOCK_DGRAM messages,
 * and for 'SYN' messages on SOCK_SEQPACKET and SOCK_STREAM connections.
 * (Note: 'SYN+' is prohibited on SOCK_STREAM.)
 *
 * Returns the number of bytes sent on success, or errno otherwise
 */
static int tipc_sendmsg(struct socket *sock,
			struct msghdr *m, size_t dsz)
{
	struct sock *sk = sock->sk;
	int ret;

	lock_sock(sk);
	ret = __tipc_sendmsg(sock, m, dsz);
	release_sock(sk);

	return ret;
}

static int __tipc_sendmsg(struct socket *sock, struct msghdr *m, size_t dlen)
{
	struct sock *sk = sock->sk;
	struct net *net = sock_net(sk);
	struct tipc_sock *tsk = tipc_sk(sk);
	DECLARE_SOCKADDR(struct sockaddr_tipc *, dest, m->msg_name);
	long timeout = sock_sndtimeo(sk, m->msg_flags & MSG_DONTWAIT);
	struct list_head *clinks = &tsk->cong_links;
	bool syn = !tipc_sk_type_connectionless(sk);
	struct tipc_msg *hdr = &tsk->phdr;
	struct tipc_name_seq *seq;
	struct sk_buff_head pkts;
	u32 type, inst, domain;
	u32 dnode, dport;
	int mtu, rc;

	if (unlikely(dlen > TIPC_MAX_USER_MSG_SIZE))
		return -EMSGSIZE;

	if (unlikely(!dest)) {
		dest = &tsk->peer;
		if (!syn && dest->family != AF_TIPC)
			return -EDESTADDRREQ;
	}

	if (unlikely(m->msg_namelen < sizeof(*dest)))
		return -EINVAL;

	if (unlikely(dest->family != AF_TIPC))
		return -EINVAL;

	if (unlikely(syn)) {
		if (sk->sk_state == TIPC_LISTEN)
			return -EPIPE;
		if (sk->sk_state != TIPC_OPEN)
			return -EISCONN;
		if (tsk->published)
			return -EOPNOTSUPP;
		if (dest->addrtype == TIPC_ADDR_NAME) {
			tsk->conn_type = dest->addr.name.name.type;
			tsk->conn_instance = dest->addr.name.name.instance;
		}
	}

	seq = &dest->addr.nameseq;
	if (dest->addrtype == TIPC_ADDR_MCAST)
		return tipc_sendmcast(sock, seq, m, dlen, timeout);

	if (dest->addrtype == TIPC_ADDR_NAME) {
		type = dest->addr.name.name.type;
		inst = dest->addr.name.name.instance;
		domain = dest->addr.name.domain;
		dnode = domain;
		msg_set_type(hdr, TIPC_NAMED_MSG);
		msg_set_hdr_sz(hdr, NAMED_H_SIZE);
		msg_set_nametype(hdr, type);
		msg_set_nameinst(hdr, inst);
		msg_set_lookup_scope(hdr, tipc_addr_scope(domain));
		dport = tipc_nametbl_translate(net, type, inst, &dnode);
		msg_set_destnode(hdr, dnode);
		msg_set_destport(hdr, dport);
		if (unlikely(!dport && !dnode))
			return -EHOSTUNREACH;

	} else if (dest->addrtype == TIPC_ADDR_ID) {
		dnode = dest->addr.id.node;
		msg_set_type(hdr, TIPC_DIRECT_MSG);
		msg_set_lookup_scope(hdr, 0);
		msg_set_destnode(hdr, dnode);
		msg_set_destport(hdr, dest->addr.id.ref);
		msg_set_hdr_sz(hdr, BASIC_H_SIZE);
	}

	/* Block or return if destination link is congested */
	rc = tipc_wait_for_cond(sock, &timeout, !u32_find(clinks, dnode));
	if (unlikely(rc))
		return rc;

	skb_queue_head_init(&pkts);
	mtu = tipc_node_get_mtu(net, dnode, tsk->portid);
	rc = tipc_msg_build(hdr, m, 0, dlen, mtu, &pkts);
	if (unlikely(rc != dlen))
		return rc;

	rc = tipc_node_xmit(net, &pkts, dnode, tsk->portid);
	if (unlikely(rc == -ELINKCONG)) {
		u32_push(clinks, dnode);
		tsk->cong_link_cnt++;
		rc = 0;
	}

	if (unlikely(syn && !rc))
		tipc_set_sk_state(sk, TIPC_CONNECTING);

	return rc ? rc : dlen;
}

/**
 * tipc_sendstream - send stream-oriented data
 * @sock: socket structure
 * @m: data to send
 * @dsz: total length of data to be transmitted
 *
 * Used for SOCK_STREAM data.
 *
 * Returns the number of bytes sent on success (or partial success),
 * or errno if no data sent
 */
static int tipc_sendstream(struct socket *sock, struct msghdr *m, size_t dsz)
{
	struct sock *sk = sock->sk;
	int ret;

	lock_sock(sk);
	ret = __tipc_sendstream(sock, m, dsz);
	release_sock(sk);

	return ret;
}

static int __tipc_sendstream(struct socket *sock, struct msghdr *m, size_t dlen)
{
	struct sock *sk = sock->sk;
	DECLARE_SOCKADDR(struct sockaddr_tipc *, dest, m->msg_name);
	long timeout = sock_sndtimeo(sk, m->msg_flags & MSG_DONTWAIT);
	struct tipc_sock *tsk = tipc_sk(sk);
	struct tipc_msg *hdr = &tsk->phdr;
	struct net *net = sock_net(sk);
	struct sk_buff_head pkts;
	u32 dnode = tsk_peer_node(tsk);
	int send, sent = 0;
	int rc = 0;

	skb_queue_head_init(&pkts);

	if (unlikely(dlen > INT_MAX))
		return -EMSGSIZE;

	/* Handle implicit connection setup */
	if (unlikely(dest)) {
		rc = __tipc_sendmsg(sock, m, dlen);
		if (dlen && dlen == rc) {
			tsk->peer_caps = tipc_node_get_capabilities(net, dnode);
			tsk->snt_unacked = tsk_inc(tsk, dlen + msg_hdr_sz(hdr));
		}
		return rc;
	}

	do {
		rc = tipc_wait_for_cond(sock, &timeout,
					(!tsk->cong_link_cnt &&
					 !tsk_conn_cong(tsk) &&
					 tipc_sk_connected(sk)));
		if (unlikely(rc))
			break;

		send = min_t(size_t, dlen - sent, TIPC_MAX_USER_MSG_SIZE);
		rc = tipc_msg_build(hdr, m, sent, send, tsk->max_pkt, &pkts);
		if (unlikely(rc != send))
			break;

		rc = tipc_node_xmit(net, &pkts, dnode, tsk->portid);
		if (unlikely(rc == -ELINKCONG)) {
			tsk->cong_link_cnt = 1;
			rc = 0;
		}
		if (likely(!rc)) {
			tsk->snt_unacked += tsk_inc(tsk, send + MIN_H_SIZE);
			sent += send;
		}
	} while (sent < dlen && !rc);

	return sent ? sent : rc;
}

/**
 * tipc_send_packet - send a connection-oriented message
 * @sock: socket structure
 * @m: message to send
 * @dsz: length of data to be transmitted
 *
 * Used for SOCK_SEQPACKET messages.
 *
 * Returns the number of bytes sent on success, or errno otherwise
 */
static int tipc_send_packet(struct socket *sock, struct msghdr *m, size_t dsz)
{
	if (dsz > TIPC_MAX_USER_MSG_SIZE)
		return -EMSGSIZE;

	return tipc_sendstream(sock, m, dsz);
}

/* tipc_sk_finish_conn - complete the setup of a connection
 */
static void tipc_sk_finish_conn(struct tipc_sock *tsk, u32 peer_port,
				u32 peer_node)
{
	struct sock *sk = &tsk->sk;
	struct net *net = sock_net(sk);
	struct tipc_msg *msg = &tsk->phdr;

	msg_set_destnode(msg, peer_node);
	msg_set_destport(msg, peer_port);
	msg_set_type(msg, TIPC_CONN_MSG);
	msg_set_lookup_scope(msg, 0);
	msg_set_hdr_sz(msg, SHORT_H_SIZE);

	sk_reset_timer(sk, &sk->sk_timer, jiffies + CONN_PROBING_INTERVAL);
	tipc_set_sk_state(sk, TIPC_ESTABLISHED);
	tipc_node_add_conn(net, peer_node, tsk->portid, peer_port);
	tsk->max_pkt = tipc_node_get_mtu(net, peer_node, tsk->portid);
	tsk->peer_caps = tipc_node_get_capabilities(net, peer_node);
	if (tsk->peer_caps & TIPC_BLOCK_FLOWCTL)
		return;

	/* Fall back to message based flow control */
	tsk->rcv_win = FLOWCTL_MSG_WIN;
	tsk->snd_win = FLOWCTL_MSG_WIN;
}

/**
 * set_orig_addr - capture sender's address for received message
 * @m: descriptor for message info
 * @msg: received message header
 *
 * Note: Address is not captured if not requested by receiver.
 */
static void set_orig_addr(struct msghdr *m, struct tipc_msg *msg)
{
	DECLARE_SOCKADDR(struct sockaddr_tipc *, addr, m->msg_name);

	if (addr) {
		addr->family = AF_TIPC;
		addr->addrtype = TIPC_ADDR_ID;
		memset(&addr->addr, 0, sizeof(addr->addr));
		addr->addr.id.ref = msg_origport(msg);
		addr->addr.id.node = msg_orignode(msg);
		addr->addr.name.domain = 0;	/* could leave uninitialized */
		addr->scope = 0;		/* could leave uninitialized */
		m->msg_namelen = sizeof(struct sockaddr_tipc);
	}
}

/**
 * tipc_sk_anc_data_recv - optionally capture ancillary data for received message
 * @m: descriptor for message info
 * @msg: received message header
 * @tsk: TIPC port associated with message
 *
 * Note: Ancillary data is not captured if not requested by receiver.
 *
 * Returns 0 if successful, otherwise errno
 */
static int tipc_sk_anc_data_recv(struct msghdr *m, struct tipc_msg *msg,
				 struct tipc_sock *tsk)
{
	u32 anc_data[3];
	u32 err;
	u32 dest_type;
	int has_name;
	int res;

	if (likely(m->msg_controllen == 0))
		return 0;

	/* Optionally capture errored message object(s) */
	err = msg ? msg_errcode(msg) : 0;
	if (unlikely(err)) {
		anc_data[0] = err;
		anc_data[1] = msg_data_sz(msg);
		res = put_cmsg(m, SOL_TIPC, TIPC_ERRINFO, 8, anc_data);
		if (res)
			return res;
		if (anc_data[1]) {
			res = put_cmsg(m, SOL_TIPC, TIPC_RETDATA, anc_data[1],
				       msg_data(msg));
			if (res)
				return res;
		}
	}

	/* Optionally capture message destination object */
	dest_type = msg ? msg_type(msg) : TIPC_DIRECT_MSG;
	switch (dest_type) {
	case TIPC_NAMED_MSG:
		has_name = 1;
		anc_data[0] = msg_nametype(msg);
		anc_data[1] = msg_namelower(msg);
		anc_data[2] = msg_namelower(msg);
		break;
	case TIPC_MCAST_MSG:
		has_name = 1;
		anc_data[0] = msg_nametype(msg);
		anc_data[1] = msg_namelower(msg);
		anc_data[2] = msg_nameupper(msg);
		break;
	case TIPC_CONN_MSG:
		has_name = (tsk->conn_type != 0);
		anc_data[0] = tsk->conn_type;
		anc_data[1] = tsk->conn_instance;
		anc_data[2] = tsk->conn_instance;
		break;
	default:
		has_name = 0;
	}
	if (has_name) {
		res = put_cmsg(m, SOL_TIPC, TIPC_DESTNAME, 12, anc_data);
		if (res)
			return res;
	}

	return 0;
}

static void tipc_sk_send_ack(struct tipc_sock *tsk)
{
	struct sock *sk = &tsk->sk;
	struct net *net = sock_net(sk);
	struct sk_buff *skb = NULL;
	struct tipc_msg *msg;
	u32 peer_port = tsk_peer_port(tsk);
	u32 dnode = tsk_peer_node(tsk);

	if (!tipc_sk_connected(sk))
		return;
	skb = tipc_msg_create(CONN_MANAGER, CONN_ACK, INT_H_SIZE, 0,
			      dnode, tsk_own_node(tsk), peer_port,
			      tsk->portid, TIPC_OK);
	if (!skb)
		return;
	msg = buf_msg(skb);
	msg_set_conn_ack(msg, tsk->rcv_unacked);
	tsk->rcv_unacked = 0;

	/* Adjust to and advertize the correct window limit */
	if (tsk->peer_caps & TIPC_BLOCK_FLOWCTL) {
		tsk->rcv_win = tsk_adv_blocks(tsk->sk.sk_rcvbuf);
		msg_set_adv_win(msg, tsk->rcv_win);
	}
	tipc_node_xmit_skb(net, skb, dnode, msg_link_selector(msg));
}

static int tipc_wait_for_rcvmsg(struct socket *sock, long *timeop)
{
	struct sock *sk = sock->sk;
	DEFINE_WAIT(wait);
	long timeo = *timeop;
	int err = sock_error(sk);

	if (err)
		return err;

	for (;;) {
		prepare_to_wait(sk_sleep(sk), &wait, TASK_INTERRUPTIBLE);
		if (timeo && skb_queue_empty(&sk->sk_receive_queue)) {
			if (sk->sk_shutdown & RCV_SHUTDOWN) {
				err = -ENOTCONN;
				break;
			}
			release_sock(sk);
			timeo = schedule_timeout(timeo);
			lock_sock(sk);
		}
		err = 0;
		if (!skb_queue_empty(&sk->sk_receive_queue))
			break;
		err = -EAGAIN;
		if (!timeo)
			break;
		err = sock_intr_errno(timeo);
		if (signal_pending(current))
			break;

		err = sock_error(sk);
		if (err)
			break;
	}
	finish_wait(sk_sleep(sk), &wait);
	*timeop = timeo;
	return err;
}

/**
 * tipc_recvmsg - receive packet-oriented message
 * @m: descriptor for message info
 * @buflen: length of user buffer area
 * @flags: receive flags
 *
 * Used for SOCK_DGRAM, SOCK_RDM, and SOCK_SEQPACKET messages.
 * If the complete message doesn't fit in user area, truncate it.
 *
 * Returns size of returned message data, errno otherwise
 */
static int tipc_recvmsg(struct socket *sock, struct msghdr *m,
			size_t buflen,	int flags)
{
	struct sock *sk = sock->sk;
	struct tipc_sock *tsk = tipc_sk(sk);
	struct sk_buff *skb;
	struct tipc_msg *hdr;
	bool connected = !tipc_sk_type_connectionless(sk);
	int rc, err, hlen, dlen, copy;
	long timeout;

	/* Catch invalid receive requests */
	if (unlikely(!buflen))
		return -EINVAL;

	lock_sock(sk);
	if (unlikely(connected && sk->sk_state == TIPC_OPEN)) {
		rc = -ENOTCONN;
		goto exit;
	}
	timeout = sock_rcvtimeo(sk, flags & MSG_DONTWAIT);

	do {
		/* Look at first msg in receive queue; wait if necessary */
		rc = tipc_wait_for_rcvmsg(sock, &timeout);
		if (unlikely(rc))
			goto exit;
		skb = skb_peek(&sk->sk_receive_queue);
		hdr = buf_msg(skb);
		dlen = msg_data_sz(hdr);
		hlen = msg_hdr_sz(hdr);
		err = msg_errcode(hdr);
		if (likely(dlen || err))
			break;
		tsk_advance_rx_queue(sk);
	} while (1);

	/* Collect msg meta data, including error code and rejected data */
	set_orig_addr(m, hdr);
	rc = tipc_sk_anc_data_recv(m, hdr, tsk);
	if (unlikely(rc))
		goto exit;

	/* Capture data if non-error msg, otherwise just set return value */
	if (likely(!err)) {
		copy = min_t(int, dlen, buflen);
		if (unlikely(copy != dlen))
			m->msg_flags |= MSG_TRUNC;
		rc = skb_copy_datagram_msg(skb, hlen, m, copy);
	} else {
		copy = 0;
		rc = 0;
		if (err != TIPC_CONN_SHUTDOWN && connected && !m->msg_control)
			rc = -ECONNRESET;
	}
	if (unlikely(rc))
		goto exit;

	/* Caption of data or error code/rejected data was successful */
	if (unlikely(flags & MSG_PEEK))
		goto exit;

	tsk_advance_rx_queue(sk);
	if (likely(!connected))
		goto exit;

	/* Send connection flow control ack when applicable */
	tsk->rcv_unacked += tsk_inc(tsk, hlen + dlen);
	if (tsk->rcv_unacked >= tsk->rcv_win / TIPC_ACK_RATE)
		tipc_sk_send_ack(tsk);
exit:
	release_sock(sk);
	return rc ? rc : copy;
}

/**
 * tipc_recvstream - receive stream-oriented data
 * @m: descriptor for message info
 * @buflen: total size of user buffer area
 * @flags: receive flags
 *
 * Used for SOCK_STREAM messages only.  If not enough data is available
 * will optionally wait for more; never truncates data.
 *
 * Returns size of returned message data, errno otherwise
 */
static int tipc_recvstream(struct socket *sock, struct msghdr *m,
			   size_t buflen, int flags)
{
	struct sock *sk = sock->sk;
	struct tipc_sock *tsk = tipc_sk(sk);
	struct sk_buff *skb;
	struct tipc_msg *hdr;
	struct tipc_skb_cb *skb_cb;
	bool peek = flags & MSG_PEEK;
	int offset, required, copy, copied = 0;
	int hlen, dlen, err, rc;
	long timeout;

	/* Catch invalid receive attempts */
	if (unlikely(!buflen))
		return -EINVAL;

	lock_sock(sk);

	if (unlikely(sk->sk_state == TIPC_OPEN)) {
		rc = -ENOTCONN;
		goto exit;
	}
	required = sock_rcvlowat(sk, flags & MSG_WAITALL, buflen);
	timeout = sock_rcvtimeo(sk, flags & MSG_DONTWAIT);

	do {
		/* Look at first msg in receive queue; wait if necessary */
		rc = tipc_wait_for_rcvmsg(sock, &timeout);
		if (unlikely(rc))
			break;
		skb = skb_peek(&sk->sk_receive_queue);
		skb_cb = TIPC_SKB_CB(skb);
		hdr = buf_msg(skb);
		dlen = msg_data_sz(hdr);
		hlen = msg_hdr_sz(hdr);
		err = msg_errcode(hdr);

		/* Discard any empty non-errored (SYN-) message */
		if (unlikely(!dlen && !err)) {
			tsk_advance_rx_queue(sk);
			continue;
		}

		/* Collect msg meta data, incl. error code and rejected data */
		if (!copied) {
			set_orig_addr(m, hdr);
			rc = tipc_sk_anc_data_recv(m, hdr, tsk);
			if (rc)
				break;
		}

		/* Copy data if msg ok, otherwise return error/partial data */
		if (likely(!err)) {
			offset = skb_cb->bytes_read;
			copy = min_t(int, dlen - offset, buflen - copied);
			rc = skb_copy_datagram_msg(skb, hlen + offset, m, copy);
			if (unlikely(rc))
				break;
			copied += copy;
			offset += copy;
			if (unlikely(offset < dlen)) {
				if (!peek)
					skb_cb->bytes_read = offset;
				break;
			}
		} else {
			rc = 0;
			if ((err != TIPC_CONN_SHUTDOWN) && !m->msg_control)
				rc = -ECONNRESET;
			if (copied || rc)
				break;
		}

		if (unlikely(peek))
			break;

		tsk_advance_rx_queue(sk);

		/* Send connection flow control advertisement when applicable */
		tsk->rcv_unacked += tsk_inc(tsk, hlen + dlen);
		if (unlikely(tsk->rcv_unacked >= tsk->rcv_win / TIPC_ACK_RATE))
			tipc_sk_send_ack(tsk);

		/* Exit if all requested data or FIN/error received */
		if (copied == buflen || err)
			break;

	} while (!skb_queue_empty(&sk->sk_receive_queue) || copied < required);
exit:
	release_sock(sk);
	return copied ? copied : rc;
}

/**
 * tipc_write_space - wake up thread if port congestion is released
 * @sk: socket
 */
static void tipc_write_space(struct sock *sk)
{
	struct socket_wq *wq;

	rcu_read_lock();
	wq = rcu_dereference(sk->sk_wq);
	if (skwq_has_sleeper(wq))
		wake_up_interruptible_sync_poll(&wq->wait, POLLOUT |
						POLLWRNORM | POLLWRBAND);
	rcu_read_unlock();
}

/**
 * tipc_data_ready - wake up threads to indicate messages have been received
 * @sk: socket
 * @len: the length of messages
 */
static void tipc_data_ready(struct sock *sk)
{
	struct socket_wq *wq;

	rcu_read_lock();
	wq = rcu_dereference(sk->sk_wq);
	if (skwq_has_sleeper(wq))
		wake_up_interruptible_sync_poll(&wq->wait, POLLIN |
						POLLRDNORM | POLLRDBAND);
	rcu_read_unlock();
}

static void tipc_sock_destruct(struct sock *sk)
{
	__skb_queue_purge(&sk->sk_receive_queue);
}

/**
 * filter_connect - Handle all incoming messages for a connection-based socket
 * @tsk: TIPC socket
 * @skb: pointer to message buffer. Set to NULL if buffer is consumed
 *
 * Returns true if everything ok, false otherwise
 */
static bool filter_connect(struct tipc_sock *tsk, struct sk_buff *skb)
{
	struct sock *sk = &tsk->sk;
	struct net *net = sock_net(sk);
	struct tipc_msg *hdr = buf_msg(skb);
	u32 pport = msg_origport(hdr);
	u32 pnode = msg_orignode(hdr);

	if (unlikely(msg_mcast(hdr)))
		return false;

	switch (sk->sk_state) {
	case TIPC_CONNECTING:
		/* Accept only ACK or NACK message */
		if (unlikely(!msg_connected(hdr))) {
			if (pport != tsk_peer_port(tsk) ||
			    pnode != tsk_peer_node(tsk))
				return false;

			tipc_set_sk_state(sk, TIPC_DISCONNECTING);
			sk->sk_err = ECONNREFUSED;
			sk->sk_state_change(sk);
			return true;
		}

		if (unlikely(msg_errcode(hdr))) {
			tipc_set_sk_state(sk, TIPC_DISCONNECTING);
			sk->sk_err = ECONNREFUSED;
			sk->sk_state_change(sk);
			return true;
		}

		if (unlikely(!msg_isdata(hdr))) {
			tipc_set_sk_state(sk, TIPC_DISCONNECTING);
			sk->sk_err = EINVAL;
			sk->sk_state_change(sk);
			return true;
		}

		tipc_sk_finish_conn(tsk, msg_origport(hdr), msg_orignode(hdr));
		msg_set_importance(&tsk->phdr, msg_importance(hdr));

		/* If 'ACK+' message, add to socket receive queue */
		if (msg_data_sz(hdr))
			return true;

		/* If empty 'ACK-' message, wake up sleeping connect() */
		sk->sk_state_change(sk);

		/* 'ACK-' message is neither accepted nor rejected: */
		msg_set_dest_droppable(hdr, 1);
		return false;

	case TIPC_OPEN:
	case TIPC_DISCONNECTING:
		break;
	case TIPC_LISTEN:
		/* Accept only SYN message */
		if (!msg_connected(hdr) && !(msg_errcode(hdr)))
			return true;
		break;
	case TIPC_ESTABLISHED:
		/* Accept only connection-based messages sent by peer */
		if (unlikely(!tsk_peer_msg(tsk, hdr)))
			return false;

		if (unlikely(msg_errcode(hdr))) {
			tipc_set_sk_state(sk, TIPC_DISCONNECTING);
			/* Let timer expire on it's own */
			tipc_node_remove_conn(net, tsk_peer_node(tsk),
					      tsk->portid);
			sk->sk_state_change(sk);
		}
		return true;
	default:
		pr_err("Unknown sk_state %u\n", sk->sk_state);
	}

	return false;
}

/**
 * rcvbuf_limit - get proper overload limit of socket receive queue
 * @sk: socket
 * @skb: message
 *
 * For connection oriented messages, irrespective of importance,
 * default queue limit is 2 MB.
 *
 * For connectionless messages, queue limits are based on message
 * importance as follows:
 *
 * TIPC_LOW_IMPORTANCE       (2 MB)
 * TIPC_MEDIUM_IMPORTANCE    (4 MB)
 * TIPC_HIGH_IMPORTANCE      (8 MB)
 * TIPC_CRITICAL_IMPORTANCE  (16 MB)
 *
 * Returns overload limit according to corresponding message importance
 */
static unsigned int rcvbuf_limit(struct sock *sk, struct sk_buff *skb)
{
	struct tipc_sock *tsk = tipc_sk(sk);
	struct tipc_msg *hdr = buf_msg(skb);

	if (unlikely(!msg_connected(hdr)))
		return sk->sk_rcvbuf << msg_importance(hdr);

	if (likely(tsk->peer_caps & TIPC_BLOCK_FLOWCTL))
		return sk->sk_rcvbuf;

	return FLOWCTL_MSG_LIM;
}

/**
 * filter_rcv - validate incoming message
 * @sk: socket
 * @skb: pointer to message.
 *
 * Enqueues message on receive queue if acceptable; optionally handles
 * disconnect indication for a connected socket.
 *
 * Called with socket lock already taken
 *
 * Returns true if message was added to socket receive queue, otherwise false
 */
static bool filter_rcv(struct sock *sk, struct sk_buff *skb,
		       struct sk_buff_head *xmitq)
{
	struct tipc_sock *tsk = tipc_sk(sk);
	struct tipc_msg *hdr = buf_msg(skb);
	unsigned int limit = rcvbuf_limit(sk, skb);
	int err = TIPC_OK;
	int usr = msg_user(hdr);
	u32 onode;

	if (unlikely(msg_user(hdr) == CONN_MANAGER)) {
		tipc_sk_proto_rcv(tsk, skb, xmitq);
		return false;
	}

	if (unlikely(usr == SOCK_WAKEUP)) {
		onode = msg_orignode(hdr);
		kfree_skb(skb);
		u32_del(&tsk->cong_links, onode);
		tsk->cong_link_cnt--;
		sk->sk_write_space(sk);
		return false;
	}

	/* Drop if illegal message type */
	if (unlikely(msg_type(hdr) > TIPC_DIRECT_MSG)) {
		kfree_skb(skb);
		return false;
	}

	/* Reject if wrong message type for current socket state */
	if (tipc_sk_type_connectionless(sk)) {
		if (msg_connected(hdr)) {
			err = TIPC_ERR_NO_PORT;
			goto reject;
		}
	} else if (unlikely(!filter_connect(tsk, skb))) {
		err = TIPC_ERR_NO_PORT;
		goto reject;
	}

	/* Reject message if there isn't room to queue it */
	if (unlikely(sk_rmem_alloc_get(sk) + skb->truesize >= limit)) {
		err = TIPC_ERR_OVERLOAD;
		goto reject;
	}

	/* Enqueue message */
	TIPC_SKB_CB(skb)->bytes_read = 0;
	__skb_queue_tail(&sk->sk_receive_queue, skb);
	skb_set_owner_r(skb, sk);

	sk->sk_data_ready(sk);
	return true;

reject:
	if (tipc_msg_reverse(tsk_own_node(tsk), &skb, err))
		__skb_queue_tail(xmitq, skb);
	return false;
}

/**
 * tipc_backlog_rcv - handle incoming message from backlog queue
 * @sk: socket
 * @skb: message
 *
 * Caller must hold socket lock
 *
 * Returns 0
 */
static int tipc_backlog_rcv(struct sock *sk, struct sk_buff *skb)
{
	unsigned int truesize = skb->truesize;
	struct sk_buff_head xmitq;
	u32 dnode, selector;

	__skb_queue_head_init(&xmitq);

	if (likely(filter_rcv(sk, skb, &xmitq))) {
		atomic_add(truesize, &tipc_sk(sk)->dupl_rcvcnt);
		return 0;
	}

	if (skb_queue_empty(&xmitq))
		return 0;

	/* Send response/rejected message */
	skb = __skb_dequeue(&xmitq);
	dnode = msg_destnode(buf_msg(skb));
	selector = msg_origport(buf_msg(skb));
	tipc_node_xmit_skb(sock_net(sk), skb, dnode, selector);
	return 0;
}

/**
 * tipc_sk_enqueue - extract all buffers with destination 'dport' from
 *                   inputq and try adding them to socket or backlog queue
 * @inputq: list of incoming buffers with potentially different destinations
 * @sk: socket where the buffers should be enqueued
 * @dport: port number for the socket
 *
 * Caller must hold socket lock
 */
static void tipc_sk_enqueue(struct sk_buff_head *inputq, struct sock *sk,
			    u32 dport, struct sk_buff_head *xmitq)
{
	unsigned long time_limit = jiffies + 2;
	struct sk_buff *skb;
	unsigned int lim;
	atomic_t *dcnt;
	u32 onode;

	while (skb_queue_len(inputq)) {
		if (unlikely(time_after_eq(jiffies, time_limit)))
			return;

		skb = tipc_skb_dequeue(inputq, dport);
		if (unlikely(!skb))
			return;

		/* Add message directly to receive queue if possible */
		if (!sock_owned_by_user(sk)) {
			filter_rcv(sk, skb, xmitq);
			continue;
		}

		/* Try backlog, compensating for double-counted bytes */
		dcnt = &tipc_sk(sk)->dupl_rcvcnt;
		if (!sk->sk_backlog.len)
			atomic_set(dcnt, 0);
		lim = rcvbuf_limit(sk, skb) + atomic_read(dcnt);
		if (likely(!sk_add_backlog(sk, skb, lim)))
			continue;

		/* Overload => reject message back to sender */
		onode = tipc_own_addr(sock_net(sk));
		if (tipc_msg_reverse(onode, &skb, TIPC_ERR_OVERLOAD))
			__skb_queue_tail(xmitq, skb);
		break;
	}
}

/**
 * tipc_sk_rcv - handle a chain of incoming buffers
 * @inputq: buffer list containing the buffers
 * Consumes all buffers in list until inputq is empty
 * Note: may be called in multiple threads referring to the same queue
 */
void tipc_sk_rcv(struct net *net, struct sk_buff_head *inputq)
{
	struct sk_buff_head xmitq;
	u32 dnode, dport = 0;
	int err;
	struct tipc_sock *tsk;
	struct sock *sk;
	struct sk_buff *skb;

	__skb_queue_head_init(&xmitq);
	while (skb_queue_len(inputq)) {
		dport = tipc_skb_peek_port(inputq, dport);
		tsk = tipc_sk_lookup(net, dport);

		if (likely(tsk)) {
			sk = &tsk->sk;
			if (likely(spin_trylock_bh(&sk->sk_lock.slock))) {
				tipc_sk_enqueue(inputq, sk, dport, &xmitq);
				spin_unlock_bh(&sk->sk_lock.slock);
			}
			/* Send pending response/rejected messages, if any */
			while ((skb = __skb_dequeue(&xmitq))) {
				dnode = msg_destnode(buf_msg(skb));
				tipc_node_xmit_skb(net, skb, dnode, dport);
			}
			sock_put(sk);
			continue;
		}

		/* No destination socket => dequeue skb if still there */
		skb = tipc_skb_dequeue(inputq, dport);
		if (!skb)
			return;

		/* Try secondary lookup if unresolved named message */
		err = TIPC_ERR_NO_PORT;
		if (tipc_msg_lookup_dest(net, skb, &err))
			goto xmit;

		/* Prepare for message rejection */
		if (!tipc_msg_reverse(tipc_own_addr(net), &skb, err))
			continue;
xmit:
		dnode = msg_destnode(buf_msg(skb));
		tipc_node_xmit_skb(net, skb, dnode, dport);
	}
}

static int tipc_wait_for_connect(struct socket *sock, long *timeo_p)
{
	DEFINE_WAIT_FUNC(wait, woken_wake_function);
	struct sock *sk = sock->sk;
	int done;

	do {
		int err = sock_error(sk);
		if (err)
			return err;
		if (!*timeo_p)
			return -ETIMEDOUT;
		if (signal_pending(current))
			return sock_intr_errno(*timeo_p);

		add_wait_queue(sk_sleep(sk), &wait);
		done = sk_wait_event(sk, timeo_p,
				     sk->sk_state != TIPC_CONNECTING, &wait);
		remove_wait_queue(sk_sleep(sk), &wait);
	} while (!done);
	return 0;
}

/**
 * tipc_connect - establish a connection to another TIPC port
 * @sock: socket structure
 * @dest: socket address for destination port
 * @destlen: size of socket address data structure
 * @flags: file-related flags associated with socket
 *
 * Returns 0 on success, errno otherwise
 */
static int tipc_connect(struct socket *sock, struct sockaddr *dest,
			int destlen, int flags)
{
	struct sock *sk = sock->sk;
	struct tipc_sock *tsk = tipc_sk(sk);
	struct sockaddr_tipc *dst = (struct sockaddr_tipc *)dest;
	struct msghdr m = {NULL,};
	long timeout = (flags & O_NONBLOCK) ? 0 : tsk->conn_timeout;
	int previous;
	int res = 0;

	lock_sock(sk);

	/* DGRAM/RDM connect(), just save the destaddr */
	if (tipc_sk_type_connectionless(sk)) {
		if (dst->family == AF_UNSPEC) {
			memset(&tsk->peer, 0, sizeof(struct sockaddr_tipc));
		} else if (destlen != sizeof(struct sockaddr_tipc)) {
			res = -EINVAL;
		} else {
			memcpy(&tsk->peer, dest, destlen);
		}
		goto exit;
	}

	/*
	 * Reject connection attempt using multicast address
	 *
	 * Note: send_msg() validates the rest of the address fields,
	 *       so there's no need to do it here
	 */
	if (dst->addrtype == TIPC_ADDR_MCAST) {
		res = -EINVAL;
		goto exit;
	}

	previous = sk->sk_state;

	switch (sk->sk_state) {
	case TIPC_OPEN:
		/* Send a 'SYN-' to destination */
		m.msg_name = dest;
		m.msg_namelen = destlen;

		/* If connect is in non-blocking case, set MSG_DONTWAIT to
		 * indicate send_msg() is never blocked.
		 */
		if (!timeout)
			m.msg_flags = MSG_DONTWAIT;

		res = __tipc_sendmsg(sock, &m, 0);
		if ((res < 0) && (res != -EWOULDBLOCK))
			goto exit;

		/* Just entered TIPC_CONNECTING state; the only
		 * difference is that return value in non-blocking
		 * case is EINPROGRESS, rather than EALREADY.
		 */
		res = -EINPROGRESS;
		/* fall thru' */
	case TIPC_CONNECTING:
		if (!timeout) {
			if (previous == TIPC_CONNECTING)
				res = -EALREADY;
			goto exit;
		}
		timeout = msecs_to_jiffies(timeout);
		/* Wait until an 'ACK' or 'RST' arrives, or a timeout occurs */
		res = tipc_wait_for_connect(sock, &timeout);
		break;
	case TIPC_ESTABLISHED:
		res = -EISCONN;
		break;
	default:
		res = -EINVAL;
	}

exit:
	release_sock(sk);
	return res;
}

/**
 * tipc_listen - allow socket to listen for incoming connections
 * @sock: socket structure
 * @len: (unused)
 *
 * Returns 0 on success, errno otherwise
 */
static int tipc_listen(struct socket *sock, int len)
{
	struct sock *sk = sock->sk;
	int res;

	lock_sock(sk);
	res = tipc_set_sk_state(sk, TIPC_LISTEN);
	release_sock(sk);

	return res;
}

static int tipc_wait_for_accept(struct socket *sock, long timeo)
{
	struct sock *sk = sock->sk;
	DEFINE_WAIT(wait);
	int err;

	/* True wake-one mechanism for incoming connections: only
	 * one process gets woken up, not the 'whole herd'.
	 * Since we do not 'race & poll' for established sockets
	 * anymore, the common case will execute the loop only once.
	*/
	for (;;) {
		prepare_to_wait_exclusive(sk_sleep(sk), &wait,
					  TASK_INTERRUPTIBLE);
		if (timeo && skb_queue_empty(&sk->sk_receive_queue)) {
			release_sock(sk);
			timeo = schedule_timeout(timeo);
			lock_sock(sk);
		}
		err = 0;
		if (!skb_queue_empty(&sk->sk_receive_queue))
			break;
		err = -EAGAIN;
		if (!timeo)
			break;
		err = sock_intr_errno(timeo);
		if (signal_pending(current))
			break;
	}
	finish_wait(sk_sleep(sk), &wait);
	return err;
}

/**
 * tipc_accept - wait for connection request
 * @sock: listening socket
 * @newsock: new socket that is to be connected
 * @flags: file-related flags associated with socket
 *
 * Returns 0 on success, errno otherwise
 */
static int tipc_accept(struct socket *sock, struct socket *new_sock, int flags,
		       bool kern)
{
	struct sock *new_sk, *sk = sock->sk;
	struct sk_buff *buf;
	struct tipc_sock *new_tsock;
	struct tipc_msg *msg;
	long timeo;
	int res;

	lock_sock(sk);

	if (sk->sk_state != TIPC_LISTEN) {
		res = -EINVAL;
		goto exit;
	}
	timeo = sock_rcvtimeo(sk, flags & O_NONBLOCK);
	res = tipc_wait_for_accept(sock, timeo);
	if (res)
		goto exit;

	buf = skb_peek(&sk->sk_receive_queue);

	res = tipc_sk_create(sock_net(sock->sk), new_sock, 0, kern);
	if (res)
		goto exit;
	security_sk_clone(sock->sk, new_sock->sk);

	new_sk = new_sock->sk;
	new_tsock = tipc_sk(new_sk);
	msg = buf_msg(buf);

	/* we lock on new_sk; but lockdep sees the lock on sk */
	lock_sock_nested(new_sk, SINGLE_DEPTH_NESTING);

	/*
	 * Reject any stray messages received by new socket
	 * before the socket lock was taken (very, very unlikely)
	 */
	tsk_rej_rx_queue(new_sk);

	/* Connect new socket to it's peer */
	tipc_sk_finish_conn(new_tsock, msg_origport(msg), msg_orignode(msg));

	tsk_set_importance(new_tsock, msg_importance(msg));
	if (msg_named(msg)) {
		new_tsock->conn_type = msg_nametype(msg);
		new_tsock->conn_instance = msg_nameinst(msg);
	}

	/*
	 * Respond to 'SYN-' by discarding it & returning 'ACK'-.
	 * Respond to 'SYN+' by queuing it on new socket.
	 */
	if (!msg_data_sz(msg)) {
		struct msghdr m = {NULL,};

		tsk_advance_rx_queue(sk);
		__tipc_sendstream(new_sock, &m, 0);
	} else {
		__skb_dequeue(&sk->sk_receive_queue);
		__skb_queue_head(&new_sk->sk_receive_queue, buf);
		skb_set_owner_r(buf, new_sk);
	}
	release_sock(new_sk);
exit:
	release_sock(sk);
	return res;
}

/**
 * tipc_shutdown - shutdown socket connection
 * @sock: socket structure
 * @how: direction to close (must be SHUT_RDWR)
 *
 * Terminates connection (if necessary), then purges socket's receive queue.
 *
 * Returns 0 on success, errno otherwise
 */
static int tipc_shutdown(struct socket *sock, int how)
{
	struct sock *sk = sock->sk;
	int res;

	if (how != SHUT_RDWR)
		return -EINVAL;

	lock_sock(sk);

	__tipc_shutdown(sock, TIPC_CONN_SHUTDOWN);
	sk->sk_shutdown = SEND_SHUTDOWN;

	if (sk->sk_state == TIPC_DISCONNECTING) {
		/* Discard any unreceived messages */
		__skb_queue_purge(&sk->sk_receive_queue);

		/* Wake up anyone sleeping in poll */
		sk->sk_state_change(sk);
		res = 0;
	} else {
		res = -ENOTCONN;
	}

	release_sock(sk);
	return res;
}

static void tipc_sk_timeout(unsigned long data)
{
	struct tipc_sock *tsk = (struct tipc_sock *)data;
	struct sock *sk = &tsk->sk;
	struct sk_buff *skb = NULL;
	u32 peer_port, peer_node;
	u32 own_node = tsk_own_node(tsk);

	bh_lock_sock(sk);
	if (!tipc_sk_connected(sk)) {
		bh_unlock_sock(sk);
		goto exit;
	}
	peer_port = tsk_peer_port(tsk);
	peer_node = tsk_peer_node(tsk);

	if (tsk->probe_unacked) {
		if (!sock_owned_by_user(sk)) {
			tipc_set_sk_state(sk, TIPC_DISCONNECTING);
			tipc_node_remove_conn(sock_net(sk), tsk_peer_node(tsk),
					      tsk_peer_port(tsk));
			sk->sk_state_change(sk);
		} else {
			/* Try again later */
			sk_reset_timer(sk, &sk->sk_timer, (HZ / 20));
		}

		bh_unlock_sock(sk);
		goto exit;
	}

	skb = tipc_msg_create(CONN_MANAGER, CONN_PROBE,
			      INT_H_SIZE, 0, peer_node, own_node,
			      peer_port, tsk->portid, TIPC_OK);
	tsk->probe_unacked = true;
	sk_reset_timer(sk, &sk->sk_timer, jiffies + CONN_PROBING_INTERVAL);
	bh_unlock_sock(sk);
	if (skb)
		tipc_node_xmit_skb(sock_net(sk), skb, peer_node, tsk->portid);
exit:
	sock_put(sk);
}

static int tipc_sk_publish(struct tipc_sock *tsk, uint scope,
			   struct tipc_name_seq const *seq)
{
	struct sock *sk = &tsk->sk;
	struct net *net = sock_net(sk);
	struct publication *publ;
	u32 key;

	if (tipc_sk_connected(sk))
		return -EINVAL;
	key = tsk->portid + tsk->pub_count + 1;
	if (key == tsk->portid)
		return -EADDRINUSE;

	publ = tipc_nametbl_publish(net, seq->type, seq->lower, seq->upper,
				    scope, tsk->portid, key);
	if (unlikely(!publ))
		return -EINVAL;

	list_add(&publ->pport_list, &tsk->publications);
	tsk->pub_count++;
	tsk->published = 1;
	return 0;
}

static int tipc_sk_withdraw(struct tipc_sock *tsk, uint scope,
			    struct tipc_name_seq const *seq)
{
	struct net *net = sock_net(&tsk->sk);
	struct publication *publ;
	struct publication *safe;
	int rc = -EINVAL;

	list_for_each_entry_safe(publ, safe, &tsk->publications, pport_list) {
		if (seq) {
			if (publ->scope != scope)
				continue;
			if (publ->type != seq->type)
				continue;
			if (publ->lower != seq->lower)
				continue;
			if (publ->upper != seq->upper)
				break;
			tipc_nametbl_withdraw(net, publ->type, publ->lower,
					      publ->ref, publ->key);
			rc = 0;
			break;
		}
		tipc_nametbl_withdraw(net, publ->type, publ->lower,
				      publ->ref, publ->key);
		rc = 0;
	}
	if (list_empty(&tsk->publications))
		tsk->published = 0;
	return rc;
}

/* tipc_sk_reinit: set non-zero address in all existing sockets
 *                 when we go from standalone to network mode.
 */
void tipc_sk_reinit(struct net *net)
{
	struct tipc_net *tn = net_generic(net, tipc_net_id);
	struct rhashtable_iter iter;
	struct tipc_sock *tsk;
	struct tipc_msg *msg;

	rhashtable_walk_enter(&tn->sk_rht, &iter);

	do {
		tsk = ERR_PTR(rhashtable_walk_start(&iter));
		if (IS_ERR(tsk))
			goto walk_stop;

		while ((tsk = rhashtable_walk_next(&iter)) && !IS_ERR(tsk)) {
			sock_hold(&tsk->sk);
			rhashtable_walk_stop(&iter);
			lock_sock(&tsk->sk);
			msg = &tsk->phdr;
			msg_set_prevnode(msg, tn->own_addr);
			msg_set_orignode(msg, tn->own_addr);
			release_sock(&tsk->sk);
			rhashtable_walk_start(&iter);
			sock_put(&tsk->sk);
		}
walk_stop:
		rhashtable_walk_stop(&iter);
	} while (tsk == ERR_PTR(-EAGAIN));

	rhashtable_walk_exit(&iter);
}

static struct tipc_sock *tipc_sk_lookup(struct net *net, u32 portid)
{
	struct tipc_net *tn = net_generic(net, tipc_net_id);
	struct tipc_sock *tsk;

	rcu_read_lock();
	tsk = rhashtable_lookup_fast(&tn->sk_rht, &portid, tsk_rht_params);
	if (tsk)
		sock_hold(&tsk->sk);
	rcu_read_unlock();

	return tsk;
}

static int tipc_sk_insert(struct tipc_sock *tsk)
{
	struct sock *sk = &tsk->sk;
	struct net *net = sock_net(sk);
	struct tipc_net *tn = net_generic(net, tipc_net_id);
	u32 remaining = (TIPC_MAX_PORT - TIPC_MIN_PORT) + 1;
	u32 portid = prandom_u32() % remaining + TIPC_MIN_PORT;

	while (remaining--) {
		portid++;
		if ((portid < TIPC_MIN_PORT) || (portid > TIPC_MAX_PORT))
			portid = TIPC_MIN_PORT;
		tsk->portid = portid;
		sock_hold(&tsk->sk);
		if (!rhashtable_lookup_insert_fast(&tn->sk_rht, &tsk->node,
						   tsk_rht_params))
			return 0;
		sock_put(&tsk->sk);
	}

	return -1;
}

static void tipc_sk_remove(struct tipc_sock *tsk)
{
	struct sock *sk = &tsk->sk;
	struct tipc_net *tn = net_generic(sock_net(sk), tipc_net_id);

	if (!rhashtable_remove_fast(&tn->sk_rht, &tsk->node, tsk_rht_params)) {
		WARN_ON(refcount_read(&sk->sk_refcnt) == 1);
		__sock_put(sk);
	}
}

static const struct rhashtable_params tsk_rht_params = {
	.nelem_hint = 192,
	.head_offset = offsetof(struct tipc_sock, node),
	.key_offset = offsetof(struct tipc_sock, portid),
	.key_len = sizeof(u32), /* portid */
	.max_size = 1048576,
	.min_size = 256,
	.automatic_shrinking = true,
};

int tipc_sk_rht_init(struct net *net)
{
	struct tipc_net *tn = net_generic(net, tipc_net_id);

	return rhashtable_init(&tn->sk_rht, &tsk_rht_params);
}

void tipc_sk_rht_destroy(struct net *net)
{
	struct tipc_net *tn = net_generic(net, tipc_net_id);

	/* Wait for socket readers to complete */
	synchronize_net();

	rhashtable_destroy(&tn->sk_rht);
}

/**
 * tipc_setsockopt - set socket option
 * @sock: socket structure
 * @lvl: option level
 * @opt: option identifier
 * @ov: pointer to new option value
 * @ol: length of option value
 *
 * For stream sockets only, accepts and ignores all IPPROTO_TCP options
 * (to ease compatibility).
 *
 * Returns 0 on success, errno otherwise
 */
static int tipc_setsockopt(struct socket *sock, int lvl, int opt,
			   char __user *ov, unsigned int ol)
{
	struct sock *sk = sock->sk;
	struct tipc_sock *tsk = tipc_sk(sk);
	u32 value = 0;
	int res = 0;

	if ((lvl == IPPROTO_TCP) && (sock->type == SOCK_STREAM))
		return 0;
	if (lvl != SOL_TIPC)
		return -ENOPROTOOPT;

	switch (opt) {
	case TIPC_IMPORTANCE:
	case TIPC_SRC_DROPPABLE:
	case TIPC_DEST_DROPPABLE:
	case TIPC_CONN_TIMEOUT:
		if (ol < sizeof(value))
			return -EINVAL;
		res = get_user(value, (u32 __user *)ov);
		if (res)
			return res;
		break;
	default:
		if (ov || ol)
			return -EINVAL;
	}

	lock_sock(sk);

	switch (opt) {
	case TIPC_IMPORTANCE:
		res = tsk_set_importance(tsk, value);
		break;
	case TIPC_SRC_DROPPABLE:
		if (sock->type != SOCK_STREAM)
			tsk_set_unreliable(tsk, value);
		else
			res = -ENOPROTOOPT;
		break;
	case TIPC_DEST_DROPPABLE:
		tsk_set_unreturnable(tsk, value);
		break;
	case TIPC_CONN_TIMEOUT:
		tipc_sk(sk)->conn_timeout = value;
		break;
	case TIPC_MCAST_BROADCAST:
		tsk->mc_method.rcast = false;
		tsk->mc_method.mandatory = true;
		break;
	case TIPC_MCAST_REPLICAST:
		tsk->mc_method.rcast = true;
		tsk->mc_method.mandatory = true;
		break;
	default:
		res = -EINVAL;
	}

	release_sock(sk);

	return res;
}

/**
 * tipc_getsockopt - get socket option
 * @sock: socket structure
 * @lvl: option level
 * @opt: option identifier
 * @ov: receptacle for option value
 * @ol: receptacle for length of option value
 *
 * For stream sockets only, returns 0 length result for all IPPROTO_TCP options
 * (to ease compatibility).
 *
 * Returns 0 on success, errno otherwise
 */
static int tipc_getsockopt(struct socket *sock, int lvl, int opt,
			   char __user *ov, int __user *ol)
{
	struct sock *sk = sock->sk;
	struct tipc_sock *tsk = tipc_sk(sk);
	int len;
	u32 value;
	int res;

	if ((lvl == IPPROTO_TCP) && (sock->type == SOCK_STREAM))
		return put_user(0, ol);
	if (lvl != SOL_TIPC)
		return -ENOPROTOOPT;
	res = get_user(len, ol);
	if (res)
		return res;

	lock_sock(sk);

	switch (opt) {
	case TIPC_IMPORTANCE:
		value = tsk_importance(tsk);
		break;
	case TIPC_SRC_DROPPABLE:
		value = tsk_unreliable(tsk);
		break;
	case TIPC_DEST_DROPPABLE:
		value = tsk_unreturnable(tsk);
		break;
	case TIPC_CONN_TIMEOUT:
		value = tsk->conn_timeout;
		/* no need to set "res", since already 0 at this point */
		break;
	case TIPC_NODE_RECVQ_DEPTH:
		value = 0; /* was tipc_queue_size, now obsolete */
		break;
	case TIPC_SOCK_RECVQ_DEPTH:
		value = skb_queue_len(&sk->sk_receive_queue);
		break;
	default:
		res = -EINVAL;
	}

	release_sock(sk);

	if (res)
		return res;	/* "get" failed */

	if (len < sizeof(value))
		return -EINVAL;

	if (copy_to_user(ov, &value, sizeof(value)))
		return -EFAULT;

	return put_user(sizeof(value), ol);
}

static int tipc_ioctl(struct socket *sock, unsigned int cmd, unsigned long arg)
{
	struct sock *sk = sock->sk;
	struct tipc_sioc_ln_req lnr;
	void __user *argp = (void __user *)arg;

	switch (cmd) {
	case SIOCGETLINKNAME:
		if (copy_from_user(&lnr, argp, sizeof(lnr)))
			return -EFAULT;
		if (!tipc_node_get_linkname(sock_net(sk),
					    lnr.bearer_id & 0xffff, lnr.peer,
					    lnr.linkname, TIPC_MAX_LINK_NAME)) {
			if (copy_to_user(argp, &lnr, sizeof(lnr)))
				return -EFAULT;
			return 0;
		}
		return -EADDRNOTAVAIL;
	default:
		return -ENOIOCTLCMD;
	}
}

static int tipc_socketpair(struct socket *sock1, struct socket *sock2)
{
	struct tipc_sock *tsk2 = tipc_sk(sock2->sk);
	struct tipc_sock *tsk1 = tipc_sk(sock1->sk);
	u32 onode = tipc_own_addr(sock_net(sock1->sk));

	tsk1->peer.family = AF_TIPC;
	tsk1->peer.addrtype = TIPC_ADDR_ID;
	tsk1->peer.scope = TIPC_NODE_SCOPE;
	tsk1->peer.addr.id.ref = tsk2->portid;
	tsk1->peer.addr.id.node = onode;
	tsk2->peer.family = AF_TIPC;
	tsk2->peer.addrtype = TIPC_ADDR_ID;
	tsk2->peer.scope = TIPC_NODE_SCOPE;
	tsk2->peer.addr.id.ref = tsk1->portid;
	tsk2->peer.addr.id.node = onode;

	tipc_sk_finish_conn(tsk1, tsk2->portid, onode);
	tipc_sk_finish_conn(tsk2, tsk1->portid, onode);
	return 0;
}

/* Protocol switches for the various types of TIPC sockets */

static const struct proto_ops msg_ops = {
	.owner		= THIS_MODULE,
	.family		= AF_TIPC,
	.release	= tipc_release,
	.bind		= tipc_bind,
	.connect	= tipc_connect,
	.socketpair	= tipc_socketpair,
	.accept		= sock_no_accept,
	.getname	= tipc_getname,
	.poll		= tipc_poll,
	.ioctl		= tipc_ioctl,
	.listen		= sock_no_listen,
	.shutdown	= tipc_shutdown,
	.setsockopt	= tipc_setsockopt,
	.getsockopt	= tipc_getsockopt,
	.sendmsg	= tipc_sendmsg,
	.recvmsg	= tipc_recvmsg,
	.mmap		= sock_no_mmap,
	.sendpage	= sock_no_sendpage
};

static const struct proto_ops packet_ops = {
	.owner		= THIS_MODULE,
	.family		= AF_TIPC,
	.release	= tipc_release,
	.bind		= tipc_bind,
	.connect	= tipc_connect,
	.socketpair	= tipc_socketpair,
	.accept		= tipc_accept,
	.getname	= tipc_getname,
	.poll		= tipc_poll,
	.ioctl		= tipc_ioctl,
	.listen		= tipc_listen,
	.shutdown	= tipc_shutdown,
	.setsockopt	= tipc_setsockopt,
	.getsockopt	= tipc_getsockopt,
	.sendmsg	= tipc_send_packet,
	.recvmsg	= tipc_recvmsg,
	.mmap		= sock_no_mmap,
	.sendpage	= sock_no_sendpage
};

static const struct proto_ops stream_ops = {
	.owner		= THIS_MODULE,
	.family		= AF_TIPC,
	.release	= tipc_release,
	.bind		= tipc_bind,
	.connect	= tipc_connect,
	.socketpair	= tipc_socketpair,
	.accept		= tipc_accept,
	.getname	= tipc_getname,
	.poll		= tipc_poll,
	.ioctl		= tipc_ioctl,
	.listen		= tipc_listen,
	.shutdown	= tipc_shutdown,
	.setsockopt	= tipc_setsockopt,
	.getsockopt	= tipc_getsockopt,
	.sendmsg	= tipc_sendstream,
	.recvmsg	= tipc_recvstream,
	.mmap		= sock_no_mmap,
	.sendpage	= sock_no_sendpage
};

static const struct net_proto_family tipc_family_ops = {
	.owner		= THIS_MODULE,
	.family		= AF_TIPC,
	.create		= tipc_sk_create
};

static struct proto tipc_proto = {
	.name		= "TIPC",
	.owner		= THIS_MODULE,
	.obj_size	= sizeof(struct tipc_sock),
	.sysctl_rmem	= sysctl_tipc_rmem
};

/**
 * tipc_socket_init - initialize TIPC socket interface
 *
 * Returns 0 on success, errno otherwise
 */
int tipc_socket_init(void)
{
	int res;

	res = proto_register(&tipc_proto, 1);
	if (res) {
		pr_err("Failed to register TIPC protocol type\n");
		goto out;
	}

	res = sock_register(&tipc_family_ops);
	if (res) {
		pr_err("Failed to register TIPC socket type\n");
		proto_unregister(&tipc_proto);
		goto out;
	}
 out:
	return res;
}

/**
 * tipc_socket_stop - stop TIPC socket interface
 */
void tipc_socket_stop(void)
{
	sock_unregister(tipc_family_ops.family);
	proto_unregister(&tipc_proto);
}

/* Caller should hold socket lock for the passed tipc socket. */
static int __tipc_nl_add_sk_con(struct sk_buff *skb, struct tipc_sock *tsk)
{
	u32 peer_node;
	u32 peer_port;
	struct nlattr *nest;

	peer_node = tsk_peer_node(tsk);
	peer_port = tsk_peer_port(tsk);

	nest = nla_nest_start(skb, TIPC_NLA_SOCK_CON);

	if (nla_put_u32(skb, TIPC_NLA_CON_NODE, peer_node))
		goto msg_full;
	if (nla_put_u32(skb, TIPC_NLA_CON_SOCK, peer_port))
		goto msg_full;

	if (tsk->conn_type != 0) {
		if (nla_put_flag(skb, TIPC_NLA_CON_FLAG))
			goto msg_full;
		if (nla_put_u32(skb, TIPC_NLA_CON_TYPE, tsk->conn_type))
			goto msg_full;
		if (nla_put_u32(skb, TIPC_NLA_CON_INST, tsk->conn_instance))
			goto msg_full;
	}
	nla_nest_end(skb, nest);

	return 0;

msg_full:
	nla_nest_cancel(skb, nest);

	return -EMSGSIZE;
}

/* Caller should hold socket lock for the passed tipc socket. */
static int __tipc_nl_add_sk(struct sk_buff *skb, struct netlink_callback *cb,
			    struct tipc_sock *tsk)
{
	int err;
	void *hdr;
	struct nlattr *attrs;
	struct net *net = sock_net(skb->sk);
	struct tipc_net *tn = net_generic(net, tipc_net_id);
	struct sock *sk = &tsk->sk;

	hdr = genlmsg_put(skb, NETLINK_CB(cb->skb).portid, cb->nlh->nlmsg_seq,
			  &tipc_genl_family, NLM_F_MULTI, TIPC_NL_SOCK_GET);
	if (!hdr)
		goto msg_cancel;

	attrs = nla_nest_start(skb, TIPC_NLA_SOCK);
	if (!attrs)
		goto genlmsg_cancel;
	if (nla_put_u32(skb, TIPC_NLA_SOCK_REF, tsk->portid))
		goto attr_msg_cancel;
	if (nla_put_u32(skb, TIPC_NLA_SOCK_ADDR, tn->own_addr))
		goto attr_msg_cancel;

	if (tipc_sk_connected(sk)) {
		err = __tipc_nl_add_sk_con(skb, tsk);
		if (err)
			goto attr_msg_cancel;
	} else if (!list_empty(&tsk->publications)) {
		if (nla_put_flag(skb, TIPC_NLA_SOCK_HAS_PUBL))
			goto attr_msg_cancel;
	}
	nla_nest_end(skb, attrs);
	genlmsg_end(skb, hdr);

	return 0;

attr_msg_cancel:
	nla_nest_cancel(skb, attrs);
genlmsg_cancel:
	genlmsg_cancel(skb, hdr);
msg_cancel:
	return -EMSGSIZE;
}

int tipc_nl_sk_dump(struct sk_buff *skb, struct netlink_callback *cb)
{
	int err;
	struct tipc_sock *tsk;
	const struct bucket_table *tbl;
	struct rhash_head *pos;
	struct net *net = sock_net(skb->sk);
	struct tipc_net *tn = net_generic(net, tipc_net_id);
	u32 tbl_id = cb->args[0];
	u32 prev_portid = cb->args[1];

	rcu_read_lock();
	tbl = rht_dereference_rcu((&tn->sk_rht)->tbl, &tn->sk_rht);
	for (; tbl_id < tbl->size; tbl_id++) {
		rht_for_each_entry_rcu(tsk, pos, tbl, tbl_id, node) {
			spin_lock_bh(&tsk->sk.sk_lock.slock);
			if (prev_portid && prev_portid != tsk->portid) {
				spin_unlock_bh(&tsk->sk.sk_lock.slock);
				continue;
			}

			err = __tipc_nl_add_sk(skb, cb, tsk);
			if (err) {
				prev_portid = tsk->portid;
				spin_unlock_bh(&tsk->sk.sk_lock.slock);
				goto out;
			}
			prev_portid = 0;
			spin_unlock_bh(&tsk->sk.sk_lock.slock);
		}
	}
out:
	rcu_read_unlock();
	cb->args[0] = tbl_id;
	cb->args[1] = prev_portid;

	return skb->len;
}

/* Caller should hold socket lock for the passed tipc socket. */
static int __tipc_nl_add_sk_publ(struct sk_buff *skb,
				 struct netlink_callback *cb,
				 struct publication *publ)
{
	void *hdr;
	struct nlattr *attrs;

	hdr = genlmsg_put(skb, NETLINK_CB(cb->skb).portid, cb->nlh->nlmsg_seq,
			  &tipc_genl_family, NLM_F_MULTI, TIPC_NL_PUBL_GET);
	if (!hdr)
		goto msg_cancel;

	attrs = nla_nest_start(skb, TIPC_NLA_PUBL);
	if (!attrs)
		goto genlmsg_cancel;

	if (nla_put_u32(skb, TIPC_NLA_PUBL_KEY, publ->key))
		goto attr_msg_cancel;
	if (nla_put_u32(skb, TIPC_NLA_PUBL_TYPE, publ->type))
		goto attr_msg_cancel;
	if (nla_put_u32(skb, TIPC_NLA_PUBL_LOWER, publ->lower))
		goto attr_msg_cancel;
	if (nla_put_u32(skb, TIPC_NLA_PUBL_UPPER, publ->upper))
		goto attr_msg_cancel;

	nla_nest_end(skb, attrs);
	genlmsg_end(skb, hdr);

	return 0;

attr_msg_cancel:
	nla_nest_cancel(skb, attrs);
genlmsg_cancel:
	genlmsg_cancel(skb, hdr);
msg_cancel:
	return -EMSGSIZE;
}

/* Caller should hold socket lock for the passed tipc socket. */
static int __tipc_nl_list_sk_publ(struct sk_buff *skb,
				  struct netlink_callback *cb,
				  struct tipc_sock *tsk, u32 *last_publ)
{
	int err;
	struct publication *p;

	if (*last_publ) {
		list_for_each_entry(p, &tsk->publications, pport_list) {
			if (p->key == *last_publ)
				break;
		}
		if (p->key != *last_publ) {
			/* We never set seq or call nl_dump_check_consistent()
			 * this means that setting prev_seq here will cause the
			 * consistence check to fail in the netlink callback
			 * handler. Resulting in the last NLMSG_DONE message
			 * having the NLM_F_DUMP_INTR flag set.
			 */
			cb->prev_seq = 1;
			*last_publ = 0;
			return -EPIPE;
		}
	} else {
		p = list_first_entry(&tsk->publications, struct publication,
				     pport_list);
	}

	list_for_each_entry_from(p, &tsk->publications, pport_list) {
		err = __tipc_nl_add_sk_publ(skb, cb, p);
		if (err) {
			*last_publ = p->key;
			return err;
		}
	}
	*last_publ = 0;

	return 0;
}

int tipc_nl_publ_dump(struct sk_buff *skb, struct netlink_callback *cb)
{
	int err;
	u32 tsk_portid = cb->args[0];
	u32 last_publ = cb->args[1];
	u32 done = cb->args[2];
	struct net *net = sock_net(skb->sk);
	struct tipc_sock *tsk;

	if (!tsk_portid) {
		struct nlattr **attrs;
		struct nlattr *sock[TIPC_NLA_SOCK_MAX + 1];

		err = tipc_nlmsg_parse(cb->nlh, &attrs);
		if (err)
			return err;

		if (!attrs[TIPC_NLA_SOCK])
			return -EINVAL;

		err = nla_parse_nested(sock, TIPC_NLA_SOCK_MAX,
				       attrs[TIPC_NLA_SOCK],
				       tipc_nl_sock_policy, NULL);
		if (err)
			return err;

		if (!sock[TIPC_NLA_SOCK_REF])
			return -EINVAL;

		tsk_portid = nla_get_u32(sock[TIPC_NLA_SOCK_REF]);
	}

	if (done)
		return 0;

	tsk = tipc_sk_lookup(net, tsk_portid);
	if (!tsk)
		return -EINVAL;

	lock_sock(&tsk->sk);
	err = __tipc_nl_list_sk_publ(skb, cb, tsk, &last_publ);
	if (!err)
		done = 1;
	release_sock(&tsk->sk);
	sock_put(&tsk->sk);

	cb->args[0] = tsk_portid;
	cb->args[1] = last_publ;
	cb->args[2] = done;

	return skb->len;
}<|MERGE_RESOLUTION|>--- conflicted
+++ resolved
@@ -714,11 +714,7 @@
 		/* fall thru' */
 	case TIPC_LISTEN:
 	case TIPC_CONNECTING:
-<<<<<<< HEAD
-		if (!skb_queue_empty(&sk->sk_receive_queue))
-=======
 		if (!skb_queue_empty_lockless(&sk->sk_receive_queue))
->>>>>>> d526662b
 			mask |= (POLLIN | POLLRDNORM);
 		break;
 	case TIPC_OPEN:
