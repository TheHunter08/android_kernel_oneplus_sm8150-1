/*
 * Copyright (c) 2014, Ericsson AB
 * All rights reserved.
 *
 * Redistribution and use in source and binary forms, with or without
 * modification, are permitted provided that the following conditions are met:
 *
 * 1. Redistributions of source code must retain the above copyright
 *    notice, this list of conditions and the following disclaimer.
 * 2. Redistributions in binary form must reproduce the above copyright
 *    notice, this list of conditions and the following disclaimer in the
 *    documentation and/or other materials provided with the distribution.
 * 3. Neither the names of the copyright holders nor the names of its
 *    contributors may be used to endorse or promote products derived from
 *    this software without specific prior written permission.
 *
 * Alternatively, this software may be distributed under the terms of the
 * GNU General Public License ("GPL") version 2 as published by the Free
 * Software Foundation.
 *
 * THIS SOFTWARE IS PROVIDED BY THE COPYRIGHT HOLDERS AND CONTRIBUTORS "AS IS"
 * AND ANY EXPRESS OR IMPLIED WARRANTIES, INCLUDING, BUT NOT LIMITED TO, THE
 * IMPLIED WARRANTIES OF MERCHANTABILITY AND FITNESS FOR A PARTICULAR PURPOSE
 * ARE DISCLAIMED. IN NO EVENT SHALL THE COPYRIGHT OWNER OR CONTRIBUTORS BE
 * LIABLE FOR ANY DIRECT, INDIRECT, INCIDENTAL, SPECIAL, EXEMPLARY, OR
 * CONSEQUENTIAL DAMAGES (INCLUDING, BUT NOT LIMITED TO, PROCUREMENT OF
 * SUBSTITUTE GOODS OR SERVICES; LOSS OF USE, DATA, OR PROFITS; OR BUSINESS
 * INTERRUPTION) HOWEVER CAUSED AND ON ANY THEORY OF LIABILITY, WHETHER IN
 * CONTRACT, STRICT LIABILITY, OR TORT (INCLUDING NEGLIGENCE OR OTHERWISE)
 * ARISING IN ANY WAY OUT OF THE USE OF THIS SOFTWARE, EVEN IF ADVISED OF THE
 * POSSIBILITY OF SUCH DAMAGE.
 */

#include "core.h"
#include "bearer.h"
#include "link.h"
#include "name_table.h"
#include "socket.h"
#include "node.h"
#include "net.h"
#include <net/genetlink.h>
#include <linux/tipc_config.h>

/* The legacy API had an artificial message length limit called
 * ULTRA_STRING_MAX_LEN.
 */
#define ULTRA_STRING_MAX_LEN 32768

#define TIPC_SKB_MAX TLV_SPACE(ULTRA_STRING_MAX_LEN)

#define REPLY_TRUNCATED "<truncated>\n"

struct tipc_nl_compat_msg {
	u16 cmd;
	int rep_type;
	int rep_size;
	int req_type;
	int req_size;
	struct net *net;
	struct sk_buff *rep;
	struct tlv_desc *req;
	struct sock *dst_sk;
};

struct tipc_nl_compat_cmd_dump {
	int (*header)(struct tipc_nl_compat_msg *);
	int (*dumpit)(struct sk_buff *, struct netlink_callback *);
	int (*format)(struct tipc_nl_compat_msg *msg, struct nlattr **attrs);
};

struct tipc_nl_compat_cmd_doit {
	int (*doit)(struct sk_buff *skb, struct genl_info *info);
	int (*transcode)(struct tipc_nl_compat_cmd_doit *cmd,
			 struct sk_buff *skb, struct tipc_nl_compat_msg *msg);
};

static int tipc_skb_tailroom(struct sk_buff *skb)
{
	int tailroom;
	int limit;

	tailroom = skb_tailroom(skb);
	limit = TIPC_SKB_MAX - skb->len;

	if (tailroom < limit)
		return tailroom;

	return limit;
}

static inline int TLV_GET_DATA_LEN(struct tlv_desc *tlv)
{
	return TLV_GET_LEN(tlv) - TLV_SPACE(0);
}

static int tipc_add_tlv(struct sk_buff *skb, u16 type, void *data, u16 len)
{
	struct tlv_desc *tlv = (struct tlv_desc *)skb_tail_pointer(skb);

	if (tipc_skb_tailroom(skb) < TLV_SPACE(len))
		return -EMSGSIZE;

	skb_put(skb, TLV_SPACE(len));
	tlv->tlv_type = htons(type);
	tlv->tlv_len = htons(TLV_LENGTH(len));
	if (len && data)
		memcpy(TLV_DATA(tlv), data, len);

	return 0;
}

static void tipc_tlv_init(struct sk_buff *skb, u16 type)
{
	struct tlv_desc *tlv = (struct tlv_desc *)skb->data;

	TLV_SET_LEN(tlv, 0);
	TLV_SET_TYPE(tlv, type);
	skb_put(skb, sizeof(struct tlv_desc));
}

static int tipc_tlv_sprintf(struct sk_buff *skb, const char *fmt, ...)
{
	int n;
	u16 len;
	u32 rem;
	char *buf;
	struct tlv_desc *tlv;
	va_list args;

	rem = tipc_skb_tailroom(skb);

	tlv = (struct tlv_desc *)skb->data;
	len = TLV_GET_LEN(tlv);
	buf = TLV_DATA(tlv) + len;

	va_start(args, fmt);
	n = vscnprintf(buf, rem, fmt, args);
	va_end(args);

	TLV_SET_LEN(tlv, n + len);
	skb_put(skb, n);

	return n;
}

static struct sk_buff *tipc_tlv_alloc(int size)
{
	int hdr_len;
	struct sk_buff *buf;

	size = TLV_SPACE(size);
	hdr_len = nlmsg_total_size(GENL_HDRLEN + TIPC_GENL_HDRLEN);

	buf = alloc_skb(hdr_len + size, GFP_KERNEL);
	if (!buf)
		return NULL;

	skb_reserve(buf, hdr_len);

	return buf;
}

static struct sk_buff *tipc_get_err_tlv(char *str)
{
	int str_len = strlen(str) + 1;
	struct sk_buff *buf;

	buf = tipc_tlv_alloc(TLV_SPACE(str_len));
	if (buf)
		tipc_add_tlv(buf, TIPC_TLV_ERROR_STRING, str, str_len);

	return buf;
}

static inline bool string_is_valid(char *s, int len)
{
	return memchr(s, '\0', len) ? true : false;
}

static int __tipc_nl_compat_dumpit(struct tipc_nl_compat_cmd_dump *cmd,
				   struct tipc_nl_compat_msg *msg,
				   struct sk_buff *arg)
{
	int len = 0;
	int err;
	struct sk_buff *buf;
	struct nlmsghdr *nlmsg;
	struct netlink_callback cb;

	memset(&cb, 0, sizeof(cb));
	cb.nlh = (struct nlmsghdr *)arg->data;
	cb.skb = arg;

	buf = nlmsg_new(NLMSG_GOODSIZE, GFP_KERNEL);
	if (!buf)
		return -ENOMEM;

	buf->sk = msg->dst_sk;

	do {
		int rem;

		len = (*cmd->dumpit)(buf, &cb);

		nlmsg_for_each_msg(nlmsg, nlmsg_hdr(buf), len, rem) {
			struct nlattr **attrs;

			err = tipc_nlmsg_parse(nlmsg, &attrs);
			if (err)
				goto err_out;

			err = (*cmd->format)(msg, attrs);
			if (err)
				goto err_out;

			if (tipc_skb_tailroom(msg->rep) <= 1) {
				err = -EMSGSIZE;
				goto err_out;
			}
		}

		skb_reset_tail_pointer(buf);
		buf->len = 0;

	} while (len);

	err = 0;

err_out:
	kfree_skb(buf);

	if (err == -EMSGSIZE) {
		/* The legacy API only considered messages filling
		 * "ULTRA_STRING_MAX_LEN" to be truncated.
		 */
		if ((TIPC_SKB_MAX - msg->rep->len) <= 1) {
			char *tail = skb_tail_pointer(msg->rep);

			if (*tail != '\0')
				sprintf(tail - sizeof(REPLY_TRUNCATED) - 1,
					REPLY_TRUNCATED);
		}

		return 0;
	}

	return err;
}

static int tipc_nl_compat_dumpit(struct tipc_nl_compat_cmd_dump *cmd,
				 struct tipc_nl_compat_msg *msg)
{
	int err;
	struct sk_buff *arg;

	if (msg->req_type && (!msg->req_size ||
			      !TLV_CHECK_TYPE(msg->req, msg->req_type)))
		return -EINVAL;

	msg->rep = tipc_tlv_alloc(msg->rep_size);
	if (!msg->rep)
		return -ENOMEM;

	if (msg->rep_type)
		tipc_tlv_init(msg->rep, msg->rep_type);

	if (cmd->header) {
		err = (*cmd->header)(msg);
		if (err) {
			kfree_skb(msg->rep);
			msg->rep = NULL;
			return err;
		}
	}

	arg = nlmsg_new(0, GFP_KERNEL);
	if (!arg) {
		kfree_skb(msg->rep);
		msg->rep = NULL;
		return -ENOMEM;
	}

	err = __tipc_nl_compat_dumpit(cmd, msg, arg);
	if (err) {
		kfree_skb(msg->rep);
		msg->rep = NULL;
	}
	kfree_skb(arg);

	return err;
}

static int __tipc_nl_compat_doit(struct tipc_nl_compat_cmd_doit *cmd,
				 struct tipc_nl_compat_msg *msg)
{
	int err;
	struct sk_buff *doit_buf;
	struct sk_buff *trans_buf;
	struct nlattr **attrbuf;
	struct genl_info info;

	trans_buf = alloc_skb(NLMSG_GOODSIZE, GFP_KERNEL);
	if (!trans_buf)
		return -ENOMEM;

	err = (*cmd->transcode)(cmd, trans_buf, msg);
	if (err)
		goto trans_out;

	attrbuf = kmalloc((tipc_genl_family.maxattr + 1) *
			sizeof(struct nlattr *), GFP_KERNEL);
	if (!attrbuf) {
		err = -ENOMEM;
		goto trans_out;
	}

	err = nla_parse(attrbuf, tipc_genl_family.maxattr,
			(const struct nlattr *)trans_buf->data,
			trans_buf->len, NULL, NULL);
	if (err)
		goto parse_out;

	doit_buf = alloc_skb(NLMSG_GOODSIZE, GFP_KERNEL);
	if (!doit_buf) {
		err = -ENOMEM;
		goto parse_out;
	}

	doit_buf->sk = msg->dst_sk;

	memset(&info, 0, sizeof(info));
	info.attrs = attrbuf;

	err = (*cmd->doit)(doit_buf, &info);

	kfree_skb(doit_buf);
parse_out:
	kfree(attrbuf);
trans_out:
	kfree_skb(trans_buf);

	return err;
}

static int tipc_nl_compat_doit(struct tipc_nl_compat_cmd_doit *cmd,
			       struct tipc_nl_compat_msg *msg)
{
	int err;

	if (msg->req_type && (!msg->req_size ||
			      !TLV_CHECK_TYPE(msg->req, msg->req_type)))
		return -EINVAL;

	err = __tipc_nl_compat_doit(cmd, msg);
	if (err)
		return err;

	/* The legacy API considered an empty message a success message */
	msg->rep = tipc_tlv_alloc(0);
	if (!msg->rep)
		return -ENOMEM;

	return 0;
}

static int tipc_nl_compat_bearer_dump(struct tipc_nl_compat_msg *msg,
				      struct nlattr **attrs)
{
	struct nlattr *bearer[TIPC_NLA_BEARER_MAX + 1];
	int err;

	if (!attrs[TIPC_NLA_BEARER])
		return -EINVAL;

	err = nla_parse_nested(bearer, TIPC_NLA_BEARER_MAX,
			       attrs[TIPC_NLA_BEARER], NULL, NULL);
	if (err)
		return err;

	return tipc_add_tlv(msg->rep, TIPC_TLV_BEARER_NAME,
			    nla_data(bearer[TIPC_NLA_BEARER_NAME]),
			    nla_len(bearer[TIPC_NLA_BEARER_NAME]));
}

static int tipc_nl_compat_bearer_enable(struct tipc_nl_compat_cmd_doit *cmd,
					struct sk_buff *skb,
					struct tipc_nl_compat_msg *msg)
{
	struct nlattr *prop;
	struct nlattr *bearer;
	struct tipc_bearer_config *b;
	int len;

	b = (struct tipc_bearer_config *)TLV_DATA(msg->req);

	bearer = nla_nest_start(skb, TIPC_NLA_BEARER);
	if (!bearer)
		return -EMSGSIZE;

	len = TLV_GET_DATA_LEN(msg->req);
	len -= offsetof(struct tipc_bearer_config, name);
	if (len <= 0)
		return -EINVAL;

	len = min_t(int, len, TIPC_MAX_BEARER_NAME);
	if (!string_is_valid(b->name, len))
		return -EINVAL;

	if (nla_put_string(skb, TIPC_NLA_BEARER_NAME, b->name))
		return -EMSGSIZE;

	if (nla_put_u32(skb, TIPC_NLA_BEARER_DOMAIN, ntohl(b->disc_domain)))
		return -EMSGSIZE;

	if (ntohl(b->priority) <= TIPC_MAX_LINK_PRI) {
		prop = nla_nest_start(skb, TIPC_NLA_BEARER_PROP);
		if (!prop)
			return -EMSGSIZE;
		if (nla_put_u32(skb, TIPC_NLA_PROP_PRIO, ntohl(b->priority)))
			return -EMSGSIZE;
		nla_nest_end(skb, prop);
	}
	nla_nest_end(skb, bearer);

	return 0;
}

static int tipc_nl_compat_bearer_disable(struct tipc_nl_compat_cmd_doit *cmd,
					 struct sk_buff *skb,
					 struct tipc_nl_compat_msg *msg)
{
	char *name;
	struct nlattr *bearer;
	int len;

	name = (char *)TLV_DATA(msg->req);

	bearer = nla_nest_start(skb, TIPC_NLA_BEARER);
	if (!bearer)
		return -EMSGSIZE;

<<<<<<< HEAD
	len = min_t(int, TLV_GET_DATA_LEN(msg->req), TIPC_MAX_BEARER_NAME);
=======
	len = TLV_GET_DATA_LEN(msg->req);
	if (len <= 0)
		return -EINVAL;

	len = min_t(int, len, TIPC_MAX_BEARER_NAME);
>>>>>>> 9528de5b
	if (!string_is_valid(name, len))
		return -EINVAL;

	if (nla_put_string(skb, TIPC_NLA_BEARER_NAME, name))
		return -EMSGSIZE;

	nla_nest_end(skb, bearer);

	return 0;
}

static inline u32 perc(u32 count, u32 total)
{
	return (count * 100 + (total / 2)) / total;
}

static void __fill_bc_link_stat(struct tipc_nl_compat_msg *msg,
				struct nlattr *prop[], struct nlattr *stats[])
{
	tipc_tlv_sprintf(msg->rep, "  Window:%u packets\n",
			 nla_get_u32(prop[TIPC_NLA_PROP_WIN]));

	tipc_tlv_sprintf(msg->rep,
			 "  RX packets:%u fragments:%u/%u bundles:%u/%u\n",
			 nla_get_u32(stats[TIPC_NLA_STATS_RX_INFO]),
			 nla_get_u32(stats[TIPC_NLA_STATS_RX_FRAGMENTS]),
			 nla_get_u32(stats[TIPC_NLA_STATS_RX_FRAGMENTED]),
			 nla_get_u32(stats[TIPC_NLA_STATS_RX_BUNDLES]),
			 nla_get_u32(stats[TIPC_NLA_STATS_RX_BUNDLED]));

	tipc_tlv_sprintf(msg->rep,
			 "  TX packets:%u fragments:%u/%u bundles:%u/%u\n",
			 nla_get_u32(stats[TIPC_NLA_STATS_TX_INFO]),
			 nla_get_u32(stats[TIPC_NLA_STATS_TX_FRAGMENTS]),
			 nla_get_u32(stats[TIPC_NLA_STATS_TX_FRAGMENTED]),
			 nla_get_u32(stats[TIPC_NLA_STATS_TX_BUNDLES]),
			 nla_get_u32(stats[TIPC_NLA_STATS_TX_BUNDLED]));

	tipc_tlv_sprintf(msg->rep, "  RX naks:%u defs:%u dups:%u\n",
			 nla_get_u32(stats[TIPC_NLA_STATS_RX_NACKS]),
			 nla_get_u32(stats[TIPC_NLA_STATS_RX_DEFERRED]),
			 nla_get_u32(stats[TIPC_NLA_STATS_DUPLICATES]));

	tipc_tlv_sprintf(msg->rep, "  TX naks:%u acks:%u dups:%u\n",
			 nla_get_u32(stats[TIPC_NLA_STATS_TX_NACKS]),
			 nla_get_u32(stats[TIPC_NLA_STATS_TX_ACKS]),
			 nla_get_u32(stats[TIPC_NLA_STATS_RETRANSMITTED]));

	tipc_tlv_sprintf(msg->rep,
			 "  Congestion link:%u  Send queue max:%u avg:%u",
			 nla_get_u32(stats[TIPC_NLA_STATS_LINK_CONGS]),
			 nla_get_u32(stats[TIPC_NLA_STATS_MAX_QUEUE]),
			 nla_get_u32(stats[TIPC_NLA_STATS_AVG_QUEUE]));
}

static int tipc_nl_compat_link_stat_dump(struct tipc_nl_compat_msg *msg,
					 struct nlattr **attrs)
{
	char *name;
	struct nlattr *link[TIPC_NLA_LINK_MAX + 1];
	struct nlattr *prop[TIPC_NLA_PROP_MAX + 1];
	struct nlattr *stats[TIPC_NLA_STATS_MAX + 1];
	int err;
	int len;

	if (!attrs[TIPC_NLA_LINK])
		return -EINVAL;

	err = nla_parse_nested(link, TIPC_NLA_LINK_MAX, attrs[TIPC_NLA_LINK],
			       NULL, NULL);
	if (err)
		return err;

	if (!link[TIPC_NLA_LINK_PROP])
		return -EINVAL;

	err = nla_parse_nested(prop, TIPC_NLA_PROP_MAX,
			       link[TIPC_NLA_LINK_PROP], NULL, NULL);
	if (err)
		return err;

	if (!link[TIPC_NLA_LINK_STATS])
		return -EINVAL;

	err = nla_parse_nested(stats, TIPC_NLA_STATS_MAX,
			       link[TIPC_NLA_LINK_STATS], NULL, NULL);
	if (err)
		return err;

	name = (char *)TLV_DATA(msg->req);

<<<<<<< HEAD
	len = min_t(int, TLV_GET_DATA_LEN(msg->req), TIPC_MAX_LINK_NAME);
=======
	len = TLV_GET_DATA_LEN(msg->req);
	if (len <= 0)
		return -EINVAL;

	len = min_t(int, len, TIPC_MAX_BEARER_NAME);
>>>>>>> 9528de5b
	if (!string_is_valid(name, len))
		return -EINVAL;

	if (strcmp(name, nla_data(link[TIPC_NLA_LINK_NAME])) != 0)
		return 0;

	tipc_tlv_sprintf(msg->rep, "\nLink <%s>\n",
			 nla_data(link[TIPC_NLA_LINK_NAME]));

	if (link[TIPC_NLA_LINK_BROADCAST]) {
		__fill_bc_link_stat(msg, prop, stats);
		return 0;
	}

	if (link[TIPC_NLA_LINK_ACTIVE])
		tipc_tlv_sprintf(msg->rep, "  ACTIVE");
	else if (link[TIPC_NLA_LINK_UP])
		tipc_tlv_sprintf(msg->rep, "  STANDBY");
	else
		tipc_tlv_sprintf(msg->rep, "  DEFUNCT");

	tipc_tlv_sprintf(msg->rep, "  MTU:%u  Priority:%u",
			 nla_get_u32(link[TIPC_NLA_LINK_MTU]),
			 nla_get_u32(prop[TIPC_NLA_PROP_PRIO]));

	tipc_tlv_sprintf(msg->rep, "  Tolerance:%u ms  Window:%u packets\n",
			 nla_get_u32(prop[TIPC_NLA_PROP_TOL]),
			 nla_get_u32(prop[TIPC_NLA_PROP_WIN]));

	tipc_tlv_sprintf(msg->rep,
			 "  RX packets:%u fragments:%u/%u bundles:%u/%u\n",
			 nla_get_u32(link[TIPC_NLA_LINK_RX]) -
			 nla_get_u32(stats[TIPC_NLA_STATS_RX_INFO]),
			 nla_get_u32(stats[TIPC_NLA_STATS_RX_FRAGMENTS]),
			 nla_get_u32(stats[TIPC_NLA_STATS_RX_FRAGMENTED]),
			 nla_get_u32(stats[TIPC_NLA_STATS_RX_BUNDLES]),
			 nla_get_u32(stats[TIPC_NLA_STATS_RX_BUNDLED]));

	tipc_tlv_sprintf(msg->rep,
			 "  TX packets:%u fragments:%u/%u bundles:%u/%u\n",
			 nla_get_u32(link[TIPC_NLA_LINK_TX]) -
			 nla_get_u32(stats[TIPC_NLA_STATS_TX_INFO]),
			 nla_get_u32(stats[TIPC_NLA_STATS_TX_FRAGMENTS]),
			 nla_get_u32(stats[TIPC_NLA_STATS_TX_FRAGMENTED]),
			 nla_get_u32(stats[TIPC_NLA_STATS_TX_BUNDLES]),
			 nla_get_u32(stats[TIPC_NLA_STATS_TX_BUNDLED]));

	tipc_tlv_sprintf(msg->rep,
			 "  TX profile sample:%u packets  average:%u octets\n",
			 nla_get_u32(stats[TIPC_NLA_STATS_MSG_LEN_CNT]),
			 nla_get_u32(stats[TIPC_NLA_STATS_MSG_LEN_TOT]) /
			 nla_get_u32(stats[TIPC_NLA_STATS_MSG_PROF_TOT]));

	tipc_tlv_sprintf(msg->rep,
			 "  0-64:%u%% -256:%u%% -1024:%u%% -4096:%u%% ",
			 perc(nla_get_u32(stats[TIPC_NLA_STATS_MSG_LEN_P0]),
			      nla_get_u32(stats[TIPC_NLA_STATS_MSG_PROF_TOT])),
			 perc(nla_get_u32(stats[TIPC_NLA_STATS_MSG_LEN_P1]),
			      nla_get_u32(stats[TIPC_NLA_STATS_MSG_PROF_TOT])),
			 perc(nla_get_u32(stats[TIPC_NLA_STATS_MSG_LEN_P2]),
			      nla_get_u32(stats[TIPC_NLA_STATS_MSG_PROF_TOT])),
			 perc(nla_get_u32(stats[TIPC_NLA_STATS_MSG_LEN_P3]),
			      nla_get_u32(stats[TIPC_NLA_STATS_MSG_PROF_TOT])));

	tipc_tlv_sprintf(msg->rep, "-16384:%u%% -32768:%u%% -66000:%u%%\n",
			 perc(nla_get_u32(stats[TIPC_NLA_STATS_MSG_LEN_P4]),
			      nla_get_u32(stats[TIPC_NLA_STATS_MSG_PROF_TOT])),
			 perc(nla_get_u32(stats[TIPC_NLA_STATS_MSG_LEN_P5]),
			      nla_get_u32(stats[TIPC_NLA_STATS_MSG_PROF_TOT])),
			 perc(nla_get_u32(stats[TIPC_NLA_STATS_MSG_LEN_P6]),
			      nla_get_u32(stats[TIPC_NLA_STATS_MSG_PROF_TOT])));

	tipc_tlv_sprintf(msg->rep,
			 "  RX states:%u probes:%u naks:%u defs:%u dups:%u\n",
			 nla_get_u32(stats[TIPC_NLA_STATS_RX_STATES]),
			 nla_get_u32(stats[TIPC_NLA_STATS_RX_PROBES]),
			 nla_get_u32(stats[TIPC_NLA_STATS_RX_NACKS]),
			 nla_get_u32(stats[TIPC_NLA_STATS_RX_DEFERRED]),
			 nla_get_u32(stats[TIPC_NLA_STATS_DUPLICATES]));

	tipc_tlv_sprintf(msg->rep,
			 "  TX states:%u probes:%u naks:%u acks:%u dups:%u\n",
			 nla_get_u32(stats[TIPC_NLA_STATS_TX_STATES]),
			 nla_get_u32(stats[TIPC_NLA_STATS_TX_PROBES]),
			 nla_get_u32(stats[TIPC_NLA_STATS_TX_NACKS]),
			 nla_get_u32(stats[TIPC_NLA_STATS_TX_ACKS]),
			 nla_get_u32(stats[TIPC_NLA_STATS_RETRANSMITTED]));

	tipc_tlv_sprintf(msg->rep,
			 "  Congestion link:%u  Send queue max:%u avg:%u",
			 nla_get_u32(stats[TIPC_NLA_STATS_LINK_CONGS]),
			 nla_get_u32(stats[TIPC_NLA_STATS_MAX_QUEUE]),
			 nla_get_u32(stats[TIPC_NLA_STATS_AVG_QUEUE]));

	return 0;
}

static int tipc_nl_compat_link_dump(struct tipc_nl_compat_msg *msg,
				    struct nlattr **attrs)
{
	struct nlattr *link[TIPC_NLA_LINK_MAX + 1];
	struct tipc_link_info link_info;
	int err;

	if (!attrs[TIPC_NLA_LINK])
		return -EINVAL;

	err = nla_parse_nested(link, TIPC_NLA_LINK_MAX, attrs[TIPC_NLA_LINK],
			       NULL, NULL);
	if (err)
		return err;

	link_info.dest = nla_get_flag(link[TIPC_NLA_LINK_DEST]);
	link_info.up = htonl(nla_get_flag(link[TIPC_NLA_LINK_UP]));
	nla_strlcpy(link_info.str, link[TIPC_NLA_LINK_NAME],
		    TIPC_MAX_LINK_NAME);

	return tipc_add_tlv(msg->rep, TIPC_TLV_LINK_INFO,
			    &link_info, sizeof(link_info));
}

static int __tipc_add_link_prop(struct sk_buff *skb,
				struct tipc_nl_compat_msg *msg,
				struct tipc_link_config *lc)
{
	switch (msg->cmd) {
	case TIPC_CMD_SET_LINK_PRI:
		return nla_put_u32(skb, TIPC_NLA_PROP_PRIO, ntohl(lc->value));
	case TIPC_CMD_SET_LINK_TOL:
		return nla_put_u32(skb, TIPC_NLA_PROP_TOL, ntohl(lc->value));
	case TIPC_CMD_SET_LINK_WINDOW:
		return nla_put_u32(skb, TIPC_NLA_PROP_WIN, ntohl(lc->value));
	}

	return -EINVAL;
}

static int tipc_nl_compat_media_set(struct sk_buff *skb,
				    struct tipc_nl_compat_msg *msg)
{
	struct nlattr *prop;
	struct nlattr *media;
	struct tipc_link_config *lc;
	int len;

	lc = (struct tipc_link_config *)TLV_DATA(msg->req);

	media = nla_nest_start(skb, TIPC_NLA_MEDIA);
	if (!media)
		return -EMSGSIZE;

	len = min_t(int, TLV_GET_DATA_LEN(msg->req), TIPC_MAX_MEDIA_NAME);
	if (!string_is_valid(lc->name, len))
		return -EINVAL;

	if (nla_put_string(skb, TIPC_NLA_MEDIA_NAME, lc->name))
		return -EMSGSIZE;

	prop = nla_nest_start(skb, TIPC_NLA_MEDIA_PROP);
	if (!prop)
		return -EMSGSIZE;

	__tipc_add_link_prop(skb, msg, lc);
	nla_nest_end(skb, prop);
	nla_nest_end(skb, media);

	return 0;
}

static int tipc_nl_compat_bearer_set(struct sk_buff *skb,
				     struct tipc_nl_compat_msg *msg)
{
	struct nlattr *prop;
	struct nlattr *bearer;
	struct tipc_link_config *lc;
	int len;

	lc = (struct tipc_link_config *)TLV_DATA(msg->req);

	bearer = nla_nest_start(skb, TIPC_NLA_BEARER);
	if (!bearer)
		return -EMSGSIZE;

	len = min_t(int, TLV_GET_DATA_LEN(msg->req), TIPC_MAX_MEDIA_NAME);
	if (!string_is_valid(lc->name, len))
		return -EINVAL;

	if (nla_put_string(skb, TIPC_NLA_BEARER_NAME, lc->name))
		return -EMSGSIZE;

	prop = nla_nest_start(skb, TIPC_NLA_BEARER_PROP);
	if (!prop)
		return -EMSGSIZE;

	__tipc_add_link_prop(skb, msg, lc);
	nla_nest_end(skb, prop);
	nla_nest_end(skb, bearer);

	return 0;
}

static int __tipc_nl_compat_link_set(struct sk_buff *skb,
				     struct tipc_nl_compat_msg *msg)
{
	struct nlattr *prop;
	struct nlattr *link;
	struct tipc_link_config *lc;

	lc = (struct tipc_link_config *)TLV_DATA(msg->req);

	link = nla_nest_start(skb, TIPC_NLA_LINK);
	if (!link)
		return -EMSGSIZE;

	if (nla_put_string(skb, TIPC_NLA_LINK_NAME, lc->name))
		return -EMSGSIZE;

	prop = nla_nest_start(skb, TIPC_NLA_LINK_PROP);
	if (!prop)
		return -EMSGSIZE;

	__tipc_add_link_prop(skb, msg, lc);
	nla_nest_end(skb, prop);
	nla_nest_end(skb, link);

	return 0;
}

static int tipc_nl_compat_link_set(struct tipc_nl_compat_cmd_doit *cmd,
				   struct sk_buff *skb,
				   struct tipc_nl_compat_msg *msg)
{
	struct tipc_link_config *lc;
	struct tipc_bearer *bearer;
	struct tipc_media *media;
	int len;

	lc = (struct tipc_link_config *)TLV_DATA(msg->req);

	len = TLV_GET_DATA_LEN(msg->req);
	len -= offsetof(struct tipc_link_config, name);
	if (len <= 0)
		return -EINVAL;

	len = min_t(int, len, TIPC_MAX_LINK_NAME);
	if (!string_is_valid(lc->name, len))
		return -EINVAL;

	media = tipc_media_find(lc->name);
	if (media) {
		cmd->doit = &tipc_nl_media_set;
		return tipc_nl_compat_media_set(skb, msg);
	}

	bearer = tipc_bearer_find(msg->net, lc->name);
	if (bearer) {
		cmd->doit = &tipc_nl_bearer_set;
		return tipc_nl_compat_bearer_set(skb, msg);
	}

	return __tipc_nl_compat_link_set(skb, msg);
}

static int tipc_nl_compat_link_reset_stats(struct tipc_nl_compat_cmd_doit *cmd,
					   struct sk_buff *skb,
					   struct tipc_nl_compat_msg *msg)
{
	char *name;
	struct nlattr *link;
	int len;

	name = (char *)TLV_DATA(msg->req);

	link = nla_nest_start(skb, TIPC_NLA_LINK);
	if (!link)
		return -EMSGSIZE;

<<<<<<< HEAD
	len = min_t(int, TLV_GET_DATA_LEN(msg->req), TIPC_MAX_LINK_NAME);
=======
	len = TLV_GET_DATA_LEN(msg->req);
	if (len <= 0)
		return -EINVAL;

	len = min_t(int, len, TIPC_MAX_BEARER_NAME);
>>>>>>> 9528de5b
	if (!string_is_valid(name, len))
		return -EINVAL;

	if (nla_put_string(skb, TIPC_NLA_LINK_NAME, name))
		return -EMSGSIZE;

	nla_nest_end(skb, link);

	return 0;
}

static int tipc_nl_compat_name_table_dump_header(struct tipc_nl_compat_msg *msg)
{
	int i;
	u32 depth;
	struct tipc_name_table_query *ntq;
	static const char * const header[] = {
		"Type       ",
		"Lower      Upper      ",
		"Port Identity              ",
		"Publication Scope"
	};

	ntq = (struct tipc_name_table_query *)TLV_DATA(msg->req);
	if (TLV_GET_DATA_LEN(msg->req) < sizeof(struct tipc_name_table_query))
		return -EINVAL;

	depth = ntohl(ntq->depth);

	if (depth > 4)
		depth = 4;
	for (i = 0; i < depth; i++)
		tipc_tlv_sprintf(msg->rep, header[i]);
	tipc_tlv_sprintf(msg->rep, "\n");

	return 0;
}

static int tipc_nl_compat_name_table_dump(struct tipc_nl_compat_msg *msg,
					  struct nlattr **attrs)
{
	char port_str[27];
	struct tipc_name_table_query *ntq;
	struct nlattr *nt[TIPC_NLA_NAME_TABLE_MAX + 1];
	struct nlattr *publ[TIPC_NLA_PUBL_MAX + 1];
	u32 node, depth, type, lowbound, upbound;
	static const char * const scope_str[] = {"", " zone", " cluster",
						 " node"};
	int err;

	if (!attrs[TIPC_NLA_NAME_TABLE])
		return -EINVAL;

	err = nla_parse_nested(nt, TIPC_NLA_NAME_TABLE_MAX,
			       attrs[TIPC_NLA_NAME_TABLE], NULL, NULL);
	if (err)
		return err;

	if (!nt[TIPC_NLA_NAME_TABLE_PUBL])
		return -EINVAL;

	err = nla_parse_nested(publ, TIPC_NLA_PUBL_MAX,
			       nt[TIPC_NLA_NAME_TABLE_PUBL], NULL, NULL);
	if (err)
		return err;

	ntq = (struct tipc_name_table_query *)TLV_DATA(msg->req);

	depth = ntohl(ntq->depth);
	type = ntohl(ntq->type);
	lowbound = ntohl(ntq->lowbound);
	upbound = ntohl(ntq->upbound);

	if (!(depth & TIPC_NTQ_ALLTYPES) &&
	    (type != nla_get_u32(publ[TIPC_NLA_PUBL_TYPE])))
		return 0;
	if (lowbound && (lowbound > nla_get_u32(publ[TIPC_NLA_PUBL_UPPER])))
		return 0;
	if (upbound && (upbound < nla_get_u32(publ[TIPC_NLA_PUBL_LOWER])))
		return 0;

	tipc_tlv_sprintf(msg->rep, "%-10u ",
			 nla_get_u32(publ[TIPC_NLA_PUBL_TYPE]));

	if (depth == 1)
		goto out;

	tipc_tlv_sprintf(msg->rep, "%-10u %-10u ",
			 nla_get_u32(publ[TIPC_NLA_PUBL_LOWER]),
			 nla_get_u32(publ[TIPC_NLA_PUBL_UPPER]));

	if (depth == 2)
		goto out;

	node = nla_get_u32(publ[TIPC_NLA_PUBL_NODE]);
	sprintf(port_str, "<%u.%u.%u:%u>", tipc_zone(node), tipc_cluster(node),
		tipc_node(node), nla_get_u32(publ[TIPC_NLA_PUBL_REF]));
	tipc_tlv_sprintf(msg->rep, "%-26s ", port_str);

	if (depth == 3)
		goto out;

	tipc_tlv_sprintf(msg->rep, "%-10u %s",
			 nla_get_u32(publ[TIPC_NLA_PUBL_KEY]),
			 scope_str[nla_get_u32(publ[TIPC_NLA_PUBL_SCOPE])]);
out:
	tipc_tlv_sprintf(msg->rep, "\n");

	return 0;
}

static int __tipc_nl_compat_publ_dump(struct tipc_nl_compat_msg *msg,
				      struct nlattr **attrs)
{
	u32 type, lower, upper;
	struct nlattr *publ[TIPC_NLA_PUBL_MAX + 1];
	int err;

	if (!attrs[TIPC_NLA_PUBL])
		return -EINVAL;

	err = nla_parse_nested(publ, TIPC_NLA_PUBL_MAX, attrs[TIPC_NLA_PUBL],
			       NULL, NULL);
	if (err)
		return err;

	type = nla_get_u32(publ[TIPC_NLA_PUBL_TYPE]);
	lower = nla_get_u32(publ[TIPC_NLA_PUBL_LOWER]);
	upper = nla_get_u32(publ[TIPC_NLA_PUBL_UPPER]);

	if (lower == upper)
		tipc_tlv_sprintf(msg->rep, " {%u,%u}", type, lower);
	else
		tipc_tlv_sprintf(msg->rep, " {%u,%u,%u}", type, lower, upper);

	return 0;
}

static int tipc_nl_compat_publ_dump(struct tipc_nl_compat_msg *msg, u32 sock)
{
	int err;
	void *hdr;
	struct nlattr *nest;
	struct sk_buff *args;
	struct tipc_nl_compat_cmd_dump dump;

	args = nlmsg_new(NLMSG_GOODSIZE, GFP_KERNEL);
	if (!args)
		return -ENOMEM;

	hdr = genlmsg_put(args, 0, 0, &tipc_genl_family, NLM_F_MULTI,
			  TIPC_NL_PUBL_GET);

	nest = nla_nest_start(args, TIPC_NLA_SOCK);
	if (!nest) {
		kfree_skb(args);
		return -EMSGSIZE;
	}

	if (nla_put_u32(args, TIPC_NLA_SOCK_REF, sock)) {
		kfree_skb(args);
		return -EMSGSIZE;
	}

	nla_nest_end(args, nest);
	genlmsg_end(args, hdr);

	dump.dumpit = tipc_nl_publ_dump;
	dump.format = __tipc_nl_compat_publ_dump;

	err = __tipc_nl_compat_dumpit(&dump, msg, args);

	kfree_skb(args);

	return err;
}

static int tipc_nl_compat_sk_dump(struct tipc_nl_compat_msg *msg,
				  struct nlattr **attrs)
{
	int err;
	u32 sock_ref;
	struct nlattr *sock[TIPC_NLA_SOCK_MAX + 1];

	if (!attrs[TIPC_NLA_SOCK])
		return -EINVAL;

	err = nla_parse_nested(sock, TIPC_NLA_SOCK_MAX, attrs[TIPC_NLA_SOCK],
			       NULL, NULL);
	if (err)
		return err;

	sock_ref = nla_get_u32(sock[TIPC_NLA_SOCK_REF]);
	tipc_tlv_sprintf(msg->rep, "%u:", sock_ref);

	if (sock[TIPC_NLA_SOCK_CON]) {
		u32 node;
		struct nlattr *con[TIPC_NLA_CON_MAX + 1];

		nla_parse_nested(con, TIPC_NLA_CON_MAX,
				 sock[TIPC_NLA_SOCK_CON], NULL, NULL);

		node = nla_get_u32(con[TIPC_NLA_CON_NODE]);
		tipc_tlv_sprintf(msg->rep, "  connected to <%u.%u.%u:%u>",
				 tipc_zone(node),
				 tipc_cluster(node),
				 tipc_node(node),
				 nla_get_u32(con[TIPC_NLA_CON_SOCK]));

		if (con[TIPC_NLA_CON_FLAG])
			tipc_tlv_sprintf(msg->rep, " via {%u,%u}\n",
					 nla_get_u32(con[TIPC_NLA_CON_TYPE]),
					 nla_get_u32(con[TIPC_NLA_CON_INST]));
		else
			tipc_tlv_sprintf(msg->rep, "\n");
	} else if (sock[TIPC_NLA_SOCK_HAS_PUBL]) {
		tipc_tlv_sprintf(msg->rep, " bound to");

		err = tipc_nl_compat_publ_dump(msg, sock_ref);
		if (err)
			return err;
	}
	tipc_tlv_sprintf(msg->rep, "\n");

	return 0;
}

static int tipc_nl_compat_media_dump(struct tipc_nl_compat_msg *msg,
				     struct nlattr **attrs)
{
	struct nlattr *media[TIPC_NLA_MEDIA_MAX + 1];
	int err;

	if (!attrs[TIPC_NLA_MEDIA])
		return -EINVAL;

	err = nla_parse_nested(media, TIPC_NLA_MEDIA_MAX,
			       attrs[TIPC_NLA_MEDIA], NULL, NULL);
	if (err)
		return err;

	return tipc_add_tlv(msg->rep, TIPC_TLV_MEDIA_NAME,
			    nla_data(media[TIPC_NLA_MEDIA_NAME]),
			    nla_len(media[TIPC_NLA_MEDIA_NAME]));
}

static int tipc_nl_compat_node_dump(struct tipc_nl_compat_msg *msg,
				    struct nlattr **attrs)
{
	struct tipc_node_info node_info;
	struct nlattr *node[TIPC_NLA_NODE_MAX + 1];
	int err;

	if (!attrs[TIPC_NLA_NODE])
		return -EINVAL;

	err = nla_parse_nested(node, TIPC_NLA_NODE_MAX, attrs[TIPC_NLA_NODE],
			       NULL, NULL);
	if (err)
		return err;

	node_info.addr = htonl(nla_get_u32(node[TIPC_NLA_NODE_ADDR]));
	node_info.up = htonl(nla_get_flag(node[TIPC_NLA_NODE_UP]));

	return tipc_add_tlv(msg->rep, TIPC_TLV_NODE_INFO, &node_info,
			    sizeof(node_info));
}

static int tipc_nl_compat_net_set(struct tipc_nl_compat_cmd_doit *cmd,
				  struct sk_buff *skb,
				  struct tipc_nl_compat_msg *msg)
{
	u32 val;
	struct nlattr *net;

	val = ntohl(*(__be32 *)TLV_DATA(msg->req));

	net = nla_nest_start(skb, TIPC_NLA_NET);
	if (!net)
		return -EMSGSIZE;

	if (msg->cmd == TIPC_CMD_SET_NODE_ADDR) {
		if (nla_put_u32(skb, TIPC_NLA_NET_ADDR, val))
			return -EMSGSIZE;
	} else if (msg->cmd == TIPC_CMD_SET_NETID) {
		if (nla_put_u32(skb, TIPC_NLA_NET_ID, val))
			return -EMSGSIZE;
	}
	nla_nest_end(skb, net);

	return 0;
}

static int tipc_nl_compat_net_dump(struct tipc_nl_compat_msg *msg,
				   struct nlattr **attrs)
{
	__be32 id;
	struct nlattr *net[TIPC_NLA_NET_MAX + 1];
	int err;

	if (!attrs[TIPC_NLA_NET])
		return -EINVAL;

	err = nla_parse_nested(net, TIPC_NLA_NET_MAX, attrs[TIPC_NLA_NET],
			       NULL, NULL);
	if (err)
		return err;

	id = htonl(nla_get_u32(net[TIPC_NLA_NET_ID]));

	return tipc_add_tlv(msg->rep, TIPC_TLV_UNSIGNED, &id, sizeof(id));
}

static int tipc_cmd_show_stats_compat(struct tipc_nl_compat_msg *msg)
{
	msg->rep = tipc_tlv_alloc(ULTRA_STRING_MAX_LEN);
	if (!msg->rep)
		return -ENOMEM;

	tipc_tlv_init(msg->rep, TIPC_TLV_ULTRA_STRING);
	tipc_tlv_sprintf(msg->rep, "TIPC version " TIPC_MOD_VER "\n");

	return 0;
}

static int tipc_nl_compat_handle(struct tipc_nl_compat_msg *msg)
{
	struct tipc_nl_compat_cmd_dump dump;
	struct tipc_nl_compat_cmd_doit doit;

	memset(&dump, 0, sizeof(dump));
	memset(&doit, 0, sizeof(doit));

	switch (msg->cmd) {
	case TIPC_CMD_NOOP:
		msg->rep = tipc_tlv_alloc(0);
		if (!msg->rep)
			return -ENOMEM;
		return 0;
	case TIPC_CMD_GET_BEARER_NAMES:
		msg->rep_size = MAX_BEARERS * TLV_SPACE(TIPC_MAX_BEARER_NAME);
		dump.dumpit = tipc_nl_bearer_dump;
		dump.format = tipc_nl_compat_bearer_dump;
		return tipc_nl_compat_dumpit(&dump, msg);
	case TIPC_CMD_ENABLE_BEARER:
		msg->req_type = TIPC_TLV_BEARER_CONFIG;
		doit.doit = tipc_nl_bearer_enable;
		doit.transcode = tipc_nl_compat_bearer_enable;
		return tipc_nl_compat_doit(&doit, msg);
	case TIPC_CMD_DISABLE_BEARER:
		msg->req_type = TIPC_TLV_BEARER_NAME;
		doit.doit = tipc_nl_bearer_disable;
		doit.transcode = tipc_nl_compat_bearer_disable;
		return tipc_nl_compat_doit(&doit, msg);
	case TIPC_CMD_SHOW_LINK_STATS:
		msg->req_type = TIPC_TLV_LINK_NAME;
		msg->rep_size = ULTRA_STRING_MAX_LEN;
		msg->rep_type = TIPC_TLV_ULTRA_STRING;
		dump.dumpit = tipc_nl_node_dump_link;
		dump.format = tipc_nl_compat_link_stat_dump;
		return tipc_nl_compat_dumpit(&dump, msg);
	case TIPC_CMD_GET_LINKS:
		msg->req_type = TIPC_TLV_NET_ADDR;
		msg->rep_size = ULTRA_STRING_MAX_LEN;
		dump.dumpit = tipc_nl_node_dump_link;
		dump.format = tipc_nl_compat_link_dump;
		return tipc_nl_compat_dumpit(&dump, msg);
	case TIPC_CMD_SET_LINK_TOL:
	case TIPC_CMD_SET_LINK_PRI:
	case TIPC_CMD_SET_LINK_WINDOW:
		msg->req_type =  TIPC_TLV_LINK_CONFIG;
		doit.doit = tipc_nl_node_set_link;
		doit.transcode = tipc_nl_compat_link_set;
		return tipc_nl_compat_doit(&doit, msg);
	case TIPC_CMD_RESET_LINK_STATS:
		msg->req_type = TIPC_TLV_LINK_NAME;
		doit.doit = tipc_nl_node_reset_link_stats;
		doit.transcode = tipc_nl_compat_link_reset_stats;
		return tipc_nl_compat_doit(&doit, msg);
	case TIPC_CMD_SHOW_NAME_TABLE:
		msg->req_type = TIPC_TLV_NAME_TBL_QUERY;
		msg->rep_size = ULTRA_STRING_MAX_LEN;
		msg->rep_type = TIPC_TLV_ULTRA_STRING;
		dump.header = tipc_nl_compat_name_table_dump_header;
		dump.dumpit = tipc_nl_name_table_dump;
		dump.format = tipc_nl_compat_name_table_dump;
		return tipc_nl_compat_dumpit(&dump, msg);
	case TIPC_CMD_SHOW_PORTS:
		msg->rep_size = ULTRA_STRING_MAX_LEN;
		msg->rep_type = TIPC_TLV_ULTRA_STRING;
		dump.dumpit = tipc_nl_sk_dump;
		dump.format = tipc_nl_compat_sk_dump;
		return tipc_nl_compat_dumpit(&dump, msg);
	case TIPC_CMD_GET_MEDIA_NAMES:
		msg->rep_size = MAX_MEDIA * TLV_SPACE(TIPC_MAX_MEDIA_NAME);
		dump.dumpit = tipc_nl_media_dump;
		dump.format = tipc_nl_compat_media_dump;
		return tipc_nl_compat_dumpit(&dump, msg);
	case TIPC_CMD_GET_NODES:
		msg->rep_size = ULTRA_STRING_MAX_LEN;
		dump.dumpit = tipc_nl_node_dump;
		dump.format = tipc_nl_compat_node_dump;
		return tipc_nl_compat_dumpit(&dump, msg);
	case TIPC_CMD_SET_NODE_ADDR:
		msg->req_type = TIPC_TLV_NET_ADDR;
		doit.doit = tipc_nl_net_set;
		doit.transcode = tipc_nl_compat_net_set;
		return tipc_nl_compat_doit(&doit, msg);
	case TIPC_CMD_SET_NETID:
		msg->req_type = TIPC_TLV_UNSIGNED;
		doit.doit = tipc_nl_net_set;
		doit.transcode = tipc_nl_compat_net_set;
		return tipc_nl_compat_doit(&doit, msg);
	case TIPC_CMD_GET_NETID:
		msg->rep_size = sizeof(u32);
		dump.dumpit = tipc_nl_net_dump;
		dump.format = tipc_nl_compat_net_dump;
		return tipc_nl_compat_dumpit(&dump, msg);
	case TIPC_CMD_SHOW_STATS:
		return tipc_cmd_show_stats_compat(msg);
	}

	return -EOPNOTSUPP;
}

static int tipc_nl_compat_recv(struct sk_buff *skb, struct genl_info *info)
{
	int err;
	int len;
	struct tipc_nl_compat_msg msg;
	struct nlmsghdr *req_nlh;
	struct nlmsghdr *rep_nlh;
	struct tipc_genlmsghdr *req_userhdr = info->userhdr;

	memset(&msg, 0, sizeof(msg));

	req_nlh = (struct nlmsghdr *)skb->data;
	msg.req = nlmsg_data(req_nlh) + GENL_HDRLEN + TIPC_GENL_HDRLEN;
	msg.cmd = req_userhdr->cmd;
	msg.net = genl_info_net(info);
	msg.dst_sk = skb->sk;

	if ((msg.cmd & 0xC000) && (!netlink_net_capable(skb, CAP_NET_ADMIN))) {
		msg.rep = tipc_get_err_tlv(TIPC_CFG_NOT_NET_ADMIN);
		err = -EACCES;
		goto send;
	}

<<<<<<< HEAD
	len = nlmsg_attrlen(req_nlh, GENL_HDRLEN + TIPC_GENL_HDRLEN);
	if (!len || !TLV_OK(msg.req, len)) {
=======
	msg.req_size = nlmsg_attrlen(req_nlh, GENL_HDRLEN + TIPC_GENL_HDRLEN);
	if (msg.req_size && !TLV_OK(msg.req, msg.req_size)) {
>>>>>>> 9528de5b
		msg.rep = tipc_get_err_tlv(TIPC_CFG_NOT_SUPPORTED);
		err = -EOPNOTSUPP;
		goto send;
	}

	err = tipc_nl_compat_handle(&msg);
	if ((err == -EOPNOTSUPP) || (err == -EPERM))
		msg.rep = tipc_get_err_tlv(TIPC_CFG_NOT_SUPPORTED);
	else if (err == -EINVAL)
		msg.rep = tipc_get_err_tlv(TIPC_CFG_TLV_ERROR);
send:
	if (!msg.rep)
		return err;

	len = nlmsg_total_size(GENL_HDRLEN + TIPC_GENL_HDRLEN);
	skb_push(msg.rep, len);
	rep_nlh = nlmsg_hdr(msg.rep);
	memcpy(rep_nlh, info->nlhdr, len);
	rep_nlh->nlmsg_len = msg.rep->len;
	genlmsg_unicast(msg.net, msg.rep, NETLINK_CB(skb).portid);

	return err;
}

static const struct genl_ops tipc_genl_compat_ops[] = {
	{
		.cmd		= TIPC_GENL_CMD,
		.doit		= tipc_nl_compat_recv,
	},
};

static struct genl_family tipc_genl_compat_family __ro_after_init = {
	.name		= TIPC_GENL_NAME,
	.version	= TIPC_GENL_VERSION,
	.hdrsize	= TIPC_GENL_HDRLEN,
	.maxattr	= 0,
	.netnsok	= true,
	.module		= THIS_MODULE,
	.ops		= tipc_genl_compat_ops,
	.n_ops		= ARRAY_SIZE(tipc_genl_compat_ops),
};

int __init tipc_netlink_compat_start(void)
{
	int res;

	res = genl_register_family(&tipc_genl_compat_family);
	if (res) {
		pr_err("Failed to register legacy compat interface\n");
		return res;
	}

	return 0;
}

void tipc_netlink_compat_stop(void)
{
	genl_unregister_family(&tipc_genl_compat_family);
}<|MERGE_RESOLUTION|>--- conflicted
+++ resolved
@@ -439,15 +439,11 @@
 	if (!bearer)
 		return -EMSGSIZE;
 
-<<<<<<< HEAD
-	len = min_t(int, TLV_GET_DATA_LEN(msg->req), TIPC_MAX_BEARER_NAME);
-=======
 	len = TLV_GET_DATA_LEN(msg->req);
 	if (len <= 0)
 		return -EINVAL;
 
 	len = min_t(int, len, TIPC_MAX_BEARER_NAME);
->>>>>>> 9528de5b
 	if (!string_is_valid(name, len))
 		return -EINVAL;
 
@@ -539,15 +535,11 @@
 
 	name = (char *)TLV_DATA(msg->req);
 
-<<<<<<< HEAD
-	len = min_t(int, TLV_GET_DATA_LEN(msg->req), TIPC_MAX_LINK_NAME);
-=======
 	len = TLV_GET_DATA_LEN(msg->req);
 	if (len <= 0)
 		return -EINVAL;
 
 	len = min_t(int, len, TIPC_MAX_BEARER_NAME);
->>>>>>> 9528de5b
 	if (!string_is_valid(name, len))
 		return -EINVAL;
 
@@ -825,15 +817,11 @@
 	if (!link)
 		return -EMSGSIZE;
 
-<<<<<<< HEAD
-	len = min_t(int, TLV_GET_DATA_LEN(msg->req), TIPC_MAX_LINK_NAME);
-=======
 	len = TLV_GET_DATA_LEN(msg->req);
 	if (len <= 0)
 		return -EINVAL;
 
 	len = min_t(int, len, TIPC_MAX_BEARER_NAME);
->>>>>>> 9528de5b
 	if (!string_is_valid(name, len))
 		return -EINVAL;
 
@@ -1282,13 +1270,8 @@
 		goto send;
 	}
 
-<<<<<<< HEAD
-	len = nlmsg_attrlen(req_nlh, GENL_HDRLEN + TIPC_GENL_HDRLEN);
-	if (!len || !TLV_OK(msg.req, len)) {
-=======
 	msg.req_size = nlmsg_attrlen(req_nlh, GENL_HDRLEN + TIPC_GENL_HDRLEN);
 	if (msg.req_size && !TLV_OK(msg.req, msg.req_size)) {
->>>>>>> 9528de5b
 		msg.rep = tipc_get_err_tlv(TIPC_CFG_NOT_SUPPORTED);
 		err = -EOPNOTSUPP;
 		goto send;
