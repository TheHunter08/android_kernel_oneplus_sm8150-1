--- conflicted
+++ resolved
@@ -1628,14 +1628,10 @@
 		dst_copy_metrics(dst1, dst);
 
 		if (xfrm[i]->props.mode != XFRM_MODE_TRANSPORT) {
-<<<<<<< HEAD
-			__u32 mark = xfrm_smark_get(fl->flowi_mark, xfrm[i]);
-=======
 			__u32 mark = 0;
 
 			if (xfrm[i]->props.smark.v || xfrm[i]->props.smark.m)
 				mark = xfrm_smark_get(fl->flowi_mark, xfrm[i]);
->>>>>>> 5564e263
 
 			family = xfrm[i]->props.family;
 			dst = xfrm_dst_lookup(xfrm[i], tos, fl->flowi_oif,
