--- conflicted
+++ resolved
@@ -220,10 +220,6 @@
 			fq = NULL;
 	}
 	rcu_read_unlock();
-<<<<<<< HEAD
-
-=======
->>>>>>> c3715e11
 	return fq;
 }
 EXPORT_SYMBOL(inet_frag_find);