--- conflicted
+++ resolved
@@ -265,10 +265,6 @@
 
 	prev = fq->q.fragments_tail;
 	err = inet_frag_queue_insert(&fq->q, skb, offset, end);
-<<<<<<< HEAD
-	if (err)
-		goto insert_error;
-=======
 	if (err) {
 		if (err == IPFRAG_DUP) {
 			/* No error for duplicates, pretend they got queued. */
@@ -277,7 +273,6 @@
 		}
 		goto insert_error;
 	}
->>>>>>> 9528de5b
 
 	if (dev)
 		fq->iif = dev->ifindex;
@@ -304,26 +299,17 @@
 		skb->_skb_refdst = 0UL;
 		err = nf_ct_frag6_reasm(fq, skb, prev, dev);
 		skb->_skb_refdst = orefdst;
-<<<<<<< HEAD
-		return err;
-=======
 
 		/* After queue has assumed skb ownership, only 0 or
 		 * -EINPROGRESS must be returned.
 		 */
 		return err ? -EINPROGRESS : 0;
->>>>>>> 9528de5b
 	}
 
 	skb_dst_drop(skb);
 	return -EINPROGRESS;
 
 insert_error:
-<<<<<<< HEAD
-	if (err == IPFRAG_DUP)
-		goto err;
-=======
->>>>>>> 9528de5b
 	inet_frag_kill(&fq->q);
 err:
 	skb_dst_drop(skb);
@@ -370,19 +356,11 @@
 		(skb->data - skb->head) - sizeof(struct frag_hdr));
 	skb->mac_header += sizeof(struct frag_hdr);
 	skb->network_header += sizeof(struct frag_hdr);
-<<<<<<< HEAD
 
 	skb_reset_transport_header(skb);
 
 	inet_frag_reasm_finish(&fq->q, skb, reasm_data);
 
-=======
-
-	skb_reset_transport_header(skb);
-
-	inet_frag_reasm_finish(&fq->q, skb, reasm_data);
-
->>>>>>> 9528de5b
 	skb->ignore_df = 1;
 	skb->dev = dev;
 	ipv6_hdr(skb)->payload_len = htons(payload_len);
@@ -510,15 +488,6 @@
 		skb->transport_header = savethdr;
 		ret = 0;
 	}
-<<<<<<< HEAD
-
-	/* after queue has assumed skb ownership, only 0 or -EINPROGRESS
-	 * must be returned.
-	 */
-	if (ret)
-		ret = -EINPROGRESS;
-=======
->>>>>>> 9528de5b
 
 	spin_unlock_bh(&fq->q.lock);
 	inet_frag_put(&fq->q);
