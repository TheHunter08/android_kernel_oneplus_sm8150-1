--- conflicted
+++ resolved
@@ -2248,17 +2248,9 @@
 
 	xt_compat_lock(NFPROTO_BRIDGE);
 
-<<<<<<< HEAD
-	if (tmp.nentries) {
-		ret = xt_compat_init_offsets(NFPROTO_BRIDGE, tmp.nentries);
-		if (ret < 0)
-			goto out_unlock;
-	}
-=======
 	ret = ebt_compat_init_offsets(tmp.nentries);
 	if (ret < 0)
 		goto out_unlock;
->>>>>>> 9528de5b
 
 	ret = compat_copy_entries(entries_tmp, tmp.entries_size, &state);
 	if (ret < 0)
