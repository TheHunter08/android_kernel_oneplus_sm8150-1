# Qualcomm IPC Router configuration
#

config QRTR
	tristate "Qualcomm IPC Router support"
	depends on ARCH_QCOM || COMPILE_TEST
	---help---
	  Say Y if you intend to use Qualcomm IPC router protocol.  The
	  protocol is used to communicate with services provided by other
	  hardware blocks in the system.

	  In order to do service lookups, a userspace daemon is required to
	  maintain a service listing.

if QRTR

config QRTR_NODE_ID
	int "QRTR Local Node ID"
	default 1
	---help---
	  This option is used to configure the QRTR Node ID for the local
	  processor. The node ID published to other nodes within the system.
	  This value can be overridden by the name service application. This
	  option is for configurations where Node ID needs to be customized
	  but the name service application is not priveleged enough to use
	  netlink sockets.

config QRTR_SMD
	tristate "SMD IPC Router channels"
	depends on RPMSG || (COMPILE_TEST && RPMSG=n)
	---help---
	  Say Y here to support SMD based ipcrouter channels.  SMD is the
	  most common transport for IPC Router.

config QRTR_MHI
	tristate "MHI IPC Router channels"
	depends on MHI_BUS || (COMPILE_TEST && MHI_BUS=n)
	---help---
	  Say Y here to support MHI based ipcrouter channels.  MHI is the
	  transport used for external modem connections for IPC Router.

config QRTR_USB
	tristate "USB IPC Router channels"
	depends on USB || (COMPILE_TEST && USB=n)
	---help---
	  Say Y here to support USB based ipcrouter channels.

config QRTR_FIFO
	tristate "FIFO IPC Router channels"
	---help---
	Say Y here to support FIFO based ipcrouter channels. FIFO Transport
	Layer enables IPC Router communication between two virtual machines.

config QRTR_MHI_DEV
	tristate "MHI Device IPC Router channels"
	depends on MSM_MHI_DEV || (COMPILE_TEST && MSM_MHI_DEV=n)
	---help---
	  Say Y here to support MHI base ipcrouter channels for device
	  endpoint mode.  MHI is the transport used for external modem
	  connections.  This driver enables QRTR to run on the modem device
	  side.

<<<<<<< HEAD
=======
config QRTR_USB_DEV
	tristate "USB Device IPC Router channels"
	depends on USB_CONFIGFS_F_IPC || (COMPILE_TEST && USB_CONFIGFS_F_IPC=n)
	---help---
	  Say Y here to support USB device based ipcrouter channels.
	  This driver enables QRTR to run on the modem device.

>>>>>>> 9528de5b
endif # QRTR<|MERGE_RESOLUTION|>--- conflicted
+++ resolved
@@ -60,8 +60,6 @@
 	  connections.  This driver enables QRTR to run on the modem device
 	  side.
 
-<<<<<<< HEAD
-=======
 config QRTR_USB_DEV
 	tristate "USB Device IPC Router channels"
 	depends on USB_CONFIGFS_F_IPC || (COMPILE_TEST && USB_CONFIGFS_F_IPC=n)
@@ -69,5 +67,4 @@
 	  Say Y here to support USB device based ipcrouter channels.
 	  This driver enables QRTR to run on the modem device.
 
->>>>>>> 9528de5b
 endif # QRTR