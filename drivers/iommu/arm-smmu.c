/*
 * IOMMU API for ARM architected SMMU implementations.
 *
 * This program is free software; you can redistribute it and/or modify
 * it under the terms of the GNU General Public License version 2 as
 * published by the Free Software Foundation.
 *
 * This program is distributed in the hope that it will be useful,
 * but WITHOUT ANY WARRANTY; without even the implied warranty of
 * MERCHANTABILITY or FITNESS FOR A PARTICULAR PURPOSE.  See the
 * GNU General Public License for more details.
 *
 * You should have received a copy of the GNU General Public License
 * along with this program; if not, write to the Free Software
 * Foundation, Inc., 59 Temple Place - Suite 330, Boston, MA 02111-1307, USA.
 *
 * Copyright (C) 2013 ARM Limited
 *
 * Author: Will Deacon <will.deacon@arm.com>
 *
 * This driver currently supports:
 *	- SMMUv1 and v2 implementations
 *	- Stream-matching and stream-indexing
 *	- v7/v8 long-descriptor format
 *	- Non-secure access to the SMMU
 *	- Context fault reporting
 *	- Extended Stream ID (16 bit)
 */

#define pr_fmt(fmt) "arm-smmu: " fmt

#include <linux/acpi.h>
#include <linux/acpi_iort.h>
#include <linux/atomic.h>
#include <linux/delay.h>
#include <linux/dma-iommu.h>
#include <linux/dma-mapping.h>
#include <linux/err.h>
#include <linux/interrupt.h>
#include <linux/io.h>
#include <linux/io-64-nonatomic-hi-lo.h>
#include <linux/iommu.h>
#include <linux/iopoll.h>
#include <linux/module.h>
#include <linux/of.h>
#include <linux/of_address.h>
#include <linux/of_device.h>
#include <linux/of_iommu.h>
#include <linux/pci.h>
#include <linux/platform_device.h>
#include <linux/slab.h>
#include <linux/spinlock.h>
#include <soc/qcom/secure_buffer.h>
#include <linux/of_platform.h>
#include <linux/msm-bus.h>
#include <trace/events/iommu.h>
#include <dt-bindings/msm/msm-bus-ids.h>
#include <linux/irq.h>
#include <linux/wait.h>

#include <linux/amba/bus.h>

#include <soc/qcom/msm_tz_smmu.h>
#include <soc/qcom/scm.h>
#include "io-pgtable.h"
#include "arm-smmu-regs.h"
#include "arm-smmu-debug.h"
#include <linux/debugfs.h>
#include <linux/uaccess.h>
<<<<<<< HEAD
=======

/*
 * Apparently, some Qualcomm arm64 platforms which appear to expose their SMMU
 * global register space are still, in fact, using a hypervisor to mediate it
 * by trapping and emulating register accesses. Sadly, some deployed versions
 * of said trapping code have bugs wherein they go horribly wrong for stores
 * using r31 (i.e. XZR/WZR) as the source register.
 */
#define QCOM_DUMMY_VAL -1
>>>>>>> 9528de5b

#define ARM_MMU500_ACTLR_CPRE		(1 << 1)

#define ARM_MMU500_ACR_CACHE_LOCK	(1 << 26)
#define ARM_MMU500_ACR_SMTNMB_TLBEN	(1 << 8)

#define TLB_LOOP_TIMEOUT		500000	/* 500ms */
#define TLB_SPIN_COUNT			10

#define ARM_SMMU_IMPL_DEF0(smmu) \
	((smmu)->base + (2 * (1 << (smmu)->pgshift)))
#define ARM_SMMU_IMPL_DEF1(smmu) \
	((smmu)->base + (6 * (1 << (smmu)->pgshift)))

/* Maximum number of context banks per SMMU */
#define ARM_SMMU_MAX_CBS		128

/* SMMU global address space */
#define ARM_SMMU_GR0(smmu)		((smmu)->base)
#define ARM_SMMU_GR1(smmu)		((smmu)->base + (1 << (smmu)->pgshift))

/*
 * SMMU global address space with conditional offset to access secure
 * aliases of non-secure registers (e.g. nsCR0: 0x400, nsGFSR: 0x448,
 * nsGFSYNR0: 0x450)
 */
#define ARM_SMMU_GR0_NS(smmu)						\
	((smmu)->base +							\
		((smmu->options & ARM_SMMU_OPT_SECURE_CFG_ACCESS)	\
			? 0x400 : 0))

/*
 * Some 64-bit registers only make sense to write atomically, but in such
 * cases all the data relevant to AArch32 formats lies within the lower word,
 * therefore this actually makes more sense than it might first appear.
 */
#ifdef CONFIG_64BIT
#define smmu_write_atomic_lq		writeq_relaxed
#else
#define smmu_write_atomic_lq		writel_relaxed
#endif

/* Translation context bank */
#define ARM_SMMU_CB(smmu, n)	((smmu)->cb_base + ((n) << (smmu)->pgshift))

#define MSI_IOVA_BASE			0x8000000
#define MSI_IOVA_LENGTH			0x100000

static int force_stage;
module_param(force_stage, int, S_IRUGO);
MODULE_PARM_DESC(force_stage,
	"Force SMMU mappings to be installed at a particular stage of translation. A value of '1' or '2' forces the corresponding stage. All other values are ignored (i.e. no stage is forced). Note that selecting a specific stage will disable support for nested translation.");
static bool disable_bypass = true;
module_param(disable_bypass, bool, S_IRUGO);
MODULE_PARM_DESC(disable_bypass,
	"Disable bypass streams such that incoming transactions from devices that are not attached to an iommu domain will report an abort back to the device and will not be allowed to pass through the SMMU.");

enum arm_smmu_arch_version {
	ARM_SMMU_V1,
	ARM_SMMU_V1_64K,
	ARM_SMMU_V2,
};

enum arm_smmu_implementation {
	GENERIC_SMMU,
	ARM_MMU500,
	CAVIUM_SMMUV2,
	QCOM_SMMUV2,
	QCOM_SMMUV500,
};

struct arm_smmu_impl_def_reg {
	u32 offset;
	u32 value;
};

/* Until ACPICA headers cover IORT rev. C */
#ifndef ACPI_IORT_SMMU_CORELINK_MMU401
#define ACPI_IORT_SMMU_CORELINK_MMU401	0x4
#endif
#ifndef ACPI_IORT_SMMU_CAVIUM_THUNDERX
#define ACPI_IORT_SMMU_CAVIUM_THUNDERX	0x5
#endif

/*
 * attach_count
 *	The SMR and S2CR registers are only programmed when the number of
 *	devices attached to the iommu using these registers is > 0. This
 *	is required for the "SID switch" use case for secure display.
 *	Protected by stream_map_mutex.
 */
struct arm_smmu_s2cr {
	struct iommu_group		*group;
	int				count;
	int				attach_count;
	enum arm_smmu_s2cr_type		type;
	enum arm_smmu_s2cr_privcfg	privcfg;
	u8				cbndx;
	bool				cb_handoff;
};

#define s2cr_init_val (struct arm_smmu_s2cr){				\
	.type = disable_bypass ? S2CR_TYPE_FAULT : S2CR_TYPE_BYPASS,	\
	.cb_handoff = false,						\
}

struct arm_smmu_smr {
	u16				mask;
	u16				id;
	bool				valid;
};

struct arm_smmu_cb {
	u64				ttbr[2];
	u32				tcr[2];
	u32				mair[2];
	struct arm_smmu_cfg		*cfg;
	u32				actlr;
};

struct arm_smmu_master_cfg {
	struct arm_smmu_device		*smmu;
	s16				smendx[];
};
#define INVALID_SMENDX			-1
#define __fwspec_cfg(fw) ((struct arm_smmu_master_cfg *)fw->iommu_priv)
#define fwspec_smmu(fw)  (__fwspec_cfg(fw)->smmu)
#define fwspec_smendx(fw, i) \
	(i >= fw->num_ids ? INVALID_SMENDX : __fwspec_cfg(fw)->smendx[i])
#define for_each_cfg_sme(fw, i, idx) \
	for (i = 0; idx = fwspec_smendx(fw, i), i < fw->num_ids; ++i)

/*
 * Describes resources required for on/off power operation.
 * Separate reference count is provided for atomic/nonatomic
 * operations.
 */
struct arm_smmu_power_resources {
	struct platform_device		*pdev;
	struct device			*dev;

	struct clk			**clocks;
	int				num_clocks;

	struct regulator_bulk_data	*gdscs;
	int				num_gdscs;

	uint32_t			bus_client;
	struct msm_bus_scale_pdata	*bus_dt_data;

	/* Protects power_count */
	struct mutex			power_lock;
	int				power_count;

	/* Protects clock_refs_count */
	spinlock_t			clock_refs_lock;
	int				clock_refs_count;
	int				regulator_defer;
};

struct arm_smmu_arch_ops;
struct arm_smmu_device {
	struct device			*dev;

	void __iomem			*base;
	void __iomem			*cb_base;
	unsigned long			size;
	phys_addr_t			phys_addr;
	unsigned long			pgshift;

#define ARM_SMMU_FEAT_COHERENT_WALK	(1 << 0)
#define ARM_SMMU_FEAT_STREAM_MATCH	(1 << 1)
#define ARM_SMMU_FEAT_TRANS_S1		(1 << 2)
#define ARM_SMMU_FEAT_TRANS_S2		(1 << 3)
#define ARM_SMMU_FEAT_TRANS_NESTED	(1 << 4)
#define ARM_SMMU_FEAT_TRANS_OPS		(1 << 5)
#define ARM_SMMU_FEAT_VMID16		(1 << 6)
#define ARM_SMMU_FEAT_FMT_AARCH64_4K	(1 << 7)
#define ARM_SMMU_FEAT_FMT_AARCH64_16K	(1 << 8)
#define ARM_SMMU_FEAT_FMT_AARCH64_64K	(1 << 9)
#define ARM_SMMU_FEAT_FMT_AARCH32_L	(1 << 10)
#define ARM_SMMU_FEAT_FMT_AARCH32_S	(1 << 11)
#define ARM_SMMU_FEAT_EXIDS		(1 << 12)
	u32				features;

#define ARM_SMMU_OPT_SECURE_CFG_ACCESS (1 << 0)
#define ARM_SMMU_OPT_FATAL_ASF		(1 << 1)
#define ARM_SMMU_OPT_SKIP_INIT		(1 << 2)
#define ARM_SMMU_OPT_DYNAMIC		(1 << 3)
#define ARM_SMMU_OPT_3LVL_TABLES	(1 << 4)
#define ARM_SMMU_OPT_NO_ASID_RETENTION	(1 << 5)
#define ARM_SMMU_OPT_STATIC_CB		(1 << 6)
#define ARM_SMMU_OPT_DISABLE_ATOS	(1 << 7)
#define ARM_SMMU_OPT_MIN_IOVA_ALIGN	(1 << 8)
#define ARM_SMMU_OPT_NO_DYNAMIC_ASID	(1 << 9)
	u32				options;
	enum arm_smmu_arch_version	version;
	enum arm_smmu_implementation	model;

	u32				num_context_banks;
	u32				num_s2_context_banks;
	DECLARE_BITMAP(context_map, ARM_SMMU_MAX_CBS);
	struct arm_smmu_cb		*cbs;
	atomic_t			irptndx;

	u32				num_mapping_groups;
	u16				streamid_mask;
	u16				smr_mask_mask;
	struct arm_smmu_smr		*smrs;
	struct arm_smmu_s2cr		*s2crs;
	struct mutex			stream_map_mutex;
	struct mutex			iommu_group_mutex;
	unsigned long			va_size;
	unsigned long			ipa_size;
	unsigned long			pa_size;
	unsigned long			pgsize_bitmap;

	u32				num_global_irqs;
	u32				num_context_irqs;
	unsigned int			*irqs;

	struct list_head		list;

	u32				cavium_id_base; /* Specific to Cavium */

	spinlock_t			global_sync_lock;

	/* IOMMU core code handle */
	struct iommu_device		iommu;

	/* Specific to QCOM */
	struct arm_smmu_impl_def_reg	*impl_def_attach_registers;
	unsigned int			num_impl_def_attach_registers;

	struct arm_smmu_power_resources *pwr;

	spinlock_t			atos_lock;

	/* protects idr */
	struct mutex			idr_mutex;
	struct idr			asid_idr;

	struct arm_smmu_arch_ops	*arch_ops;
	void				*archdata;
	bool				smmu_restore;
	enum tz_smmu_device_id		sec_id;
};

enum arm_smmu_context_fmt {
	ARM_SMMU_CTX_FMT_NONE,
	ARM_SMMU_CTX_FMT_AARCH64,
	ARM_SMMU_CTX_FMT_AARCH32_L,
	ARM_SMMU_CTX_FMT_AARCH32_S,
};

struct arm_smmu_cfg {
	u8				cbndx;
	u8				irptndx;
	union {
		u16			asid;
		u16			vmid;
	};
	u32				cbar;
	u32				procid;
	enum arm_smmu_context_fmt	fmt;
};
#define INVALID_IRPTNDX			0xff
#define INVALID_CBNDX			0xff
#define INVALID_ASID			0xffff
/*
 * In V7L and V8L with TTBCR2.AS == 0, ASID is 8 bits.
 * V8L 16 with TTBCR2.AS == 1 (16 bit ASID) isn't supported yet.
 */
#define MAX_ASID			0xff

#define ARM_SMMU_CB_ASID(smmu, cfg)		((cfg)->asid)
#define ARM_SMMU_CB_VMID(smmu, cfg) ((u16)(smmu)->cavium_id_base + \
							(cfg)->cbndx + 1)

#define TCU_TESTBUS_SEL_ALL 0x3
#define TBU_TESTBUS_SEL_ALL 0xf

static int tbu_testbus_sel = TBU_TESTBUS_SEL_ALL;
static int tcu_testbus_sel = TCU_TESTBUS_SEL_ALL;
static struct dentry *debugfs_testbus_dir;
static DEFINE_SPINLOCK(testbus_lock);
static struct dentry *debugfs_capturebus_dir;

module_param_named(tcu_testbus_sel, tcu_testbus_sel, int, 0644);
module_param_named(tbu_testbus_sel, tbu_testbus_sel, int, 0644);

enum arm_smmu_domain_stage {
	ARM_SMMU_DOMAIN_S1 = 0,
	ARM_SMMU_DOMAIN_S2,
	ARM_SMMU_DOMAIN_NESTED,
	ARM_SMMU_DOMAIN_BYPASS,
};

struct arm_smmu_pte_info {
	void *virt_addr;
	size_t size;
	struct list_head entry;
};

struct arm_smmu_domain {
	struct arm_smmu_device		*smmu;
	struct device			*dev;
	struct io_pgtable_ops		*pgtbl_ops;

	struct arm_smmu_cfg		cfg;
	enum arm_smmu_domain_stage	stage;
	struct mutex			init_mutex; /* Protects smmu pointer */
	spinlock_t			cb_lock; /* Serialises ATS1* ops */
	spinlock_t			sync_lock; /* Serialises TLB syncs */
	struct io_pgtable_cfg		pgtbl_cfg;
	enum io_pgtable_fmt		pgtbl_fmt;
	u32 attributes;
	bool				slave_side_secure;
	u32				secure_vmid;
	struct list_head		pte_info_list;
	struct list_head		unassign_list;
	struct mutex			assign_lock;
	struct list_head		secure_pool_list;
	/* nonsecure pool protected by pgtbl_lock */
	struct list_head		nonsecure_pool;
	struct iommu_domain		domain;
	bool				qsmmuv500_errata1_min_iova_align;
};

struct arm_smmu_option_prop {
	u32 opt;
	const char *prop;
};

struct actlr_setting {
	struct arm_smmu_smr smr;
	u32 actlr;
};

struct qsmmuv500_archdata {
	struct list_head		tbus;
	void __iomem			*tcu_base;
	u32				version;
	struct actlr_setting		*actlrs;
	u32				actlr_tbl_size;
	u32				testbus_version;
};

#define get_qsmmuv500_archdata(smmu)				\
	((struct qsmmuv500_archdata *)(smmu->archdata))

struct qsmmuv500_tbu_device {
	struct list_head		list;
	struct device			*dev;
	struct arm_smmu_device		*smmu;
	void __iomem			*base;
	void __iomem			*status_reg;

	struct arm_smmu_power_resources *pwr;
	u32				sid_start;
	u32				num_sids;

	/* Protects halt count */
	spinlock_t			halt_lock;
	u32				halt_count;
	unsigned int			*irqs;
};

static atomic_t cavium_smmu_context_count = ATOMIC_INIT(0);

static bool using_legacy_binding, using_generic_binding;

static struct arm_smmu_option_prop arm_smmu_options[] = {
	{ ARM_SMMU_OPT_SECURE_CFG_ACCESS, "calxeda,smmu-secure-config-access" },
	{ ARM_SMMU_OPT_FATAL_ASF, "qcom,fatal-asf" },
	{ ARM_SMMU_OPT_SKIP_INIT, "qcom,skip-init" },
	{ ARM_SMMU_OPT_DYNAMIC, "qcom,dynamic" },
	{ ARM_SMMU_OPT_3LVL_TABLES, "qcom,use-3-lvl-tables" },
	{ ARM_SMMU_OPT_NO_ASID_RETENTION, "qcom,no-asid-retention" },
	{ ARM_SMMU_OPT_STATIC_CB, "qcom,enable-static-cb"},
	{ ARM_SMMU_OPT_DISABLE_ATOS, "qcom,disable-atos" },
	{ ARM_SMMU_OPT_MIN_IOVA_ALIGN, "qcom,min-iova-align" },
	{ ARM_SMMU_OPT_NO_DYNAMIC_ASID, "qcom,no-dynamic-asid" },
	{ 0, NULL},
};

static phys_addr_t arm_smmu_iova_to_phys(struct iommu_domain *domain,
					dma_addr_t iova);
static phys_addr_t arm_smmu_iova_to_phys_hard(struct iommu_domain *domain,
					      dma_addr_t iova);
static void arm_smmu_destroy_domain_context(struct iommu_domain *domain);

static int arm_smmu_prepare_pgtable(void *addr, void *cookie);
static void arm_smmu_unprepare_pgtable(void *cookie, void *addr, size_t size);
static int arm_smmu_assign_table(struct arm_smmu_domain *smmu_domain);
static void arm_smmu_unassign_table(struct arm_smmu_domain *smmu_domain);

static uint64_t arm_smmu_iova_to_pte(struct iommu_domain *domain,
				    dma_addr_t iova);

static int arm_smmu_enable_s1_translations(struct arm_smmu_domain *smmu_domain);

static int arm_smmu_alloc_cb(struct iommu_domain *domain,
				struct arm_smmu_device *smmu,
				struct device *dev);

static bool arm_smmu_is_static_cb(struct arm_smmu_device *smmu);
static bool arm_smmu_is_master_side_secure(struct arm_smmu_domain *smmu_domain);
static bool arm_smmu_is_slave_side_secure(struct arm_smmu_domain *smmu_domain);

static int msm_secure_smmu_map(struct iommu_domain *domain, unsigned long iova,
			       phys_addr_t paddr, size_t size, int prot);
static size_t msm_secure_smmu_unmap(struct iommu_domain *domain,
				    unsigned long iova,
				    size_t size);
static size_t msm_secure_smmu_map_sg(struct iommu_domain *domain,
				     unsigned long iova,
				     struct scatterlist *sg,
				     unsigned int nents, int prot);

static struct arm_smmu_domain *to_smmu_domain(struct iommu_domain *dom)
{
	return container_of(dom, struct arm_smmu_domain, domain);
}

static struct arm_smmu_domain *cb_cfg_to_smmu_domain(struct arm_smmu_cfg *cfg)
{
	return container_of(cfg, struct arm_smmu_domain, cfg);
}

static void parse_driver_options(struct arm_smmu_device *smmu)
{
	int i = 0;

	do {
		if (of_property_read_bool(smmu->dev->of_node,
						arm_smmu_options[i].prop)) {
			smmu->options |= arm_smmu_options[i].opt;
			dev_dbg(smmu->dev, "option %s\n",
				arm_smmu_options[i].prop);
		}
	} while (arm_smmu_options[++i].opt);
}

static bool is_dynamic_domain(struct iommu_domain *domain)
{
	struct arm_smmu_domain *smmu_domain = to_smmu_domain(domain);

	return !!(smmu_domain->attributes & (1 << DOMAIN_ATTR_DYNAMIC));
}

static int arm_smmu_restore_sec_cfg(struct arm_smmu_device *smmu, u32 cb)
{
	int ret;
	int scm_ret = 0;

	if (!arm_smmu_is_static_cb(smmu))
		return 0;

	ret = scm_restore_sec_cfg(smmu->sec_id, cb, &scm_ret);
	if (ret || scm_ret) {
		pr_err("scm call IOMMU_SECURE_CFG failed\n");
		return -EINVAL;
	}

	return 0;
}
static bool is_iommu_pt_coherent(struct arm_smmu_domain *smmu_domain)
{
	if (smmu_domain->attributes &
			(1 << DOMAIN_ATTR_PAGE_TABLE_FORCE_COHERENT))
		return true;
	else if (smmu_domain->smmu && smmu_domain->smmu->dev)
		return smmu_domain->smmu->dev->archdata.dma_coherent;
	else
		return false;
}

static bool arm_smmu_is_static_cb(struct arm_smmu_device *smmu)
{
	return smmu->options & ARM_SMMU_OPT_STATIC_CB;
}

static bool arm_smmu_has_secure_vmid(struct arm_smmu_domain *smmu_domain)
{
	return (smmu_domain->secure_vmid != VMID_INVAL);
}

static bool arm_smmu_is_slave_side_secure(struct arm_smmu_domain *smmu_domain)
{
	return arm_smmu_has_secure_vmid(smmu_domain) &&
			smmu_domain->slave_side_secure;
}

static bool arm_smmu_is_master_side_secure(struct arm_smmu_domain *smmu_domain)
{
	return arm_smmu_has_secure_vmid(smmu_domain)
			&& !smmu_domain->slave_side_secure;
}

static void arm_smmu_secure_domain_lock(struct arm_smmu_domain *smmu_domain)
{
	if (arm_smmu_is_master_side_secure(smmu_domain))
		mutex_lock(&smmu_domain->assign_lock);
}

static void arm_smmu_secure_domain_unlock(struct arm_smmu_domain *smmu_domain)
{
	if (arm_smmu_is_master_side_secure(smmu_domain))
		mutex_unlock(&smmu_domain->assign_lock);
}

#ifdef CONFIG_ARM_SMMU_SELFTEST

static int selftest;
module_param_named(selftest, selftest, int, 0644);
static int irq_count;

static DECLARE_WAIT_QUEUE_HEAD(wait_int);
static irqreturn_t arm_smmu_cf_selftest(int irq, void *cb_base)
{
	u32 fsr;
	struct irq_data *irq_data = irq_get_irq_data(irq);
	unsigned long hwirq = ULONG_MAX;

	fsr = readl_relaxed(cb_base + ARM_SMMU_CB_FSR);

	irq_count++;
	if (irq_data)
		hwirq = irq_data->hwirq;
	pr_info("Interrupt (irq:%d hwirq:%ld) received, fsr:0x%x\n",
				irq, hwirq, fsr);

	writel_relaxed(fsr, cb_base + ARM_SMMU_CB_FSR);

	wake_up(&wait_int);
	return IRQ_HANDLED;
}

static void arm_smmu_interrupt_selftest(struct arm_smmu_device *smmu)
{
	int cb;
	int cb_count = 0;

	if (!selftest)
		return;

	if (arm_smmu_is_static_cb(smmu))
		return;

	cb = smmu->num_s2_context_banks;

	if (smmu->version < ARM_SMMU_V2)
		return;

	for_each_clear_bit_from(cb, smmu->context_map,
				smmu->num_context_banks) {
		int irq;
		int ret;
		void *cb_base;
		u32 reg;
		u32 reg_orig;
		int irq_cnt;

		irq = smmu->irqs[smmu->num_global_irqs + cb];
		cb_base = ARM_SMMU_CB(smmu, cb);

		ret = devm_request_threaded_irq(smmu->dev, irq, NULL,
				arm_smmu_cf_selftest,
				IRQF_ONESHOT | IRQF_SHARED,
				"arm-smmu-context-fault", cb_base);
		if (ret < 0) {
			dev_err(smmu->dev,
				"Failed to request cntx IRQ %d (%u)\n",
				cb, irq);
			continue;
		}

		cb_count++;
		irq_cnt = irq_count;

		reg_orig = readl_relaxed(cb_base + ARM_SMMU_CB_SCTLR);
		reg = reg_orig | SCTLR_CFIE | SCTLR_CFRE;

		writel_relaxed(reg, cb_base + ARM_SMMU_CB_SCTLR);
		dev_info(smmu->dev, "Testing cntx %d irq %d\n", cb, irq);

		/* Make sure ARM_SMMU_CB_SCTLR is configured */
		wmb();
		writel_relaxed(FSR_TF, cb_base + ARM_SMMU_CB_FSRRESTORE);

		wait_event_timeout(wait_int, (irq_count > irq_cnt),
			msecs_to_jiffies(1000));

		/* Make sure ARM_SMMU_CB_FSRRESTORE is written to */
		wmb();
		writel_relaxed(reg_orig, cb_base + ARM_SMMU_CB_SCTLR);
		devm_free_irq(smmu->dev, irq, cb_base);
	}

	dev_info(smmu->dev,
			"Interrupt selftest completed...\n");
	dev_info(smmu->dev,
			"Tested %d contexts, received %d interrupts\n",
			cb_count, irq_count);
	WARN_ON(cb_count != irq_count);
	irq_count = 0;
}
#else
static void arm_smmu_interrupt_selftest(struct arm_smmu_device *smmu)
{
}
#endif

/*
 * init()
 * Hook for additional device tree parsing at probe time.
 *
 * device_reset()
 * Hook for one-time architecture-specific register settings.
 *
 * iova_to_phys_hard()
 * Provides debug information. May be called from the context fault irq handler.
 *
 * init_context_bank()
 * Hook for architecture-specific settings which require knowledge of the
 * dynamically allocated context bank number.
 *
 * device_group()
 * Hook for checking whether a device is compatible with a said group.
 */
struct arm_smmu_arch_ops {
	int (*init)(struct arm_smmu_device *smmu);
	void (*device_reset)(struct arm_smmu_device *smmu);
	phys_addr_t (*iova_to_phys_hard)(struct iommu_domain *domain,
					 dma_addr_t iova);
	void (*init_context_bank)(struct arm_smmu_domain *smmu_domain,
					struct device *dev);
	int (*device_group)(struct device *dev, struct iommu_group *group);
};

static int arm_smmu_arch_init(struct arm_smmu_device *smmu)
{
	if (!smmu->arch_ops)
		return 0;
	if (!smmu->arch_ops->init)
		return 0;
	return smmu->arch_ops->init(smmu);
}

static void arm_smmu_arch_device_reset(struct arm_smmu_device *smmu)
{
	if (!smmu->arch_ops)
		return;
	if (!smmu->arch_ops->device_reset)
		return;
	return smmu->arch_ops->device_reset(smmu);
}

static void arm_smmu_arch_init_context_bank(
		struct arm_smmu_domain *smmu_domain, struct device *dev)
{
	struct arm_smmu_device *smmu = smmu_domain->smmu;

	if (!smmu->arch_ops)
		return;
	if (!smmu->arch_ops->init_context_bank)
		return;
	return smmu->arch_ops->init_context_bank(smmu_domain, dev);
}

static int arm_smmu_arch_device_group(struct device *dev,
					struct iommu_group *group)
{
	struct iommu_fwspec *fwspec = dev->iommu_fwspec;
	struct arm_smmu_device *smmu = fwspec_smmu(fwspec);

	if (!smmu->arch_ops)
		return 0;
	if (!smmu->arch_ops->device_group)
		return 0;
	return smmu->arch_ops->device_group(dev, group);
}

static void arm_smmu_arch_write_sync(struct arm_smmu_device *smmu)
{
	u32 id;

	if (!smmu)
		return;

	/* Read to complete prior write transcations */
	id = readl_relaxed(ARM_SMMU_GR0(smmu) + ARM_SMMU_GR0_ID0);

	/* Wait for read to complete before off */
	rmb();
}

static struct device_node *dev_get_dev_node(struct device *dev)
{
	if (dev_is_pci(dev)) {
		struct pci_bus *bus = to_pci_dev(dev)->bus;

		while (!pci_is_root_bus(bus))
			bus = bus->parent;
		return of_node_get(bus->bridge->parent->of_node);
	}

	return of_node_get(dev->of_node);
}

static int __arm_smmu_get_pci_sid(struct pci_dev *pdev, u16 alias, void *data)
{
	*((__be32 *)data) = cpu_to_be32(alias);
	return 0; /* Continue walking */
}

static int __find_legacy_master_phandle(struct device *dev, void *data)
{
	struct of_phandle_iterator *it = *(void **)data;
	struct device_node *np = it->node;
	int err;

	of_for_each_phandle(it, err, dev->of_node, "mmu-masters",
			    "#stream-id-cells", 0)
		if (it->node == np) {
			*(void **)data = dev;
			return 1;
		}
	it->node = np;
	return err == -ENOENT ? 0 : err;
}

static struct platform_driver arm_smmu_driver;
static struct iommu_ops arm_smmu_ops;

static int arm_smmu_register_legacy_master(struct device *dev,
					   struct arm_smmu_device **smmu)
{
	struct device *smmu_dev;
	struct device_node *np;
	struct of_phandle_iterator it;
	void *data = &it;
	u32 *sids;
	__be32 pci_sid;
	int err = 0;

	memset(&it, 0, sizeof(it));
	np = dev_get_dev_node(dev);
	if (!np || !of_find_property(np, "#stream-id-cells", NULL)) {
		of_node_put(np);
		return -ENODEV;
	}

	it.node = np;
	err = driver_for_each_device(&arm_smmu_driver.driver, NULL, &data,
				     __find_legacy_master_phandle);
	smmu_dev = data;
	of_node_put(np);
	if (err == 0)
		return -ENODEV;
	if (err < 0)
		return err;

	if (dev_is_pci(dev)) {
		/* "mmu-masters" assumes Stream ID == Requester ID */
		pci_for_each_dma_alias(to_pci_dev(dev), __arm_smmu_get_pci_sid,
				       &pci_sid);
		it.cur = &pci_sid;
		it.cur_count = 1;
	}

	err = iommu_fwspec_init(dev, &smmu_dev->of_node->fwnode,
				&arm_smmu_ops);
	if (err)
		return err;

	sids = kcalloc(it.cur_count, sizeof(*sids), GFP_KERNEL);
	if (!sids)
		return -ENOMEM;

	*smmu = dev_get_drvdata(smmu_dev);
	of_phandle_iterator_args(&it, sids, it.cur_count);
	err = iommu_fwspec_add_ids(dev, sids, it.cur_count);
	kfree(sids);
	return err;
}

static int __arm_smmu_alloc_bitmap(unsigned long *map, int start, int end)
{
	int idx;

	do {
		idx = find_next_zero_bit(map, end, start);
		if (idx == end)
			return -ENOSPC;
	} while (test_and_set_bit(idx, map));

	return idx;
}

static void __arm_smmu_free_bitmap(unsigned long *map, int idx)
{
	clear_bit(idx, map);
}

static int arm_smmu_prepare_clocks(struct arm_smmu_power_resources *pwr)
{
	int i, ret = 0;

	for (i = 0; i < pwr->num_clocks; ++i) {
		ret = clk_prepare(pwr->clocks[i]);
		if (ret) {
			dev_err(pwr->dev, "Couldn't prepare clock #%d\n", i);
			while (i--)
				clk_unprepare(pwr->clocks[i]);
			break;
		}
	}
	return ret;
}

static void arm_smmu_unprepare_clocks(struct arm_smmu_power_resources *pwr)
{
	int i;

	for (i = pwr->num_clocks; i; --i)
		clk_unprepare(pwr->clocks[i - 1]);
}

static int arm_smmu_enable_clocks(struct arm_smmu_power_resources *pwr)
{
	int i, ret = 0;

	for (i = 0; i < pwr->num_clocks; ++i) {
		ret = clk_enable(pwr->clocks[i]);
		if (ret) {
			dev_err(pwr->dev, "Couldn't enable clock #%d\n", i);
			while (i--)
				clk_disable(pwr->clocks[i]);
			break;
		}
	}

	return ret;
}

static void arm_smmu_disable_clocks(struct arm_smmu_power_resources *pwr)
{
	int i;

	for (i = pwr->num_clocks; i; --i)
		clk_disable(pwr->clocks[i - 1]);
}

static int arm_smmu_request_bus(struct arm_smmu_power_resources *pwr)
{
	if (!pwr->bus_client)
		return 0;
	return msm_bus_scale_client_update_request(pwr->bus_client, 1);
}

static void arm_smmu_unrequest_bus(struct arm_smmu_power_resources *pwr)
{
	if (!pwr->bus_client)
		return;
	WARN_ON(msm_bus_scale_client_update_request(pwr->bus_client, 0));
}

static int arm_smmu_enable_regulators(struct arm_smmu_power_resources *pwr)
{
	struct regulator_bulk_data *consumers;
	int num_consumers, ret;
	int i;

	num_consumers = pwr->num_gdscs;
	consumers = pwr->gdscs;
	for (i = 0; i < num_consumers; i++) {
		ret = regulator_enable(consumers[i].consumer);
		if (ret)
			goto out;
	}
	return 0;

out:
	i -= 1;
	for (; i >= 0; i--)
		regulator_disable(consumers[i].consumer);
	return ret;
}

static int arm_smmu_disable_regulators(struct arm_smmu_power_resources *pwr)
{
	struct regulator_bulk_data *consumers;
	int i;
	int num_consumers, ret, r;

	num_consumers = pwr->num_gdscs;
	consumers = pwr->gdscs;
	for (i = num_consumers - 1; i >= 0; --i) {
		ret = regulator_disable_deferred(consumers[i].consumer,
						 pwr->regulator_defer);
		if (ret != 0)
			goto err;
	}

	return 0;

err:
	pr_err("Failed to disable %s: %d\n", consumers[i].supply, ret);
	for (++i; i < num_consumers; ++i) {
		r = regulator_enable(consumers[i].consumer);
		if (r != 0)
			pr_err("Failed to rename %s: %d\n",
			       consumers[i].supply, r);
	}

	return ret;
}

/* Clocks must be prepared before this (arm_smmu_prepare_clocks) */
static int arm_smmu_power_on_atomic(struct arm_smmu_power_resources *pwr)
{
	int ret = 0;
	unsigned long flags;

	spin_lock_irqsave(&pwr->clock_refs_lock, flags);
	if (pwr->clock_refs_count > 0) {
		pwr->clock_refs_count++;
		spin_unlock_irqrestore(&pwr->clock_refs_lock, flags);
		return 0;
	}

	ret = arm_smmu_enable_clocks(pwr);
	if (!ret)
		pwr->clock_refs_count = 1;

	spin_unlock_irqrestore(&pwr->clock_refs_lock, flags);
	return ret;
}

/* Clocks should be unprepared after this (arm_smmu_unprepare_clocks) */
static void arm_smmu_power_off_atomic(struct arm_smmu_power_resources *pwr)
{
	unsigned long flags;
	struct arm_smmu_device *smmu = pwr->dev->driver_data;

	arm_smmu_arch_write_sync(smmu);

	spin_lock_irqsave(&pwr->clock_refs_lock, flags);
	if (pwr->clock_refs_count == 0) {
		WARN(1, "%s: bad clock_ref_count\n", dev_name(pwr->dev));
		spin_unlock_irqrestore(&pwr->clock_refs_lock, flags);
		return;

	} else if (pwr->clock_refs_count > 1) {
		pwr->clock_refs_count--;
		spin_unlock_irqrestore(&pwr->clock_refs_lock, flags);
		return;
	}

	arm_smmu_disable_clocks(pwr);

	pwr->clock_refs_count = 0;
	spin_unlock_irqrestore(&pwr->clock_refs_lock, flags);
}

static int arm_smmu_power_on_slow(struct arm_smmu_power_resources *pwr)
{
	int ret;

	mutex_lock(&pwr->power_lock);
	if (pwr->power_count > 0) {
		pwr->power_count += 1;
		mutex_unlock(&pwr->power_lock);
		return 0;
	}

	ret = arm_smmu_request_bus(pwr);
	if (ret)
		goto out_unlock;

	ret = arm_smmu_enable_regulators(pwr);
	if (ret)
		goto out_disable_bus;

	ret = arm_smmu_prepare_clocks(pwr);
	if (ret)
		goto out_disable_regulators;

	pwr->power_count = 1;
	mutex_unlock(&pwr->power_lock);
	return 0;

out_disable_regulators:
	regulator_bulk_disable(pwr->num_gdscs, pwr->gdscs);
out_disable_bus:
	arm_smmu_unrequest_bus(pwr);
out_unlock:
	mutex_unlock(&pwr->power_lock);
	return ret;
}

static void arm_smmu_power_off_slow(struct arm_smmu_power_resources *pwr)
{
	mutex_lock(&pwr->power_lock);
	if (pwr->power_count == 0) {
		WARN(1, "%s: Bad power count\n", dev_name(pwr->dev));
		mutex_unlock(&pwr->power_lock);
		return;

	} else if (pwr->power_count > 1) {
		pwr->power_count--;
		mutex_unlock(&pwr->power_lock);
		return;
	}

	arm_smmu_unprepare_clocks(pwr);
	arm_smmu_disable_regulators(pwr);
	arm_smmu_unrequest_bus(pwr);
	pwr->power_count = 0;
	mutex_unlock(&pwr->power_lock);
}

static int arm_smmu_power_on(struct arm_smmu_power_resources *pwr)
{
	int ret;

	ret = arm_smmu_power_on_slow(pwr);
	if (ret)
		return ret;

	ret = arm_smmu_power_on_atomic(pwr);
	if (ret)
		goto out_disable;

	return 0;

out_disable:
	arm_smmu_power_off_slow(pwr);
	return ret;
}

static void arm_smmu_power_off(struct arm_smmu_power_resources *pwr)
{
	arm_smmu_power_off_atomic(pwr);
	arm_smmu_power_off_slow(pwr);
}

/*
 * Must be used instead of arm_smmu_power_on if it may be called from
 * atomic context
 */
static int arm_smmu_domain_power_on(struct iommu_domain *domain,
				struct arm_smmu_device *smmu)
{
	struct arm_smmu_domain *smmu_domain = to_smmu_domain(domain);
	int atomic_domain = smmu_domain->attributes & (1 << DOMAIN_ATTR_ATOMIC);

	if (atomic_domain)
		return arm_smmu_power_on_atomic(smmu->pwr);

	return arm_smmu_power_on(smmu->pwr);
}

/*
 * Must be used instead of arm_smmu_power_on if it may be called from
 * atomic context
 */
static void arm_smmu_domain_power_off(struct iommu_domain *domain,
				struct arm_smmu_device *smmu)
{
	struct arm_smmu_domain *smmu_domain = to_smmu_domain(domain);
	int atomic_domain = smmu_domain->attributes & (1 << DOMAIN_ATTR_ATOMIC);

	if (atomic_domain) {
		arm_smmu_power_off_atomic(smmu->pwr);
		return;
	}

	arm_smmu_power_off(smmu->pwr);
}

static struct qsmmuv500_tbu_device *qsmmuv500_find_tbu(
	struct arm_smmu_device *smmu, u32 sid)
{
	struct qsmmuv500_tbu_device *tbu = NULL;
	struct qsmmuv500_archdata *data = get_qsmmuv500_archdata(smmu);

	list_for_each_entry(tbu, &data->tbus, list) {
		if (tbu->sid_start <= sid &&
		    sid < tbu->sid_start + tbu->num_sids)
			return tbu;
	}
	return NULL;
}

static void arm_smmu_testbus_dump(struct arm_smmu_device *smmu, u16 sid)
{
	if (smmu->model == QCOM_SMMUV500 &&
	    IS_ENABLED(CONFIG_ARM_SMMU_TESTBUS_DUMP)) {
		struct qsmmuv500_archdata *data;
		struct qsmmuv500_tbu_device *tbu;

		data = smmu->archdata;
		tbu = qsmmuv500_find_tbu(smmu, sid);
		spin_lock(&testbus_lock);
		if (tbu)
			arm_smmu_debug_dump_tbu_testbus(tbu->dev,
							tbu->base,
							data->tcu_base,
							tbu_testbus_sel,
							data->testbus_version);
<<<<<<< HEAD

		arm_smmu_debug_dump_tcu_testbus(smmu->dev, ARM_SMMU_GR0(smmu),
						data->tcu_base,
						tcu_testbus_sel);
		spin_unlock(&testbus_lock);
	}
}
=======
		else
			arm_smmu_debug_dump_tcu_testbus(smmu->dev,
							ARM_SMMU_GR0(smmu),
							data->tcu_base,
							tcu_testbus_sel);
		spin_unlock(&testbus_lock);
	}
}

static void __arm_smmu_tlb_sync_timeout(struct arm_smmu_device *smmu)
{
	u32 sync_inv_ack, tbu_pwr_status, sync_inv_progress;
	u32 tbu_inv_pending = 0, tbu_sync_pending = 0;
	u32 tbu_inv_acked = 0, tbu_sync_acked = 0;
	u32 tcu_inv_pending = 0, tcu_sync_pending = 0;
	u32 tbu_ids = 0;
	phys_addr_t base_phys = smmu->phys_addr;


	static DEFINE_RATELIMIT_STATE(_rs,
				      DEFAULT_RATELIMIT_INTERVAL,
				      DEFAULT_RATELIMIT_BURST);

	sync_inv_ack = scm_io_read(base_phys + ARM_SMMU_STATS_SYNC_INV_TBU_ACK);
	tbu_pwr_status = scm_io_read(base_phys + ARM_SMMU_TBU_PWR_STATUS);
	sync_inv_progress = scm_io_read(base_phys +
					ARM_SMMU_MMU2QSS_AND_SAFE_WAIT_CNTR);

	if (sync_inv_ack) {
		tbu_inv_pending = (sync_inv_ack >> TBU_INV_REQ_SHIFT) &
			TBU_INV_REQ_MASK;
		tbu_inv_acked = (sync_inv_ack >> TBU_INV_ACK_SHIFT) &
			TBU_INV_ACK_MASK;
		tbu_sync_pending = (sync_inv_ack >> TBU_SYNC_REQ_SHIFT) &
			TBU_SYNC_REQ_MASK;
		tbu_sync_acked = (sync_inv_ack >> TBU_SYNC_ACK_SHIFT) &
			TBU_SYNC_ACK_MASK;
	}

	if (tbu_pwr_status) {
		if (tbu_sync_pending)
			tbu_ids = tbu_pwr_status & ~tbu_sync_acked;
		else if (tbu_inv_pending)
			tbu_ids = tbu_pwr_status & ~tbu_inv_acked;
	}

	tcu_inv_pending = (sync_inv_progress >> TCU_INV_IN_PRGSS_SHIFT) &
		TCU_INV_IN_PRGSS_MASK;
	tcu_sync_pending = (sync_inv_progress >> TCU_SYNC_IN_PRGSS_SHIFT) &
		TCU_SYNC_IN_PRGSS_MASK;

	if (__ratelimit(&_rs)) {
		unsigned long tbu_id, tbus_t = tbu_ids;

		dev_err(smmu->dev,
			"TLB sync timed out -- SMMU may be deadlocked\n"
			"TBU ACK 0x%x TBU PWR 0x%x TCU sync_inv 0x%x\n",
			sync_inv_ack, tbu_pwr_status, sync_inv_progress);
		dev_err(smmu->dev,
			"TCU invalidation %s, TCU sync %s\n",
			tcu_inv_pending?"pending":"completed",
			tcu_sync_pending?"pending":"completed");

		dev_err(smmu->dev, "TBU PWR status 0x%x\n", tbu_pwr_status);

		while (tbus_t) {
			struct qsmmuv500_tbu_device *tbu;

			tbu_id = __ffs(tbus_t);
			tbus_t = tbus_t & ~(1 << tbu_id);
			tbu = qsmmuv500_find_tbu(smmu,
						 (u16)(tbu_id << TBUID_SHIFT));
			if (tbu) {
				dev_err(smmu->dev,
					"TBU %s ack pending for TBU %s, %s\n",
					tbu_sync_pending?"sync" : "inv",
					dev_name(tbu->dev),
					tbu_sync_pending ?
					"check pending transactions on TBU"
					: "check for TBU power status");
				arm_smmu_testbus_dump(smmu,
						(u16)(tbu_id << TBUID_SHIFT));
			}
		}

		/*dump TCU testbus*/
		arm_smmu_testbus_dump(smmu, U16_MAX);
	}

	BUG_ON(IS_ENABLED(CONFIG_IOMMU_TLBSYNC_DEBUG));
}

>>>>>>> 9528de5b
/* Wait for any pending TLB invalidations to complete */
static int __arm_smmu_tlb_sync(struct arm_smmu_device *smmu,
			void __iomem *sync, void __iomem *status)
{
	unsigned int spin_cnt, delay;
<<<<<<< HEAD
	u32 sync_inv_ack, tbu_pwr_status, sync_inv_progress;
=======
>>>>>>> 9528de5b

	writel_relaxed(QCOM_DUMMY_VAL, sync);
	for (delay = 1; delay < TLB_LOOP_TIMEOUT; delay *= 2) {
		for (spin_cnt = TLB_SPIN_COUNT; spin_cnt > 0; spin_cnt--) {
			if (!(readl_relaxed(status) & sTLBGSTATUS_GSACTIVE))
				return 0;
			cpu_relax();
		}
		udelay(delay);
	}
<<<<<<< HEAD
	sync_inv_ack = scm_io_read((unsigned long)(smmu->phys_addr +
				     ARM_SMMU_STATS_SYNC_INV_TBU_ACK));
	tbu_pwr_status = scm_io_read((unsigned long)(smmu->phys_addr +
				     ARM_SMMU_TBU_PWR_STATUS));
	sync_inv_progress = scm_io_read((unsigned long)(smmu->phys_addr +
					ARM_SMMU_MMU2QSS_AND_SAFE_WAIT_CNTR));
	trace_tlbsync_timeout(smmu->dev, 0);
	dev_err_ratelimited(smmu->dev,
			    "TLB sync timed out -- SMMU may be deadlocked ack 0x%x pwr 0x%x sync and invalidation progress 0x%x\n",
			    sync_inv_ack, tbu_pwr_status, sync_inv_progress);
=======
	trace_tlbsync_timeout(smmu->dev, 0);
	__arm_smmu_tlb_sync_timeout(smmu);
>>>>>>> 9528de5b
	return -EINVAL;
}

static void arm_smmu_tlb_sync_global(struct arm_smmu_device *smmu)
{
	void __iomem *base = ARM_SMMU_GR0(smmu);
	unsigned long flags;

	spin_lock_irqsave(&smmu->global_sync_lock, flags);
	if (__arm_smmu_tlb_sync(smmu, base + ARM_SMMU_GR0_sTLBGSYNC,
				base + ARM_SMMU_GR0_sTLBGSTATUS)) {
		dev_err_ratelimited(smmu->dev,
				    "TLB global sync failed!\n");
<<<<<<< HEAD
		arm_smmu_testbus_dump(smmu, U16_MAX);
		BUG_ON(IS_ENABLED(CONFIG_IOMMU_TLBSYNC_DEBUG));
=======
>>>>>>> 9528de5b
	}
	spin_unlock_irqrestore(&smmu->global_sync_lock, flags);
}

static void arm_smmu_tlb_sync_context(void *cookie)
{
	struct arm_smmu_domain *smmu_domain = cookie;
	struct arm_smmu_device *smmu = smmu_domain->smmu;
	struct iommu_fwspec *fwspec = smmu_domain->dev->iommu_fwspec;
	void __iomem *base = ARM_SMMU_CB(smmu, smmu_domain->cfg.cbndx);
	unsigned long flags;

	spin_lock_irqsave(&smmu_domain->sync_lock, flags);
	if (__arm_smmu_tlb_sync(smmu, base + ARM_SMMU_CB_TLBSYNC,
				base + ARM_SMMU_CB_TLBSTATUS)) {
		dev_err_ratelimited(smmu->dev,
<<<<<<< HEAD
				"TLB sync on cb%d failed for device %s\n",
				smmu_domain->cfg.cbndx,
				dev_name(smmu_domain->dev));
		arm_smmu_testbus_dump(smmu, (u16)fwspec->ids[0]);
		BUG_ON(IS_ENABLED(CONFIG_IOMMU_TLBSYNC_DEBUG));
=======
				    "TLB sync on cb%d failed for device %s\n",
				    smmu_domain->cfg.cbndx,
				    dev_name(smmu_domain->dev));
>>>>>>> 9528de5b
	}
	spin_unlock_irqrestore(&smmu_domain->sync_lock, flags);
}

static void arm_smmu_tlb_sync_vmid(void *cookie)
{
	struct arm_smmu_domain *smmu_domain = cookie;

	arm_smmu_tlb_sync_global(smmu_domain->smmu);
}

static void arm_smmu_tlb_inv_context_s1(void *cookie)
{
	struct arm_smmu_domain *smmu_domain = cookie;
	struct device *dev = smmu_domain->dev;
	struct arm_smmu_cfg *cfg = &smmu_domain->cfg;
	struct arm_smmu_device *smmu = smmu_domain->smmu;
	void __iomem *base = ARM_SMMU_CB(smmu_domain->smmu, cfg->cbndx);
	bool use_tlbiall = smmu->options & ARM_SMMU_OPT_NO_ASID_RETENTION;
	ktime_t cur = ktime_get();

	trace_tlbi_start(dev, 0);

	if (!use_tlbiall)
		writel_relaxed(cfg->asid, base + ARM_SMMU_CB_S1_TLBIASID);
	else
		writel_relaxed(0, base + ARM_SMMU_CB_S1_TLBIALL);

	arm_smmu_tlb_sync_context(cookie);
	trace_tlbi_end(dev, ktime_us_delta(ktime_get(), cur));
}

static void arm_smmu_tlb_inv_context_s2(void *cookie)
{
	struct arm_smmu_domain *smmu_domain = cookie;
	struct arm_smmu_device *smmu = smmu_domain->smmu;
	void __iomem *base = ARM_SMMU_GR0(smmu);

	writel_relaxed(smmu_domain->cfg.vmid, base + ARM_SMMU_GR0_TLBIVMID);
	arm_smmu_tlb_sync_global(smmu);
}

static void arm_smmu_tlb_inv_range_nosync(unsigned long iova, size_t size,
					  size_t granule, bool leaf, void *cookie)
{
	struct arm_smmu_domain *smmu_domain = cookie;
	struct arm_smmu_cfg *cfg = &smmu_domain->cfg;
	struct arm_smmu_device *smmu = smmu_domain->smmu;
	bool stage1 = cfg->cbar != CBAR_TYPE_S2_TRANS;
	void __iomem *reg = ARM_SMMU_CB(smmu_domain->smmu, cfg->cbndx);
	bool use_tlbiall = smmu->options & ARM_SMMU_OPT_NO_ASID_RETENTION;

	if (smmu_domain->smmu->features & ARM_SMMU_FEAT_COHERENT_WALK)
		wmb();

	if (stage1 && !use_tlbiall) {
		reg += leaf ? ARM_SMMU_CB_S1_TLBIVAL : ARM_SMMU_CB_S1_TLBIVA;

		if (cfg->fmt != ARM_SMMU_CTX_FMT_AARCH64) {
			iova &= ~12UL;
			iova |= cfg->asid;
			do {
				writel_relaxed(iova, reg);
				iova += granule;
			} while (size -= granule);
		} else {
			iova >>= 12;
			iova |= (u64)cfg->asid << 48;
			do {
				writeq_relaxed(iova, reg);
				iova += granule >> 12;
			} while (size -= granule);
		}
	} else if (stage1 && use_tlbiall) {
		reg += ARM_SMMU_CB_S1_TLBIALL;
		writel_relaxed(0, reg);
	} else {
		reg += leaf ? ARM_SMMU_CB_S2_TLBIIPAS2L :
			      ARM_SMMU_CB_S2_TLBIIPAS2;
		iova >>= 12;
		do {
			smmu_write_atomic_lq(iova, reg);
			iova += granule >> 12;
		} while (size -= granule);
	}
}

/*
 * On MMU-401 at least, the cost of firing off multiple TLBIVMIDs appears
 * almost negligible, but the benefit of getting the first one in as far ahead
 * of the sync as possible is significant, hence we don't just make this a
 * no-op and set .tlb_sync to arm_smmu_inv_context_s2() as you might think.
 */
static void arm_smmu_tlb_inv_vmid_nosync(unsigned long iova, size_t size,
					 size_t granule, bool leaf, void *cookie)
{
	struct arm_smmu_domain *smmu_domain = cookie;
	void __iomem *base = ARM_SMMU_GR0(smmu_domain->smmu);

	if (smmu_domain->smmu->features & ARM_SMMU_FEAT_COHERENT_WALK)
		wmb();

	writel_relaxed(smmu_domain->cfg.vmid, base + ARM_SMMU_GR0_TLBIVMID);
}

struct arm_smmu_secure_pool_chunk {
	void *addr;
	size_t size;
	struct list_head list;
};

static void *arm_smmu_secure_pool_remove(struct arm_smmu_domain *smmu_domain,
					size_t size)
{
	struct arm_smmu_secure_pool_chunk *it;

	list_for_each_entry(it, &smmu_domain->secure_pool_list, list) {
		if (it->size == size) {
			void *addr = it->addr;

			list_del(&it->list);
			kfree(it);
			return addr;
		}
	}

	return NULL;
}

static int arm_smmu_secure_pool_add(struct arm_smmu_domain *smmu_domain,
				     void *addr, size_t size)
{
	struct arm_smmu_secure_pool_chunk *chunk;

	chunk = kmalloc(sizeof(*chunk), GFP_ATOMIC);
	if (!chunk)
		return -ENOMEM;

	chunk->addr = addr;
	chunk->size = size;
	memset(addr, 0, size);
	list_add(&chunk->list, &smmu_domain->secure_pool_list);

	return 0;
}

static void arm_smmu_secure_pool_destroy(struct arm_smmu_domain *smmu_domain)
{
	struct arm_smmu_secure_pool_chunk *it, *i;

	list_for_each_entry_safe(it, i, &smmu_domain->secure_pool_list, list) {
		arm_smmu_unprepare_pgtable(smmu_domain, it->addr, it->size);
		/* pages will be freed later (after being unassigned) */
		list_del(&it->list);
		kfree(it);
	}
}

static void *arm_smmu_alloc_pages_exact(void *cookie,
					size_t size, gfp_t gfp_mask)
{
	int ret;
	void *page;
	struct arm_smmu_domain *smmu_domain = cookie;

	if (!arm_smmu_is_master_side_secure(smmu_domain)) {
		struct page *pg;
		/* size is expected to be 4K with current configuration */
		if (size == PAGE_SIZE) {
			pg = list_first_entry_or_null(
				&smmu_domain->nonsecure_pool, struct page, lru);
			if (pg) {
				list_del_init(&pg->lru);
				return page_address(pg);
			}
		}
		return alloc_pages_exact(size, gfp_mask);
	}

	page = arm_smmu_secure_pool_remove(smmu_domain, size);
	if (page)
		return page;

	page = alloc_pages_exact(size, gfp_mask);
	if (page) {
		ret = arm_smmu_prepare_pgtable(page, cookie);
		if (ret) {
			free_pages_exact(page, size);
			return NULL;
		}
	}

	return page;
}

static void arm_smmu_free_pages_exact(void *cookie, void *virt, size_t size)
{
	struct arm_smmu_domain *smmu_domain = cookie;

	if (!arm_smmu_is_master_side_secure(smmu_domain)) {
		free_pages_exact(virt, size);
		return;
	}

	if (arm_smmu_secure_pool_add(smmu_domain, virt, size))
		arm_smmu_unprepare_pgtable(smmu_domain, virt, size);
}

static const struct iommu_gather_ops arm_smmu_s1_tlb_ops = {
	.tlb_flush_all	= arm_smmu_tlb_inv_context_s1,
	.tlb_add_flush	= arm_smmu_tlb_inv_range_nosync,
	.tlb_sync	= arm_smmu_tlb_sync_context,
	.alloc_pages_exact = arm_smmu_alloc_pages_exact,
	.free_pages_exact = arm_smmu_free_pages_exact,
};

static const struct iommu_gather_ops arm_smmu_s2_tlb_ops_v2 = {
	.tlb_flush_all	= arm_smmu_tlb_inv_context_s2,
	.tlb_add_flush	= arm_smmu_tlb_inv_range_nosync,
	.tlb_sync	= arm_smmu_tlb_sync_context,
	.alloc_pages_exact = arm_smmu_alloc_pages_exact,
	.free_pages_exact = arm_smmu_free_pages_exact,
};

static const struct iommu_gather_ops arm_smmu_s2_tlb_ops_v1 = {
	.tlb_flush_all	= arm_smmu_tlb_inv_context_s2,
	.tlb_add_flush	= arm_smmu_tlb_inv_vmid_nosync,
	.tlb_sync	= arm_smmu_tlb_sync_vmid,
	.alloc_pages_exact = arm_smmu_alloc_pages_exact,
	.free_pages_exact = arm_smmu_free_pages_exact,
};

static void msm_smmu_tlb_inv_context(void *cookie)
{
}

static void msm_smmu_tlb_inv_range_nosync(unsigned long iova, size_t size,
					  size_t granule, bool leaf,
					  void *cookie)
{
}

static void msm_smmu_tlb_sync(void *cookie)
{
}

static struct iommu_gather_ops msm_smmu_gather_ops = {
	.tlb_flush_all	= msm_smmu_tlb_inv_context,
	.tlb_add_flush	= msm_smmu_tlb_inv_range_nosync,
	.tlb_sync	= msm_smmu_tlb_sync,
	.alloc_pages_exact = arm_smmu_alloc_pages_exact,
	.free_pages_exact = arm_smmu_free_pages_exact,
};

static void print_ctx_regs(struct arm_smmu_device *smmu, struct arm_smmu_cfg
			   *cfg, unsigned int fsr)
{
	u32 fsynr0;
	void __iomem *cb_base = ARM_SMMU_CB(smmu, cfg->cbndx);
	void __iomem *gr1_base = ARM_SMMU_GR1(smmu);
	bool stage1 = cfg->cbar != CBAR_TYPE_S2_TRANS;

	fsynr0 = readl_relaxed(cb_base + ARM_SMMU_CB_FSYNR0);

	dev_err(smmu->dev, "FAR    = 0x%016llx\n",
		readq_relaxed(cb_base + ARM_SMMU_CB_FAR));
	dev_err(smmu->dev, "PAR    = 0x%pK\n",
		readq_relaxed(cb_base + ARM_SMMU_CB_PAR));

	dev_err(smmu->dev,
		"FSR    = 0x%08x [%s%s%s%s%s%s%s%s%s%s]\n",
		fsr,
		(fsr & 0x02) ?  (fsynr0 & 0x10 ?
				 "TF W " : "TF R ") : "",
		(fsr & 0x04) ? "AFF " : "",
		(fsr & 0x08) ? (fsynr0 & 0x10 ?
				"PF W " : "PF R ") : "",
		(fsr & 0x10) ? "EF " : "",
		(fsr & 0x20) ? "TLBMCF " : "",
		(fsr & 0x40) ? "TLBLKF " : "",
		(fsr & 0x80) ? "MHF " : "",
		(fsr & 0x100) ? "UUT " : "",
		(fsr & 0x40000000) ? "SS " : "",
		(fsr & 0x80000000) ? "MULTI " : "");

	if (cfg->fmt == ARM_SMMU_CTX_FMT_AARCH32_S) {
		dev_err(smmu->dev, "TTBR0  = 0x%pK\n",
			readl_relaxed(cb_base + ARM_SMMU_CB_TTBR0));
		dev_err(smmu->dev, "TTBR1  = 0x%pK\n",
			readl_relaxed(cb_base + ARM_SMMU_CB_TTBR1));
	} else {
		dev_err(smmu->dev, "TTBR0  = 0x%pK\n",
			readq_relaxed(cb_base + ARM_SMMU_CB_TTBR0));
		if (stage1)
			dev_err(smmu->dev, "TTBR1  = 0x%pK\n",
				readq_relaxed(cb_base + ARM_SMMU_CB_TTBR1));
	}


	dev_err(smmu->dev, "SCTLR  = 0x%08x ACTLR  = 0x%08x\n",
	       readl_relaxed(cb_base + ARM_SMMU_CB_SCTLR),
	       readl_relaxed(cb_base + ARM_SMMU_CB_ACTLR));
	dev_err(smmu->dev, "CBAR  = 0x%08x\n",
	       readl_relaxed(gr1_base + ARM_SMMU_GR1_CBAR(cfg->cbndx)));
	dev_err(smmu->dev, "MAIR0   = 0x%08x MAIR1   = 0x%08x\n",
	       readl_relaxed(cb_base + ARM_SMMU_CB_S1_MAIR0),
	       readl_relaxed(cb_base + ARM_SMMU_CB_S1_MAIR1));

}

static phys_addr_t arm_smmu_verify_fault(struct iommu_domain *domain,
					 dma_addr_t iova, u32 fsr)
{
	struct arm_smmu_domain *smmu_domain = to_smmu_domain(domain);
	struct arm_smmu_device *smmu = smmu_domain->smmu;
	phys_addr_t phys;
	phys_addr_t phys_post_tlbiall;

	phys = arm_smmu_iova_to_phys_hard(domain, iova);
	smmu_domain->pgtbl_cfg.tlb->tlb_flush_all(smmu_domain);
	phys_post_tlbiall = arm_smmu_iova_to_phys_hard(domain, iova);

	if (phys != phys_post_tlbiall) {
		dev_err(smmu->dev,
			"ATOS results differed across TLBIALL...\n"
			"Before: %pa After: %pa\n", &phys, &phys_post_tlbiall);
	}

	return (phys == 0 ? phys_post_tlbiall : phys);
}

static irqreturn_t arm_smmu_context_fault(int irq, void *dev)
{
	int flags, ret, tmp;
	u32 fsr, fsynr0, fsynr1, frsynra, resume;
	unsigned long iova;
	struct iommu_domain *domain = dev;
	struct arm_smmu_domain *smmu_domain = to_smmu_domain(domain);
	struct arm_smmu_cfg *cfg = &smmu_domain->cfg;
	struct arm_smmu_device *smmu = smmu_domain->smmu;
	void __iomem *cb_base;
	void __iomem *gr1_base;
	bool fatal_asf = smmu->options & ARM_SMMU_OPT_FATAL_ASF;
	phys_addr_t phys_soft;
	uint64_t pte;
	bool non_fatal_fault = !!(smmu_domain->attributes &
					(1 << DOMAIN_ATTR_NON_FATAL_FAULTS));

	static DEFINE_RATELIMIT_STATE(_rs,
				      DEFAULT_RATELIMIT_INTERVAL,
				      DEFAULT_RATELIMIT_BURST);

	ret = arm_smmu_power_on(smmu->pwr);
	if (ret)
		return IRQ_NONE;

	gr1_base = ARM_SMMU_GR1(smmu);
	cb_base = ARM_SMMU_CB(smmu, cfg->cbndx);
	fsr = readl_relaxed(cb_base + ARM_SMMU_CB_FSR);

	if (!(fsr & FSR_FAULT)) {
		ret = IRQ_NONE;
		goto out_power_off;
	}

	if (fatal_asf && (fsr & FSR_ASF)) {
		dev_err(smmu->dev,
			"Took an address size fault.  Refusing to recover.\n");
		BUG();
	}

	fsynr0 = readl_relaxed(cb_base + ARM_SMMU_CB_FSYNR0);
	fsynr1 = readl_relaxed(cb_base + ARM_SMMU_CB_FSYNR1);
	flags = fsynr0 & FSYNR0_WNR ? IOMMU_FAULT_WRITE : IOMMU_FAULT_READ;
	if (fsr & FSR_TF)
		flags |= IOMMU_FAULT_TRANSLATION;
	if (fsr & FSR_PF)
		flags |= IOMMU_FAULT_PERMISSION;
	if (fsr & FSR_EF)
		flags |= IOMMU_FAULT_EXTERNAL;
	if (fsr & FSR_SS)
		flags |= IOMMU_FAULT_TRANSACTION_STALLED;

	iova = readq_relaxed(cb_base + ARM_SMMU_CB_FAR);
	phys_soft = arm_smmu_iova_to_phys(domain, iova);
	frsynra = readl_relaxed(gr1_base + ARM_SMMU_GR1_CBFRSYNRA(cfg->cbndx));
	frsynra &= CBFRSYNRA_SID_MASK;
	tmp = report_iommu_fault(domain, smmu->dev, iova, flags);
	if (!tmp || (tmp == -EBUSY)) {
		dev_dbg(smmu->dev,
			"Context fault handled by client: iova=0x%08lx, cb=%d, fsr=0x%x, fsynr0=0x%x, fsynr1=0x%x\n",
			iova, cfg->cbndx, fsr, fsynr0, fsynr1);
		dev_dbg(smmu->dev,
			"soft iova-to-phys=%pa\n", &phys_soft);
		ret = IRQ_HANDLED;
		resume = RESUME_TERMINATE;
	} else {
		if (__ratelimit(&_rs)) {
			phys_addr_t phys_atos;

			print_ctx_regs(smmu, cfg, fsr);
			phys_atos = arm_smmu_verify_fault(domain, iova, fsr);
			dev_err(smmu->dev,
				"Unhandled context fault: iova=0x%08lx, cb=%d, fsr=0x%x, fsynr0=0x%x, fsynr1=0x%x\n",
				iova, cfg->cbndx, fsr, fsynr0, fsynr1);


			dev_err(smmu->dev,
				"soft iova-to-phys=%pa\n", &phys_soft);
			if (!phys_soft)
				dev_err(smmu->dev,
					"SOFTWARE TABLE WALK FAILED! Looks like %s accessed an unmapped address!\n",
					dev_name(smmu->dev));
			else {
				pte = arm_smmu_iova_to_pte(domain, iova);
				dev_err(smmu->dev, "PTE = %016llx\n", pte);
			}
			if (phys_atos)
				dev_err(smmu->dev, "hard iova-to-phys (ATOS)=%pa\n",
					&phys_atos);
			else
				dev_err(smmu->dev, "hard iova-to-phys (ATOS) failed\n");
			dev_err(smmu->dev, "SID=0x%x\n", frsynra);
		}
		ret = IRQ_NONE;
		resume = RESUME_TERMINATE;
		if (!non_fatal_fault) {
			dev_err(smmu->dev,
				"Unhandled arm-smmu context fault!\n");
			BUG();
		}
	}

	/*
	 * If the client returns -EBUSY, do not clear FSR and do not RESUME
	 * if stalled. This is required to keep the IOMMU client stalled on
	 * the outstanding fault. This gives the client a chance to take any
	 * debug action and then terminate the stalled transaction.
	 * So, the sequence in case of stall on fault should be:
	 * 1) Do not clear FSR or write to RESUME here
	 * 2) Client takes any debug action
	 * 3) Client terminates the stalled transaction and resumes the IOMMU
	 * 4) Client clears FSR. The FSR should only be cleared after 3) and
	 *    not before so that the fault remains outstanding. This ensures
	 *    SCTLR.HUPCF has the desired effect if subsequent transactions also
	 *    need to be terminated.
	 */
	if (tmp != -EBUSY) {
		/* Clear the faulting FSR */
		writel_relaxed(fsr, cb_base + ARM_SMMU_CB_FSR);

		/*
		 * Barrier required to ensure that the FSR is cleared
		 * before resuming SMMU operation
		 */
		wmb();

		/* Retry or terminate any stalled transactions */
		if (fsr & FSR_SS)
			writel_relaxed(resume, cb_base + ARM_SMMU_CB_RESUME);
	}

out_power_off:
	arm_smmu_power_off(smmu->pwr);

	return ret;
}

static irqreturn_t arm_smmu_global_fault(int irq, void *dev)
{
	u32 gfsr, gfsynr0, gfsynr1, gfsynr2;
	struct arm_smmu_device *smmu = dev;
	void __iomem *gr0_base = ARM_SMMU_GR0_NS(smmu);

	if (arm_smmu_power_on(smmu->pwr))
		return IRQ_NONE;

	gfsr = readl_relaxed(gr0_base + ARM_SMMU_GR0_sGFSR);
	gfsynr0 = readl_relaxed(gr0_base + ARM_SMMU_GR0_sGFSYNR0);
	gfsynr1 = readl_relaxed(gr0_base + ARM_SMMU_GR0_sGFSYNR1);
	gfsynr2 = readl_relaxed(gr0_base + ARM_SMMU_GR0_sGFSYNR2);

	if (!gfsr) {
		arm_smmu_power_off(smmu->pwr);
		return IRQ_NONE;
	}

	dev_err_ratelimited(smmu->dev,
		"Unexpected global fault, this could be serious\n");
	dev_err_ratelimited(smmu->dev,
		"\tGFSR 0x%08x, GFSYNR0 0x%08x, GFSYNR1 0x%08x, GFSYNR2 0x%08x\n",
		gfsr, gfsynr0, gfsynr1, gfsynr2);

	writel(gfsr, gr0_base + ARM_SMMU_GR0_sGFSR);
	arm_smmu_power_off(smmu->pwr);
	return IRQ_HANDLED;
}

static bool arm_smmu_master_attached(struct arm_smmu_device *smmu,
				     struct iommu_fwspec *fwspec)
{
	int i, idx;

	for_each_cfg_sme(fwspec, i, idx) {
		if (smmu->s2crs[idx].attach_count)
			return true;
	}

	return false;
}

static int arm_smmu_set_pt_format(struct arm_smmu_domain *smmu_domain,
				  struct io_pgtable_cfg *pgtbl_cfg)
{
	struct arm_smmu_device *smmu = smmu_domain->smmu;
	struct arm_smmu_cfg *cfg = &smmu_domain->cfg;
	int ret = 0;

	if ((smmu->version > ARM_SMMU_V1) &&
	    (cfg->fmt == ARM_SMMU_CTX_FMT_AARCH64) &&
	    !arm_smmu_has_secure_vmid(smmu_domain) &&
	    arm_smmu_is_static_cb(smmu)) {
		ret = msm_tz_set_cb_format(smmu->sec_id, cfg->cbndx);
	}
	return ret;
}

static void arm_smmu_init_context_bank(struct arm_smmu_domain *smmu_domain,
				       struct io_pgtable_cfg *pgtbl_cfg)
{
	struct arm_smmu_cfg *cfg = &smmu_domain->cfg;
	struct arm_smmu_cb *cb = &smmu_domain->smmu->cbs[cfg->cbndx];
	bool stage1 = cfg->cbar != CBAR_TYPE_S2_TRANS;

	cb->cfg = cfg;

	/* TTBCR */
	if (stage1) {
		if (cfg->fmt == ARM_SMMU_CTX_FMT_AARCH32_S) {
			cb->tcr[0] = pgtbl_cfg->arm_v7s_cfg.tcr;
		} else {
			cb->tcr[0] = pgtbl_cfg->arm_lpae_s1_cfg.tcr;
			cb->tcr[1] = pgtbl_cfg->arm_lpae_s1_cfg.tcr >> 32;
			cb->tcr[1] |= TTBCR2_SEP_UPSTREAM;
			if (cfg->fmt == ARM_SMMU_CTX_FMT_AARCH64)
				cb->tcr[1] |= TTBCR2_AS;
		}
	} else {
		cb->tcr[0] = pgtbl_cfg->arm_lpae_s2_cfg.vtcr;
	}

	/* TTBRs */
	if (stage1) {
		if (cfg->fmt == ARM_SMMU_CTX_FMT_AARCH32_S) {
			cb->ttbr[0] = pgtbl_cfg->arm_v7s_cfg.ttbr[0];
			cb->ttbr[1] = pgtbl_cfg->arm_v7s_cfg.ttbr[1];
		} else {
			cb->ttbr[0] = pgtbl_cfg->arm_lpae_s1_cfg.ttbr[0];
			cb->ttbr[0] |= (u64)cfg->asid << TTBRn_ASID_SHIFT;
			cb->ttbr[1] = pgtbl_cfg->arm_lpae_s1_cfg.ttbr[1];
			cb->ttbr[1] |= (u64)cfg->asid << TTBRn_ASID_SHIFT;
		}
	} else {
		cb->ttbr[0] = pgtbl_cfg->arm_lpae_s2_cfg.vttbr;
	}

	/* MAIRs (stage-1 only) */
	if (stage1) {
		if (cfg->fmt == ARM_SMMU_CTX_FMT_AARCH32_S) {
			cb->mair[0] = pgtbl_cfg->arm_v7s_cfg.prrr;
			cb->mair[1] = pgtbl_cfg->arm_v7s_cfg.nmrr;
		} else {
			cb->mair[0] = pgtbl_cfg->arm_lpae_s1_cfg.mair[0];
			cb->mair[1] = pgtbl_cfg->arm_lpae_s1_cfg.mair[1];
		}
	}
}

static void arm_smmu_write_context_bank(struct arm_smmu_device *smmu, int idx,
					u32 attributes)
{
	u32 reg;
	bool stage1;
	struct arm_smmu_cb *cb = &smmu->cbs[idx];
	struct arm_smmu_cfg *cfg = cb->cfg;
	void __iomem *cb_base, *gr1_base;
	struct arm_smmu_domain *smmu_domain;

	cb_base = ARM_SMMU_CB(smmu, idx);

	/* Unassigned context banks only need disabling */
	if (!cfg) {
		writel_relaxed(0, cb_base + ARM_SMMU_CB_SCTLR);
		return;
	}

	gr1_base = ARM_SMMU_GR1(smmu);
	stage1 = cfg->cbar != CBAR_TYPE_S2_TRANS;

	/* CBA2R */
	if (smmu->version > ARM_SMMU_V1) {
		if (cfg->fmt == ARM_SMMU_CTX_FMT_AARCH64)
			reg = CBA2R_RW64_64BIT;
		else
			reg = CBA2R_RW64_32BIT;
		/* 16-bit VMIDs live in CBA2R */
		if (smmu->features & ARM_SMMU_FEAT_VMID16)
			reg |= cfg->vmid << CBA2R_VMID_SHIFT;

		writel_relaxed(reg, gr1_base + ARM_SMMU_GR1_CBA2R(idx));
	}

	/* CBAR */
	reg = cfg->cbar;
	if (smmu->version < ARM_SMMU_V2)
		reg |= cfg->irptndx << CBAR_IRPTNDX_SHIFT;

	/*
	 * Use the weakest shareability/memory types, so they are
	 * overridden by the ttbcr/pte.
	 */
	if (stage1) {
		reg |= (CBAR_S1_BPSHCFG_NSH << CBAR_S1_BPSHCFG_SHIFT) |
			(CBAR_S1_MEMATTR_WB << CBAR_S1_MEMATTR_SHIFT);
	} else if (!(smmu->features & ARM_SMMU_FEAT_VMID16)) {
		/* 8-bit VMIDs live in CBAR */
		reg |= cfg->vmid << CBAR_VMID_SHIFT;
	}
	writel_relaxed(reg, gr1_base + ARM_SMMU_GR1_CBAR(idx));

	/*
	 * TTBCR
	 * We must write this before the TTBRs, since it determines the
	 * access behaviour of some fields (in particular, ASID[15:8]).
	 */
	if (stage1 && smmu->version > ARM_SMMU_V1)
		writel_relaxed(cb->tcr[1], cb_base + ARM_SMMU_CB_TTBCR2);
	writel_relaxed(cb->tcr[0], cb_base + ARM_SMMU_CB_TTBCR);

	/* TTBRs */
	if (cfg->fmt == ARM_SMMU_CTX_FMT_AARCH32_S) {
		writel_relaxed(cfg->asid, cb_base + ARM_SMMU_CB_CONTEXTIDR);
		writel_relaxed(cb->ttbr[0], cb_base + ARM_SMMU_CB_TTBR0);
		writel_relaxed(cb->ttbr[1], cb_base + ARM_SMMU_CB_TTBR1);
	} else {
		writeq_relaxed(cb->ttbr[0], cb_base + ARM_SMMU_CB_TTBR0);
		if (stage1)
			writeq_relaxed(cb->ttbr[1], cb_base + ARM_SMMU_CB_TTBR1);
	}

	/* MAIRs (stage-1 only) */
	if (stage1) {
		writel_relaxed(cb->mair[0], cb_base + ARM_SMMU_CB_S1_MAIR0);
		writel_relaxed(cb->mair[1], cb_base + ARM_SMMU_CB_S1_MAIR1);
	}

	/* ACTLR (implementation defined) */
	writel_relaxed(cb->actlr, cb_base + ARM_SMMU_CB_ACTLR);

	/* SCTLR */
	reg = SCTLR_CFCFG | SCTLR_CFIE | SCTLR_CFRE | SCTLR_AFE | SCTLR_TRE;

	/* Ensure bypass transactions are Non-shareable */
	reg |= SCTLR_SHCFG_NSH << SCTLR_SHCFG_SHIFT;
	if (smmu->smmu_restore) {
		smmu_domain = container_of(cfg, struct arm_smmu_domain, cfg);
		attributes = smmu_domain->attributes;
	}
	if (attributes & (1 << DOMAIN_ATTR_CB_STALL_DISABLE)) {
		reg &= ~SCTLR_CFCFG;
		reg |= SCTLR_HUPCF;
	}

	if (attributes & (1 << DOMAIN_ATTR_NO_CFRE))
		reg &= ~SCTLR_CFRE;

	if ((!(attributes & (1 << DOMAIN_ATTR_S1_BYPASS)) &&
	     !(attributes & (1 << DOMAIN_ATTR_EARLY_MAP))) || !stage1)
		reg |= SCTLR_M;
	if (stage1)
		reg |= SCTLR_S1_ASIDPNE;
	if (IS_ENABLED(CONFIG_CPU_BIG_ENDIAN))
		reg |= SCTLR_E;

	writel_relaxed(reg, cb_base + ARM_SMMU_CB_SCTLR);
}

static int arm_smmu_init_asid(struct iommu_domain *domain,
				struct arm_smmu_device *smmu)
{
	struct arm_smmu_domain *smmu_domain = to_smmu_domain(domain);
	struct arm_smmu_cfg *cfg = &smmu_domain->cfg;
	bool dynamic = is_dynamic_domain(domain);
	int ret;

	if (!dynamic || (smmu->options & ARM_SMMU_OPT_NO_DYNAMIC_ASID)) {
		cfg->asid = cfg->cbndx + 1;
	} else {
		mutex_lock(&smmu->idr_mutex);
		ret = idr_alloc_cyclic(&smmu->asid_idr, domain,
				smmu->num_context_banks + 2,
				MAX_ASID + 1, GFP_KERNEL);

		mutex_unlock(&smmu->idr_mutex);
		if (ret < 0) {
			dev_err(smmu->dev, "dynamic ASID allocation failed: %d\n",
				ret);
			return ret;
		}
		cfg->asid = ret;
	}
	return 0;
}

static void arm_smmu_free_asid(struct iommu_domain *domain)
{
	struct arm_smmu_domain *smmu_domain = to_smmu_domain(domain);
	struct arm_smmu_device *smmu = smmu_domain->smmu;
	struct arm_smmu_cfg *cfg = &smmu_domain->cfg;
	bool dynamic = is_dynamic_domain(domain);

	if (cfg->asid == INVALID_ASID || !dynamic)
		return;

	mutex_lock(&smmu->idr_mutex);
	idr_remove(&smmu->asid_idr, cfg->asid);
	mutex_unlock(&smmu->idr_mutex);
}

static int arm_smmu_init_domain_context(struct iommu_domain *domain,
					struct arm_smmu_device *smmu,
					struct device *dev)
{
	int irq, start, ret = 0;
	unsigned long ias, oas;
	struct io_pgtable_ops *pgtbl_ops;
	enum io_pgtable_fmt fmt;
	struct arm_smmu_domain *smmu_domain = to_smmu_domain(domain);
	struct arm_smmu_cfg *cfg = &smmu_domain->cfg;
	const struct iommu_gather_ops *tlb_ops;
	bool is_fast = smmu_domain->attributes & (1 << DOMAIN_ATTR_FAST);
	unsigned long quirks = 0;
	bool dynamic;

	mutex_lock(&smmu_domain->init_mutex);
	if (smmu_domain->smmu)
		goto out_unlock;

	if (domain->type == IOMMU_DOMAIN_IDENTITY) {
		smmu_domain->stage = ARM_SMMU_DOMAIN_BYPASS;
		smmu_domain->smmu = smmu;
		smmu_domain->cfg.irptndx = INVALID_IRPTNDX;
		smmu_domain->cfg.asid = INVALID_ASID;
	}

	dynamic = is_dynamic_domain(domain);
	if (dynamic && !(smmu->options & ARM_SMMU_OPT_DYNAMIC)) {
		dev_err(smmu->dev, "dynamic domains not supported\n");
		ret = -EPERM;

		goto out_unlock;
	}

	/*
	 * Mapping the requested stage onto what we support is surprisingly
	 * complicated, mainly because the spec allows S1+S2 SMMUs without
	 * support for nested translation. That means we end up with the
	 * following table:
	 *
	 * Requested        Supported        Actual
	 *     S1               N              S1
	 *     S1             S1+S2            S1
	 *     S1               S2             S2
	 *     S1               S1             S1
	 *     N                N              N
	 *     N              S1+S2            S2
	 *     N                S2             S2
	 *     N                S1             S1
	 *
	 * Note that you can't actually request stage-2 mappings.
	 */
	if (!(smmu->features & ARM_SMMU_FEAT_TRANS_S1))
		smmu_domain->stage = ARM_SMMU_DOMAIN_S2;
	if (!(smmu->features & ARM_SMMU_FEAT_TRANS_S2))
		smmu_domain->stage = ARM_SMMU_DOMAIN_S1;

	/*
	 * Choosing a suitable context format is even more fiddly. Until we
	 * grow some way for the caller to express a preference, and/or move
	 * the decision into the io-pgtable code where it arguably belongs,
	 * just aim for the closest thing to the rest of the system, and hope
	 * that the hardware isn't esoteric enough that we can't assume AArch64
	 * support to be a superset of AArch32 support...
	 */
	if (smmu->features & ARM_SMMU_FEAT_FMT_AARCH32_L)
		cfg->fmt = ARM_SMMU_CTX_FMT_AARCH32_L;
	if (IS_ENABLED(CONFIG_IOMMU_IO_PGTABLE_ARMV7S) &&
	    !IS_ENABLED(CONFIG_64BIT) && !IS_ENABLED(CONFIG_ARM_LPAE) &&
	    (smmu->features & ARM_SMMU_FEAT_FMT_AARCH32_S) &&
	    (smmu_domain->stage == ARM_SMMU_DOMAIN_S1))
		cfg->fmt = ARM_SMMU_CTX_FMT_AARCH32_S;
	if ((IS_ENABLED(CONFIG_64BIT) || cfg->fmt == ARM_SMMU_CTX_FMT_NONE) &&
	    (smmu->features & (ARM_SMMU_FEAT_FMT_AARCH64_64K |
			       ARM_SMMU_FEAT_FMT_AARCH64_16K |
			       ARM_SMMU_FEAT_FMT_AARCH64_4K)))
		cfg->fmt = ARM_SMMU_CTX_FMT_AARCH64;

	if (cfg->fmt == ARM_SMMU_CTX_FMT_NONE) {
		ret = -EINVAL;
		goto out_unlock;
	}

	switch (smmu_domain->stage) {
	case ARM_SMMU_DOMAIN_S1:
		cfg->cbar = CBAR_TYPE_S1_TRANS_S2_BYPASS;
		start = smmu->num_s2_context_banks;
		ias = smmu->va_size;
		oas = smmu->ipa_size;
		if (cfg->fmt == ARM_SMMU_CTX_FMT_AARCH64) {
			fmt = ARM_64_LPAE_S1;
			if (smmu->options & ARM_SMMU_OPT_3LVL_TABLES)
				ias = min(ias, 39UL);
		} else if (cfg->fmt == ARM_SMMU_CTX_FMT_AARCH32_L) {
			fmt = ARM_32_LPAE_S1;
			ias = min(ias, 32UL);
			oas = min(oas, 40UL);
		} else {
			fmt = ARM_V7S;
			ias = min(ias, 32UL);
			oas = min(oas, 32UL);
		}
		tlb_ops = &arm_smmu_s1_tlb_ops;
		break;
	case ARM_SMMU_DOMAIN_NESTED:
		/*
		 * We will likely want to change this if/when KVM gets
		 * involved.
		 */
	case ARM_SMMU_DOMAIN_S2:
		cfg->cbar = CBAR_TYPE_S2_TRANS;
		start = 0;
		ias = smmu->ipa_size;
		oas = smmu->pa_size;
		if (cfg->fmt == ARM_SMMU_CTX_FMT_AARCH64) {
			fmt = ARM_64_LPAE_S2;
		} else {
			fmt = ARM_32_LPAE_S2;
			ias = min(ias, 40UL);
			oas = min(oas, 40UL);
		}
		if (smmu->version == ARM_SMMU_V2)
			tlb_ops = &arm_smmu_s2_tlb_ops_v2;
		else
			tlb_ops = &arm_smmu_s2_tlb_ops_v1;
		break;
	default:
		ret = -EINVAL;
		goto out_unlock;
	}

	if (is_fast)
		fmt = ARM_V8L_FAST;

	if (smmu_domain->attributes & (1 << DOMAIN_ATTR_USE_UPSTREAM_HINT))
		quirks |= IO_PGTABLE_QUIRK_QCOM_USE_UPSTREAM_HINT;
	if (is_iommu_pt_coherent(smmu_domain))
		quirks |= IO_PGTABLE_QUIRK_NO_DMA;
	if (smmu_domain->attributes & (1 << DOMAIN_ATTR_USE_LLC_NWA))
		quirks |= IO_PGTABLE_QUIRK_QCOM_USE_LLC_NWA;
	if (((quirks & IO_PGTABLE_QUIRK_QCOM_USE_UPSTREAM_HINT) ||
	     (quirks & IO_PGTABLE_QUIRK_QCOM_USE_LLC_NWA)) &&
		(smmu->model == QCOM_SMMUV500))
		quirks |= IO_PGTABLE_QUIRK_QSMMUV500_NON_SHAREABLE;

	if (arm_smmu_is_slave_side_secure(smmu_domain))
		tlb_ops = &msm_smmu_gather_ops;

	ret = arm_smmu_alloc_cb(domain, smmu, dev);
	if (ret < 0)
		goto out_unlock;

	cfg->cbndx = ret;

	if (arm_smmu_is_slave_side_secure(smmu_domain)) {
		smmu_domain->pgtbl_cfg = (struct io_pgtable_cfg) {
			.quirks         = quirks,
			.pgsize_bitmap  = smmu->pgsize_bitmap,
			.arm_msm_secure_cfg = {
				.sec_id = smmu->sec_id,
				.cbndx = cfg->cbndx,
			},
			.tlb		= tlb_ops,
			.iommu_dev      = smmu->dev,
		};
		fmt = ARM_MSM_SECURE;
	} else  {
		smmu_domain->pgtbl_cfg = (struct io_pgtable_cfg) {
			.quirks		= quirks,
			.pgsize_bitmap	= smmu->pgsize_bitmap,
			.ias		= ias,
			.oas		= oas,
			.tlb		= tlb_ops,
			.iommu_dev	= smmu->dev,
		};
	}

	smmu_domain->smmu = smmu;
	smmu_domain->dev = dev;
	pgtbl_ops = alloc_io_pgtable_ops(fmt, &smmu_domain->pgtbl_cfg,
					smmu_domain);
	if (!pgtbl_ops) {
		ret = -ENOMEM;
		goto out_clear_smmu;
	}

	/*
	 * assign any page table memory that might have been allocated
	 * during alloc_io_pgtable_ops
	 */
	arm_smmu_secure_domain_lock(smmu_domain);
	arm_smmu_assign_table(smmu_domain);
	arm_smmu_secure_domain_unlock(smmu_domain);

	/* Update the domain's page sizes to reflect the page table format */
	domain->pgsize_bitmap = smmu_domain->pgtbl_cfg.pgsize_bitmap;
	domain->geometry.aperture_end = (1UL << ias) - 1;
	domain->geometry.force_aperture = true;

	/* Assign an asid */
	ret = arm_smmu_init_asid(domain, smmu);
	if (ret)
		goto out_clear_smmu;

	if (!dynamic) {
		/* Initialise the context bank with our page table cfg */
		arm_smmu_init_context_bank(smmu_domain,
						&smmu_domain->pgtbl_cfg);
		arm_smmu_arch_init_context_bank(smmu_domain, dev);
		arm_smmu_write_context_bank(smmu, cfg->cbndx,
						smmu_domain->attributes );
		/* for slave side secure, we may have to force the pagetable
		 * format to V8L.
		 */
		ret = arm_smmu_set_pt_format(smmu_domain,
					     &smmu_domain->pgtbl_cfg);
		if (ret)
			goto out_clear_smmu;

		if (smmu->version < ARM_SMMU_V2) {
			cfg->irptndx = atomic_inc_return(&smmu->irptndx);
			cfg->irptndx %= smmu->num_context_irqs;
		} else {
			cfg->irptndx = cfg->cbndx;
		}

		/*
		 * Request context fault interrupt. Do this last to avoid the
		 * handler seeing a half-initialised domain state.
		 */
		irq = smmu->irqs[smmu->num_global_irqs + cfg->irptndx];
		ret = devm_request_threaded_irq(smmu->dev, irq, NULL,
			arm_smmu_context_fault, IRQF_ONESHOT | IRQF_SHARED,
			"arm-smmu-context-fault", domain);
		if (ret < 0) {
			dev_err(smmu->dev, "failed to request context IRQ %d (%u)\n",
				cfg->irptndx, irq);
			cfg->irptndx = INVALID_IRPTNDX;
			goto out_clear_smmu;
		}
	} else {
		cfg->irptndx = INVALID_IRPTNDX;
	}
	mutex_unlock(&smmu_domain->init_mutex);

	smmu_domain->pgtbl_fmt = fmt;
	/* Publish page table ops for map/unmap */
	smmu_domain->pgtbl_ops = pgtbl_ops;
	if (arm_smmu_is_slave_side_secure(smmu_domain) &&
			!arm_smmu_master_attached(smmu, dev->iommu_fwspec))
		arm_smmu_restore_sec_cfg(smmu, cfg->cbndx);

	return 0;

out_clear_smmu:
	arm_smmu_destroy_domain_context(domain);
	smmu_domain->smmu = NULL;
out_unlock:
	mutex_unlock(&smmu_domain->init_mutex);
	return ret;
}

static void arm_smmu_domain_reinit(struct arm_smmu_domain *smmu_domain)
{
	smmu_domain->cfg.irptndx = INVALID_IRPTNDX;
	smmu_domain->cfg.cbndx = INVALID_CBNDX;
	smmu_domain->secure_vmid = VMID_INVAL;
}

static void arm_smmu_destroy_domain_context(struct iommu_domain *domain)
{
	struct arm_smmu_domain *smmu_domain = to_smmu_domain(domain);
	struct arm_smmu_device *smmu = smmu_domain->smmu;
	struct arm_smmu_cfg *cfg = &smmu_domain->cfg;
	void __iomem *cb_base;
	int irq;
	bool dynamic;
	int ret;

	if (!smmu || domain->type == IOMMU_DOMAIN_IDENTITY)
		return;

	ret = arm_smmu_power_on(smmu->pwr);
	if (ret) {
		WARN_ONCE(ret, "Woops, powering on smmu %p failed. Leaking context bank\n",
				smmu);
		return;
	}

	dynamic = is_dynamic_domain(domain);
	if (dynamic) {
		arm_smmu_free_asid(domain);
		free_io_pgtable_ops(smmu_domain->pgtbl_ops);
		arm_smmu_power_off(smmu->pwr);
		arm_smmu_secure_domain_lock(smmu_domain);
		arm_smmu_secure_pool_destroy(smmu_domain);
		arm_smmu_unassign_table(smmu_domain);
		arm_smmu_secure_domain_unlock(smmu_domain);
		arm_smmu_domain_reinit(smmu_domain);
		return;
	}

	/*
	 * Disable the context bank and free the page tables before freeing
	 * it.
	 */
	smmu->cbs[cfg->cbndx].cfg = NULL;
	cb_base = ARM_SMMU_CB(smmu, cfg->cbndx);
	writel_relaxed(0, cb_base + ARM_SMMU_CB_SCTLR);

	if (cfg->irptndx != INVALID_IRPTNDX) {
		irq = smmu->irqs[smmu->num_global_irqs + cfg->irptndx];
		devm_free_irq(smmu->dev, irq, domain);
	}

	free_io_pgtable_ops(smmu_domain->pgtbl_ops);
	arm_smmu_secure_domain_lock(smmu_domain);
	arm_smmu_secure_pool_destroy(smmu_domain);
	arm_smmu_unassign_table(smmu_domain);
	arm_smmu_secure_domain_unlock(smmu_domain);
	__arm_smmu_free_bitmap(smmu->context_map, cfg->cbndx);

	arm_smmu_power_off(smmu->pwr);
	arm_smmu_domain_reinit(smmu_domain);
}

static struct iommu_domain *arm_smmu_domain_alloc(unsigned type)
{
	struct arm_smmu_domain *smmu_domain;

	/* Do not support DOMAIN_DMA for now */
	if (type != IOMMU_DOMAIN_UNMANAGED &&
	    type != IOMMU_DOMAIN_IDENTITY)
		return NULL;
	/*
	 * Allocate the domain and initialise some of its data structures.
	 * We can't really do anything meaningful until we've added a
	 * master.
	 */
	smmu_domain = kzalloc(sizeof(*smmu_domain), GFP_KERNEL);
	if (!smmu_domain)
		return NULL;

	if (type == IOMMU_DOMAIN_DMA && (using_legacy_binding ||
	    iommu_get_dma_cookie(&smmu_domain->domain))) {
		kfree(smmu_domain);
		return NULL;
	}

	mutex_init(&smmu_domain->init_mutex);
	spin_lock_init(&smmu_domain->cb_lock);
	spin_lock_init(&smmu_domain->sync_lock);
	INIT_LIST_HEAD(&smmu_domain->pte_info_list);
	INIT_LIST_HEAD(&smmu_domain->unassign_list);
	mutex_init(&smmu_domain->assign_lock);
	INIT_LIST_HEAD(&smmu_domain->secure_pool_list);
	INIT_LIST_HEAD(&smmu_domain->nonsecure_pool);
	arm_smmu_domain_reinit(smmu_domain);

	return &smmu_domain->domain;
}

static void arm_smmu_domain_free(struct iommu_domain *domain)
{
	struct arm_smmu_domain *smmu_domain = to_smmu_domain(domain);

	/*
	 * Free the domain resources. We assume that all devices have
	 * already been detached.
	 */
	iommu_put_dma_cookie(domain);
	arm_smmu_destroy_domain_context(domain);
	kfree(smmu_domain);
}

static void arm_smmu_write_smr(struct arm_smmu_device *smmu, int idx)
{
	struct arm_smmu_smr *smr = smmu->smrs + idx;
	u32 reg = smr->id << SMR_ID_SHIFT | smr->mask << SMR_MASK_SHIFT;

	if (!(smmu->features & ARM_SMMU_FEAT_EXIDS) && smr->valid)
		reg |= SMR_VALID;
	writel_relaxed(reg, ARM_SMMU_GR0(smmu) + ARM_SMMU_GR0_SMR(idx));
}

static void arm_smmu_write_s2cr(struct arm_smmu_device *smmu, int idx)
{
	struct arm_smmu_s2cr *s2cr = smmu->s2crs + idx;
	u32 reg = (s2cr->type & S2CR_TYPE_MASK) << S2CR_TYPE_SHIFT |
		  (s2cr->cbndx & S2CR_CBNDX_MASK) << S2CR_CBNDX_SHIFT |
		  (s2cr->privcfg & S2CR_PRIVCFG_MASK) << S2CR_PRIVCFG_SHIFT |
		  S2CR_SHCFG_NSH << S2CR_SHCFG_SHIFT;

	if (smmu->features & ARM_SMMU_FEAT_EXIDS && smmu->smrs &&
	    smmu->smrs[idx].valid)
		reg |= S2CR_EXIDVALID;
	writel_relaxed(reg, ARM_SMMU_GR0(smmu) + ARM_SMMU_GR0_S2CR(idx));
}

static void arm_smmu_write_sme(struct arm_smmu_device *smmu, int idx)
{
	arm_smmu_write_s2cr(smmu, idx);
	if (smmu->smrs)
		arm_smmu_write_smr(smmu, idx);
}

/*
 * The width of SMR's mask field depends on sCR0_EXIDENABLE, so this function
 * should be called after sCR0 is written.
 */
static void arm_smmu_test_smr_masks(struct arm_smmu_device *smmu)
{
	unsigned long size;
	void __iomem *gr0_base = ARM_SMMU_GR0(smmu);
	u32 smr, id;
	int idx;

	/* Check if Stream Match Register support is included */
	if (!smmu->smrs)
		return;

	/* For slave side secure targets, as we can't write to the
	 * global space, set the sme mask values to default.
	 */
	if (arm_smmu_is_static_cb(smmu)) {
		smmu->streamid_mask = SID_MASK;
		smmu->smr_mask_mask = SMR_MASK_MASK;
		return;
	}

	/* ID0 */
	id = readl_relaxed(gr0_base + ARM_SMMU_GR0_ID0);
	size = (id >> ID0_NUMSMRG_SHIFT) & ID0_NUMSMRG_MASK;

	/*
	 * Few SMR registers may be inuse before the smmu driver
	 * probes(say by the bootloader). Find a SMR register
	 * which is not inuse.
	 */
	for (idx = 0; idx < size; idx++) {
		smr = readl_relaxed(gr0_base + ARM_SMMU_GR0_SMR(idx));
		if (!(smr & SMR_VALID))
			break;
	}
	if (idx == size) {
		dev_err(smmu->dev,
				"Unable to compute streamid_masks\n");
		return;
	}

	/*
	 * SMR.ID bits may not be preserved if the corresponding MASK
	 * bits are set, so check each one separately. We can reject
	 * masters later if they try to claim IDs outside these masks.
	 */
	smr = smmu->streamid_mask << SMR_ID_SHIFT;
	writel_relaxed(smr, gr0_base + ARM_SMMU_GR0_SMR(idx));
	smr = readl_relaxed(gr0_base + ARM_SMMU_GR0_SMR(idx));
	smmu->streamid_mask = smr >> SMR_ID_SHIFT;

	smr = smmu->streamid_mask << SMR_MASK_SHIFT;
	writel_relaxed(smr, gr0_base + ARM_SMMU_GR0_SMR(idx));
	smr = readl_relaxed(gr0_base + ARM_SMMU_GR0_SMR(idx));
	smmu->smr_mask_mask = smr >> SMR_MASK_SHIFT;
}

static int arm_smmu_find_sme(struct arm_smmu_device *smmu, u16 id, u16 mask)
{
	struct arm_smmu_smr *smrs = smmu->smrs;
	int i, free_idx = -ENOSPC;

	/* Stream indexing is blissfully easy */
	if (!smrs)
		return id;

	/* Validating SMRs is... less so */
	for (i = 0; i < smmu->num_mapping_groups; ++i) {
		if (!smrs[i].valid) {
			/*
			 * Note the first free entry we come across, which
			 * we'll claim in the end if nothing else matches.
			 */
			if (free_idx < 0)
				free_idx = i;
			continue;
		}
		/*
		 * If the new entry is _entirely_ matched by an existing entry,
		 * then reuse that, with the guarantee that there also cannot
		 * be any subsequent conflicting entries. In normal use we'd
		 * expect simply identical entries for this case, but there's
		 * no harm in accommodating the generalisation.
		 */
		if ((mask & smrs[i].mask) == mask &&
		    !((id ^ smrs[i].id) & ~smrs[i].mask))
			return i;
		/*
		 * If the new entry has any other overlap with an existing one,
		 * though, then there always exists at least one stream ID
		 * which would cause a conflict, and we can't allow that risk.
		 */
		if (!((id ^ smrs[i].id) & ~(smrs[i].mask | mask)))
			return -EINVAL;
	}

	return free_idx;
}

static bool arm_smmu_free_sme(struct arm_smmu_device *smmu, int idx)
{
	if (--smmu->s2crs[idx].count)
		return false;

	smmu->s2crs[idx] = s2cr_init_val;
	if (smmu->smrs)
		smmu->smrs[idx].valid = false;

	return true;
}

static int arm_smmu_master_alloc_smes(struct device *dev)
{
	struct iommu_fwspec *fwspec = dev->iommu_fwspec;
	struct arm_smmu_master_cfg *cfg = fwspec->iommu_priv;
	struct arm_smmu_device *smmu = cfg->smmu;
	struct arm_smmu_smr *smrs = smmu->smrs;
	struct iommu_group *group;
	int i, idx, ret;

	mutex_lock(&smmu->iommu_group_mutex);
	mutex_lock(&smmu->stream_map_mutex);
	/* Figure out a viable stream map entry allocation */
	for_each_cfg_sme(fwspec, i, idx) {
		u16 sid = fwspec->ids[i];
		u16 mask = fwspec->ids[i] >> SMR_MASK_SHIFT;

		if (idx != INVALID_SMENDX) {
			ret = -EEXIST;
			goto sme_err;
		}

		ret = arm_smmu_find_sme(smmu, sid, mask);
		if (ret < 0)
			goto sme_err;

		idx = ret;
		if (smrs && smmu->s2crs[idx].count == 0) {
			smrs[idx].id = sid;
			smrs[idx].mask = mask;
			smrs[idx].valid = true;
		}
		smmu->s2crs[idx].count++;
		cfg->smendx[i] = (s16)idx;
	}
	mutex_unlock(&smmu->stream_map_mutex);

	group = iommu_group_get_for_dev(dev);
	if (!group)
		group = ERR_PTR(-ENOMEM);
	if (IS_ERR(group)) {
		ret = PTR_ERR(group);
		goto iommu_group_err;
	}
	iommu_group_put(group);

	/* It worked! Don't poke the actual hardware until we've attached */
	for_each_cfg_sme(fwspec, i, idx)
		smmu->s2crs[idx].group = group;

	mutex_unlock(&smmu->iommu_group_mutex);
	return 0;

iommu_group_err:
	mutex_lock(&smmu->stream_map_mutex);

sme_err:
	while (i--) {
		arm_smmu_free_sme(smmu, cfg->smendx[i]);
		cfg->smendx[i] = INVALID_SMENDX;
	}
	mutex_unlock(&smmu->stream_map_mutex);
	mutex_unlock(&smmu->iommu_group_mutex);
	return ret;
}

static void arm_smmu_master_free_smes(struct iommu_fwspec *fwspec)
{
	struct arm_smmu_device *smmu = fwspec_smmu(fwspec);
	struct arm_smmu_master_cfg *cfg = fwspec->iommu_priv;
	int i, idx;

	mutex_lock(&smmu->stream_map_mutex);
	for_each_cfg_sme(fwspec, i, idx) {
		if (arm_smmu_free_sme(smmu, idx))
			arm_smmu_write_sme(smmu, idx);
		cfg->smendx[i] = INVALID_SMENDX;
	}
	mutex_unlock(&smmu->stream_map_mutex);
}

static void arm_smmu_domain_remove_master(struct arm_smmu_domain *smmu_domain,
					  struct iommu_fwspec *fwspec)
{
	struct arm_smmu_device *smmu = smmu_domain->smmu;
	struct arm_smmu_s2cr *s2cr = smmu->s2crs;
	int i, idx;
	const struct iommu_gather_ops *tlb;

	tlb = smmu_domain->pgtbl_cfg.tlb;

	mutex_lock(&smmu->stream_map_mutex);
	for_each_cfg_sme(fwspec, i, idx) {
		if (WARN_ON(s2cr[idx].attach_count == 0)) {
			mutex_unlock(&smmu->stream_map_mutex);
			return;
		}
		s2cr[idx].attach_count -= 1;

		if (s2cr[idx].attach_count > 0)
			continue;

		writel_relaxed(0, ARM_SMMU_GR0(smmu) + ARM_SMMU_GR0_SMR(idx));
		writel_relaxed(0, ARM_SMMU_GR0(smmu) + ARM_SMMU_GR0_S2CR(idx));
	}
	mutex_unlock(&smmu->stream_map_mutex);

	/* Ensure there are no stale mappings for this context bank */
	tlb->tlb_flush_all(smmu_domain);
}

static int arm_smmu_domain_add_master(struct arm_smmu_domain *smmu_domain,
				      struct iommu_fwspec *fwspec)
{
	struct arm_smmu_device *smmu = smmu_domain->smmu;
	struct arm_smmu_s2cr *s2cr = smmu->s2crs;
	u8 cbndx = smmu_domain->cfg.cbndx;
	enum arm_smmu_s2cr_type type;
	int i, idx;

	if (smmu_domain->stage == ARM_SMMU_DOMAIN_BYPASS)
		type = S2CR_TYPE_BYPASS;
	else
		type = S2CR_TYPE_TRANS;

	mutex_lock(&smmu->stream_map_mutex);
	for_each_cfg_sme(fwspec, i, idx) {
		if (s2cr[idx].attach_count++ > 0)
			continue;

		s2cr[idx].type = type;
		s2cr[idx].privcfg = S2CR_PRIVCFG_DEFAULT;
		s2cr[idx].cbndx = cbndx;
		arm_smmu_write_sme(smmu, idx);
	}
	mutex_unlock(&smmu->stream_map_mutex);

	return 0;
}

static void arm_smmu_detach_dev(struct iommu_domain *domain,
				struct device *dev)
{
	struct arm_smmu_domain *smmu_domain = to_smmu_domain(domain);
	struct arm_smmu_device *smmu = smmu_domain->smmu;
	struct iommu_fwspec *fwspec = dev->iommu_fwspec;
	int dynamic = smmu_domain->attributes & (1 << DOMAIN_ATTR_DYNAMIC);
	int atomic_domain = smmu_domain->attributes & (1 << DOMAIN_ATTR_ATOMIC);

	if (dynamic)
		return;

	if (!smmu) {
		dev_err(dev, "Domain not attached; cannot detach!\n");
		return;
	}

	if (atomic_domain)
		arm_smmu_power_on_atomic(smmu->pwr);
	else
		arm_smmu_power_on(smmu->pwr);

	arm_smmu_domain_remove_master(smmu_domain, fwspec);
	arm_smmu_power_off(smmu->pwr);
}

static int arm_smmu_assign_table(struct arm_smmu_domain *smmu_domain)
{
	int ret = 0;
	int dest_vmids[2] = {VMID_HLOS, smmu_domain->secure_vmid};
	int dest_perms[2] = {PERM_READ | PERM_WRITE, PERM_READ};
	int source_vmid = VMID_HLOS;
	struct arm_smmu_pte_info *pte_info, *temp;

	if (!arm_smmu_is_master_side_secure(smmu_domain))
		return ret;

	list_for_each_entry(pte_info, &smmu_domain->pte_info_list, entry) {
		ret = hyp_assign_phys(virt_to_phys(pte_info->virt_addr),
				      PAGE_SIZE, &source_vmid, 1,
				      dest_vmids, dest_perms, 2);
		if (WARN_ON(ret))
			break;
	}

	list_for_each_entry_safe(pte_info, temp, &smmu_domain->pte_info_list,
								entry) {
		list_del(&pte_info->entry);
		kfree(pte_info);
	}
	return ret;
}

static void arm_smmu_unassign_table(struct arm_smmu_domain *smmu_domain)
{
	int ret;
	int dest_vmids = VMID_HLOS;
	int dest_perms = PERM_READ | PERM_WRITE | PERM_EXEC;
	int source_vmlist[2] = {VMID_HLOS, smmu_domain->secure_vmid};
	struct arm_smmu_pte_info *pte_info, *temp;

	if (!arm_smmu_is_master_side_secure(smmu_domain))
		return;

	list_for_each_entry(pte_info, &smmu_domain->unassign_list, entry) {
		ret = hyp_assign_phys(virt_to_phys(pte_info->virt_addr),
				      PAGE_SIZE, source_vmlist, 2,
				      &dest_vmids, &dest_perms, 1);
		if (WARN_ON(ret))
			break;
		free_pages_exact(pte_info->virt_addr, pte_info->size);
	}

	list_for_each_entry_safe(pte_info, temp, &smmu_domain->unassign_list,
				 entry) {
		list_del(&pte_info->entry);
		kfree(pte_info);
	}
}

static void arm_smmu_unprepare_pgtable(void *cookie, void *addr, size_t size)
{
	struct arm_smmu_domain *smmu_domain = cookie;
	struct arm_smmu_pte_info *pte_info;

	if (smmu_domain->slave_side_secure ||
	    !arm_smmu_has_secure_vmid(smmu_domain)) {
		if (smmu_domain->slave_side_secure)
			WARN(1, "slave side secure is enforced\n");
		else
			WARN(1, "Invalid VMID is set !!\n");
		return;
	}

	pte_info = kzalloc(sizeof(struct arm_smmu_pte_info), GFP_ATOMIC);
	if (!pte_info)
		return;

	pte_info->virt_addr = addr;
	pte_info->size = size;
	list_add_tail(&pte_info->entry, &smmu_domain->unassign_list);
}

static int arm_smmu_prepare_pgtable(void *addr, void *cookie)
{
	struct arm_smmu_domain *smmu_domain = cookie;
	struct arm_smmu_pte_info *pte_info;

	if (smmu_domain->slave_side_secure ||
	    !arm_smmu_has_secure_vmid(smmu_domain)) {
		if (smmu_domain->slave_side_secure)
			WARN(1, "slave side secure is enforced\n");
		else
			WARN(1, "Invalid VMID is set !!\n");
		return -EINVAL;
	}

	pte_info = kzalloc(sizeof(struct arm_smmu_pte_info), GFP_ATOMIC);
	if (!pte_info)
		return -ENOMEM;
	pte_info->virt_addr = addr;
	list_add_tail(&pte_info->entry, &smmu_domain->pte_info_list);
	return 0;
}

static void arm_smmu_prealloc_memory(struct arm_smmu_domain *smmu_domain,
					size_t size, struct list_head *pool)
{
	int i;
	u32 nr = 0;
	struct page *page;

	if ((smmu_domain->attributes & (1 << DOMAIN_ATTR_ATOMIC)) ||
			arm_smmu_has_secure_vmid(smmu_domain))
		return;

	/* number of 2nd level pagetable entries */
	nr += round_up(size, SZ_1G) >> 30;
	/* number of 3rd level pagetabel entries */
	nr += round_up(size, SZ_2M) >> 21;

	/* Retry later with atomic allocation on error */
	for (i = 0; i < nr; i++) {
		page = alloc_pages(GFP_KERNEL | __GFP_ZERO, 0);
		if (!page)
			break;
		list_add(&page->lru, pool);
	}
}

static void arm_smmu_prealloc_memory_sg(struct arm_smmu_domain *smmu_domain,
					struct scatterlist *sgl, int nents,
					struct list_head *pool)
{
	int i;
	size_t size = 0;
	struct scatterlist *sg;

	if ((smmu_domain->attributes & (1 << DOMAIN_ATTR_ATOMIC)) ||
			arm_smmu_has_secure_vmid(smmu_domain))
		return;

	for_each_sg(sgl, sg, nents, i)
		size += sg->length;

	arm_smmu_prealloc_memory(smmu_domain, size, pool);
}

static void arm_smmu_release_prealloc_memory(
		struct arm_smmu_domain *smmu_domain, struct list_head *list)
{
	struct page *page, *tmp;

	list_for_each_entry_safe(page, tmp, list, lru) {
		list_del(&page->lru);
		__free_pages(page, 0);
	}
}

static int arm_smmu_attach_dev(struct iommu_domain *domain, struct device *dev)
{
	int ret;
	struct iommu_fwspec *fwspec = dev->iommu_fwspec;
	struct arm_smmu_device *smmu;
	struct arm_smmu_domain *smmu_domain = to_smmu_domain(domain);
	int atomic_domain = smmu_domain->attributes & (1 << DOMAIN_ATTR_ATOMIC);

	if (!fwspec || fwspec->ops != &arm_smmu_ops) {
		dev_err(dev, "cannot attach to SMMU, is it on the same bus?\n");
		return -ENXIO;
	}

	/*
	 * FIXME: The arch/arm DMA API code tries to attach devices to its own
	 * domains between of_xlate() and add_device() - we have no way to cope
	 * with that, so until ARM gets converted to rely on groups and default
	 * domains, just say no (but more politely than by dereferencing NULL).
	 * This should be at least a WARN_ON once that's sorted.
	 */
	if (!fwspec->iommu_priv)
		return -ENODEV;

	smmu = fwspec_smmu(fwspec);

	/* Enable Clocks and Power */
	ret = arm_smmu_power_on(smmu->pwr);
	if (ret)
		return ret;

	/* Ensure that the domain is finalised */
	ret = arm_smmu_init_domain_context(domain, smmu, dev);
	if (ret < 0)
		goto out_power_off;

	/* Do not modify the SIDs, HW is still running */
	if (is_dynamic_domain(domain)) {
		ret = 0;
		goto out_power_off;
	}

	/*
	 * Sanity check the domain. We don't support domains across
	 * different SMMUs.
	 */
	if (smmu_domain->smmu != smmu) {
		dev_err(dev,
			"cannot attach to SMMU %s whilst already attached to domain on SMMU %s\n",
			dev_name(smmu_domain->smmu->dev), dev_name(smmu->dev));
		ret = -EINVAL;
		goto out_power_off;
	}

	/* Looks ok, so add the device to the domain */
	ret = arm_smmu_domain_add_master(smmu_domain, fwspec);

out_power_off:
	/*
	 * Keep an additional vote for non-atomic power until domain is
	 * detached
	 */
	if (!ret && atomic_domain) {
		WARN_ON(arm_smmu_power_on(smmu->pwr));
		arm_smmu_power_off_atomic(smmu->pwr);
	}

	arm_smmu_power_off(smmu->pwr);

	return ret;
}

static int arm_smmu_map(struct iommu_domain *domain, unsigned long iova,
			phys_addr_t paddr, size_t size, int prot)
{
	int ret;
	unsigned long flags;
	struct arm_smmu_domain *smmu_domain = to_smmu_domain(domain);
	struct io_pgtable_ops *ops = to_smmu_domain(domain)->pgtbl_ops;
	LIST_HEAD(nonsecure_pool);

	if (!ops)
		return -ENODEV;

	if (arm_smmu_is_slave_side_secure(smmu_domain))
		return msm_secure_smmu_map(domain, iova, paddr, size, prot);

	arm_smmu_prealloc_memory(smmu_domain, size, &nonsecure_pool);
	arm_smmu_secure_domain_lock(smmu_domain);

	spin_lock_irqsave(&smmu_domain->cb_lock, flags);
	list_splice_init(&nonsecure_pool, &smmu_domain->nonsecure_pool);
	ret = ops->map(ops, iova, paddr, size, prot);
	list_splice_init(&smmu_domain->nonsecure_pool, &nonsecure_pool);
	spin_unlock_irqrestore(&smmu_domain->cb_lock, flags);

	arm_smmu_assign_table(smmu_domain);
	arm_smmu_secure_domain_unlock(smmu_domain);

	arm_smmu_release_prealloc_memory(smmu_domain, &nonsecure_pool);
	return ret;
}

static uint64_t arm_smmu_iova_to_pte(struct iommu_domain *domain,
	      dma_addr_t iova)
{
	uint64_t ret;
	unsigned long flags;
	struct arm_smmu_domain *smmu_domain = to_smmu_domain(domain);
	struct io_pgtable_ops *ops = smmu_domain->pgtbl_ops;

	if (!ops || !ops->iova_to_pte)
		return 0;

	spin_lock_irqsave(&smmu_domain->cb_lock, flags);
	ret = ops->iova_to_pte(ops, iova);
	spin_unlock_irqrestore(&smmu_domain->cb_lock, flags);
	return ret;
}

static size_t arm_smmu_unmap(struct iommu_domain *domain, unsigned long iova,
			     size_t size)
{
	size_t ret;
	struct arm_smmu_domain *smmu_domain = to_smmu_domain(domain);
	struct io_pgtable_ops *ops = smmu_domain->pgtbl_ops;
	unsigned long flags;

	if (!ops)
		return 0;

	if (arm_smmu_is_slave_side_secure(smmu_domain))
		return msm_secure_smmu_unmap(domain, iova, size);

	ret = arm_smmu_domain_power_on(domain, smmu_domain->smmu);
	if (ret)
		return ret;

	arm_smmu_secure_domain_lock(smmu_domain);

	spin_lock_irqsave(&smmu_domain->cb_lock, flags);
	ret = ops->unmap(ops, iova, size);
	spin_unlock_irqrestore(&smmu_domain->cb_lock, flags);

	arm_smmu_domain_power_off(domain, smmu_domain->smmu);
	/*
	 * While splitting up block mappings, we might allocate page table
	 * memory during unmap, so the vmids needs to be assigned to the
	 * memory here as well.
	 */
	arm_smmu_assign_table(smmu_domain);
	/* Also unassign any pages that were free'd during unmap */
	arm_smmu_unassign_table(smmu_domain);
	arm_smmu_secure_domain_unlock(smmu_domain);
	return ret;
}

#define MAX_MAP_SG_BATCH_SIZE (SZ_4M)
static size_t arm_smmu_map_sg(struct iommu_domain *domain, unsigned long iova,
			   struct scatterlist *sg, unsigned int nents, int prot)
{
	int ret;
	size_t size, batch_size, size_to_unmap = 0;
	unsigned long flags;
	struct arm_smmu_domain *smmu_domain = to_smmu_domain(domain);
	struct io_pgtable_ops *ops = smmu_domain->pgtbl_ops;
	unsigned int idx_start, idx_end;
	struct scatterlist *sg_start, *sg_end;
	unsigned long __saved_iova_start;
	LIST_HEAD(nonsecure_pool);

	if (!ops)
		return -ENODEV;

	if (arm_smmu_is_slave_side_secure(smmu_domain))
		return msm_secure_smmu_map_sg(domain, iova, sg, nents, prot);

	arm_smmu_prealloc_memory_sg(smmu_domain, sg, nents, &nonsecure_pool);
	arm_smmu_secure_domain_lock(smmu_domain);

	__saved_iova_start = iova;
	idx_start = idx_end = 0;
	sg_start = sg_end = sg;
	while (idx_end < nents) {
		batch_size = sg_end->length;
		sg_end = sg_next(sg_end);
		idx_end++;
		while ((idx_end < nents) &&
		       (batch_size + sg_end->length < MAX_MAP_SG_BATCH_SIZE)) {

			batch_size += sg_end->length;
			sg_end = sg_next(sg_end);
			idx_end++;
		}

		spin_lock_irqsave(&smmu_domain->cb_lock, flags);
		list_splice_init(&nonsecure_pool, &smmu_domain->nonsecure_pool);
		ret = ops->map_sg(ops, iova, sg_start, idx_end - idx_start,
				  prot, &size);
		list_splice_init(&smmu_domain->nonsecure_pool, &nonsecure_pool);
		spin_unlock_irqrestore(&smmu_domain->cb_lock, flags);

		/* Returns 0 on error */
		if (!ret) {
			size_to_unmap = iova + size - __saved_iova_start;
			goto out;
		}

		iova += batch_size;
		idx_start = idx_end;
		sg_start = sg_end;
	}

out:
	arm_smmu_assign_table(smmu_domain);

	if (size_to_unmap) {
		arm_smmu_unmap(domain, __saved_iova_start, size_to_unmap);
		iova = __saved_iova_start;
	}
	arm_smmu_secure_domain_unlock(smmu_domain);
	arm_smmu_release_prealloc_memory(smmu_domain, &nonsecure_pool);
	return iova - __saved_iova_start;
}

static phys_addr_t __arm_smmu_iova_to_phys_hard(struct iommu_domain *domain,
					      dma_addr_t iova)
{
	struct arm_smmu_domain *smmu_domain = to_smmu_domain(domain);
	struct arm_smmu_device *smmu = smmu_domain->smmu;
	struct arm_smmu_cfg *cfg = &smmu_domain->cfg;
	struct io_pgtable_ops *ops= smmu_domain->pgtbl_ops;
	struct device *dev = smmu->dev;
	void __iomem *cb_base;
	u32 tmp;
	u64 phys;
	unsigned long va;

	cb_base = ARM_SMMU_CB(smmu, cfg->cbndx);

	/* ATS1 registers can only be written atomically */
	va = iova & ~0xfffUL;
	if (smmu->version == ARM_SMMU_V2)
		smmu_write_atomic_lq(va, cb_base + ARM_SMMU_CB_ATS1PR);
	else /* Register is only 32-bit in v1 */
		writel_relaxed(va, cb_base + ARM_SMMU_CB_ATS1PR);

	if (readl_poll_timeout_atomic(cb_base + ARM_SMMU_CB_ATSR, tmp,
				      !(tmp & ATSR_ACTIVE), 5, 50)) {
		phys = ops->iova_to_phys(ops, iova);
		dev_err(dev,
			"iova to phys timed out on %pad. software table walk result=%pa.\n",
			&iova, &phys);
		phys = 0;
		return phys;
	}

	phys = readq_relaxed(cb_base + ARM_SMMU_CB_PAR);
	if (phys & CB_PAR_F) {
		dev_err(dev, "translation fault!\n");
		dev_err(dev, "PAR = 0x%llx\n", phys);
		phys = 0;
	} else {
		phys = (phys & (PHYS_MASK & ~0xfffULL)) | (iova & 0xfff);
	}

	return phys;
}

static phys_addr_t arm_smmu_iova_to_phys(struct iommu_domain *domain,
					dma_addr_t iova)
{
	phys_addr_t ret;
	unsigned long flags;
	struct arm_smmu_domain *smmu_domain = to_smmu_domain(domain);
	struct io_pgtable_ops *ops = smmu_domain->pgtbl_ops;

	if (domain->type == IOMMU_DOMAIN_IDENTITY)
		return iova;

	if (!ops)
		return 0;

	spin_lock_irqsave(&smmu_domain->cb_lock, flags);
	ret = ops->iova_to_phys(ops, iova);
	spin_unlock_irqrestore(&smmu_domain->cb_lock, flags);

	return ret;
}

/*
 * This function can sleep, and cannot be called from atomic context. Will
 * power on register block if required. This restriction does not apply to the
 * original iova_to_phys() op.
 */
static phys_addr_t arm_smmu_iova_to_phys_hard(struct iommu_domain *domain,
					dma_addr_t iova)
{
	phys_addr_t ret = 0;
	unsigned long flags;
	struct arm_smmu_domain *smmu_domain = to_smmu_domain(domain);
	struct arm_smmu_device *smmu = smmu_domain->smmu;

	if (smmu->options & ARM_SMMU_OPT_DISABLE_ATOS)
		return 0;

	if (arm_smmu_power_on(smmu_domain->smmu->pwr))
		return 0;

	if (smmu_domain->smmu->arch_ops &&
	    smmu_domain->smmu->arch_ops->iova_to_phys_hard) {
		ret = smmu_domain->smmu->arch_ops->iova_to_phys_hard(
						domain, iova);
		goto out;
	}

	spin_lock_irqsave(&smmu_domain->cb_lock, flags);
	if (smmu_domain->smmu->features & ARM_SMMU_FEAT_TRANS_OPS &&
			smmu_domain->stage == ARM_SMMU_DOMAIN_S1)
		ret = __arm_smmu_iova_to_phys_hard(domain, iova);

	spin_unlock_irqrestore(&smmu_domain->cb_lock, flags);

out:
	arm_smmu_power_off(smmu_domain->smmu->pwr);

	return ret;
}

static bool arm_smmu_capable(enum iommu_cap cap)
{
	switch (cap) {
	case IOMMU_CAP_CACHE_COHERENCY:
		/*
		 * Return true here as the SMMU can always send out coherent
		 * requests.
		 */
		return true;
	case IOMMU_CAP_NOEXEC:
		return true;
	default:
		return false;
	}
}

static int arm_smmu_match_node(struct device *dev, void *data)
{
	return dev->fwnode == data;
}

static
struct arm_smmu_device *arm_smmu_get_by_fwnode(struct fwnode_handle *fwnode)
{
	struct device *dev = driver_find_device(&arm_smmu_driver.driver, NULL,
						fwnode, arm_smmu_match_node);
	put_device(dev);
	return dev ? dev_get_drvdata(dev) : NULL;
}

#ifdef CONFIG_MSM_TZ_SMMU
static int msm_secure_smmu_map(struct iommu_domain *domain, unsigned long iova,
			       phys_addr_t paddr, size_t size, int prot)
{
	size_t ret;
	struct arm_smmu_domain *smmu_domain = to_smmu_domain(domain);
	struct io_pgtable_ops *ops = smmu_domain->pgtbl_ops;

	ret = ops->map(ops, iova, paddr, size, prot);

	return ret;
}

static size_t msm_secure_smmu_unmap(struct iommu_domain *domain,
				    unsigned long iova,
				    size_t size)
{
	size_t ret;
	struct arm_smmu_domain *smmu_domain = to_smmu_domain(domain);
	struct io_pgtable_ops *ops = smmu_domain->pgtbl_ops;

	ret = arm_smmu_domain_power_on(domain, smmu_domain->smmu);
	if (ret)
		return ret;

	ret = ops->unmap(ops, iova, size);

	arm_smmu_domain_power_off(domain, smmu_domain->smmu);

	return ret;
}

static size_t msm_secure_smmu_map_sg(struct iommu_domain *domain,
				     unsigned long iova,
				     struct scatterlist *sg,
				     unsigned int nents, int prot)
{
	int ret;
	size_t size;
	struct arm_smmu_domain *smmu_domain = to_smmu_domain(domain);
	struct io_pgtable_ops *ops = smmu_domain->pgtbl_ops;

	ret = ops->map_sg(ops, iova, sg, nents, prot, &size);

	if (!ret)
		msm_secure_smmu_unmap(domain, iova, size);

	return ret;
}

#endif

static int arm_smmu_add_device(struct device *dev)
{
	struct arm_smmu_device *smmu;
	struct arm_smmu_master_cfg *cfg;
	struct iommu_fwspec *fwspec = dev->iommu_fwspec;
	int i, ret;

	if (using_legacy_binding) {
		ret = arm_smmu_register_legacy_master(dev, &smmu);

		/*
		 * If dev->iommu_fwspec is initally NULL, arm_smmu_register_legacy_master()
		 * will allocate/initialise a new one. Thus we need to update fwspec for
		 * later use.
		 */
		fwspec = dev->iommu_fwspec;
		if (ret)
			goto out_free;
	} else if (fwspec && fwspec->ops == &arm_smmu_ops) {
		smmu = arm_smmu_get_by_fwnode(fwspec->iommu_fwnode);
		if (!smmu)
			return -ENODEV;
	} else {
		return -ENODEV;
	}

	ret = arm_smmu_power_on(smmu->pwr);
	if (ret)
		goto out_free;

	ret = -EINVAL;
	for (i = 0; i < fwspec->num_ids; i++) {
		u16 sid = fwspec->ids[i];
		u16 mask = fwspec->ids[i] >> SMR_MASK_SHIFT;

		if (sid & ~smmu->streamid_mask) {
			dev_err(dev, "stream ID 0x%x out of range for SMMU (0x%x)\n",
				sid, smmu->streamid_mask);
			goto out_pwr_off;
		}
		if (mask & ~smmu->smr_mask_mask) {
			dev_err(dev, "SMR mask 0x%x out of range for SMMU (0x%x)\n",
				mask, smmu->smr_mask_mask);
			goto out_pwr_off;
		}
	}

	ret = -ENOMEM;
	cfg = kzalloc(offsetof(struct arm_smmu_master_cfg, smendx[i]),
		      GFP_KERNEL);
	if (!cfg)
		goto out_pwr_off;

	cfg->smmu = smmu;
	fwspec->iommu_priv = cfg;
	while (i--)
		cfg->smendx[i] = INVALID_SMENDX;

	ret = arm_smmu_master_alloc_smes(dev);
	if (ret)
		goto out_cfg_free;

	arm_smmu_power_off(smmu->pwr);
	return 0;

out_cfg_free:
	kfree(cfg);
out_pwr_off:
	arm_smmu_power_off(smmu->pwr);
out_free:
	iommu_fwspec_free(dev);
	return ret;
}

static void arm_smmu_remove_device(struct device *dev)
{
	struct iommu_fwspec *fwspec = dev->iommu_fwspec;
	struct arm_smmu_device *smmu;

	if (!fwspec || fwspec->ops != &arm_smmu_ops)
		return;

	smmu = fwspec_smmu(fwspec);
	if (arm_smmu_power_on(smmu->pwr)) {
		WARN_ON(1);
		return;
	}

	arm_smmu_master_free_smes(fwspec);
	iommu_group_remove_device(dev);
	kfree(fwspec->iommu_priv);
	iommu_fwspec_free(dev);
	arm_smmu_power_off(smmu->pwr);
}

static struct iommu_group *arm_smmu_device_group(struct device *dev)
{
	struct iommu_fwspec *fwspec = dev->iommu_fwspec;
	struct arm_smmu_device *smmu = fwspec_smmu(fwspec);
	struct iommu_group *group = NULL;
	int i, idx;

	for_each_cfg_sme(fwspec, i, idx) {
		if (group && smmu->s2crs[idx].group &&
		    group != smmu->s2crs[idx].group)
			return ERR_PTR(-EINVAL);

		group = smmu->s2crs[idx].group;
	}

	if (group)
		iommu_group_ref_get(group);
	else {
		if (dev_is_pci(dev))
			group = pci_device_group(dev);
		else
			group = generic_device_group(dev);

		if (IS_ERR(group))
			return NULL;
	}

	if (arm_smmu_arch_device_group(dev, group)) {
		iommu_group_put(group);
		return ERR_PTR(-EINVAL);
	}

	return group;
}

static int arm_smmu_domain_get_attr(struct iommu_domain *domain,
				    enum iommu_attr attr, void *data)
{
	struct arm_smmu_domain *smmu_domain = to_smmu_domain(domain);
	int ret = 0;

	if (domain->type != IOMMU_DOMAIN_UNMANAGED)
		return -EINVAL;

	mutex_lock(&smmu_domain->init_mutex);
	switch (attr) {
	case DOMAIN_ATTR_NESTING:
		*(int *)data = (smmu_domain->stage == ARM_SMMU_DOMAIN_NESTED);
		ret = 0;
		break;
	case DOMAIN_ATTR_PT_BASE_ADDR:
		*((phys_addr_t *)data) =
			smmu_domain->pgtbl_cfg.arm_lpae_s1_cfg.ttbr[0];
		ret = 0;
		break;
	case DOMAIN_ATTR_CONTEXT_BANK:
		/* context bank index isn't valid until we are attached */
		if (smmu_domain->smmu == NULL) {
			ret = -ENODEV;
			break;
		}
		*((unsigned int *) data) = smmu_domain->cfg.cbndx;
		ret = 0;
		break;
	case DOMAIN_ATTR_TTBR0: {
		u64 val;
		struct arm_smmu_device *smmu = smmu_domain->smmu;
		/* not valid until we are attached */
		if (smmu == NULL) {
			ret = -ENODEV;
			break;
		}
		val = smmu_domain->pgtbl_cfg.arm_lpae_s1_cfg.ttbr[0];
		if (smmu_domain->cfg.cbar != CBAR_TYPE_S2_TRANS)
			val |= (u64)ARM_SMMU_CB_ASID(smmu, &smmu_domain->cfg)
					<< (TTBRn_ASID_SHIFT);
		*((u64 *)data) = val;
		ret = 0;
		break;
	}
	case DOMAIN_ATTR_CONTEXTIDR:
		/* not valid until attached */
		if (smmu_domain->smmu == NULL) {
			ret = -ENODEV;
			break;
		}
		*((u32 *)data) = smmu_domain->cfg.procid;
		ret = 0;
		break;
	case DOMAIN_ATTR_PROCID:
		*((u32 *)data) = smmu_domain->cfg.procid;
		ret = 0;
		break;
	case DOMAIN_ATTR_DYNAMIC:
		*((int *)data) = !!(smmu_domain->attributes
					& (1 << DOMAIN_ATTR_DYNAMIC));
		ret = 0;
		break;
	case DOMAIN_ATTR_NON_FATAL_FAULTS:
		*((int *)data) = !!(smmu_domain->attributes
				    & (1 << DOMAIN_ATTR_NON_FATAL_FAULTS));
		ret = 0;
		break;
	case DOMAIN_ATTR_S1_BYPASS:
		*((int *)data) = !!(smmu_domain->attributes
				    & (1 << DOMAIN_ATTR_S1_BYPASS));
		ret = 0;
		break;
	case DOMAIN_ATTR_SECURE_VMID:
		*((int *)data) = smmu_domain->secure_vmid;
		ret = 0;
		break;
	case DOMAIN_ATTR_PGTBL_INFO: {
		struct iommu_pgtbl_info *info = data;

		if (!(smmu_domain->attributes & (1 << DOMAIN_ATTR_FAST))) {
			ret = -ENODEV;
			break;
		}
		info->pmds = smmu_domain->pgtbl_cfg.av8l_fast_cfg.pmds;
		ret = 0;
		break;
	}
	case DOMAIN_ATTR_FAST:
		*((int *)data) = !!(smmu_domain->attributes
					& (1 << DOMAIN_ATTR_FAST));
		ret = 0;
		break;
	case DOMAIN_ATTR_USE_UPSTREAM_HINT:
		*((int *)data) = !!(smmu_domain->attributes &
				   (1 << DOMAIN_ATTR_USE_UPSTREAM_HINT));
		ret = 0;
		break;
	case DOMAIN_ATTR_USE_LLC_NWA:
		*((int *)data) = !!(smmu_domain->attributes &
				   (1 << DOMAIN_ATTR_USE_LLC_NWA));
		ret = 0;
		break;
	case DOMAIN_ATTR_EARLY_MAP:
		*((int *)data) = !!(smmu_domain->attributes
				    & (1 << DOMAIN_ATTR_EARLY_MAP));
		ret = 0;
		break;
	case DOMAIN_ATTR_BITMAP_IOVA_ALLOCATOR:
		*((int *)data) = !!(smmu_domain->attributes
				& (1 << DOMAIN_ATTR_BITMAP_IOVA_ALLOCATOR));
		ret = 0;
		break;
	case DOMAIN_ATTR_PAGE_TABLE_IS_COHERENT:
		if (!smmu_domain->smmu) {
			ret = -ENODEV;
			break;
		}
		*((int *)data) = is_iommu_pt_coherent(smmu_domain);
		ret = 0;
		break;
	case DOMAIN_ATTR_PAGE_TABLE_FORCE_COHERENT:
		*((int *)data) = !!(smmu_domain->attributes
			& (1 << DOMAIN_ATTR_PAGE_TABLE_FORCE_COHERENT));
		ret = 0;
		break;
	case DOMAIN_ATTR_CB_STALL_DISABLE:
		*((int *)data) = !!(smmu_domain->attributes
			& (1 << DOMAIN_ATTR_CB_STALL_DISABLE));
		ret = 0;
		break;
	case DOMAIN_ATTR_NO_CFRE:
		*((int *)data) = !!(smmu_domain->attributes
			& (1 << DOMAIN_ATTR_NO_CFRE));
		ret = 0;
		break;
	case DOMAIN_ATTR_QCOM_MMU500_ERRATA_MIN_IOVA_ALIGN:
		*((int *)data) = smmu_domain->qsmmuv500_errata1_min_iova_align;
		ret = 0;
		break;
	default:
		ret = -ENODEV;
		break;
	}
	mutex_unlock(&smmu_domain->init_mutex);
	return ret;
}

static int arm_smmu_domain_set_attr(struct iommu_domain *domain,
				    enum iommu_attr attr, void *data)
{
	int ret = 0;
	struct arm_smmu_domain *smmu_domain = to_smmu_domain(domain);

	if (domain->type != IOMMU_DOMAIN_UNMANAGED)
		return -EINVAL;

	mutex_lock(&smmu_domain->init_mutex);

	switch (attr) {
	case DOMAIN_ATTR_NESTING:
		if (smmu_domain->smmu) {
			ret = -EPERM;
			goto out_unlock;
		}

		if (*(int *)data)
			smmu_domain->stage = ARM_SMMU_DOMAIN_NESTED;
		else
			smmu_domain->stage = ARM_SMMU_DOMAIN_S1;

		break;
	case DOMAIN_ATTR_PROCID:
		if (smmu_domain->smmu != NULL) {
			dev_err(smmu_domain->smmu->dev,
			  "cannot change procid attribute while attached\n");
			ret = -EBUSY;
			break;
		}
		smmu_domain->cfg.procid = *((u32 *)data);
		ret = 0;
		break;
	case DOMAIN_ATTR_DYNAMIC: {
		int dynamic = *((int *)data);

		if (smmu_domain->smmu != NULL) {
			dev_err(smmu_domain->smmu->dev,
			  "cannot change dynamic attribute while attached\n");
			ret = -EBUSY;
			break;
		}

		if (dynamic)
			smmu_domain->attributes |= 1 << DOMAIN_ATTR_DYNAMIC;
		else
			smmu_domain->attributes &= ~(1 << DOMAIN_ATTR_DYNAMIC);
		ret = 0;
		break;
	}
	case DOMAIN_ATTR_CONTEXT_BANK:
		/* context bank can't be set while attached */
		if (smmu_domain->smmu != NULL) {
			ret = -EBUSY;
			break;
		}
		/* ... and it can only be set for dynamic contexts. */
		if (!(smmu_domain->attributes & (1 << DOMAIN_ATTR_DYNAMIC))) {
			ret = -EINVAL;
			break;
		}

		/* this will be validated during attach */
		smmu_domain->cfg.cbndx = *((unsigned int *)data);
		ret = 0;
		break;
	case DOMAIN_ATTR_NON_FATAL_FAULTS: {
		u32 non_fatal_faults = *((int *)data);

		if (non_fatal_faults)
			smmu_domain->attributes |=
					1 << DOMAIN_ATTR_NON_FATAL_FAULTS;
		else
			smmu_domain->attributes &=
					~(1 << DOMAIN_ATTR_NON_FATAL_FAULTS);
		ret = 0;
		break;
	}
	case DOMAIN_ATTR_S1_BYPASS: {
		int bypass = *((int *)data);

		/* bypass can't be changed while attached */
		if (smmu_domain->smmu != NULL) {
			ret = -EBUSY;
			break;
		}
		if (bypass)
			smmu_domain->attributes |= 1 << DOMAIN_ATTR_S1_BYPASS;
		else
			smmu_domain->attributes &=
					~(1 << DOMAIN_ATTR_S1_BYPASS);

		ret = 0;
		break;
	}
	case DOMAIN_ATTR_ATOMIC:
	{
		int atomic_ctx = *((int *)data);

		/* can't be changed while attached */
		if (smmu_domain->smmu != NULL) {
			ret = -EBUSY;
			break;
		}
		if (atomic_ctx)
			smmu_domain->attributes |= (1 << DOMAIN_ATTR_ATOMIC);
		else
			smmu_domain->attributes &= ~(1 << DOMAIN_ATTR_ATOMIC);
		break;
	}
	case DOMAIN_ATTR_SECURE_VMID:
		if (smmu_domain->secure_vmid != VMID_INVAL) {
			ret = -ENODEV;
			WARN(1, "secure vmid already set!");
			break;
		}
		smmu_domain->secure_vmid = *((int *)data);
		break;
		/*
		 * fast_smmu_unmap_page() and fast_smmu_alloc_iova() both
		 * expect that the bus/clock/regulator are already on. Thus also
		 * force DOMAIN_ATTR_ATOMIC to bet set.
		 */
	case DOMAIN_ATTR_FAST:
		if (*((int *)data)) {
			smmu_domain->attributes |= 1 << DOMAIN_ATTR_FAST;
			smmu_domain->attributes |= 1 << DOMAIN_ATTR_ATOMIC;
		}
		ret = 0;
		break;
	case DOMAIN_ATTR_USE_UPSTREAM_HINT:
		/* can't be changed while attached */
		if (smmu_domain->smmu != NULL) {
			ret = -EBUSY;
			break;
		}
		if (*((int *)data))
			smmu_domain->attributes |=
				1 << DOMAIN_ATTR_USE_UPSTREAM_HINT;
		ret = 0;
		break;
	case DOMAIN_ATTR_USE_LLC_NWA:
		/* can't be changed while attached */
		if (smmu_domain->smmu != NULL) {
			ret = -EBUSY;
			break;
		}
		if (*((int *)data))
			smmu_domain->attributes |=
				1 << DOMAIN_ATTR_USE_LLC_NWA;
		ret = 0;
		break;
	case DOMAIN_ATTR_EARLY_MAP: {
		int early_map = *((int *)data);

		ret = 0;
		if (early_map) {
			smmu_domain->attributes |=
						1 << DOMAIN_ATTR_EARLY_MAP;
		} else {
			if (smmu_domain->smmu)
				ret = arm_smmu_enable_s1_translations(
								smmu_domain);

			if (!ret)
				smmu_domain->attributes &=
					~(1 << DOMAIN_ATTR_EARLY_MAP);
		}
		break;
	}
	case DOMAIN_ATTR_BITMAP_IOVA_ALLOCATOR:
		if (*((int *)data))
			smmu_domain->attributes |=
				1 << DOMAIN_ATTR_BITMAP_IOVA_ALLOCATOR;
		ret = 0;
		break;
	case DOMAIN_ATTR_PAGE_TABLE_FORCE_COHERENT: {
		int force_coherent = *((int *)data);

		if (smmu_domain->smmu != NULL) {
			dev_err(smmu_domain->smmu->dev,
			  "cannot change force coherent attribute while attached\n");
			ret = -EBUSY;
			break;
		}

		if (force_coherent)
			smmu_domain->attributes |=
			    1 << DOMAIN_ATTR_PAGE_TABLE_FORCE_COHERENT;
		else
			smmu_domain->attributes &=
			    ~(1 << DOMAIN_ATTR_PAGE_TABLE_FORCE_COHERENT);

		ret = 0;
		break;
	}

	case DOMAIN_ATTR_CB_STALL_DISABLE:
		if (*((int *)data))
			smmu_domain->attributes |=
				1 << DOMAIN_ATTR_CB_STALL_DISABLE;
		ret = 0;
		break;
	case DOMAIN_ATTR_NO_CFRE:
		if (*((int *)data))
			smmu_domain->attributes |=
				1 << DOMAIN_ATTR_NO_CFRE;
		ret = 0;
		break;
	default:
		ret = -ENODEV;
	}

out_unlock:
	mutex_unlock(&smmu_domain->init_mutex);
	return ret;
}

static int arm_smmu_of_xlate(struct device *dev, struct of_phandle_args *args)
{
	u32 mask, fwid = 0;

	if (args->args_count > 0)
		fwid |= (u16)args->args[0];

	if (args->args_count > 1)
		fwid |= (u16)args->args[1] << SMR_MASK_SHIFT;
	else if (!of_property_read_u32(args->np, "stream-match-mask", &mask))
		fwid |= (u16)mask << SMR_MASK_SHIFT;

	return iommu_fwspec_add_ids(dev, &fwid, 1);
}

static void arm_smmu_get_resv_regions(struct device *dev,
				      struct list_head *head)
{
	struct iommu_resv_region *region;
	int prot = IOMMU_WRITE | IOMMU_NOEXEC | IOMMU_MMIO;

	region = iommu_alloc_resv_region(MSI_IOVA_BASE, MSI_IOVA_LENGTH,
					 prot, IOMMU_RESV_SW_MSI);
	if (!region)
		return;

	list_add_tail(&region->list, head);

	iommu_dma_get_resv_regions(dev, head);
}

static void arm_smmu_put_resv_regions(struct device *dev,
				      struct list_head *head)
{
	struct iommu_resv_region *entry, *next;

	list_for_each_entry_safe(entry, next, head, list)
		kfree(entry);
}
static int arm_smmu_enable_s1_translations(struct arm_smmu_domain *smmu_domain)
{
	struct arm_smmu_cfg *cfg = &smmu_domain->cfg;
	struct arm_smmu_device *smmu = smmu_domain->smmu;
	void __iomem *cb_base;
	u32 reg;
	int ret;

	cb_base = ARM_SMMU_CB(smmu, cfg->cbndx);
	ret = arm_smmu_power_on(smmu->pwr);
	if (ret)
		return ret;

	reg = readl_relaxed(cb_base + ARM_SMMU_CB_SCTLR);
	reg |= SCTLR_M;
#ifdef CONFIG_HIBERNATION
	smmu_domain->attributes &= ~(1 << DOMAIN_ATTR_S1_BYPASS);
#endif
	writel_relaxed(reg, cb_base + ARM_SMMU_CB_SCTLR);
	arm_smmu_power_off(smmu->pwr);
	return ret;
}

static bool arm_smmu_is_iova_coherent(struct iommu_domain *domain,
					 dma_addr_t iova)
{
	bool ret;
	unsigned long flags;
	struct arm_smmu_domain *smmu_domain = to_smmu_domain(domain);
	struct io_pgtable_ops *ops = smmu_domain->pgtbl_ops;

	if (!ops)
		return false;

	spin_lock_irqsave(&smmu_domain->cb_lock, flags);
	ret = ops->is_iova_coherent(ops, iova);
	spin_unlock_irqrestore(&smmu_domain->cb_lock, flags);
	return ret;
}

static void arm_smmu_trigger_fault(struct iommu_domain *domain,
					unsigned long flags)
{
	struct arm_smmu_domain *smmu_domain = to_smmu_domain(domain);
	struct arm_smmu_cfg *cfg = &smmu_domain->cfg;
	struct arm_smmu_device *smmu;
	void __iomem *cb_base;

	if (!smmu_domain->smmu) {
		pr_err("Can't trigger faults on non-attached domains\n");
		return;
	}

	smmu = smmu_domain->smmu;
	if (arm_smmu_power_on(smmu->pwr))
		return;

	cb_base = ARM_SMMU_CB(smmu, cfg->cbndx);
	dev_err(smmu->dev, "Writing 0x%lx to FSRRESTORE on cb %d\n",
		flags, cfg->cbndx);
	writel_relaxed(flags, cb_base + ARM_SMMU_CB_FSRRESTORE);
	/* give the interrupt time to fire... */
	msleep(1000);

	arm_smmu_power_off(smmu->pwr);
}

static unsigned long arm_smmu_reg_read(struct iommu_domain *domain,
				       unsigned long offset)
{
	struct arm_smmu_domain *smmu_domain = to_smmu_domain(domain);
	struct arm_smmu_device *smmu;
	struct arm_smmu_cfg *cfg = &smmu_domain->cfg;
	void __iomem *cb_base;
	unsigned long val;

	if (offset >= SZ_4K) {
		pr_err("Invalid offset: 0x%lx\n", offset);
		return 0;
	}

	smmu = smmu_domain->smmu;
	if (!smmu) {
		WARN(1, "Can't read registers of a detached domain\n");
		val = 0;
		return val;
	}

	if (arm_smmu_power_on(smmu->pwr))
		return 0;

	cb_base = ARM_SMMU_CB(smmu, cfg->cbndx);
	val = readl_relaxed(cb_base + offset);

	arm_smmu_power_off(smmu->pwr);
	return val;
}

static void arm_smmu_reg_write(struct iommu_domain *domain,
			       unsigned long offset, unsigned long val)
{
	struct arm_smmu_domain *smmu_domain = to_smmu_domain(domain);
	struct arm_smmu_device *smmu;
	struct arm_smmu_cfg *cfg = &smmu_domain->cfg;
	void __iomem *cb_base;

	if (offset >= SZ_4K) {
		pr_err("Invalid offset: 0x%lx\n", offset);
		return;
	}

	smmu = smmu_domain->smmu;
	if (!smmu) {
		WARN(1, "Can't read registers of a detached domain\n");
		return;
	}

	if (arm_smmu_power_on(smmu->pwr))
		return;

	cb_base = ARM_SMMU_CB(smmu, cfg->cbndx);
	writel_relaxed(val, cb_base + offset);

	arm_smmu_power_off(smmu->pwr);
}

static void arm_smmu_tlbi_domain(struct iommu_domain *domain)
{
	arm_smmu_tlb_inv_context_s1(to_smmu_domain(domain));
}

static int arm_smmu_enable_config_clocks(struct iommu_domain *domain)
{
	struct arm_smmu_domain *smmu_domain = to_smmu_domain(domain);

	return arm_smmu_power_on(smmu_domain->smmu->pwr);
}

static void arm_smmu_disable_config_clocks(struct iommu_domain *domain)
{
	struct arm_smmu_domain *smmu_domain = to_smmu_domain(domain);

	arm_smmu_power_off(smmu_domain->smmu->pwr);
}

static struct iommu_ops arm_smmu_ops = {
	.capable		= arm_smmu_capable,
	.domain_alloc		= arm_smmu_domain_alloc,
	.domain_free		= arm_smmu_domain_free,
	.attach_dev		= arm_smmu_attach_dev,
	.detach_dev		= arm_smmu_detach_dev,
	.map			= arm_smmu_map,
	.unmap			= arm_smmu_unmap,
	.map_sg			= arm_smmu_map_sg,
	.iova_to_phys		= arm_smmu_iova_to_phys,
	.iova_to_phys_hard	= arm_smmu_iova_to_phys_hard,
	.add_device		= arm_smmu_add_device,
	.remove_device		= arm_smmu_remove_device,
	.device_group		= arm_smmu_device_group,
	.domain_get_attr	= arm_smmu_domain_get_attr,
	.domain_set_attr	= arm_smmu_domain_set_attr,
	.of_xlate		= arm_smmu_of_xlate,
	.get_resv_regions	= arm_smmu_get_resv_regions,
	.put_resv_regions	= arm_smmu_put_resv_regions,
	.pgsize_bitmap		= -1UL, /* Restricted during device attach */
	.trigger_fault		= arm_smmu_trigger_fault,
	.reg_read		= arm_smmu_reg_read,
	.reg_write		= arm_smmu_reg_write,
	.tlbi_domain		= arm_smmu_tlbi_domain,
	.enable_config_clocks	= arm_smmu_enable_config_clocks,
	.disable_config_clocks	= arm_smmu_disable_config_clocks,
	.is_iova_coherent	= arm_smmu_is_iova_coherent,
	.iova_to_pte = arm_smmu_iova_to_pte,
};

#define IMPL_DEF1_MICRO_MMU_CTRL	0
#define MICRO_MMU_CTRL_LOCAL_HALT_REQ	(1 << 2)
#define MICRO_MMU_CTRL_IDLE		(1 << 3)

/* Definitions for implementation-defined registers */
#define ACTLR_QCOM_OSH_SHIFT		28
#define ACTLR_QCOM_OSH			1

#define ACTLR_QCOM_ISH_SHIFT		29
#define ACTLR_QCOM_ISH			1

#define ACTLR_QCOM_NSH_SHIFT		30
#define ACTLR_QCOM_NSH			1

static int qsmmuv2_wait_for_halt(struct arm_smmu_device *smmu)
{
	void __iomem *impl_def1_base = ARM_SMMU_IMPL_DEF1(smmu);
	u32 tmp;

	if (readl_poll_timeout_atomic(impl_def1_base + IMPL_DEF1_MICRO_MMU_CTRL,
					tmp, (tmp & MICRO_MMU_CTRL_IDLE),
					0, 30000)) {
		dev_err(smmu->dev, "Couldn't halt SMMU!\n");
		return -EBUSY;
	}

	return 0;
}

static int __qsmmuv2_halt(struct arm_smmu_device *smmu, bool wait)
{
	void __iomem *impl_def1_base = ARM_SMMU_IMPL_DEF1(smmu);
	u32 reg;

	reg = readl_relaxed(impl_def1_base + IMPL_DEF1_MICRO_MMU_CTRL);
	reg |= MICRO_MMU_CTRL_LOCAL_HALT_REQ;

	if (arm_smmu_is_static_cb(smmu)) {
		phys_addr_t impl_def1_base_phys = impl_def1_base - smmu->base +
							smmu->phys_addr;

		if (scm_io_write(impl_def1_base_phys +
					IMPL_DEF1_MICRO_MMU_CTRL, reg)) {
			dev_err(smmu->dev,
				"scm_io_write fail. SMMU might not be halted");
			return -EINVAL;
		}
	} else {
		writel_relaxed(reg, impl_def1_base + IMPL_DEF1_MICRO_MMU_CTRL);
	}

	return wait ? qsmmuv2_wait_for_halt(smmu) : 0;
}

static int qsmmuv2_halt(struct arm_smmu_device *smmu)
{
	return __qsmmuv2_halt(smmu, true);
}

static int qsmmuv2_halt_nowait(struct arm_smmu_device *smmu)
{
	return __qsmmuv2_halt(smmu, false);
}

static void qsmmuv2_resume(struct arm_smmu_device *smmu)
{
	void __iomem *impl_def1_base = ARM_SMMU_IMPL_DEF1(smmu);
	u32 reg;

	reg = readl_relaxed(impl_def1_base + IMPL_DEF1_MICRO_MMU_CTRL);
	reg &= ~MICRO_MMU_CTRL_LOCAL_HALT_REQ;

	if (arm_smmu_is_static_cb(smmu)) {
		phys_addr_t impl_def1_base_phys = impl_def1_base - smmu->base +
							smmu->phys_addr;

		if (scm_io_write(impl_def1_base_phys +
				IMPL_DEF1_MICRO_MMU_CTRL, reg))
			dev_err(smmu->dev,
				"scm_io_write fail. SMMU might not be resumed");
	} else {
		writel_relaxed(reg, impl_def1_base + IMPL_DEF1_MICRO_MMU_CTRL);
	}
}

static void qsmmuv2_device_reset(struct arm_smmu_device *smmu)
{
	int i;
	u32 val;
	struct arm_smmu_impl_def_reg *regs = smmu->impl_def_attach_registers;
	/*
	 * SCTLR.M must be disabled here per ARM SMMUv2 spec
	 * to prevent table walks with an inconsistent state.
	 */
	for (i = 0; i < smmu->num_context_banks; ++i) {
		struct arm_smmu_cb *cb = &smmu->cbs[i];

		val = ACTLR_QCOM_ISH << ACTLR_QCOM_ISH_SHIFT |
		ACTLR_QCOM_OSH << ACTLR_QCOM_OSH_SHIFT |
		ACTLR_QCOM_NSH << ACTLR_QCOM_NSH_SHIFT;
		cb->actlr = val;
	}

	/* Program implementation defined registers */
	qsmmuv2_halt(smmu);
	for (i = 0; i < smmu->num_impl_def_attach_registers; ++i)
		writel_relaxed(regs[i].value,
			ARM_SMMU_GR0(smmu) + regs[i].offset);
	qsmmuv2_resume(smmu);
}

static phys_addr_t qsmmuv2_iova_to_phys_hard(struct iommu_domain *domain,
				dma_addr_t iova)
{
	struct arm_smmu_domain *smmu_domain = to_smmu_domain(domain);
	struct arm_smmu_device *smmu = smmu_domain->smmu;
	int ret;
	phys_addr_t phys = 0;
	unsigned long flags;
	u32 sctlr, sctlr_orig, fsr;
	void __iomem *cb_base;

	ret = arm_smmu_power_on(smmu_domain->smmu->pwr);
	if (ret)
		return ret;

	spin_lock_irqsave(&smmu->atos_lock, flags);
	cb_base = ARM_SMMU_CB(smmu, smmu_domain->cfg.cbndx);

	qsmmuv2_halt_nowait(smmu);
	writel_relaxed(RESUME_TERMINATE, cb_base + ARM_SMMU_CB_RESUME);
	qsmmuv2_wait_for_halt(smmu);

	/* clear FSR to allow ATOS to log any faults */
	fsr = readl_relaxed(cb_base + ARM_SMMU_CB_FSR);
	writel_relaxed(fsr, cb_base + ARM_SMMU_CB_FSR);

	/* disable stall mode momentarily */
	sctlr_orig = readl_relaxed(cb_base + ARM_SMMU_CB_SCTLR);
	sctlr = sctlr_orig & ~SCTLR_CFCFG;
	writel_relaxed(sctlr, cb_base + ARM_SMMU_CB_SCTLR);

	phys = __arm_smmu_iova_to_phys_hard(domain, iova);

	/* restore SCTLR */
	writel_relaxed(sctlr_orig, cb_base + ARM_SMMU_CB_SCTLR);

	qsmmuv2_resume(smmu);
	spin_unlock_irqrestore(&smmu->atos_lock, flags);

	arm_smmu_power_off(smmu_domain->smmu->pwr);
	return phys;
}

struct arm_smmu_arch_ops qsmmuv2_arch_ops = {
	.device_reset = qsmmuv2_device_reset,
	.iova_to_phys_hard = qsmmuv2_iova_to_phys_hard,
};

static void arm_smmu_context_bank_reset(struct arm_smmu_device *smmu)
{
	int i;
	u32 reg, major;
	void __iomem *gr0_base = ARM_SMMU_GR0(smmu);
	void __iomem *cb_base;

	if (smmu->model == ARM_MMU500) {
		/*
		 * Before clearing ARM_MMU500_ACTLR_CPRE, need to
		 * clear CACHE_LOCK bit of ACR first. And, CACHE_LOCK
		 * bit is only present in MMU-500r2 onwards.
		 */
		reg = readl_relaxed(gr0_base + ARM_SMMU_GR0_ID7);
		major = (reg >> ID7_MAJOR_SHIFT) & ID7_MAJOR_MASK;
		reg = readl_relaxed(gr0_base + ARM_SMMU_GR0_sACR);
		if (major >= 2)
			reg &= ~ARM_MMU500_ACR_CACHE_LOCK;
		/*
		 * Allow unmatched Stream IDs to allocate bypass
		 * TLB entries for reduced latency.
		 */
		reg |= ARM_MMU500_ACR_SMTNMB_TLBEN;
		writel_relaxed(reg, gr0_base + ARM_SMMU_GR0_sACR);
	}

	/* Make sure all context banks are disabled and clear CB_FSR  */
	for (i = 0; i < smmu->num_context_banks; ++i) {
		cb_base = ARM_SMMU_CB(smmu, i);

		arm_smmu_write_context_bank(smmu, i, 0);
		writel_relaxed(FSR_FAULT, cb_base + ARM_SMMU_CB_FSR);
		/*
		 * Disable MMU-500's not-particularly-beneficial next-page
		 * prefetcher for the sake of errata #841119 and #826419.
		 */
		if (smmu->model == ARM_MMU500) {
			reg = readl_relaxed(cb_base + ARM_SMMU_CB_ACTLR);
			reg &= ~ARM_MMU500_ACTLR_CPRE;
			writel_relaxed(reg, cb_base + ARM_SMMU_CB_ACTLR);
		}
	}
}

static void arm_smmu_device_reset(struct arm_smmu_device *smmu)
{
	void __iomem *gr0_base = ARM_SMMU_GR0(smmu);
	int i;
	u32 reg;
	void __iomem *cb_base;
	u32 fsr;

	/* clear global FSR */
	reg = readl_relaxed(ARM_SMMU_GR0_NS(smmu) + ARM_SMMU_GR0_sGFSR);
	writel_relaxed(reg, ARM_SMMU_GR0_NS(smmu) + ARM_SMMU_GR0_sGFSR);

	for (i = 0; i < smmu->num_context_banks; ++i) {
		cb_base = ARM_SMMU_CB(smmu, i);

		fsr = readl_relaxed(cb_base + ARM_SMMU_CB_FSR);
<<<<<<< HEAD


=======
>>>>>>> 9528de5b
		if (fsr & FSR_FAULT) {
			writel_relaxed(fsr & FSR_FAULT, cb_base +
				       ARM_SMMU_CB_FSR);
			pr_err("CB %d, FSR 0x%x reset\n", i, fsr);
		}
	}

	/*
	 * Barrier required to ensure fault registers are cleared.
	 */
	wmb();

	/*
	 * Reset stream mapping groups: Initial values mark all SMRn as
	 * invalid and all S2CRn as bypass unless overridden.
	 */
	if (!(smmu->options & ARM_SMMU_OPT_SKIP_INIT) ||
		 (IS_ENABLED(CONFIG_HIBERNATION) && smmu->smmu_restore)) {
		for (i = 0; i < smmu->num_mapping_groups; ++i)
			arm_smmu_write_sme(smmu, i);

		arm_smmu_context_bank_reset(smmu);
	}

	/* Invalidate the TLB, just in case */
	writel_relaxed(QCOM_DUMMY_VAL, gr0_base + ARM_SMMU_GR0_TLBIALLH);
	writel_relaxed(QCOM_DUMMY_VAL, gr0_base + ARM_SMMU_GR0_TLBIALLNSNH);

	reg = readl_relaxed(ARM_SMMU_GR0_NS(smmu) + ARM_SMMU_GR0_sCR0);

	/* Enable fault reporting */
	reg |= (sCR0_GFRE | sCR0_GFIE | sCR0_GCFGFRE | sCR0_GCFGFIE);

	/* Disable TLB broadcasting. */
	reg |= (sCR0_VMIDPNE | sCR0_PTM);

	/* Enable client access, handling unmatched streams as appropriate */
	reg &= ~sCR0_CLIENTPD;
	if (disable_bypass)
		reg |= sCR0_USFCFG;
	else
		reg &= ~sCR0_USFCFG;

	/* Disable forced broadcasting */
	reg &= ~sCR0_FB;

	/* Don't upgrade barriers */
	reg &= ~(sCR0_BSU_MASK << sCR0_BSU_SHIFT);

	if (smmu->features & ARM_SMMU_FEAT_VMID16)
		reg |= sCR0_VMID16EN;

	if (smmu->features & ARM_SMMU_FEAT_EXIDS)
		reg |= sCR0_EXIDENABLE;

	/* Force bypass transaction to be Non-Shareable & not io-coherent */
	reg &= ~(sCR0_SHCFG_MASK << sCR0_SHCFG_SHIFT);
	reg |= sCR0_SHCFG_NSH << sCR0_SHCFG_SHIFT;

	/* Push the button */
	arm_smmu_tlb_sync_global(smmu);
	writel(reg, ARM_SMMU_GR0_NS(smmu) + ARM_SMMU_GR0_sCR0);

	/* Manage any implementation defined features */
	arm_smmu_arch_device_reset(smmu);
}

static int arm_smmu_id_size_to_bits(int size)
{
	switch (size) {
	case 0:
		return 32;
	case 1:
		return 36;
	case 2:
		return 40;
	case 3:
		return 42;
	case 4:
		return 44;
	case 5:
	default:
		return 48;
	}
}


/*
 * Some context banks needs to be transferred from bootloader to HLOS in a way
 * that allows ongoing traffic. The current expectation is that these context
 * banks operate in bypass mode.
 * Additionally, there must be exactly one device in devicetree with stream-ids
 * overlapping those used by the bootloader.
 */
static int arm_smmu_alloc_cb(struct iommu_domain *domain,
				struct arm_smmu_device *smmu,
				struct device *dev)
{
	struct iommu_fwspec *fwspec = dev->iommu_fwspec;
	struct arm_smmu_domain *smmu_domain = to_smmu_domain(domain);
	u32 i, idx;
	int cb = -EINVAL;
	bool dynamic;

	/*
	 * Dynamic domains have already set cbndx through domain attribute.
	 * Verify that they picked a valid value.
	 */
	dynamic = is_dynamic_domain(domain);
	if (dynamic) {
		cb = smmu_domain->cfg.cbndx;
		if (cb < smmu->num_context_banks)
			return cb;
		else
			return -EINVAL;
	}

	mutex_lock(&smmu->stream_map_mutex);
	for_each_cfg_sme(fwspec, i, idx) {
		if (smmu->s2crs[idx].cb_handoff)
			cb = smmu->s2crs[idx].cbndx;
	}

	if (cb >= 0 && arm_smmu_is_static_cb(smmu))
		smmu_domain->slave_side_secure = true;

	if (cb < 0 && !arm_smmu_is_static_cb(smmu)) {
		mutex_unlock(&smmu->stream_map_mutex);
		return __arm_smmu_alloc_bitmap(smmu->context_map,
						smmu->num_s2_context_banks,
						smmu->num_context_banks);
	}

	for (i = 0; i < smmu->num_mapping_groups; i++) {
		if (smmu->s2crs[i].cb_handoff && smmu->s2crs[i].cbndx == cb) {
			if (!arm_smmu_is_static_cb(smmu))
				smmu->s2crs[i].cb_handoff = false;
			smmu->s2crs[i].count -= 1;
		}
	}
	mutex_unlock(&smmu->stream_map_mutex);

	return cb;
}

static int arm_smmu_handoff_cbs(struct arm_smmu_device *smmu)
{
	u32 i, raw_smr, raw_s2cr;
	struct arm_smmu_smr smr;
	struct arm_smmu_s2cr s2cr;

	for (i = 0; i < smmu->num_mapping_groups; i++) {
		raw_smr = readl_relaxed(ARM_SMMU_GR0(smmu) +
					ARM_SMMU_GR0_SMR(i));
		if (!(raw_smr & SMR_VALID))
			continue;

		smr.mask = (raw_smr >> SMR_MASK_SHIFT) & SMR_MASK_MASK;
		smr.id = (u16)raw_smr;
		smr.valid = true;

		raw_s2cr = readl_relaxed(ARM_SMMU_GR0(smmu) +
					ARM_SMMU_GR0_S2CR(i));
		memset(&s2cr, 0, sizeof(s2cr));
		s2cr.group = NULL;
		s2cr.count = 1;
		s2cr.type = (raw_s2cr >> S2CR_TYPE_SHIFT) & S2CR_TYPE_MASK;
		s2cr.privcfg = (raw_s2cr >> S2CR_PRIVCFG_SHIFT) &
				S2CR_PRIVCFG_MASK;
		s2cr.cbndx = (u8)raw_s2cr;
		s2cr.cb_handoff = true;

		if (s2cr.type != S2CR_TYPE_TRANS)
			continue;

		smmu->smrs[i] = smr;
		smmu->s2crs[i] = s2cr;
		bitmap_set(smmu->context_map, s2cr.cbndx, 1);
		dev_dbg(smmu->dev, "Handoff smr: %x s2cr: %x cb: %d\n",
			raw_smr, raw_s2cr, s2cr.cbndx);
	}

	return 0;
}

static int arm_smmu_parse_impl_def_registers(struct arm_smmu_device *smmu)
{
	struct device *dev = smmu->dev;
	int i, ntuples, ret;
	u32 *tuples;
	struct arm_smmu_impl_def_reg *regs, *regit;

	if (!of_find_property(dev->of_node, "attach-impl-defs", &ntuples))
		return 0;

	ntuples /= sizeof(u32);
	if (ntuples % 2) {
		dev_err(dev,
			"Invalid number of attach-impl-defs registers: %d\n",
			ntuples);
		return -EINVAL;
	}

	regs = devm_kmalloc(
		dev, sizeof(*smmu->impl_def_attach_registers) * ntuples,
		GFP_KERNEL);
	if (!regs)
		return -ENOMEM;

	tuples = devm_kmalloc(dev, sizeof(u32) * ntuples * 2, GFP_KERNEL);
	if (!tuples)
		return -ENOMEM;

	ret = of_property_read_u32_array(dev->of_node, "attach-impl-defs",
					tuples, ntuples);
	if (ret)
		return ret;

	for (i = 0, regit = regs; i < ntuples; i += 2, ++regit) {
		regit->offset = tuples[i];
		regit->value = tuples[i + 1];
	}

	devm_kfree(dev, tuples);

	smmu->impl_def_attach_registers = regs;
	smmu->num_impl_def_attach_registers = ntuples / 2;

	return 0;
}


static int arm_smmu_init_clocks(struct arm_smmu_power_resources *pwr)
{
	const char *cname;
	struct property *prop;
	int i;
	struct device *dev = pwr->dev;

	pwr->num_clocks =
		of_property_count_strings(dev->of_node, "clock-names");

	if (pwr->num_clocks < 1) {
		pwr->num_clocks = 0;
		return 0;
	}

	pwr->clocks = devm_kzalloc(
		dev, sizeof(*pwr->clocks) * pwr->num_clocks,
		GFP_KERNEL);

	if (!pwr->clocks)
		return -ENOMEM;

	i = 0;
	of_property_for_each_string(dev->of_node, "clock-names",
				prop, cname) {
		struct clk *c = devm_clk_get(dev, cname);

		if (IS_ERR(c)) {
			dev_err(dev, "Couldn't get clock: %s",
				cname);
			return PTR_ERR(c);
		}

		if (clk_get_rate(c) == 0) {
			long rate = clk_round_rate(c, 1000);

			clk_set_rate(c, rate);
		}

		pwr->clocks[i] = c;

		++i;
	}
	return 0;
}

static int arm_smmu_init_regulators(struct arm_smmu_power_resources *pwr)
{
	const char *cname;
	struct property *prop;
	int i, ret = 0;
	struct device *dev = pwr->dev;

	pwr->num_gdscs =
		of_property_count_strings(dev->of_node, "qcom,regulator-names");

	if (pwr->num_gdscs < 1) {
		pwr->num_gdscs = 0;
		return 0;
	}

	pwr->gdscs = devm_kzalloc(
			dev, sizeof(*pwr->gdscs) * pwr->num_gdscs, GFP_KERNEL);

	if (!pwr->gdscs)
		return -ENOMEM;

	if (!of_property_read_u32(dev->of_node,
				  "qcom,deferred-regulator-disable-delay",
				  &(pwr->regulator_defer)))
		dev_info(dev, "regulator defer delay %d\n",
			pwr->regulator_defer);

	i = 0;
	of_property_for_each_string(dev->of_node, "qcom,regulator-names",
				prop, cname)
		pwr->gdscs[i++].supply = cname;

	ret = devm_regulator_bulk_get(dev, pwr->num_gdscs, pwr->gdscs);
	return ret;
}

static int arm_smmu_init_bus_scaling(struct arm_smmu_power_resources *pwr)
{
	struct device *dev = pwr->dev;

	/* We don't want the bus APIs to print an error message */
	if (!of_find_property(dev->of_node, "qcom,msm-bus,name", NULL)) {
		dev_dbg(dev, "No bus scaling info\n");
		return 0;
	}

	pwr->bus_dt_data = msm_bus_cl_get_pdata(pwr->pdev);
	if (!pwr->bus_dt_data) {
		dev_err(dev, "Unable to read bus-scaling from devicetree\n");
		return -EINVAL;
	}

	pwr->bus_client = msm_bus_scale_register_client(pwr->bus_dt_data);
	if (!pwr->bus_client) {
		dev_err(dev, "Bus client registration failed\n");
		return -EPROBE_DEFER;
	}

	return 0;
}

/*
 * Cleanup done by devm. Any non-devm resources must clean up themselves.
 */
static struct arm_smmu_power_resources *arm_smmu_init_power_resources(
						struct platform_device *pdev)
{
	struct arm_smmu_power_resources *pwr;
	int ret;

	pwr = devm_kzalloc(&pdev->dev, sizeof(*pwr), GFP_KERNEL);
	if (!pwr)
		return ERR_PTR(-ENOMEM);

	pwr->dev = &pdev->dev;
	pwr->pdev = pdev;
	mutex_init(&pwr->power_lock);
	spin_lock_init(&pwr->clock_refs_lock);

	ret = arm_smmu_init_clocks(pwr);
	if (ret)
		return ERR_PTR(ret);

	ret = arm_smmu_init_regulators(pwr);
	if (ret)
		return ERR_PTR(ret);

	ret = arm_smmu_init_bus_scaling(pwr);
	if (ret)
		return ERR_PTR(ret);

	return pwr;
}

/*
 * Bus APIs are devm-safe.
 */
static void arm_smmu_exit_power_resources(struct arm_smmu_power_resources *pwr)
{
	msm_bus_scale_unregister_client(pwr->bus_client);
}

static int arm_smmu_device_cfg_probe(struct arm_smmu_device *smmu)
{
	unsigned long size;
	void __iomem *gr0_base = ARM_SMMU_GR0(smmu);
	u32 id;
	bool cttw_reg, cttw_fw = smmu->features & ARM_SMMU_FEAT_COHERENT_WALK;
	int i;

	if (arm_smmu_restore_sec_cfg(smmu, 0))
		return -ENODEV;

	dev_dbg(smmu->dev, "probing hardware configuration...\n");
	dev_dbg(smmu->dev, "SMMUv%d with:\n",
			smmu->version == ARM_SMMU_V2 ? 2 : 1);

	/* ID0 */
	id = readl_relaxed(gr0_base + ARM_SMMU_GR0_ID0);

	/* Restrict available stages based on module parameter */
	if (force_stage == 1)
		id &= ~(ID0_S2TS | ID0_NTS);
	else if (force_stage == 2)
		id &= ~(ID0_S1TS | ID0_NTS);

	if (id & ID0_S1TS) {
		smmu->features |= ARM_SMMU_FEAT_TRANS_S1;
		dev_dbg(smmu->dev, "\tstage 1 translation\n");
	}

	if (id & ID0_S2TS) {
		smmu->features |= ARM_SMMU_FEAT_TRANS_S2;
		dev_dbg(smmu->dev, "\tstage 2 translation\n");
	}

	if (id & ID0_NTS) {
		smmu->features |= ARM_SMMU_FEAT_TRANS_NESTED;
		dev_dbg(smmu->dev, "\tnested translation\n");
	}

	if (!(smmu->features &
		(ARM_SMMU_FEAT_TRANS_S1 | ARM_SMMU_FEAT_TRANS_S2))) {
		dev_err(smmu->dev, "\tno translation support!\n");
		return -ENODEV;
	}

	if ((id & ID0_S1TS) &&
		((smmu->version < ARM_SMMU_V2) || !(id & ID0_ATOSNS))) {
		smmu->features |= ARM_SMMU_FEAT_TRANS_OPS;
		dev_dbg(smmu->dev, "\taddress translation ops\n");
	}

	/*
	 * In order for DMA API calls to work properly, we must defer to what
	 * the FW says about coherency, regardless of what the hardware claims.
	 * Fortunately, this also opens up a workaround for systems where the
	 * ID register value has ended up configured incorrectly.
	 */
	cttw_reg = !!(id & ID0_CTTW);
	if (cttw_fw || cttw_reg)
		dev_notice(smmu->dev, "\t%scoherent table walk\n",
			   cttw_fw ? "" : "non-");
	if (cttw_fw != cttw_reg)
		dev_notice(smmu->dev,
			   "\t(IDR0.CTTW overridden by FW configuration)\n");

	/* Max. number of entries we have for stream matching/indexing */
	if (smmu->version == ARM_SMMU_V2 && id & ID0_EXIDS) {
		smmu->features |= ARM_SMMU_FEAT_EXIDS;
		size = 1 << 16;
	} else {
		size = 1 << ((id >> ID0_NUMSIDB_SHIFT) & ID0_NUMSIDB_MASK);
	}
	smmu->streamid_mask = size - 1;
	if (id & ID0_SMS) {

		smmu->features |= ARM_SMMU_FEAT_STREAM_MATCH;
		size = (id >> ID0_NUMSMRG_SHIFT) & ID0_NUMSMRG_MASK;
		if (size == 0) {
			dev_err(smmu->dev,
				"stream-matching supported, but no SMRs present!\n");
			return -ENODEV;
		}

		/* Zero-initialised to mark as invalid */
		smmu->smrs = devm_kcalloc(smmu->dev, size, sizeof(*smmu->smrs),
					  GFP_KERNEL);
		if (!smmu->smrs)
			return -ENOMEM;

		dev_notice(smmu->dev,
			   "\tstream matching with %lu register groups", size);
	}
	/* s2cr->type == 0 means translation, so initialise explicitly */
	smmu->s2crs = devm_kmalloc_array(smmu->dev, size, sizeof(*smmu->s2crs),
					 GFP_KERNEL);
	if (!smmu->s2crs)
		return -ENOMEM;
	for (i = 0; i < size; i++)
		smmu->s2crs[i] = s2cr_init_val;

	smmu->num_mapping_groups = size;
	mutex_init(&smmu->stream_map_mutex);
	mutex_init(&smmu->iommu_group_mutex);
	spin_lock_init(&smmu->global_sync_lock);

	if (smmu->version < ARM_SMMU_V2 || !(id & ID0_PTFS_NO_AARCH32)) {
		smmu->features |= ARM_SMMU_FEAT_FMT_AARCH32_L;
		if (!(id & ID0_PTFS_NO_AARCH32S))
			smmu->features |= ARM_SMMU_FEAT_FMT_AARCH32_S;
	}

	/* ID1 */
	id = readl_relaxed(gr0_base + ARM_SMMU_GR0_ID1);
	smmu->pgshift = (id & ID1_PAGESIZE) ? 16 : 12;

	/* Check for size mismatch of SMMU address space from mapped region */
	size = 1 << (((id >> ID1_NUMPAGENDXB_SHIFT) & ID1_NUMPAGENDXB_MASK) + 1);
	size <<= smmu->pgshift;
	if (smmu->cb_base != gr0_base + size)
		dev_warn(smmu->dev,
			"SMMU address space size (0x%lx) differs from mapped region size (0x%tx)!\n",
			size * 2, (smmu->cb_base - gr0_base) * 2);

	smmu->num_s2_context_banks = (id >> ID1_NUMS2CB_SHIFT) & ID1_NUMS2CB_MASK;
	smmu->num_context_banks = (id >> ID1_NUMCB_SHIFT) & ID1_NUMCB_MASK;
	if (smmu->num_s2_context_banks > smmu->num_context_banks) {
		dev_err(smmu->dev, "impossible number of S2 context banks!\n");
		return -ENODEV;
	}
	dev_dbg(smmu->dev, "\t%u context banks (%u stage-2 only)\n",
		   smmu->num_context_banks, smmu->num_s2_context_banks);
	/*
	 * Cavium CN88xx erratum #27704.
	 * Ensure ASID and VMID allocation is unique across all SMMUs in
	 * the system.
	 */
	if (smmu->model == CAVIUM_SMMUV2) {
		smmu->cavium_id_base =
			atomic_add_return(smmu->num_context_banks,
					  &cavium_smmu_context_count);
		smmu->cavium_id_base -= smmu->num_context_banks;
		dev_notice(smmu->dev, "\tenabling workaround for Cavium erratum 27704\n");
	}
	smmu->cbs = devm_kcalloc(smmu->dev, smmu->num_context_banks,
				 sizeof(*smmu->cbs), GFP_KERNEL);
	if (!smmu->cbs)
		return -ENOMEM;
	for (i = 0; i < smmu->num_context_banks; i++) {
		void __iomem *cb_base;

		cb_base = ARM_SMMU_CB(smmu, i);
		smmu->cbs[i].actlr = readl_relaxed(cb_base + ARM_SMMU_CB_ACTLR);
	}

	/* ID2 */
	id = readl_relaxed(gr0_base + ARM_SMMU_GR0_ID2);
	size = arm_smmu_id_size_to_bits((id >> ID2_IAS_SHIFT) & ID2_IAS_MASK);
	smmu->ipa_size = size;

	/* The output mask is also applied for bypass */
	size = arm_smmu_id_size_to_bits((id >> ID2_OAS_SHIFT) & ID2_OAS_MASK);
	smmu->pa_size = size;

	if (id & ID2_VMID16)
		smmu->features |= ARM_SMMU_FEAT_VMID16;

	/*
	 * What the page table walker can address actually depends on which
	 * descriptor format is in use, but since a) we don't know that yet,
	 * and b) it can vary per context bank, this will have to do...
	 */
	if (dma_set_mask_and_coherent(smmu->dev, DMA_BIT_MASK(size)))
		dev_warn(smmu->dev,
			 "failed to set DMA mask for table walker\n");

	if (smmu->version < ARM_SMMU_V2) {
		smmu->va_size = smmu->ipa_size;
		if (smmu->version == ARM_SMMU_V1_64K)
			smmu->features |= ARM_SMMU_FEAT_FMT_AARCH64_64K;
	} else {
		size = (id >> ID2_UBS_SHIFT) & ID2_UBS_MASK;
		smmu->va_size = arm_smmu_id_size_to_bits(size);
		if (id & ID2_PTFS_4K)
			smmu->features |= ARM_SMMU_FEAT_FMT_AARCH64_4K;
		if (id & ID2_PTFS_16K)
			smmu->features |= ARM_SMMU_FEAT_FMT_AARCH64_16K;
		if (id & ID2_PTFS_64K)
			smmu->features |= ARM_SMMU_FEAT_FMT_AARCH64_64K;
	}

	/* Now we've corralled the various formats, what'll it do? */
	if (smmu->features & ARM_SMMU_FEAT_FMT_AARCH32_S)
		smmu->pgsize_bitmap |= SZ_4K | SZ_64K | SZ_1M | SZ_16M;
	if (smmu->features &
	    (ARM_SMMU_FEAT_FMT_AARCH32_L | ARM_SMMU_FEAT_FMT_AARCH64_4K))
		smmu->pgsize_bitmap |= SZ_4K | SZ_2M | SZ_1G;
	if (smmu->features & ARM_SMMU_FEAT_FMT_AARCH64_16K)
		smmu->pgsize_bitmap |= SZ_16K | SZ_32M;
	if (smmu->features & ARM_SMMU_FEAT_FMT_AARCH64_64K)
		smmu->pgsize_bitmap |= SZ_64K | SZ_512M;

	if (arm_smmu_ops.pgsize_bitmap == -1UL)
		arm_smmu_ops.pgsize_bitmap = smmu->pgsize_bitmap;
	else
		arm_smmu_ops.pgsize_bitmap |= smmu->pgsize_bitmap;
	dev_dbg(smmu->dev, "\tSupported page sizes: 0x%08lx\n",
		   smmu->pgsize_bitmap);


	if (smmu->features & ARM_SMMU_FEAT_TRANS_S1)
		dev_dbg(smmu->dev, "\tStage-1: %lu-bit VA -> %lu-bit IPA\n",
			smmu->va_size, smmu->ipa_size);

	if (smmu->features & ARM_SMMU_FEAT_TRANS_S2)
		dev_dbg(smmu->dev, "\tStage-2: %lu-bit IPA -> %lu-bit PA\n",
			smmu->ipa_size, smmu->pa_size);

	return 0;
}

struct arm_smmu_match_data {
	enum arm_smmu_arch_version version;
	enum arm_smmu_implementation model;
	struct arm_smmu_arch_ops *arch_ops;
};

#define ARM_SMMU_MATCH_DATA(name, ver, imp, ops)	\
static struct arm_smmu_match_data name = {		\
.version = ver,						\
.model = imp,						\
.arch_ops = ops,					\
}							\

struct arm_smmu_arch_ops qsmmuv500_arch_ops;

ARM_SMMU_MATCH_DATA(smmu_generic_v1, ARM_SMMU_V1, GENERIC_SMMU, NULL);
ARM_SMMU_MATCH_DATA(smmu_generic_v2, ARM_SMMU_V2, GENERIC_SMMU, NULL);
ARM_SMMU_MATCH_DATA(arm_mmu401, ARM_SMMU_V1_64K, GENERIC_SMMU, NULL);
ARM_SMMU_MATCH_DATA(arm_mmu500, ARM_SMMU_V2, ARM_MMU500, NULL);
ARM_SMMU_MATCH_DATA(cavium_smmuv2, ARM_SMMU_V2, CAVIUM_SMMUV2, NULL);
ARM_SMMU_MATCH_DATA(qcom_smmuv2, ARM_SMMU_V2, QCOM_SMMUV2, &qsmmuv2_arch_ops);
ARM_SMMU_MATCH_DATA(qcom_smmuv500, ARM_SMMU_V2, QCOM_SMMUV500,
		    &qsmmuv500_arch_ops);

static const struct of_device_id arm_smmu_of_match[] = {
	{ .compatible = "arm,smmu-v1", .data = &smmu_generic_v1 },
	{ .compatible = "arm,smmu-v2", .data = &smmu_generic_v2 },
	{ .compatible = "arm,mmu-400", .data = &smmu_generic_v1 },
	{ .compatible = "arm,mmu-401", .data = &arm_mmu401 },
	{ .compatible = "arm,mmu-500", .data = &arm_mmu500 },
	{ .compatible = "cavium,smmu-v2", .data = &cavium_smmuv2 },
	{ .compatible = "qcom,smmu-v2", .data = &qcom_smmuv2 },
	{ .compatible = "qcom,qsmmu-v500", .data = &qcom_smmuv500 },
	{ },
};
MODULE_DEVICE_TABLE(of, arm_smmu_of_match);

#ifdef CONFIG_MSM_TZ_SMMU
int register_iommu_sec_ptbl(void)
{
	struct device_node *np;

	for_each_matching_node(np, arm_smmu_of_match)
		if (of_find_property(np, "qcom,tz-device-id", NULL) &&
				of_device_is_available(np))
			break;
	if (!np)
		return -ENODEV;

	of_node_put(np);

	return msm_iommu_sec_pgtbl_init();
}
#endif

#ifdef CONFIG_ACPI
static int acpi_smmu_get_data(u32 model, struct arm_smmu_device *smmu)
{
	int ret = 0;

	switch (model) {
	case ACPI_IORT_SMMU_V1:
	case ACPI_IORT_SMMU_CORELINK_MMU400:
		smmu->version = ARM_SMMU_V1;
		smmu->model = GENERIC_SMMU;
		break;
	case ACPI_IORT_SMMU_CORELINK_MMU401:
		smmu->version = ARM_SMMU_V1_64K;
		smmu->model = GENERIC_SMMU;
		break;
	case ACPI_IORT_SMMU_V2:
		smmu->version = ARM_SMMU_V2;
		smmu->model = GENERIC_SMMU;
		break;
	case ACPI_IORT_SMMU_CORELINK_MMU500:
		smmu->version = ARM_SMMU_V2;
		smmu->model = ARM_MMU500;
		break;
	case ACPI_IORT_SMMU_CAVIUM_THUNDERX:
		smmu->version = ARM_SMMU_V2;
		smmu->model = CAVIUM_SMMUV2;
		break;
	default:
		ret = -ENODEV;
	}

	return ret;
}

static int arm_smmu_device_acpi_probe(struct platform_device *pdev,
				      struct arm_smmu_device *smmu)
{
	struct device *dev = smmu->dev;
	struct acpi_iort_node *node =
		*(struct acpi_iort_node **)dev_get_platdata(dev);
	struct acpi_iort_smmu *iort_smmu;
	int ret;

	/* Retrieve SMMU1/2 specific data */
	iort_smmu = (struct acpi_iort_smmu *)node->node_data;

	ret = acpi_smmu_get_data(iort_smmu->model, smmu);
	if (ret < 0)
		return ret;

	/* Ignore the configuration access interrupt */
	smmu->num_global_irqs = 1;

	if (iort_smmu->flags & ACPI_IORT_SMMU_COHERENT_WALK)
		smmu->features |= ARM_SMMU_FEAT_COHERENT_WALK;

	return 0;
}
#else
static inline int arm_smmu_device_acpi_probe(struct platform_device *pdev,
					     struct arm_smmu_device *smmu)
{
	return -ENODEV;
}
#endif

static void arm_smmu_bus_init(void)
{
	/* Oh, for a proper bus abstraction */
	if (!iommu_present(&platform_bus_type))
		bus_set_iommu(&platform_bus_type, &arm_smmu_ops);
#ifdef CONFIG_ARM_AMBA
	if (!iommu_present(&amba_bustype))
		bus_set_iommu(&amba_bustype, &arm_smmu_ops);
#endif
#ifdef CONFIG_PCI
	if (!iommu_present(&pci_bus_type)) {
		pci_request_acs();
		bus_set_iommu(&pci_bus_type, &arm_smmu_ops);
	}
#endif
}

static int qsmmuv500_tbu_register(struct device *dev, void *data);
static int arm_smmu_device_dt_probe(struct platform_device *pdev)
{
	const struct arm_smmu_match_data *data;
	struct resource *res;
	struct arm_smmu_device *smmu;
	struct device *dev = &pdev->dev;
	int num_irqs, i, err;
	bool legacy_binding;

	legacy_binding = of_find_property(dev->of_node, "mmu-masters", NULL);
	if (legacy_binding && !using_generic_binding) {
		if (!using_legacy_binding)
			pr_notice("deprecated \"mmu-masters\" DT property in use; DMA API support unavailable\n");
		using_legacy_binding = true;
	} else if (!legacy_binding && !using_legacy_binding) {
		using_generic_binding = true;
	} else {
		dev_err(dev, "not probing due to mismatched DT properties\n");
		return -ENODEV;
	}

	smmu = devm_kzalloc(dev, sizeof(*smmu), GFP_KERNEL);
	if (!smmu) {
		dev_err(dev, "failed to allocate arm_smmu_device\n");
		return -ENOMEM;
	}
	smmu->dev = dev;
	spin_lock_init(&smmu->atos_lock);
	idr_init(&smmu->asid_idr);
	mutex_init(&smmu->idr_mutex);

	data = of_device_get_match_data(dev);
	smmu->version = data->version;
	smmu->model = data->model;
	smmu->arch_ops = data->arch_ops;

	if (of_dma_is_coherent(dev->of_node))
		smmu->features |= ARM_SMMU_FEAT_COHERENT_WALK;

	res = platform_get_resource(pdev, IORESOURCE_MEM, 0);
	if (res == NULL) {
		dev_err(dev, "no MEM resource info\n");
		return -EINVAL;
	}

	smmu->phys_addr = res->start;
	smmu->base = devm_ioremap_resource(dev, res);
	if (IS_ERR(smmu->base))
		return PTR_ERR(smmu->base);
	smmu->cb_base = smmu->base + resource_size(res) / 2;
	smmu->size = resource_size(res);

	if (of_property_read_u32(dev->of_node, "#global-interrupts",
				 &smmu->num_global_irqs)) {
		dev_err(dev, "missing #global-interrupts property\n");
		return -ENODEV;
	}

	num_irqs = 0;
	while ((res = platform_get_resource(pdev, IORESOURCE_IRQ, num_irqs))) {
		num_irqs++;
		if (num_irqs > smmu->num_global_irqs)
			smmu->num_context_irqs++;
	}

	if (!smmu->num_context_irqs) {
		dev_err(dev, "found %d interrupts but expected at least %d\n",
			num_irqs, smmu->num_global_irqs + 1);
		return -ENODEV;
	}

	smmu->irqs = devm_kzalloc(dev, sizeof(*smmu->irqs) * num_irqs,
				  GFP_KERNEL);
	if (!smmu->irqs) {
		dev_err(dev, "failed to allocate %d irqs\n", num_irqs);
		return -ENOMEM;
	}

	for (i = 0; i < num_irqs; ++i) {
		int irq = platform_get_irq(pdev, i);

		if (irq < 0) {
			dev_err(dev, "failed to get irq index %d\n", i);
			return -ENODEV;
		}
		smmu->irqs[i] = irq;
	}

	parse_driver_options(smmu);

	smmu->pwr = arm_smmu_init_power_resources(pdev);
	if (IS_ERR(smmu->pwr))
		return PTR_ERR(smmu->pwr);

	err = arm_smmu_power_on(smmu->pwr);
	if (err)
		goto out_exit_power_resources;

	smmu->sec_id = msm_dev_to_device_id(dev);
	err = arm_smmu_device_cfg_probe(smmu);
	if (err)
		goto out_power_off;

	err = arm_smmu_handoff_cbs(smmu);
	if (err)
		goto out_power_off;

	err = arm_smmu_parse_impl_def_registers(smmu);
	if (err)
		goto out_power_off;

	if (smmu->version == ARM_SMMU_V2) {
		if (smmu->num_context_banks > smmu->num_context_irqs) {
			dev_err(dev,
				"found %d context irq(s) but have %d context banks. assuming %d context interrupts.\n",
				smmu->num_context_irqs, smmu->num_context_banks,
				smmu->num_context_banks);
		}

		/* Ignore superfluous interrupts */
		smmu->num_context_irqs = smmu->num_context_banks;
	}

	for (i = 0; i < smmu->num_global_irqs; ++i) {
		err = devm_request_threaded_irq(smmu->dev, smmu->irqs[i],
					NULL, arm_smmu_global_fault,
					IRQF_ONESHOT | IRQF_SHARED,
					"arm-smmu global fault", smmu);
		if (err) {
			dev_err(dev, "failed to request global IRQ %d (%u)\n",
				i, smmu->irqs[i]);
			goto out_power_off;
		}
	}

	err = arm_smmu_arch_init(smmu);
	if (err)
		goto out_power_off;

	iommu_device_set_ops(&smmu->iommu, &arm_smmu_ops);
	iommu_device_set_fwnode(&smmu->iommu, dev->fwnode);

	err = iommu_device_register(&smmu->iommu);

	if (err) {
		dev_err(dev, "Failed to register iommu\n");
		return err;
	}
	platform_set_drvdata(pdev, smmu);
	arm_smmu_device_reset(smmu);
	arm_smmu_test_smr_masks(smmu);
	arm_smmu_interrupt_selftest(smmu);
	arm_smmu_power_off(smmu->pwr);

	/*
	 * For ACPI and generic DT bindings, an SMMU will be probed before
	 * any device which might need it, so we want the bus ops in place
	 * ready to handle default domain setup as soon as any SMMU exists.
	 */
	if (!using_legacy_binding)
		arm_smmu_bus_init();

	return 0;

out_power_off:
	arm_smmu_power_off(smmu->pwr);

out_exit_power_resources:
	arm_smmu_exit_power_resources(smmu->pwr);

	return err;
}

/*
 * With the legacy DT binding in play, though, we have no guarantees about
 * probe order, but then we're also not doing default domains, so we can
 * delay setting bus ops until we're sure every possible SMMU is ready,
 * and that way ensure that no add_device() calls get missed.
 */
static int arm_smmu_legacy_bus_init(void)
{
	if (using_legacy_binding)
		arm_smmu_bus_init();
	return 0;
}
device_initcall_sync(arm_smmu_legacy_bus_init);

static int arm_smmu_device_remove(struct platform_device *pdev)
{
	struct arm_smmu_device *smmu = platform_get_drvdata(pdev);

	if (!smmu)
		return -ENODEV;

	if (arm_smmu_power_on(smmu->pwr))
		return -EINVAL;

	if (!bitmap_empty(smmu->context_map, ARM_SMMU_MAX_CBS))
		dev_err(&pdev->dev, "removing device with active domains!\n");

	idr_destroy(&smmu->asid_idr);

	/* Turn the thing off */
	writel(sCR0_CLIENTPD, ARM_SMMU_GR0_NS(smmu) + ARM_SMMU_GR0_sCR0);
	arm_smmu_power_off(smmu->pwr);

	arm_smmu_exit_power_resources(smmu->pwr);

	return 0;
}

static int __maybe_unused arm_smmu_pm_resume(struct device *dev)
{
	struct arm_smmu_device *smmu = dev_get_drvdata(dev);
	int ret;

	ret = arm_smmu_power_on(smmu->pwr);
	if (ret)
		return ret;

	arm_smmu_device_reset(smmu);
	arm_smmu_power_off(smmu->pwr);
	return 0;
}

static int __maybe_unused arm_smmu_pm_restore_early(struct device *dev)
{
	struct arm_smmu_device *smmu = dev_get_drvdata(dev);
	struct arm_smmu_domain *smmu_domain;
	struct io_pgtable_ops *pgtbl_ops;
	struct arm_smmu_cb *cb;
	int idx, ret;

	/* restore the secure pools */
	for (idx = 0; idx < smmu->num_context_banks; idx++) {
		cb = &smmu->cbs[idx];
		if (!cb->cfg)
			continue;

		smmu_domain = cb_cfg_to_smmu_domain(cb->cfg);
		if (!arm_smmu_has_secure_vmid(smmu_domain))
			continue;

		pgtbl_ops = alloc_io_pgtable_ops(smmu_domain->pgtbl_fmt,
					  &smmu_domain->pgtbl_cfg,
					  smmu_domain);
		if (!pgtbl_ops) {
			dev_err(smmu->dev, "failed to allocate page tables during pm restore for cxt %d\n",
				idx, dev_name(dev));
			return -ENOMEM;
		}
		smmu_domain->pgtbl_ops = pgtbl_ops;
		arm_smmu_secure_domain_lock(smmu_domain);
		arm_smmu_assign_table(smmu_domain);
		arm_smmu_secure_domain_unlock(smmu_domain);
	}
	smmu->smmu_restore = true;
	ret = arm_smmu_pm_resume(dev);
	smmu->smmu_restore = false;
	return ret;
}

static int __maybe_unused arm_smmu_pm_freeze_late(struct device *dev)
{
	struct arm_smmu_device *smmu = dev_get_drvdata(dev);
	struct arm_smmu_domain *smmu_domain;
	struct arm_smmu_cb *cb;
	int idx, ret;

	ret = arm_smmu_power_on(smmu->pwr);
	if (ret) {
		dev_err(smmu->dev, "Whoops! Couldn't power on the smmu during pm freeze !!\n");
		return ret;
	}

	/* destroy the secure pools */
	for (idx = 0; idx < smmu->num_context_banks; idx++) {
		cb = &smmu->cbs[idx];
		if (cb && cb->cfg) {
			smmu_domain = cb_cfg_to_smmu_domain(cb->cfg);
			if (smmu_domain &&
			    arm_smmu_has_secure_vmid(smmu_domain)) {
				free_io_pgtable_ops(smmu_domain->pgtbl_ops);
				arm_smmu_secure_domain_lock(smmu_domain);
				arm_smmu_secure_pool_destroy(smmu_domain);
				arm_smmu_unassign_table(smmu_domain);
				arm_smmu_secure_domain_unlock(smmu_domain);
			}
		}
	}
	arm_smmu_power_off(smmu->pwr);
	return 0;
}

static const struct dev_pm_ops arm_smmu_pm_ops = {
	.resume = arm_smmu_pm_resume,
<<<<<<< HEAD
	.thaw_early = arm_smmu_pm_resume,
	.restore_early = arm_smmu_pm_resume,
=======
	.thaw_early = arm_smmu_pm_restore_early,
	.freeze_late = arm_smmu_pm_freeze_late,
	.restore_early = arm_smmu_pm_restore_early,
>>>>>>> 9528de5b
};

static struct platform_driver arm_smmu_driver = {
	.driver	= {
		.name		= "arm-smmu",
		.of_match_table	= of_match_ptr(arm_smmu_of_match),
		.pm		= &arm_smmu_pm_ops,
		.suppress_bind_attrs = true,
	},
	.probe	= arm_smmu_device_dt_probe,
	.remove	= arm_smmu_device_remove,
};

static struct platform_driver qsmmuv500_tbu_driver;
static int __init arm_smmu_init(void)
{
	static bool registered;
	int ret = 0;
	ktime_t cur;

	if (registered)
		return 0;

	cur = ktime_get();
	ret = platform_driver_register(&qsmmuv500_tbu_driver);
	if (ret)
		return ret;

	ret = platform_driver_register(&arm_smmu_driver);
#ifdef CONFIG_MSM_TZ_SMMU
	ret = register_iommu_sec_ptbl();
#endif
	registered = !ret;
	trace_smmu_init(ktime_us_delta(ktime_get(), cur));

	return ret;
}

static void __exit arm_smmu_exit(void)
{
	return platform_driver_unregister(&arm_smmu_driver);
}

subsys_initcall(arm_smmu_init);
module_exit(arm_smmu_exit);

static int __init arm_smmu_of_init(struct device_node *np)
{
	int ret = arm_smmu_init();

	if (ret)
		return ret;

	if (!of_platform_device_create(np, NULL, platform_bus_type.dev_root))
		return -ENODEV;

	return 0;
}
IOMMU_OF_DECLARE(arm_smmuv1, "arm,smmu-v1", arm_smmu_of_init);
IOMMU_OF_DECLARE(arm_smmuv2, "arm,smmu-v2", arm_smmu_of_init);
IOMMU_OF_DECLARE(arm_mmu400, "arm,mmu-400", arm_smmu_of_init);
IOMMU_OF_DECLARE(arm_mmu401, "arm,mmu-401", arm_smmu_of_init);
IOMMU_OF_DECLARE(arm_mmu500, "arm,mmu-500", arm_smmu_of_init);
IOMMU_OF_DECLARE(cavium_smmuv2, "cavium,smmu-v2", arm_smmu_of_init);

#define TCU_HW_VERSION_HLOS1		(0x18)

#define DEBUG_SID_HALT_REG		0x0
#define DEBUG_SID_HALT_VAL		(0x1 << 16)
#define DEBUG_SID_HALT_SID_MASK		0x3ff

#define DEBUG_VA_ADDR_REG		0x8

#define DEBUG_TXN_TRIGG_REG		0x18
#define DEBUG_TXN_AXPROT_SHIFT		6
#define DEBUG_TXN_AXCACHE_SHIFT		2
#define DEBUG_TRX_WRITE			(0x1 << 1)
#define DEBUG_TXN_READ			(0x0 << 1)
#define DEBUG_TXN_TRIGGER		0x1

#define DEBUG_SR_HALT_ACK_REG		0x20
#define DEBUG_SR_HALT_ACK_VAL		(0x1 << 1)
#define DEBUG_SR_ECATS_RUNNING_VAL	(0x1 << 0)

#define DEBUG_PAR_REG			0x28
#define DEBUG_PAR_PA_MASK		((0x1ULL << 36) - 1)
#define DEBUG_PAR_PA_SHIFT		12
#define DEBUG_PAR_FAULT_VAL		0x1

#define DEBUG_AXUSER_REG		0x30
#define DEBUG_AXUSER_CDMID_MASK         0xff
#define DEBUG_AXUSER_CDMID_SHIFT        36
#define DEBUG_AXUSER_CDMID_VAL          255

#define TBU_DBG_TIMEOUT_US		100

#define QSMMUV500_ACTLR_DEEP_PREFETCH_MASK	0x3
#define QSMMUV500_ACTLR_DEEP_PREFETCH_SHIFT	0x8

struct qsmmuv500_group_iommudata {
	bool has_actlr;
	u32 actlr;
};
#define to_qsmmuv500_group_iommudata(group)				\
	((struct qsmmuv500_group_iommudata *)				\
		(iommu_group_get_iommudata(group)))


static bool arm_smmu_fwspec_match_smr(struct iommu_fwspec *fwspec,
				      struct arm_smmu_smr *smr)
{
	struct arm_smmu_smr *smr2;
	struct arm_smmu_device *smmu = fwspec_smmu(fwspec);
	int i, idx;

	for_each_cfg_sme(fwspec, i, idx) {
		smr2 = &smmu->smrs[idx];
		/* Continue if table entry does not match */
		if ((smr->id ^ smr2->id) & ~(smr->mask | smr2->mask))
			continue;
		return true;
	}
	return false;
}

static int qsmmuv500_tbu_halt(struct qsmmuv500_tbu_device *tbu,
				struct arm_smmu_domain *smmu_domain)
{
	unsigned long flags;
	u32 halt, fsr, status;
	void __iomem *tbu_base, *cb_base;

	if (of_property_read_bool(tbu->dev->of_node,
						"qcom,opt-out-tbu-halting")) {
		dev_notice(tbu->dev, "TBU opted-out for halting!\n");
		return -EBUSY;
	}

	spin_lock_irqsave(&tbu->halt_lock, flags);
	if (tbu->halt_count) {
		tbu->halt_count++;
		spin_unlock_irqrestore(&tbu->halt_lock, flags);
		return 0;
	}

	cb_base = ARM_SMMU_CB(smmu_domain->smmu, smmu_domain->cfg.cbndx);
	tbu_base = tbu->base;
	halt = readl_relaxed(tbu_base + DEBUG_SID_HALT_REG);
	halt |= DEBUG_SID_HALT_VAL;
	writel_relaxed(halt, tbu_base + DEBUG_SID_HALT_REG);

	fsr = readl_relaxed(cb_base + ARM_SMMU_CB_FSR);
	if ((fsr & FSR_FAULT) && (fsr & FSR_SS)) {
		u32 sctlr_orig, sctlr;
		/*
		 * We are in a fault; Our request to halt the bus will not
		 * complete until transactions in front of us (such as the fault
		 * itself) have completed. Disable iommu faults and terminate
		 * any existing transactions.
		 */
		sctlr_orig = readl_relaxed(cb_base + ARM_SMMU_CB_SCTLR);
		sctlr = sctlr_orig & ~(SCTLR_CFCFG | SCTLR_CFIE);
		writel_relaxed(sctlr, cb_base + ARM_SMMU_CB_SCTLR);

		writel_relaxed(fsr, cb_base + ARM_SMMU_CB_FSR);
		/*
		 * Barrier required to ensure that the FSR is cleared
		 * before resuming SMMU operation
		 */
		wmb();
		writel_relaxed(RESUME_TERMINATE, cb_base +
			       ARM_SMMU_CB_RESUME);

		writel_relaxed(sctlr_orig, cb_base + ARM_SMMU_CB_SCTLR);
	}

	if (readl_poll_timeout_atomic(tbu_base + DEBUG_SR_HALT_ACK_REG, status,
					(status & DEBUG_SR_HALT_ACK_VAL),
					0, TBU_DBG_TIMEOUT_US)) {
		dev_err(tbu->dev, "Couldn't halt TBU!\n");
<<<<<<< HEAD
=======

		halt = readl_relaxed(tbu_base + DEBUG_SID_HALT_REG);
		halt &= ~DEBUG_SID_HALT_VAL;
		writel_relaxed(halt, tbu_base + DEBUG_SID_HALT_REG);

>>>>>>> 9528de5b
		spin_unlock_irqrestore(&tbu->halt_lock, flags);
		return -ETIMEDOUT;
	}

	tbu->halt_count = 1;
	spin_unlock_irqrestore(&tbu->halt_lock, flags);
	return 0;
}

static void qsmmuv500_tbu_resume(struct qsmmuv500_tbu_device *tbu)
{
	unsigned long flags;
	u32 val;
	void __iomem *base;

	spin_lock_irqsave(&tbu->halt_lock, flags);
	if (!tbu->halt_count) {
		WARN(1, "%s: bad tbu->halt_count", dev_name(tbu->dev));
		spin_unlock_irqrestore(&tbu->halt_lock, flags);
		return;

	} else if (tbu->halt_count > 1) {
		tbu->halt_count--;
		spin_unlock_irqrestore(&tbu->halt_lock, flags);
		return;
	}

	base = tbu->base;
	val = readl_relaxed(base + DEBUG_SID_HALT_REG);
	val &= ~DEBUG_SID_HALT_VAL;
	writel_relaxed(val, base + DEBUG_SID_HALT_REG);

	tbu->halt_count = 0;
	spin_unlock_irqrestore(&tbu->halt_lock, flags);
}


static int qsmmuv500_ecats_lock(struct arm_smmu_domain *smmu_domain,
				struct qsmmuv500_tbu_device *tbu,
				unsigned long *flags)
{
	struct arm_smmu_device *smmu = tbu->smmu;
	struct qsmmuv500_archdata *data = get_qsmmuv500_archdata(smmu);
	u32 val;

	spin_lock_irqsave(&smmu->atos_lock, *flags);
	/* The status register is not accessible on version 1.0 */
	if (data->version == 0x01000000)
		return 0;

	if (readl_poll_timeout_atomic(tbu->status_reg,
					val, (val == 0x1), 0,
					TBU_DBG_TIMEOUT_US)) {
		dev_err(tbu->dev, "ECATS hw busy!\n");
		spin_unlock_irqrestore(&smmu->atos_lock, *flags);
		return  -ETIMEDOUT;
	}

	return 0;
}

static void qsmmuv500_ecats_unlock(struct arm_smmu_domain *smmu_domain,
					struct qsmmuv500_tbu_device *tbu,
					unsigned long *flags)
{
	struct arm_smmu_device *smmu = tbu->smmu;
	struct qsmmuv500_archdata *data = get_qsmmuv500_archdata(smmu);

	/* The status register is not accessible on version 1.0 */
	if (data->version != 0x01000000)
		writel_relaxed(0, tbu->status_reg);
	spin_unlock_irqrestore(&smmu->atos_lock, *flags);
}

/*
 * Zero means failure.
 */
static phys_addr_t qsmmuv500_iova_to_phys(
		struct iommu_domain *domain, dma_addr_t iova, u32 sid)
{
	struct arm_smmu_domain *smmu_domain = to_smmu_domain(domain);
	struct arm_smmu_device *smmu = smmu_domain->smmu;
	struct arm_smmu_cfg *cfg = &smmu_domain->cfg;
	struct qsmmuv500_tbu_device *tbu;
	int ret;
	phys_addr_t phys = 0;
	u64 val, fsr;
	unsigned long flags;
	void __iomem *cb_base;
	u32 sctlr_orig, sctlr;
	int needs_redo = 0;
	ktime_t timeout;

	/* only 36 bit iova is supported */
	if (iova >= (1ULL << 36)) {
		dev_err_ratelimited(smmu->dev, "ECATS: address too large: %pad\n",
					&iova);
		return 0;
	}

	cb_base = ARM_SMMU_CB(smmu, cfg->cbndx);
	tbu = qsmmuv500_find_tbu(smmu, sid);
	if (!tbu)
		return 0;

	ret = arm_smmu_power_on(tbu->pwr);
	if (ret)
		return 0;

	ret = qsmmuv500_tbu_halt(tbu, smmu_domain);
	if (ret)
		goto out_power_off;

	/*
	 * ECATS can trigger the fault interrupt, so disable it temporarily
	 * and check for an interrupt manually.
	 */
	sctlr_orig = readl_relaxed(cb_base + ARM_SMMU_CB_SCTLR);
	sctlr = sctlr_orig & ~(SCTLR_CFCFG | SCTLR_CFIE);
	writel_relaxed(sctlr, cb_base + ARM_SMMU_CB_SCTLR);

	fsr = readl_relaxed(cb_base + ARM_SMMU_CB_FSR);
	if (fsr & FSR_FAULT) {
		/* Clear pending interrupts */
		writel_relaxed(fsr, cb_base + ARM_SMMU_CB_FSR);
		/*
		 * Barrier required to ensure that the FSR is cleared
		 * before resuming SMMU operation.
		 */
		wmb();

		/*
		 * TBU halt takes care of resuming any stalled transcation.
		 * Kept it here for completeness sake.
		 */
		if (fsr & FSR_SS)
			writel_relaxed(RESUME_TERMINATE, cb_base +
				       ARM_SMMU_CB_RESUME);
	}

	/* Only one concurrent atos operation */
	ret = qsmmuv500_ecats_lock(smmu_domain, tbu, &flags);
	if (ret)
		goto out_resume;

redo:
	/* Set address and stream-id */
	val = readq_relaxed(tbu->base + DEBUG_SID_HALT_REG);
	val &= ~DEBUG_SID_HALT_SID_MASK;
	val |= sid & DEBUG_SID_HALT_SID_MASK;
	writeq_relaxed(val, tbu->base + DEBUG_SID_HALT_REG);
	writeq_relaxed(iova, tbu->base + DEBUG_VA_ADDR_REG);
	val = (u64)(DEBUG_AXUSER_CDMID_VAL & DEBUG_AXUSER_CDMID_MASK) <<
		DEBUG_AXUSER_CDMID_SHIFT;
	writeq_relaxed(val, tbu->base + DEBUG_AXUSER_REG);

	/*
	 * Write-back Read and Write-Allocate
	 * Priviledged, nonsecure, data transaction
	 * Read operation.
	 */
	val = 0xF << DEBUG_TXN_AXCACHE_SHIFT;
	val |= 0x3 << DEBUG_TXN_AXPROT_SHIFT;
	val |= DEBUG_TXN_TRIGGER;
	writeq_relaxed(val, tbu->base + DEBUG_TXN_TRIGG_REG);

	ret = 0;
	timeout = ktime_add_us(ktime_get(), TBU_DBG_TIMEOUT_US);
	for (;;) {
		val = readl_relaxed(tbu->base + DEBUG_SR_HALT_ACK_REG);
		if (!(val & DEBUG_SR_ECATS_RUNNING_VAL))
			break;
		val = readl_relaxed(cb_base + ARM_SMMU_CB_FSR);
		if (val & FSR_FAULT)
			break;
		if (ktime_compare(ktime_get(), timeout) > 0) {
			dev_err(tbu->dev, "ECATS translation timed out!\n");
			ret = -ETIMEDOUT;
			break;
		}
	}

	val = readq_relaxed(tbu->base + DEBUG_PAR_REG);
	fsr = readl_relaxed(cb_base + ARM_SMMU_CB_FSR);
	if (val & DEBUG_PAR_FAULT_VAL) {
		dev_err(tbu->dev, "ECATS generated a fault interrupt! FSR = %llx, SID=0x%x\n",
			fsr, sid);

		dev_err(tbu->dev, "ECATS translation failed! PAR = %llx\n",
			val);
		/* Clear pending interrupts */
		writel_relaxed(fsr, cb_base + ARM_SMMU_CB_FSR);
		/*
		 * Barrier required to ensure that the FSR is cleared
		 * before resuming SMMU operation.
		 */
		wmb();

		if (fsr & FSR_SS)
			writel_relaxed(RESUME_TERMINATE, cb_base +
				       ARM_SMMU_CB_RESUME);

		ret = -EINVAL;
	}

	phys = (val >> DEBUG_PAR_PA_SHIFT) & DEBUG_PAR_PA_MASK;
	if (ret < 0)
		phys = 0;

	/* Reset hardware */
	writeq_relaxed(0, tbu->base + DEBUG_TXN_TRIGG_REG);
	writeq_relaxed(0, tbu->base + DEBUG_VA_ADDR_REG);
	val = readl_relaxed(tbu->base + DEBUG_SID_HALT_REG);
	val &= ~DEBUG_SID_HALT_SID_MASK;
	writel_relaxed(val, tbu->base + DEBUG_SID_HALT_REG);

	/*
	 * After a failed translation, the next successful translation will
	 * incorrectly be reported as a failure.
	 */
	if (!phys && needs_redo++ < 2)
		goto redo;

	writel_relaxed(sctlr_orig, cb_base + ARM_SMMU_CB_SCTLR);
	qsmmuv500_ecats_unlock(smmu_domain, tbu, &flags);

out_resume:
	qsmmuv500_tbu_resume(tbu);

out_power_off:
	/* Read to complete prior write transcations */
	val = readl_relaxed(tbu->base + DEBUG_SR_HALT_ACK_REG);

	/* Wait for read to complete before off */
	rmb();

	arm_smmu_power_off(tbu->pwr);

	return phys;
}

static phys_addr_t qsmmuv500_iova_to_phys_hard(
		struct iommu_domain *domain, dma_addr_t iova)
{
	u16 sid;
	struct arm_smmu_domain *smmu_domain = to_smmu_domain(domain);
	struct arm_smmu_cfg *cfg = &smmu_domain->cfg;
	struct arm_smmu_device *smmu = smmu_domain->smmu;
	struct iommu_fwspec *fwspec;
	void __iomem *gr1_base;
	u32 frsynra;


	/* Check to see if the domain is associated with the test
	 * device. If the domain belongs to the test device, then
	 * pick the SID from fwspec.
	 */
	if (domain->is_debug_domain) {
		fwspec = smmu_domain->dev->iommu_fwspec;
		sid    = (u16)fwspec->ids[0];
	} else {

		/* If the domain belongs to an actual device, read
		 * SID from the corresponding frsynra register
		 */
		gr1_base = ARM_SMMU_GR1(smmu);
		frsynra  = readl_relaxed(gr1_base +
				ARM_SMMU_GR1_CBFRSYNRA(cfg->cbndx));
		frsynra &= CBFRSYNRA_SID_MASK;
		sid      = frsynra;
	}
	return qsmmuv500_iova_to_phys(domain, iova, sid);
}

static void qsmmuv500_release_group_iommudata(void *data)
{
	kfree(data);
}

/* If a device has a valid actlr, it must match */
static int qsmmuv500_device_group(struct device *dev,
				struct iommu_group *group)
{
	struct iommu_fwspec *fwspec = dev->iommu_fwspec;
	struct arm_smmu_device *smmu = fwspec_smmu(fwspec);
	struct qsmmuv500_archdata *data = get_qsmmuv500_archdata(smmu);
	struct qsmmuv500_group_iommudata *iommudata;
	u32 actlr, i;
	struct arm_smmu_smr *smr;

	iommudata = to_qsmmuv500_group_iommudata(group);
	if (!iommudata) {
		iommudata = kzalloc(sizeof(*iommudata), GFP_KERNEL);
		if (!iommudata)
			return -ENOMEM;

		iommu_group_set_iommudata(group, iommudata,
				qsmmuv500_release_group_iommudata);
	}

	for (i = 0; i < data->actlr_tbl_size; i++) {
		smr = &data->actlrs[i].smr;
		actlr = data->actlrs[i].actlr;

		if (!arm_smmu_fwspec_match_smr(fwspec, smr))
			continue;

		if (!iommudata->has_actlr) {
			iommudata->actlr = actlr;
			iommudata->has_actlr = true;
		} else if (iommudata->actlr != actlr) {
			return -EINVAL;
		}
	}

	return 0;
}

static void qsmmuv500_init_cb(struct arm_smmu_domain *smmu_domain,
				struct device *dev)
{
	struct arm_smmu_device *smmu = smmu_domain->smmu;
	struct arm_smmu_cb *cb = &smmu->cbs[smmu_domain->cfg.cbndx];
	struct qsmmuv500_group_iommudata *iommudata =
		to_qsmmuv500_group_iommudata(dev->iommu_group);

	if (!iommudata->has_actlr)
		return;

	cb->actlr = iommudata->actlr;
	/*
	 * Prefetch only works properly if the start and end of all
	 * buffers in the page table are aligned to ARM_SMMU_MIN_IOVA_ALIGN.
	 */
	if (((iommudata->actlr >> QSMMUV500_ACTLR_DEEP_PREFETCH_SHIFT) &
			QSMMUV500_ACTLR_DEEP_PREFETCH_MASK) &&
				  (smmu->options & ARM_SMMU_OPT_MIN_IOVA_ALIGN))
		smmu_domain->qsmmuv500_errata1_min_iova_align = true;
}

static int qsmmuv500_tbu_register(struct device *dev, void *cookie)
{
	struct arm_smmu_device *smmu = cookie;
	struct qsmmuv500_tbu_device *tbu;
	struct qsmmuv500_archdata *data = get_qsmmuv500_archdata(smmu);

	if (!dev->driver) {
		dev_err(dev, "TBU failed probe, QSMMUV500 cannot continue!\n");
		return -EINVAL;
	}

	tbu = dev_get_drvdata(dev);

	INIT_LIST_HEAD(&tbu->list);
	tbu->smmu = smmu;
	list_add(&tbu->list, &data->tbus);
	return 0;
}

static int qsmmuv500_read_actlr_tbl(struct arm_smmu_device *smmu)
{
	int len, i;
	struct device *dev = smmu->dev;
	struct qsmmuv500_archdata *data = get_qsmmuv500_archdata(smmu);
	struct actlr_setting *actlrs;
	const __be32 *cell;

	cell = of_get_property(dev->of_node, "qcom,actlr", NULL);
	if (!cell)
		return 0;

	len = of_property_count_elems_of_size(dev->of_node, "qcom,actlr",
						sizeof(u32) * 3);
	if (len < 0)
		return 0;

	actlrs = devm_kzalloc(dev, sizeof(*actlrs) * len, GFP_KERNEL);
	if (!actlrs)
		return -ENOMEM;

	for (i = 0; i < len; i++) {
		actlrs[i].smr.id = of_read_number(cell++, 1);
		actlrs[i].smr.mask = of_read_number(cell++, 1);
		actlrs[i].actlr = of_read_number(cell++, 1);
	}

	data->actlrs = actlrs;
	data->actlr_tbl_size = len;
	return 0;
}

static int qsmmuv500_get_testbus_version(struct arm_smmu_device *smmu)
{
	struct device *dev = smmu->dev;
	struct qsmmuv500_archdata *data = get_qsmmuv500_archdata(smmu);
	u32 testbus_version;
	const __be32 *cell;

	cell = of_get_property(dev->of_node, "qcom,testbus-version", NULL);
	if (!cell)
		return 0;

	testbus_version = of_read_number(cell, 1);

	data->testbus_version = testbus_version;
	return 0;
}
static ssize_t arm_smmu_debug_testbus_read(struct file *file,
		char __user *ubuf, size_t count, loff_t *offset,
		enum testbus_sel tbu, enum testbus_ops ops)

{
	char buf[100];
	ssize_t retval;
	size_t buflen;
	int buf_len = sizeof(buf);

	if (*offset)
		return 0;

	memset(buf, 0, buf_len);

	if (tbu == SEL_TBU) {
		struct qsmmuv500_tbu_device *tbu = file->private_data;
		struct arm_smmu_device *smmu = tbu->smmu;
		void __iomem *tbu_base = tbu->base;
		struct qsmmuv500_archdata *data = smmu->archdata;
		void __iomem *tcu_base = data->tcu_base;
		u32 testbus_version = data->testbus_version;
		struct arm_smmu_power_resources *pwr;
		long val;

		if (testbus_version == 1)
			pwr = smmu->pwr;
		else
			pwr = tbu->pwr;

		arm_smmu_power_on(pwr);

		if (ops == TESTBUS_SELECT)
			val = arm_smmu_debug_tbu_testbus_select(tbu_base,
					tcu_base, testbus_version, READ, 0);
		else
			val = arm_smmu_debug_tbu_testbus_output(tbu_base,
							testbus_version);
		arm_smmu_power_off(pwr);

		snprintf(buf, buf_len, "0x%0x\n", val);
	} else {

		struct arm_smmu_device *smmu = file->private_data;
		struct qsmmuv500_archdata *data = smmu->archdata;
		void __iomem *base = ARM_SMMU_GR0(smmu);
		void __iomem *tcu_base = data->tcu_base;

		arm_smmu_power_on(smmu->pwr);

		if (ops == TESTBUS_SELECT) {
			snprintf(buf, buf_len, "TCU clk testbus sel: 0x%0x\n",
				arm_smmu_debug_tcu_testbus_select(base,
					tcu_base, CLK_TESTBUS, READ, 0));
			snprintf(buf + strlen(buf), buf_len - strlen(buf),
				 "TCU testbus sel : 0x%0x\n",
				 arm_smmu_debug_tcu_testbus_select(base,
					 tcu_base, PTW_AND_CACHE_TESTBUS,
					 READ, 0));
		} else {
			snprintf(buf, buf_len, "0x%0x\n",
				 arm_smmu_debug_tcu_testbus_output(base));
		}

		arm_smmu_power_off(smmu->pwr);
	}
	buflen = min(count, strlen(buf));
	if (copy_to_user(ubuf, buf, buflen)) {
		pr_err_ratelimited("Couldn't copy_to_user\n");
		retval = -EFAULT;
	} else {
		*offset = 1;
		retval = buflen;
	}

	return retval;
}
static ssize_t arm_smmu_debug_tcu_testbus_sel_write(struct file *file,
		const char __user *ubuf, size_t count, loff_t *offset)
{
	struct arm_smmu_device *smmu = file->private_data;
	struct qsmmuv500_archdata *data = smmu->archdata;
	void __iomem *tcu_base = data->tcu_base;
	void __iomem *base = ARM_SMMU_GR0(smmu);
	char *comma;
	char buf[100];
	u64 sel, val;

	if (count >= 100) {
		pr_err_ratelimited("Value too large\n");
		return -EINVAL;
	}

	memset(buf, 0, 100);

	if (copy_from_user(buf, ubuf, count)) {
		pr_err_ratelimited("Couldn't copy from user\n");
		return -EFAULT;
	}

	comma = strnchr(buf, count, ',');
	if (!comma)
		goto invalid_format;

	/* split up the words */
	*comma = '\0';

	if (kstrtou64(buf, 0, &sel))
		goto invalid_format;

	if (kstrtou64(comma + 1, 0, &val))
		goto invalid_format;

	arm_smmu_power_on(smmu->pwr);

	if (sel == 1)
		arm_smmu_debug_tcu_testbus_select(base,
				tcu_base, CLK_TESTBUS, WRITE, val);
	else if (sel == 2)
		arm_smmu_debug_tcu_testbus_select(base,
				tcu_base, PTW_AND_CACHE_TESTBUS, WRITE, val);
	else
		goto invalid_format;

	arm_smmu_power_off(smmu->pwr);

	return count;

invalid_format:
	pr_err_ratelimited("Invalid format. Expected: <1, testbus select> for tcu CLK testbus (or) <2, testbus select> for tcu PTW/CACHE testbuses\n");
	return -EINVAL;
}

static ssize_t arm_smmu_debug_tcu_testbus_sel_read(struct file *file,
		char __user *ubuf, size_t count, loff_t *offset)
{
	return arm_smmu_debug_testbus_read(file, ubuf,
			count, offset, SEL_TCU, TESTBUS_SELECT);
}

static const struct file_operations arm_smmu_debug_tcu_testbus_sel_fops = {
	.open	= simple_open,
	.write	= arm_smmu_debug_tcu_testbus_sel_write,
	.read	= arm_smmu_debug_tcu_testbus_sel_read,
};

static ssize_t arm_smmu_debug_tcu_testbus_read(struct file *file,
		char __user *ubuf, size_t count, loff_t *offset)
{
	return arm_smmu_debug_testbus_read(file, ubuf,
			count, offset, SEL_TCU, TESTBUS_OUTPUT);
}

static const struct file_operations arm_smmu_debug_tcu_testbus_fops = {
	.open	= simple_open,
	.read	= arm_smmu_debug_tcu_testbus_read,
};

static int qsmmuv500_tcu_testbus_init(struct arm_smmu_device *smmu)
{
	struct dentry *testbus_dir;

	if (!debugfs_testbus_dir) {
		debugfs_testbus_dir = debugfs_create_dir("testbus",
						       iommu_debugfs_top);
		if (!debugfs_testbus_dir) {
			pr_err_ratelimited("Couldn't create iommu/testbus debugfs directory\n");
			return -ENODEV;
		}
	}

	testbus_dir = debugfs_create_dir(dev_name(smmu->dev),
				debugfs_testbus_dir);

	if (!testbus_dir) {
		pr_err_ratelimited("Couldn't create iommu/testbus/%s debugfs directory\n",
		       dev_name(smmu->dev));
		goto err;
	}

	if (!debugfs_create_file("tcu_testbus_sel", 0400, testbus_dir, smmu,
			&arm_smmu_debug_tcu_testbus_sel_fops)) {
		pr_err_ratelimited("Couldn't create iommu/testbus/%s/tcu_testbus_sel debugfs file\n",
		       dev_name(smmu->dev));
		goto err_rmdir;
	}

	if (!debugfs_create_file("tcu_testbus_output", 0400, testbus_dir, smmu,
			&arm_smmu_debug_tcu_testbus_fops)) {
		pr_err_ratelimited("Couldn't create iommu/testbus/%s/tcu_testbus_output debugfs file\n",
		       dev_name(smmu->dev));
		goto err_rmdir;
	}

	return 0;
err_rmdir:
	debugfs_remove_recursive(testbus_dir);
err:
	return 0;
}

static ssize_t arm_smmu_debug_tbu_testbus_sel_write(struct file *file,
		const char __user *ubuf, size_t count, loff_t *offset)
{
	struct qsmmuv500_tbu_device *tbu = file->private_data;
	void __iomem *tbu_base = tbu->base;
	struct arm_smmu_device *smmu = tbu->smmu;
	struct arm_smmu_power_resources *pwr;
	struct qsmmuv500_archdata *data = smmu->archdata;
	void __iomem *tcu_base = data->tcu_base;
	u32 testbus_version = data->testbus_version;
	u64 val;

	if (kstrtoull_from_user(ubuf, count, 0, &val)) {
		pr_err_ratelimited("Invalid format for tbu testbus select\n");
		return -EINVAL;
	}

	if (testbus_version == 1)
		pwr = smmu->pwr;
	else
		pwr = tbu->pwr;

	arm_smmu_power_on(pwr);
	arm_smmu_debug_tbu_testbus_select(tbu_base, tcu_base,
			testbus_version, WRITE, val);
	arm_smmu_power_off(pwr);

	return count;
}

static ssize_t arm_smmu_debug_tbu_testbus_sel_read(struct file *file,
		char __user *ubuf, size_t count, loff_t *offset)
{
	return arm_smmu_debug_testbus_read(file, ubuf,
			count, offset, SEL_TBU, TESTBUS_SELECT);
}

static const struct file_operations arm_smmu_debug_tbu_testbus_sel_fops = {
	.open	= simple_open,
	.write	= arm_smmu_debug_tbu_testbus_sel_write,
	.read	= arm_smmu_debug_tbu_testbus_sel_read,
};

static ssize_t arm_smmu_debug_tbu_testbus_read(struct file *file,
		char __user *ubuf, size_t count, loff_t *offset)
{
	return arm_smmu_debug_testbus_read(file, ubuf,
			count, offset, SEL_TBU, TESTBUS_OUTPUT);
}

static const struct file_operations arm_smmu_debug_tbu_testbus_fops = {
	.open	= simple_open,
	.read	= arm_smmu_debug_tbu_testbus_read,
};

static int qsmmuv500_tbu_testbus_init(struct qsmmuv500_tbu_device *tbu)
{
	struct dentry *testbus_dir;

	if (!debugfs_testbus_dir) {
		debugfs_testbus_dir = debugfs_create_dir("testbus",
						       iommu_debugfs_top);
		if (!debugfs_testbus_dir) {
			pr_err_ratelimited("Couldn't create iommu/testbus debugfs directory\n");
			return -ENODEV;
		}
	}

	testbus_dir = debugfs_create_dir(dev_name(tbu->dev),
				debugfs_testbus_dir);

	if (!testbus_dir) {
		pr_err_ratelimited("Couldn't create iommu/testbus/%s debugfs directory\n",
				dev_name(tbu->dev));
		goto err;
	}

	if (!debugfs_create_file("tbu_testbus_sel", 0400, testbus_dir, tbu,
			&arm_smmu_debug_tbu_testbus_sel_fops)) {
		pr_err_ratelimited("Couldn't create iommu/testbus/%s/tbu_testbus_sel debugfs file\n",
				dev_name(tbu->dev));
		goto err_rmdir;
	}

	if (!debugfs_create_file("tbu_testbus_output", 0400, testbus_dir, tbu,
			&arm_smmu_debug_tbu_testbus_fops)) {
		pr_err_ratelimited("Couldn't create iommu/testbus/%s/tbu_testbus_output debugfs file\n",
				dev_name(tbu->dev));
		goto err_rmdir;
	}

	return 0;
err_rmdir:
	debugfs_remove_recursive(testbus_dir);
err:
	return 0;
}

static ssize_t arm_smmu_debug_capturebus_snapshot_read(struct file *file,
		char __user *ubuf, size_t count, loff_t *offset)
{
	struct qsmmuv500_tbu_device *tbu = file->private_data;
	struct arm_smmu_device *smmu = tbu->smmu;
	void __iomem *tbu_base = tbu->base;
	u64 snapshot[NO_OF_CAPTURE_POINTS][REGS_PER_CAPTURE_POINT];
	char buf[400];
	ssize_t retval;
	size_t buflen;
	int buf_len = sizeof(buf);
	int i, j;

	if (*offset)
		return 0;

	memset(buf, 0, buf_len);

	arm_smmu_power_on(smmu->pwr);
	arm_smmu_power_on(tbu->pwr);

	arm_smmu_debug_get_capture_snapshot(tbu_base, snapshot);

	arm_smmu_power_off(tbu->pwr);
	arm_smmu_power_off(smmu->pwr);

	for (i = 0; i < NO_OF_CAPTURE_POINTS ; ++i) {
		for (j = 0; j < REGS_PER_CAPTURE_POINT; ++j) {
			snprintf(buf + strlen(buf), buf_len - strlen(buf),
				 "Capture_%d_Snapshot_%d : 0x%0llx\n",
				  i+1, j+1, snapshot[i][j]);
		}
	}

	buflen = min(count, strlen(buf));
	if (copy_to_user(ubuf, buf, buflen)) {
		pr_err_ratelimited("Couldn't copy_to_user\n");
		retval = -EFAULT;
	} else {
		*offset = 1;
		retval = buflen;
	}

	return retval;
}
static const struct file_operations arm_smmu_debug_capturebus_snapshot_fops = {
	.open	= simple_open,
	.read	= arm_smmu_debug_capturebus_snapshot_read,
};

static ssize_t arm_smmu_debug_capturebus_config_write(struct file *file,
		const char __user *ubuf, size_t count, loff_t *offset)
{
	struct qsmmuv500_tbu_device *tbu = file->private_data;
	struct arm_smmu_device *smmu = tbu->smmu;
	void __iomem *tbu_base = tbu->base;
	char *comma1, *comma2;
	char buf[100];
	u64 sel, mask, match, val;

	if (count >= 100) {
		pr_err_ratelimited("Input too large\n");
		goto invalid_format;
	}

	memset(buf, 0, 100);

	if (copy_from_user(buf, ubuf, count)) {
		pr_err_ratelimited("Couldn't copy from user\n");
		return -EFAULT;
	}

	comma1 = strnchr(buf, count, ',');
	if (!comma1)
		goto invalid_format;

	*comma1  = '\0';

	if (kstrtou64(buf, 0, &sel))
		goto invalid_format;

	if (sel > 4) {
		goto invalid_format;
	} else if (sel == 4) {
		if (kstrtou64(comma1 + 1, 0, &val))
			goto invalid_format;
		goto program_capturebus;
	}

	comma2 = strnchr(comma1 + 1, count, ',');
	if (!comma2)
		goto invalid_format;

	/* split up the words */
	*comma2 = '\0';

	if (kstrtou64(comma1 + 1, 0, &mask))
		goto invalid_format;

	if (kstrtou64(comma2 + 1, 0, &match))
		goto invalid_format;

program_capturebus:
	arm_smmu_power_on(smmu->pwr);
	arm_smmu_power_on(tbu->pwr);

	if (sel == 4)
		arm_smmu_debug_set_tnx_tcr_cntl(tbu_base, val);
	else
		arm_smmu_debug_set_mask_and_match(tbu_base, sel, mask, match);

	arm_smmu_power_off(tbu->pwr);
	arm_smmu_power_off(smmu->pwr);
	return count;

invalid_format:
	pr_err_ratelimited("Invalid format. Expected: <1/2/3,Mask,Match> (or) <4,TNX_TCR_CNTL>>\n");
	return -EINVAL;
}
static ssize_t arm_smmu_debug_capturebus_config_read(struct file *file,
		char __user *ubuf, size_t count, loff_t *offset)
{
	struct qsmmuv500_tbu_device *tbu = file->private_data;
	struct arm_smmu_device *smmu = tbu->smmu;
	void __iomem *tbu_base = tbu->base;
	unsigned long val;
	u64 mask[NO_OF_MASK_AND_MATCH], match[NO_OF_MASK_AND_MATCH];
	char buf[400];
	ssize_t retval;
	size_t buflen;
	int buf_len = sizeof(buf);
	int i;

	if (*offset)
		return 0;

	memset(buf, 0, buf_len);

	arm_smmu_power_on(smmu->pwr);
	arm_smmu_power_on(tbu->pwr);

	arm_smmu_debug_get_mask_and_match(tbu_base,
					mask, match);
	val = arm_smmu_debug_get_tnx_tcr_cntl(tbu_base);

	arm_smmu_power_off(tbu->pwr);
	arm_smmu_power_off(smmu->pwr);

	for (i = 0; i < NO_OF_MASK_AND_MATCH; ++i) {
		snprintf(buf + strlen(buf), buf_len - strlen(buf),
				"Mask_%d : 0x%0llx\t", i+1, mask[i]);
		snprintf(buf + strlen(buf), buf_len - strlen(buf),
				"Match_%d : 0x%0llx\n", i+1, match[i]);
	}
	snprintf(buf + strlen(buf), buf_len - strlen(buf), "0x%0x\n", val);

	buflen = min(count, strlen(buf));
	if (copy_to_user(ubuf, buf, buflen)) {
		pr_err_ratelimited("Couldn't copy_to_user\n");
		retval = -EFAULT;
	} else {
		*offset = 1;
		retval = buflen;
	}

	return retval;
}

static const struct file_operations arm_smmu_debug_capturebus_config_fops = {
	.open	= simple_open,
	.write	= arm_smmu_debug_capturebus_config_write,
	.read	= arm_smmu_debug_capturebus_config_read,
};

static int qsmmuv500_capturebus_init(struct qsmmuv500_tbu_device *tbu)
{
	struct dentry *capturebus_dir;

	if (!debugfs_capturebus_dir) {
		debugfs_capturebus_dir = debugfs_create_dir(
					 "capturebus", iommu_debugfs_top);
		if (!debugfs_capturebus_dir) {
			pr_err_ratelimited("Couldn't create iommu/capturebus debugfs directory\n");
			return -ENODEV;
		}
	}
	capturebus_dir = debugfs_create_dir(dev_name(tbu->dev),
				debugfs_capturebus_dir);
	if (!capturebus_dir) {
		pr_err_ratelimited("Couldn't create iommu/capturebus/%s debugfs directory\n",
				dev_name(tbu->dev));
		goto err;
	}

	if (!debugfs_create_file("config", 0400, capturebus_dir, tbu,
			&arm_smmu_debug_capturebus_config_fops)) {
		pr_err_ratelimited("Couldn't create iommu/capturebus/%s/config debugfs file\n",
				dev_name(tbu->dev));
		goto err_rmdir;
	}

	if (!debugfs_create_file("snapshot", 0400, capturebus_dir, tbu,
			&arm_smmu_debug_capturebus_snapshot_fops)) {
		pr_err_ratelimited("Couldn't create iommu/capturebus/%s/snapshot debugfs file\n",
				dev_name(tbu->dev));
		goto err_rmdir;
	}
	return 0;
err_rmdir:
	debugfs_remove_recursive(capturebus_dir);
err:
	return 0;
}

static irqreturn_t arm_smmu_debug_capture_bus_match(int irq, void *dev)
{
	struct qsmmuv500_tbu_device *tbu = dev;
	struct arm_smmu_device *smmu = tbu->smmu;
	void __iomem *tbu_base = tbu->base;
	u64 mask[NO_OF_MASK_AND_MATCH], match[NO_OF_MASK_AND_MATCH];
	u64 snapshot[NO_OF_CAPTURE_POINTS][REGS_PER_CAPTURE_POINT];
	int i, j, val;

	if (arm_smmu_power_on(smmu->pwr) || arm_smmu_power_on(tbu->pwr))
		return IRQ_NONE;

	val = arm_smmu_debug_get_tnx_tcr_cntl(tbu_base);
	arm_smmu_debug_get_mask_and_match(tbu_base, mask, match);
	arm_smmu_debug_get_capture_snapshot(tbu_base, snapshot);
	arm_smmu_debug_clear_intr_and_validbits(tbu_base);

	arm_smmu_power_off(tbu->pwr);
	arm_smmu_power_off(smmu->pwr);

	dev_info(tbu->dev, "TNX_TCR_CNTL : 0x%0llx\n", val);

	for (i = 0; i < NO_OF_MASK_AND_MATCH; ++i) {
		dev_info(tbu->dev,
				"Mask_%d : 0x%0llx\n", i+1, mask[i]);
		dev_info(tbu->dev,
				"Match_%d : 0x%0llx\n", i+1, match[i]);
	}

	for (i = 0; i < NO_OF_CAPTURE_POINTS ; ++i) {
		for (j = 0; j < REGS_PER_CAPTURE_POINT; ++j) {
			dev_info(tbu->dev,
					"Capture_%d_Snapshot_%d : 0x%0llx\n",
					i+1, j+1, snapshot[i][j]);
		}
	}

	return IRQ_HANDLED;
}

static int qsmmuv500_arch_init(struct arm_smmu_device *smmu)
{
	struct resource *res;
	struct device *dev = smmu->dev;
	struct qsmmuv500_archdata *data;
	struct platform_device *pdev;
	int ret;
	u32 val;
	void __iomem *reg;

	data = devm_kzalloc(dev, sizeof(*data), GFP_KERNEL);
	if (!data)
		return -ENOMEM;

	INIT_LIST_HEAD(&data->tbus);

	pdev = container_of(dev, struct platform_device, dev);
	res = platform_get_resource_byname(pdev, IORESOURCE_MEM, "tcu-base");
	if (!res) {
		dev_err(dev, "Unable to get the tcu-base\n");
		return -EINVAL;
	}
	data->tcu_base = devm_ioremap(dev, res->start, resource_size(res));
	if (IS_ERR(data->tcu_base))
		return PTR_ERR(data->tcu_base);

	data->version = readl_relaxed(data->tcu_base + TCU_HW_VERSION_HLOS1);
	smmu->archdata = data;

	ret = qsmmuv500_get_testbus_version(smmu);
	if (ret)
		return ret;

	qsmmuv500_tcu_testbus_init(smmu);

	if (arm_smmu_is_static_cb(smmu))
		return 0;

	ret = qsmmuv500_read_actlr_tbl(smmu);
	if (ret)
		return ret;

	reg = ARM_SMMU_GR0(smmu);
	val = readl_relaxed(reg + ARM_SMMU_GR0_sACR);
	val &= ~ARM_MMU500_ACR_CACHE_LOCK;
	writel_relaxed(val, reg + ARM_SMMU_GR0_sACR);
	val = readl_relaxed(reg + ARM_SMMU_GR0_sACR);
	/*
	 * Modifiying the nonsecure copy of the sACR register is only
	 * allowed if permission is given in the secure sACR register.
	 * Attempt to detect if we were able to update the value.
	 */
	WARN_ON(val & ARM_MMU500_ACR_CACHE_LOCK);

	ret = of_platform_populate(dev->of_node, NULL, NULL, dev);
	if (ret)
		return ret;

	/* Attempt to register child devices */
	ret = device_for_each_child(dev, smmu, qsmmuv500_tbu_register);
	if (ret)
		return -EPROBE_DEFER;

	return 0;
}

struct arm_smmu_arch_ops qsmmuv500_arch_ops = {
	.init = qsmmuv500_arch_init,
	.iova_to_phys_hard = qsmmuv500_iova_to_phys_hard,
	.init_context_bank = qsmmuv500_init_cb,
	.device_group = qsmmuv500_device_group,
};

static const struct of_device_id qsmmuv500_tbu_of_match[] = {
	{.compatible = "qcom,qsmmuv500-tbu"},
	{}
};

static int qsmmuv500_tbu_probe(struct platform_device *pdev)
{
	struct resource *res;
	struct device *dev = &pdev->dev;
	struct qsmmuv500_tbu_device *tbu;
	const __be32 *cell;
	int len, i, err, num_irqs = 0;

	tbu = devm_kzalloc(dev, sizeof(*tbu), GFP_KERNEL);
	if (!tbu)
		return -ENOMEM;

	INIT_LIST_HEAD(&tbu->list);
	tbu->dev = dev;
	spin_lock_init(&tbu->halt_lock);

	res = platform_get_resource_byname(pdev, IORESOURCE_MEM, "base");
	tbu->base = devm_ioremap_resource(dev, res);
	if (IS_ERR(tbu->base))
		return PTR_ERR(tbu->base);

	res = platform_get_resource_byname(pdev, IORESOURCE_MEM, "status-reg");
	tbu->status_reg = devm_ioremap_resource(dev, res);
	if (IS_ERR(tbu->status_reg))
		return PTR_ERR(tbu->status_reg);

	cell = of_get_property(dev->of_node, "qcom,stream-id-range", &len);
	if (!cell || len < 8)
		return -EINVAL;

	tbu->sid_start = of_read_number(cell, 1);
	tbu->num_sids = of_read_number(cell + 1, 1);

	while ((res = platform_get_resource(pdev, IORESOURCE_IRQ, num_irqs)))
		num_irqs++;

	tbu->irqs = devm_kzalloc(dev, sizeof(*tbu->irqs) * num_irqs,
				  GFP_KERNEL);
	if (!tbu->irqs)
		return -ENOMEM;

	for (i = 0; i < num_irqs; ++i) {
		int irq = platform_get_irq(pdev, i);

		if (irq < 0) {
			dev_err(dev, "failed to get irq index %d\n", i);
			return -ENODEV;
		}
		tbu->irqs[i] = irq;

		err = devm_request_threaded_irq(tbu->dev, tbu->irqs[i],
					NULL, arm_smmu_debug_capture_bus_match,
					IRQF_ONESHOT | IRQF_SHARED,
					"capture bus", tbu);
		if (err) {
			dev_err(dev, "failed to request capture bus irq%d (%u)\n",
				i, tbu->irqs[i]);
			return err;
		}
	}

	tbu->pwr = arm_smmu_init_power_resources(pdev);
	if (IS_ERR(tbu->pwr))
		return PTR_ERR(tbu->pwr);

	dev_set_drvdata(dev, tbu);

	qsmmuv500_tbu_testbus_init(tbu);
	qsmmuv500_capturebus_init(tbu);

	return 0;
}

static struct platform_driver qsmmuv500_tbu_driver = {
	.driver	= {
		.name		= "qsmmuv500-tbu",
		.of_match_table	= of_match_ptr(qsmmuv500_tbu_of_match),
	},
	.probe	= qsmmuv500_tbu_probe,
};

MODULE_DESCRIPTION("IOMMU API for ARM architected SMMU implementations");
MODULE_AUTHOR("Will Deacon <will.deacon@arm.com>");
MODULE_LICENSE("GPL v2");<|MERGE_RESOLUTION|>--- conflicted
+++ resolved
@@ -67,8 +67,6 @@
 #include "arm-smmu-debug.h"
 #include <linux/debugfs.h>
 #include <linux/uaccess.h>
-<<<<<<< HEAD
-=======
 
 /*
  * Apparently, some Qualcomm arm64 platforms which appear to expose their SMMU
@@ -78,7 +76,6 @@
  * using r31 (i.e. XZR/WZR) as the source register.
  */
 #define QCOM_DUMMY_VAL -1
->>>>>>> 9528de5b
 
 #define ARM_MMU500_ACTLR_CPRE		(1 << 1)
 
@@ -1192,15 +1189,6 @@
 							data->tcu_base,
 							tbu_testbus_sel,
 							data->testbus_version);
-<<<<<<< HEAD
-
-		arm_smmu_debug_dump_tcu_testbus(smmu->dev, ARM_SMMU_GR0(smmu),
-						data->tcu_base,
-						tcu_testbus_sel);
-		spin_unlock(&testbus_lock);
-	}
-}
-=======
 		else
 			arm_smmu_debug_dump_tcu_testbus(smmu->dev,
 							ARM_SMMU_GR0(smmu),
@@ -1293,16 +1281,11 @@
 	BUG_ON(IS_ENABLED(CONFIG_IOMMU_TLBSYNC_DEBUG));
 }
 
->>>>>>> 9528de5b
 /* Wait for any pending TLB invalidations to complete */
 static int __arm_smmu_tlb_sync(struct arm_smmu_device *smmu,
 			void __iomem *sync, void __iomem *status)
 {
 	unsigned int spin_cnt, delay;
-<<<<<<< HEAD
-	u32 sync_inv_ack, tbu_pwr_status, sync_inv_progress;
-=======
->>>>>>> 9528de5b
 
 	writel_relaxed(QCOM_DUMMY_VAL, sync);
 	for (delay = 1; delay < TLB_LOOP_TIMEOUT; delay *= 2) {
@@ -1313,21 +1296,8 @@
 		}
 		udelay(delay);
 	}
-<<<<<<< HEAD
-	sync_inv_ack = scm_io_read((unsigned long)(smmu->phys_addr +
-				     ARM_SMMU_STATS_SYNC_INV_TBU_ACK));
-	tbu_pwr_status = scm_io_read((unsigned long)(smmu->phys_addr +
-				     ARM_SMMU_TBU_PWR_STATUS));
-	sync_inv_progress = scm_io_read((unsigned long)(smmu->phys_addr +
-					ARM_SMMU_MMU2QSS_AND_SAFE_WAIT_CNTR));
-	trace_tlbsync_timeout(smmu->dev, 0);
-	dev_err_ratelimited(smmu->dev,
-			    "TLB sync timed out -- SMMU may be deadlocked ack 0x%x pwr 0x%x sync and invalidation progress 0x%x\n",
-			    sync_inv_ack, tbu_pwr_status, sync_inv_progress);
-=======
 	trace_tlbsync_timeout(smmu->dev, 0);
 	__arm_smmu_tlb_sync_timeout(smmu);
->>>>>>> 9528de5b
 	return -EINVAL;
 }
 
@@ -1341,11 +1311,6 @@
 				base + ARM_SMMU_GR0_sTLBGSTATUS)) {
 		dev_err_ratelimited(smmu->dev,
 				    "TLB global sync failed!\n");
-<<<<<<< HEAD
-		arm_smmu_testbus_dump(smmu, U16_MAX);
-		BUG_ON(IS_ENABLED(CONFIG_IOMMU_TLBSYNC_DEBUG));
-=======
->>>>>>> 9528de5b
 	}
 	spin_unlock_irqrestore(&smmu->global_sync_lock, flags);
 }
@@ -1354,7 +1319,6 @@
 {
 	struct arm_smmu_domain *smmu_domain = cookie;
 	struct arm_smmu_device *smmu = smmu_domain->smmu;
-	struct iommu_fwspec *fwspec = smmu_domain->dev->iommu_fwspec;
 	void __iomem *base = ARM_SMMU_CB(smmu, smmu_domain->cfg.cbndx);
 	unsigned long flags;
 
@@ -1362,17 +1326,9 @@
 	if (__arm_smmu_tlb_sync(smmu, base + ARM_SMMU_CB_TLBSYNC,
 				base + ARM_SMMU_CB_TLBSTATUS)) {
 		dev_err_ratelimited(smmu->dev,
-<<<<<<< HEAD
-				"TLB sync on cb%d failed for device %s\n",
-				smmu_domain->cfg.cbndx,
-				dev_name(smmu_domain->dev));
-		arm_smmu_testbus_dump(smmu, (u16)fwspec->ids[0]);
-		BUG_ON(IS_ENABLED(CONFIG_IOMMU_TLBSYNC_DEBUG));
-=======
 				    "TLB sync on cb%d failed for device %s\n",
 				    smmu_domain->cfg.cbndx,
 				    dev_name(smmu_domain->dev));
->>>>>>> 9528de5b
 	}
 	spin_unlock_irqrestore(&smmu_domain->sync_lock, flags);
 }
@@ -4280,11 +4236,6 @@
 		cb_base = ARM_SMMU_CB(smmu, i);
 
 		fsr = readl_relaxed(cb_base + ARM_SMMU_CB_FSR);
-<<<<<<< HEAD
-
-
-=======
->>>>>>> 9528de5b
 		if (fsr & FSR_FAULT) {
 			writel_relaxed(fsr & FSR_FAULT, cb_base +
 				       ARM_SMMU_CB_FSR);
@@ -5320,14 +5271,9 @@
 
 static const struct dev_pm_ops arm_smmu_pm_ops = {
 	.resume = arm_smmu_pm_resume,
-<<<<<<< HEAD
-	.thaw_early = arm_smmu_pm_resume,
-	.restore_early = arm_smmu_pm_resume,
-=======
 	.thaw_early = arm_smmu_pm_restore_early,
 	.freeze_late = arm_smmu_pm_freeze_late,
 	.restore_early = arm_smmu_pm_restore_early,
->>>>>>> 9528de5b
 };
 
 static struct platform_driver arm_smmu_driver = {
@@ -5508,14 +5454,11 @@
 					(status & DEBUG_SR_HALT_ACK_VAL),
 					0, TBU_DBG_TIMEOUT_US)) {
 		dev_err(tbu->dev, "Couldn't halt TBU!\n");
-<<<<<<< HEAD
-=======
 
 		halt = readl_relaxed(tbu_base + DEBUG_SID_HALT_REG);
 		halt &= ~DEBUG_SID_HALT_VAL;
 		writel_relaxed(halt, tbu_base + DEBUG_SID_HALT_REG);
 
->>>>>>> 9528de5b
 		spin_unlock_irqrestore(&tbu->halt_lock, flags);
 		return -ETIMEDOUT;
 	}
