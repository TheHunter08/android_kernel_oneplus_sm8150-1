/*
 * IOMMU API for ARM architected SMMU implementations.
 *
 * This program is free software; you can redistribute it and/or modify
 * it under the terms of the GNU General Public License version 2 as
 * published by the Free Software Foundation.
 *
 * This program is distributed in the hope that it will be useful,
 * but WITHOUT ANY WARRANTY; without even the implied warranty of
 * MERCHANTABILITY or FITNESS FOR A PARTICULAR PURPOSE.  See the
 * GNU General Public License for more details.
 *
 * You should have received a copy of the GNU General Public License
 * along with this program; if not, write to the Free Software
 * Foundation, Inc., 59 Temple Place - Suite 330, Boston, MA 02111-1307, USA.
 *
 * Copyright (C) 2013 ARM Limited
 *
 * Author: Will Deacon <will.deacon@arm.com>
 *
 * This driver currently supports:
 *	- SMMUv1 and v2 implementations
 *	- Stream-matching and stream-indexing
 *	- v7/v8 long-descriptor format
 *	- Non-secure access to the SMMU
 *	- Context fault reporting
 *	- Extended Stream ID (16 bit)
 */

#define pr_fmt(fmt) "arm-smmu: " fmt

#include <linux/acpi.h>
#include <linux/acpi_iort.h>
#include <linux/atomic.h>
#include <linux/delay.h>
#include <linux/dma-iommu.h>
#include <linux/dma-mapping.h>
#include <linux/err.h>
#include <linux/interrupt.h>
#include <linux/io.h>
#include <linux/io-64-nonatomic-hi-lo.h>
#include <linux/iommu.h>
#include <linux/iopoll.h>
#include <linux/module.h>
#include <linux/of.h>
#include <linux/of_address.h>
#include <linux/of_device.h>
#include <linux/of_iommu.h>
#include <linux/pci.h>
#include <linux/platform_device.h>
#include <linux/slab.h>
#include <linux/spinlock.h>
#include <soc/qcom/secure_buffer.h>
#include <linux/of_platform.h>
#include <linux/msm-bus.h>
#include <trace/events/iommu.h>
#include <dt-bindings/msm/msm-bus-ids.h>
#include <linux/irq.h>
#include <linux/wait.h>

#include <linux/amba/bus.h>

#include <soc/qcom/msm_tz_smmu.h>
#include <soc/qcom/scm.h>
#include "io-pgtable.h"
#include "arm-smmu-regs.h"
#include "arm-smmu-debug.h"
#include <linux/debugfs.h>
#include <linux/uaccess.h>

/*
 * Apparently, some Qualcomm arm64 platforms which appear to expose their SMMU
 * global register space are still, in fact, using a hypervisor to mediate it
 * by trapping and emulating register accesses. Sadly, some deployed versions
 * of said trapping code have bugs wherein they go horribly wrong for stores
 * using r31 (i.e. XZR/WZR) as the source register.
 */
#define QCOM_DUMMY_VAL -1

#define ARM_MMU500_ACTLR_CPRE		(1 << 1)

#define ARM_MMU500_ACR_CACHE_LOCK	(1 << 26)
#define ARM_MMU500_ACR_SMTNMB_TLBEN	(1 << 8)

#define TLB_LOOP_TIMEOUT		500000	/* 500ms */
#define TLB_SPIN_COUNT			10

#define ARM_SMMU_IMPL_DEF0(smmu) \
	((smmu)->base + (2 * (1 << (smmu)->pgshift)))
#define ARM_SMMU_IMPL_DEF1(smmu) \
	((smmu)->base + (6 * (1 << (smmu)->pgshift)))

/* Maximum number of context banks per SMMU */
#define ARM_SMMU_MAX_CBS		128

/* SMMU global address space */
#define ARM_SMMU_GR0(smmu)		((smmu)->base)
#define ARM_SMMU_GR1(smmu)		((smmu)->base + (1 << (smmu)->pgshift))

/*
 * SMMU global address space with conditional offset to access secure
 * aliases of non-secure registers (e.g. nsCR0: 0x400, nsGFSR: 0x448,
 * nsGFSYNR0: 0x450)
 */
#define ARM_SMMU_GR0_NS(smmu)						\
	((smmu)->base +							\
		((smmu->options & ARM_SMMU_OPT_SECURE_CFG_ACCESS)	\
			? 0x400 : 0))

/*
 * Some 64-bit registers only make sense to write atomically, but in such
 * cases all the data relevant to AArch32 formats lies within the lower word,
 * therefore this actually makes more sense than it might first appear.
 */
#ifdef CONFIG_64BIT
#define smmu_write_atomic_lq		writeq_relaxed
#else
#define smmu_write_atomic_lq		writel_relaxed
#endif

/* Translation context bank */
#define ARM_SMMU_CB(smmu, n)	((smmu)->cb_base + ((n) << (smmu)->pgshift))

#define MSI_IOVA_BASE			0x8000000
#define MSI_IOVA_LENGTH			0x100000

static int force_stage;
module_param(force_stage, int, S_IRUGO);
MODULE_PARM_DESC(force_stage,
	"Force SMMU mappings to be installed at a particular stage of translation. A value of '1' or '2' forces the corresponding stage. All other values are ignored (i.e. no stage is forced). Note that selecting a specific stage will disable support for nested translation.");
static bool disable_bypass = true;
module_param(disable_bypass, bool, S_IRUGO);
MODULE_PARM_DESC(disable_bypass,
	"Disable bypass streams such that incoming transactions from devices that are not attached to an iommu domain will report an abort back to the device and will not be allowed to pass through the SMMU.");

enum arm_smmu_arch_version {
	ARM_SMMU_V1,
	ARM_SMMU_V1_64K,
	ARM_SMMU_V2,
};

enum arm_smmu_implementation {
	GENERIC_SMMU,
	ARM_MMU500,
	CAVIUM_SMMUV2,
	QCOM_SMMUV2,
	QCOM_SMMUV500,
};

struct arm_smmu_impl_def_reg {
	u32 offset;
	u32 value;
};

/* Until ACPICA headers cover IORT rev. C */
#ifndef ACPI_IORT_SMMU_CORELINK_MMU401
#define ACPI_IORT_SMMU_CORELINK_MMU401	0x4
#endif
#ifndef ACPI_IORT_SMMU_CAVIUM_THUNDERX
#define ACPI_IORT_SMMU_CAVIUM_THUNDERX	0x5
#endif

/*
 * attach_count
 *	The SMR and S2CR registers are only programmed when the number of
 *	devices attached to the iommu using these registers is > 0. This
 *	is required for the "SID switch" use case for secure display.
 *	Protected by stream_map_mutex.
 */
struct arm_smmu_s2cr {
	struct iommu_group		*group;
	int				count;
	int				attach_count;
	enum arm_smmu_s2cr_type		type;
	enum arm_smmu_s2cr_privcfg	privcfg;
	u8				cbndx;
	bool				cb_handoff;
};

#define s2cr_init_val (struct arm_smmu_s2cr){				\
	.type = disable_bypass ? S2CR_TYPE_FAULT : S2CR_TYPE_BYPASS,	\
	.cb_handoff = false,						\
}

struct arm_smmu_smr {
	u16				mask;
	u16				id;
	bool				valid;
};

struct arm_smmu_cb {
	u64				ttbr[2];
	u32				tcr[2];
	u32				mair[2];
	struct arm_smmu_cfg		*cfg;
	u32				actlr;
};

struct arm_smmu_master_cfg {
	struct arm_smmu_device		*smmu;
	s16				smendx[];
};
#define INVALID_SMENDX			-1
#define __fwspec_cfg(fw) ((struct arm_smmu_master_cfg *)fw->iommu_priv)
#define fwspec_smmu(fw)  (__fwspec_cfg(fw)->smmu)
#define fwspec_smendx(fw, i) \
	(i >= fw->num_ids ? INVALID_SMENDX : __fwspec_cfg(fw)->smendx[i])
#define for_each_cfg_sme(fw, i, idx) \
	for (i = 0; idx = fwspec_smendx(fw, i), i < fw->num_ids; ++i)

/*
 * Describes resources required for on/off power operation.
 * Separate reference count is provided for atomic/nonatomic
 * operations.
 */
struct arm_smmu_power_resources {
	struct platform_device		*pdev;
	struct device			*dev;

	struct clk			**clocks;
	int				num_clocks;

	struct regulator_bulk_data	*gdscs;
	int				num_gdscs;

	uint32_t			bus_client;
	struct msm_bus_scale_pdata	*bus_dt_data;

	/* Protects power_count */
	struct mutex			power_lock;
	int				power_count;

	/* Protects clock_refs_count */
	spinlock_t			clock_refs_lock;
	int				clock_refs_count;
	int				regulator_defer;
};

struct arm_smmu_arch_ops;
struct arm_smmu_device {
	struct device			*dev;

	void __iomem			*base;
	void __iomem			*cb_base;
	unsigned long			size;
	phys_addr_t			phys_addr;
	unsigned long			pgshift;

#define ARM_SMMU_FEAT_COHERENT_WALK	(1 << 0)
#define ARM_SMMU_FEAT_STREAM_MATCH	(1 << 1)
#define ARM_SMMU_FEAT_TRANS_S1		(1 << 2)
#define ARM_SMMU_FEAT_TRANS_S2		(1 << 3)
#define ARM_SMMU_FEAT_TRANS_NESTED	(1 << 4)
#define ARM_SMMU_FEAT_TRANS_OPS		(1 << 5)
#define ARM_SMMU_FEAT_VMID16		(1 << 6)
#define ARM_SMMU_FEAT_FMT_AARCH64_4K	(1 << 7)
#define ARM_SMMU_FEAT_FMT_AARCH64_16K	(1 << 8)
#define ARM_SMMU_FEAT_FMT_AARCH64_64K	(1 << 9)
#define ARM_SMMU_FEAT_FMT_AARCH32_L	(1 << 10)
#define ARM_SMMU_FEAT_FMT_AARCH32_S	(1 << 11)
#define ARM_SMMU_FEAT_EXIDS		(1 << 12)
	u32				features;

#define ARM_SMMU_OPT_SECURE_CFG_ACCESS (1 << 0)
#define ARM_SMMU_OPT_FATAL_ASF		(1 << 1)
#define ARM_SMMU_OPT_SKIP_INIT		(1 << 2)
#define ARM_SMMU_OPT_DYNAMIC		(1 << 3)
#define ARM_SMMU_OPT_3LVL_TABLES	(1 << 4)
#define ARM_SMMU_OPT_NO_ASID_RETENTION	(1 << 5)
#define ARM_SMMU_OPT_STATIC_CB		(1 << 6)
#define ARM_SMMU_OPT_DISABLE_ATOS	(1 << 7)
#define ARM_SMMU_OPT_MIN_IOVA_ALIGN	(1 << 8)
#define ARM_SMMU_OPT_NO_DYNAMIC_ASID	(1 << 9)
	u32				options;
	enum arm_smmu_arch_version	version;
	enum arm_smmu_implementation	model;

	u32				num_context_banks;
	u32				num_s2_context_banks;
	DECLARE_BITMAP(context_map, ARM_SMMU_MAX_CBS);
	struct arm_smmu_cb		*cbs;
	atomic_t			irptndx;

	u32				num_mapping_groups;
	u16				streamid_mask;
	u16				smr_mask_mask;
	struct arm_smmu_smr		*smrs;
	struct arm_smmu_s2cr		*s2crs;
	struct mutex			stream_map_mutex;
	struct mutex			iommu_group_mutex;
	unsigned long			va_size;
	unsigned long			ipa_size;
	unsigned long			pa_size;
	unsigned long			pgsize_bitmap;

	u32				num_global_irqs;
	u32				num_context_irqs;
	unsigned int			*irqs;

	struct list_head		list;

	u32				cavium_id_base; /* Specific to Cavium */

	spinlock_t			global_sync_lock;

	/* IOMMU core code handle */
	struct iommu_device		iommu;

	/* Specific to QCOM */
	struct arm_smmu_impl_def_reg	*impl_def_attach_registers;
	unsigned int			num_impl_def_attach_registers;

	struct arm_smmu_power_resources *pwr;

	spinlock_t			atos_lock;

	/* protects idr */
	struct mutex			idr_mutex;
	struct idr			asid_idr;

	struct arm_smmu_arch_ops	*arch_ops;
	void				*archdata;
	bool				smmu_restore;
	enum tz_smmu_device_id		sec_id;
};

enum arm_smmu_context_fmt {
	ARM_SMMU_CTX_FMT_NONE,
	ARM_SMMU_CTX_FMT_AARCH64,
	ARM_SMMU_CTX_FMT_AARCH32_L,
	ARM_SMMU_CTX_FMT_AARCH32_S,
};

struct arm_smmu_cfg {
	u8				cbndx;
	u8				irptndx;
	union {
		u16			asid;
		u16			vmid;
	};
	u32				cbar;
	u32				procid;
	enum arm_smmu_context_fmt	fmt;
};
#define INVALID_IRPTNDX			0xff
#define INVALID_CBNDX			0xff
#define INVALID_ASID			0xffff
/*
 * In V7L and V8L with TTBCR2.AS == 0, ASID is 8 bits.
 * V8L 16 with TTBCR2.AS == 1 (16 bit ASID) isn't supported yet.
 */
#define MAX_ASID			0xff

#define ARM_SMMU_CB_ASID(smmu, cfg)		((cfg)->asid)
#define ARM_SMMU_CB_VMID(smmu, cfg) ((u16)(smmu)->cavium_id_base + \
							(cfg)->cbndx + 1)

#define TCU_TESTBUS_SEL_ALL 0x3
#define TBU_TESTBUS_SEL_ALL 0xf

static int tbu_testbus_sel = TBU_TESTBUS_SEL_ALL;
static int tcu_testbus_sel = TCU_TESTBUS_SEL_ALL;
static struct dentry *debugfs_testbus_dir;
static DEFINE_SPINLOCK(testbus_lock);
static struct dentry *debugfs_capturebus_dir;

module_param_named(tcu_testbus_sel, tcu_testbus_sel, int, 0644);
module_param_named(tbu_testbus_sel, tbu_testbus_sel, int, 0644);

enum arm_smmu_domain_stage {
	ARM_SMMU_DOMAIN_S1 = 0,
	ARM_SMMU_DOMAIN_S2,
	ARM_SMMU_DOMAIN_NESTED,
	ARM_SMMU_DOMAIN_BYPASS,
};

struct arm_smmu_pte_info {
	void *virt_addr;
	size_t size;
	struct list_head entry;
};

struct arm_smmu_domain {
	struct arm_smmu_device		*smmu;
	struct device			*dev;
	struct io_pgtable_ops		*pgtbl_ops;
	const struct iommu_gather_ops	*tlb_ops;
	struct arm_smmu_cfg		cfg;
	enum arm_smmu_domain_stage	stage;
	struct mutex			init_mutex; /* Protects smmu pointer */
	spinlock_t			cb_lock; /* Serialises ATS1* ops */
	spinlock_t			sync_lock; /* Serialises TLB syncs */
	struct io_pgtable_cfg		pgtbl_cfg;
	enum io_pgtable_fmt		pgtbl_fmt;
	u32 attributes;
	bool				slave_side_secure;
	u32				secure_vmid;
	struct list_head		pte_info_list;
	struct list_head		unassign_list;
	struct mutex			assign_lock;
	struct list_head		secure_pool_list;
	/* nonsecure pool protected by pgtbl_lock */
	struct list_head		nonsecure_pool;
	struct iommu_domain		domain;
	bool				qsmmuv500_errata1_min_iova_align;
};

struct arm_smmu_option_prop {
	u32 opt;
	const char *prop;
};

struct actlr_setting {
	struct arm_smmu_smr smr;
	u32 actlr;
};

struct qsmmuv500_archdata {
	struct list_head		tbus;
	void __iomem			*tcu_base;
	u32				version;
	struct actlr_setting		*actlrs;
	u32				actlr_tbl_size;
	u32				testbus_version;
};

#define get_qsmmuv500_archdata(smmu)				\
	((struct qsmmuv500_archdata *)(smmu->archdata))

struct qsmmuv500_tbu_device {
	struct list_head		list;
	struct device			*dev;
	struct arm_smmu_device		*smmu;
	void __iomem			*base;
	void __iomem			*status_reg;

	struct arm_smmu_power_resources *pwr;
	u32				sid_start;
	u32				num_sids;

	/* Protects halt count */
	spinlock_t			halt_lock;
	u32				halt_count;
	unsigned int			*irqs;
};

static atomic_t cavium_smmu_context_count = ATOMIC_INIT(0);

static bool using_legacy_binding, using_generic_binding;

static struct arm_smmu_option_prop arm_smmu_options[] = {
	{ ARM_SMMU_OPT_SECURE_CFG_ACCESS, "calxeda,smmu-secure-config-access" },
	{ ARM_SMMU_OPT_FATAL_ASF, "qcom,fatal-asf" },
	{ ARM_SMMU_OPT_SKIP_INIT, "qcom,skip-init" },
	{ ARM_SMMU_OPT_DYNAMIC, "qcom,dynamic" },
	{ ARM_SMMU_OPT_3LVL_TABLES, "qcom,use-3-lvl-tables" },
	{ ARM_SMMU_OPT_NO_ASID_RETENTION, "qcom,no-asid-retention" },
	{ ARM_SMMU_OPT_STATIC_CB, "qcom,enable-static-cb"},
	{ ARM_SMMU_OPT_DISABLE_ATOS, "qcom,disable-atos" },
	{ ARM_SMMU_OPT_MIN_IOVA_ALIGN, "qcom,min-iova-align" },
	{ ARM_SMMU_OPT_NO_DYNAMIC_ASID, "qcom,no-dynamic-asid" },
	{ 0, NULL},
};

static phys_addr_t arm_smmu_iova_to_phys(struct iommu_domain *domain,
					dma_addr_t iova);
static phys_addr_t arm_smmu_iova_to_phys_hard(struct iommu_domain *domain,
					      dma_addr_t iova);
static void arm_smmu_destroy_domain_context(struct iommu_domain *domain);

static int arm_smmu_prepare_pgtable(void *addr, void *cookie);
static void arm_smmu_unprepare_pgtable(void *cookie, void *addr, size_t size);
static int arm_smmu_assign_table(struct arm_smmu_domain *smmu_domain);
static void arm_smmu_unassign_table(struct arm_smmu_domain *smmu_domain);

static uint64_t arm_smmu_iova_to_pte(struct iommu_domain *domain,
				    dma_addr_t iova);

static int arm_smmu_enable_s1_translations(struct arm_smmu_domain *smmu_domain);

static int arm_smmu_alloc_cb(struct iommu_domain *domain,
				struct arm_smmu_device *smmu,
				struct device *dev);

static bool arm_smmu_is_static_cb(struct arm_smmu_device *smmu);
static bool arm_smmu_is_master_side_secure(struct arm_smmu_domain *smmu_domain);
static bool arm_smmu_is_slave_side_secure(struct arm_smmu_domain *smmu_domain);

static int msm_secure_smmu_map(struct iommu_domain *domain, unsigned long iova,
			       phys_addr_t paddr, size_t size, int prot);
static size_t msm_secure_smmu_unmap(struct iommu_domain *domain,
				    unsigned long iova,
				    size_t size);
static size_t msm_secure_smmu_map_sg(struct iommu_domain *domain,
				     unsigned long iova,
				     struct scatterlist *sg,
				     unsigned int nents, int prot);

static struct arm_smmu_domain *to_smmu_domain(struct iommu_domain *dom)
{
	return container_of(dom, struct arm_smmu_domain, domain);
}

static struct arm_smmu_domain *cb_cfg_to_smmu_domain(struct arm_smmu_cfg *cfg)
{
	return container_of(cfg, struct arm_smmu_domain, cfg);
}

static void parse_driver_options(struct arm_smmu_device *smmu)
{
	int i = 0;

	do {
		if (of_property_read_bool(smmu->dev->of_node,
						arm_smmu_options[i].prop)) {
			smmu->options |= arm_smmu_options[i].opt;
			dev_dbg(smmu->dev, "option %s\n",
				arm_smmu_options[i].prop);
		}
	} while (arm_smmu_options[++i].opt);
}

static bool is_dynamic_domain(struct iommu_domain *domain)
{
	struct arm_smmu_domain *smmu_domain = to_smmu_domain(domain);

	return !!(smmu_domain->attributes & (1 << DOMAIN_ATTR_DYNAMIC));
}

static int arm_smmu_restore_sec_cfg(struct arm_smmu_device *smmu, u32 cb)
{
	int ret;
	int scm_ret = 0;

	if (!arm_smmu_is_static_cb(smmu))
		return 0;

	ret = scm_restore_sec_cfg(smmu->sec_id, cb, &scm_ret);
	if (ret || scm_ret) {
		pr_err("scm call IOMMU_SECURE_CFG failed\n");
		return -EINVAL;
	}

	return 0;
}
static bool is_iommu_pt_coherent(struct arm_smmu_domain *smmu_domain)
{
	if (smmu_domain->attributes &
			(1 << DOMAIN_ATTR_PAGE_TABLE_FORCE_COHERENT))
		return true;
	else if (smmu_domain->smmu && smmu_domain->smmu->dev)
		return smmu_domain->smmu->dev->archdata.dma_coherent;
	else
		return false;
}

static bool arm_smmu_is_static_cb(struct arm_smmu_device *smmu)
{
	return smmu->options & ARM_SMMU_OPT_STATIC_CB;
}

static bool arm_smmu_has_secure_vmid(struct arm_smmu_domain *smmu_domain)
{
	return (smmu_domain->secure_vmid != VMID_INVAL);
}

static bool arm_smmu_is_slave_side_secure(struct arm_smmu_domain *smmu_domain)
{
	return arm_smmu_has_secure_vmid(smmu_domain) &&
			smmu_domain->slave_side_secure;
}

static bool arm_smmu_is_master_side_secure(struct arm_smmu_domain *smmu_domain)
{
	return arm_smmu_has_secure_vmid(smmu_domain)
			&& !smmu_domain->slave_side_secure;
}

static void arm_smmu_secure_domain_lock(struct arm_smmu_domain *smmu_domain)
{
	if (arm_smmu_is_master_side_secure(smmu_domain))
		mutex_lock(&smmu_domain->assign_lock);
}

static void arm_smmu_secure_domain_unlock(struct arm_smmu_domain *smmu_domain)
{
	if (arm_smmu_is_master_side_secure(smmu_domain))
		mutex_unlock(&smmu_domain->assign_lock);
}

#ifdef CONFIG_ARM_SMMU_SELFTEST

static int selftest;
module_param_named(selftest, selftest, int, 0644);
static int irq_count;

static DECLARE_WAIT_QUEUE_HEAD(wait_int);
static irqreturn_t arm_smmu_cf_selftest(int irq, void *cb_base)
{
	u32 fsr;
	struct irq_data *irq_data = irq_get_irq_data(irq);
	unsigned long hwirq = ULONG_MAX;

	fsr = readl_relaxed(cb_base + ARM_SMMU_CB_FSR);

	irq_count++;
	if (irq_data)
		hwirq = irq_data->hwirq;
	pr_info("Interrupt (irq:%d hwirq:%ld) received, fsr:0x%x\n",
				irq, hwirq, fsr);

	writel_relaxed(fsr, cb_base + ARM_SMMU_CB_FSR);

	wake_up(&wait_int);
	return IRQ_HANDLED;
}

static void arm_smmu_interrupt_selftest(struct arm_smmu_device *smmu)
{
	int cb;
	int cb_count = 0;

	if (!selftest)
		return;

	if (arm_smmu_is_static_cb(smmu))
		return;

	cb = smmu->num_s2_context_banks;

	if (smmu->version < ARM_SMMU_V2)
		return;

	for_each_clear_bit_from(cb, smmu->context_map,
				smmu->num_context_banks) {
		int irq;
		int ret;
		void *cb_base;
		u32 reg;
		u32 reg_orig;
		int irq_cnt;

		irq = smmu->irqs[smmu->num_global_irqs + cb];
		cb_base = ARM_SMMU_CB(smmu, cb);

		ret = devm_request_threaded_irq(smmu->dev, irq, NULL,
				arm_smmu_cf_selftest,
				IRQF_ONESHOT | IRQF_SHARED,
				"arm-smmu-context-fault", cb_base);
		if (ret < 0) {
			dev_err(smmu->dev,
				"Failed to request cntx IRQ %d (%u)\n",
				cb, irq);
			continue;
		}

		cb_count++;
		irq_cnt = irq_count;

		reg_orig = readl_relaxed(cb_base + ARM_SMMU_CB_SCTLR);
		reg = reg_orig | SCTLR_CFIE | SCTLR_CFRE;

		writel_relaxed(reg, cb_base + ARM_SMMU_CB_SCTLR);
		dev_info(smmu->dev, "Testing cntx %d irq %d\n", cb, irq);

		/* Make sure ARM_SMMU_CB_SCTLR is configured */
		wmb();
		writel_relaxed(FSR_TF, cb_base + ARM_SMMU_CB_FSRRESTORE);

		wait_event_timeout(wait_int, (irq_count > irq_cnt),
			msecs_to_jiffies(1000));

		/* Make sure ARM_SMMU_CB_FSRRESTORE is written to */
		wmb();
		writel_relaxed(reg_orig, cb_base + ARM_SMMU_CB_SCTLR);
		devm_free_irq(smmu->dev, irq, cb_base);
	}

	dev_info(smmu->dev,
			"Interrupt selftest completed...\n");
	dev_info(smmu->dev,
			"Tested %d contexts, received %d interrupts\n",
			cb_count, irq_count);
	WARN_ON(cb_count != irq_count);
	irq_count = 0;
}
#else
static void arm_smmu_interrupt_selftest(struct arm_smmu_device *smmu)
{
}
#endif

/*
 * init()
 * Hook for additional device tree parsing at probe time.
 *
 * device_reset()
 * Hook for one-time architecture-specific register settings.
 *
 * iova_to_phys_hard()
 * Provides debug information. May be called from the context fault irq handler.
 *
 * init_context_bank()
 * Hook for architecture-specific settings which require knowledge of the
 * dynamically allocated context bank number.
 *
 * device_group()
 * Hook for checking whether a device is compatible with a said group.
 */
struct arm_smmu_arch_ops {
	int (*init)(struct arm_smmu_device *smmu);
	void (*device_reset)(struct arm_smmu_device *smmu);
	phys_addr_t (*iova_to_phys_hard)(struct iommu_domain *domain,
					 dma_addr_t iova);
	void (*init_context_bank)(struct arm_smmu_domain *smmu_domain,
					struct device *dev);
	int (*device_group)(struct device *dev, struct iommu_group *group);
};

static int arm_smmu_arch_init(struct arm_smmu_device *smmu)
{
	if (!smmu->arch_ops)
		return 0;
	if (!smmu->arch_ops->init)
		return 0;
	return smmu->arch_ops->init(smmu);
}

static void arm_smmu_arch_device_reset(struct arm_smmu_device *smmu)
{
	if (!smmu->arch_ops)
		return;
	if (!smmu->arch_ops->device_reset)
		return;
	return smmu->arch_ops->device_reset(smmu);
}

static void arm_smmu_arch_init_context_bank(
		struct arm_smmu_domain *smmu_domain, struct device *dev)
{
	struct arm_smmu_device *smmu = smmu_domain->smmu;

	if (!smmu->arch_ops)
		return;
	if (!smmu->arch_ops->init_context_bank)
		return;
	return smmu->arch_ops->init_context_bank(smmu_domain, dev);
}

static int arm_smmu_arch_device_group(struct device *dev,
					struct iommu_group *group)
{
	struct iommu_fwspec *fwspec = dev->iommu_fwspec;
	struct arm_smmu_device *smmu = fwspec_smmu(fwspec);

	if (!smmu->arch_ops)
		return 0;
	if (!smmu->arch_ops->device_group)
		return 0;
	return smmu->arch_ops->device_group(dev, group);
}

static void arm_smmu_arch_write_sync(struct arm_smmu_device *smmu)
{
	u32 id;

	if (!smmu)
		return;

	/* Read to complete prior write transcations */
	id = readl_relaxed(ARM_SMMU_GR0(smmu) + ARM_SMMU_GR0_ID0);

	/* Wait for read to complete before off */
	rmb();
}

static struct device_node *dev_get_dev_node(struct device *dev)
{
	if (dev_is_pci(dev)) {
		struct pci_bus *bus = to_pci_dev(dev)->bus;

		while (!pci_is_root_bus(bus))
			bus = bus->parent;
		return of_node_get(bus->bridge->parent->of_node);
	}

	return of_node_get(dev->of_node);
}

static int __arm_smmu_get_pci_sid(struct pci_dev *pdev, u16 alias, void *data)
{
	*((__be32 *)data) = cpu_to_be32(alias);
	return 0; /* Continue walking */
}

static int __find_legacy_master_phandle(struct device *dev, void *data)
{
	struct of_phandle_iterator *it = *(void **)data;
	struct device_node *np = it->node;
	int err;

	of_for_each_phandle(it, err, dev->of_node, "mmu-masters",
			    "#stream-id-cells", 0)
		if (it->node == np) {
			*(void **)data = dev;
			return 1;
		}
	it->node = np;
	return err == -ENOENT ? 0 : err;
}

static struct platform_driver arm_smmu_driver;
static struct iommu_ops arm_smmu_ops;

static int arm_smmu_register_legacy_master(struct device *dev,
					   struct arm_smmu_device **smmu)
{
	struct device *smmu_dev;
	struct device_node *np;
	struct of_phandle_iterator it;
	void *data = &it;
	u32 *sids;
	__be32 pci_sid;
	int err = 0;

	memset(&it, 0, sizeof(it));
	np = dev_get_dev_node(dev);
	if (!np || !of_find_property(np, "#stream-id-cells", NULL)) {
		of_node_put(np);
		return -ENODEV;
	}

	it.node = np;
	err = driver_for_each_device(&arm_smmu_driver.driver, NULL, &data,
				     __find_legacy_master_phandle);
	smmu_dev = data;
	of_node_put(np);
	if (err == 0)
		return -ENODEV;
	if (err < 0)
		return err;

	if (dev_is_pci(dev)) {
		/* "mmu-masters" assumes Stream ID == Requester ID */
		pci_for_each_dma_alias(to_pci_dev(dev), __arm_smmu_get_pci_sid,
				       &pci_sid);
		it.cur = &pci_sid;
		it.cur_count = 1;
	}

	err = iommu_fwspec_init(dev, &smmu_dev->of_node->fwnode,
				&arm_smmu_ops);
	if (err)
		return err;

	sids = kcalloc(it.cur_count, sizeof(*sids), GFP_KERNEL);
	if (!sids)
		return -ENOMEM;

	*smmu = dev_get_drvdata(smmu_dev);
	of_phandle_iterator_args(&it, sids, it.cur_count);
	err = iommu_fwspec_add_ids(dev, sids, it.cur_count);
	kfree(sids);
	return err;
}

static int __arm_smmu_alloc_bitmap(unsigned long *map, int start, int end)
{
	int idx;

	do {
		idx = find_next_zero_bit(map, end, start);
		if (idx == end)
			return -ENOSPC;
	} while (test_and_set_bit(idx, map));

	return idx;
}

static void __arm_smmu_free_bitmap(unsigned long *map, int idx)
{
	clear_bit(idx, map);
}

static int arm_smmu_prepare_clocks(struct arm_smmu_power_resources *pwr)
{
	int i, ret = 0;

	for (i = 0; i < pwr->num_clocks; ++i) {
		ret = clk_prepare(pwr->clocks[i]);
		if (ret) {
			dev_err(pwr->dev, "Couldn't prepare clock #%d\n", i);
			while (i--)
				clk_unprepare(pwr->clocks[i]);
			break;
		}
	}
	return ret;
}

static void arm_smmu_unprepare_clocks(struct arm_smmu_power_resources *pwr)
{
	int i;

	for (i = pwr->num_clocks; i; --i)
		clk_unprepare(pwr->clocks[i - 1]);
}

static int arm_smmu_enable_clocks(struct arm_smmu_power_resources *pwr)
{
	int i, ret = 0;

	for (i = 0; i < pwr->num_clocks; ++i) {
		ret = clk_enable(pwr->clocks[i]);
		if (ret) {
			dev_err(pwr->dev, "Couldn't enable clock #%d\n", i);
			while (i--)
				clk_disable(pwr->clocks[i]);
			break;
		}
	}

	return ret;
}

static void arm_smmu_disable_clocks(struct arm_smmu_power_resources *pwr)
{
	int i;

	for (i = pwr->num_clocks; i; --i)
		clk_disable(pwr->clocks[i - 1]);
}

static int arm_smmu_request_bus(struct arm_smmu_power_resources *pwr)
{
	if (!pwr->bus_client)
		return 0;
	return msm_bus_scale_client_update_request(pwr->bus_client, 1);
}

static void arm_smmu_unrequest_bus(struct arm_smmu_power_resources *pwr)
{
	if (!pwr->bus_client)
		return;
	WARN_ON(msm_bus_scale_client_update_request(pwr->bus_client, 0));
}

static int arm_smmu_enable_regulators(struct arm_smmu_power_resources *pwr)
{
	struct regulator_bulk_data *consumers;
	int num_consumers, ret;
	int i;

	num_consumers = pwr->num_gdscs;
	consumers = pwr->gdscs;
	for (i = 0; i < num_consumers; i++) {
		ret = regulator_enable(consumers[i].consumer);
		if (ret)
			goto out;
	}
	return 0;

out:
	i -= 1;
	for (; i >= 0; i--)
		regulator_disable(consumers[i].consumer);
	return ret;
}

static int arm_smmu_disable_regulators(struct arm_smmu_power_resources *pwr)
{
	struct regulator_bulk_data *consumers;
	int i;
	int num_consumers, ret, r;

	num_consumers = pwr->num_gdscs;
	consumers = pwr->gdscs;
	for (i = num_consumers - 1; i >= 0; --i) {
		ret = regulator_disable_deferred(consumers[i].consumer,
						 pwr->regulator_defer);
		if (ret != 0)
			goto err;
	}

	return 0;

err:
	pr_err("Failed to disable %s: %d\n", consumers[i].supply, ret);
	for (++i; i < num_consumers; ++i) {
		r = regulator_enable(consumers[i].consumer);
		if (r != 0)
			pr_err("Failed to rename %s: %d\n",
			       consumers[i].supply, r);
	}

	return ret;
}

/* Clocks must be prepared before this (arm_smmu_prepare_clocks) */
static int arm_smmu_power_on_atomic(struct arm_smmu_power_resources *pwr)
{
	int ret = 0;
	unsigned long flags;

	spin_lock_irqsave(&pwr->clock_refs_lock, flags);
	if (pwr->clock_refs_count > 0) {
		pwr->clock_refs_count++;
		spin_unlock_irqrestore(&pwr->clock_refs_lock, flags);
		return 0;
	}

	ret = arm_smmu_enable_clocks(pwr);
	if (!ret)
		pwr->clock_refs_count = 1;

	spin_unlock_irqrestore(&pwr->clock_refs_lock, flags);
	return ret;
}

/* Clocks should be unprepared after this (arm_smmu_unprepare_clocks) */
static void arm_smmu_power_off_atomic(struct arm_smmu_power_resources *pwr)
{
	unsigned long flags;
	struct arm_smmu_device *smmu = pwr->dev->driver_data;

	arm_smmu_arch_write_sync(smmu);

	spin_lock_irqsave(&pwr->clock_refs_lock, flags);
	if (pwr->clock_refs_count == 0) {
		WARN(1, "%s: bad clock_ref_count\n", dev_name(pwr->dev));
		spin_unlock_irqrestore(&pwr->clock_refs_lock, flags);
		return;

	} else if (pwr->clock_refs_count > 1) {
		pwr->clock_refs_count--;
		spin_unlock_irqrestore(&pwr->clock_refs_lock, flags);
		return;
	}

	arm_smmu_disable_clocks(pwr);

	pwr->clock_refs_count = 0;
	spin_unlock_irqrestore(&pwr->clock_refs_lock, flags);
}

static int arm_smmu_power_on_slow(struct arm_smmu_power_resources *pwr)
{
	int ret;

	mutex_lock(&pwr->power_lock);
	if (pwr->power_count > 0) {
		pwr->power_count += 1;
		mutex_unlock(&pwr->power_lock);
		return 0;
	}

	ret = arm_smmu_request_bus(pwr);
	if (ret)
		goto out_unlock;

	ret = arm_smmu_enable_regulators(pwr);
	if (ret)
		goto out_disable_bus;

	ret = arm_smmu_prepare_clocks(pwr);
	if (ret)
		goto out_disable_regulators;

	pwr->power_count = 1;
	mutex_unlock(&pwr->power_lock);
	return 0;

out_disable_regulators:
	regulator_bulk_disable(pwr->num_gdscs, pwr->gdscs);
out_disable_bus:
	arm_smmu_unrequest_bus(pwr);
out_unlock:
	mutex_unlock(&pwr->power_lock);
	return ret;
}

static void arm_smmu_power_off_slow(struct arm_smmu_power_resources *pwr)
{
	mutex_lock(&pwr->power_lock);
	if (pwr->power_count == 0) {
		WARN(1, "%s: Bad power count\n", dev_name(pwr->dev));
		mutex_unlock(&pwr->power_lock);
		return;

	} else if (pwr->power_count > 1) {
		pwr->power_count--;
		mutex_unlock(&pwr->power_lock);
		return;
	}

	arm_smmu_unprepare_clocks(pwr);
	arm_smmu_disable_regulators(pwr);
	arm_smmu_unrequest_bus(pwr);
	pwr->power_count = 0;
	mutex_unlock(&pwr->power_lock);
}

static int arm_smmu_power_on(struct arm_smmu_power_resources *pwr)
{
	int ret;

	ret = arm_smmu_power_on_slow(pwr);
	if (ret)
		return ret;

	ret = arm_smmu_power_on_atomic(pwr);
	if (ret)
		goto out_disable;

	return 0;

out_disable:
	arm_smmu_power_off_slow(pwr);
	return ret;
}

static void arm_smmu_power_off(struct arm_smmu_power_resources *pwr)
{
	arm_smmu_power_off_atomic(pwr);
	arm_smmu_power_off_slow(pwr);
}

/*
 * Must be used instead of arm_smmu_power_on if it may be called from
 * atomic context
 */
static int arm_smmu_domain_power_on(struct iommu_domain *domain,
				struct arm_smmu_device *smmu)
{
	struct arm_smmu_domain *smmu_domain = to_smmu_domain(domain);
	int atomic_domain = smmu_domain->attributes & (1 << DOMAIN_ATTR_ATOMIC);

	if (atomic_domain)
		return arm_smmu_power_on_atomic(smmu->pwr);

	return arm_smmu_power_on(smmu->pwr);
}

/*
 * Must be used instead of arm_smmu_power_on if it may be called from
 * atomic context
 */
static void arm_smmu_domain_power_off(struct iommu_domain *domain,
				struct arm_smmu_device *smmu)
{
	struct arm_smmu_domain *smmu_domain = to_smmu_domain(domain);
	int atomic_domain = smmu_domain->attributes & (1 << DOMAIN_ATTR_ATOMIC);

	if (atomic_domain) {
		arm_smmu_power_off_atomic(smmu->pwr);
		return;
	}

	arm_smmu_power_off(smmu->pwr);
}

static struct qsmmuv500_tbu_device *qsmmuv500_find_tbu(
	struct arm_smmu_device *smmu, u32 sid)
{
	struct qsmmuv500_tbu_device *tbu = NULL;
	struct qsmmuv500_archdata *data = get_qsmmuv500_archdata(smmu);

	list_for_each_entry(tbu, &data->tbus, list) {
		if (tbu->sid_start <= sid &&
		    sid < tbu->sid_start + tbu->num_sids)
			return tbu;
	}
	return NULL;
}

static void arm_smmu_testbus_dump(struct arm_smmu_device *smmu, u16 sid)
{
	if (smmu->model == QCOM_SMMUV500 &&
	    IS_ENABLED(CONFIG_ARM_SMMU_TESTBUS_DUMP)) {
		struct qsmmuv500_archdata *data;
		struct qsmmuv500_tbu_device *tbu;

		data = smmu->archdata;
		tbu = qsmmuv500_find_tbu(smmu, sid);
		spin_lock(&testbus_lock);
		if (tbu)
			arm_smmu_debug_dump_tbu_testbus(tbu->dev,
							tbu->base,
							data->tcu_base,
							tbu_testbus_sel,
							data->testbus_version);
		else
			arm_smmu_debug_dump_tcu_testbus(smmu->dev,
							ARM_SMMU_GR0(smmu),
							data->tcu_base,
							tcu_testbus_sel);
		spin_unlock(&testbus_lock);
	}
}

static void __arm_smmu_tlb_sync_timeout(struct arm_smmu_device *smmu)
{
	u32 sync_inv_ack, tbu_pwr_status, sync_inv_progress;
	u32 tbu_inv_pending = 0, tbu_sync_pending = 0;
	u32 tbu_inv_acked = 0, tbu_sync_acked = 0;
	u32 tcu_inv_pending = 0, tcu_sync_pending = 0;
	u32 tbu_ids = 0;
	phys_addr_t base_phys = smmu->phys_addr;


	static DEFINE_RATELIMIT_STATE(_rs,
				      DEFAULT_RATELIMIT_INTERVAL,
				      DEFAULT_RATELIMIT_BURST);

	sync_inv_ack = scm_io_read(base_phys + ARM_SMMU_STATS_SYNC_INV_TBU_ACK);
	tbu_pwr_status = scm_io_read(base_phys + ARM_SMMU_TBU_PWR_STATUS);
	sync_inv_progress = scm_io_read(base_phys +
					ARM_SMMU_MMU2QSS_AND_SAFE_WAIT_CNTR);

	if (sync_inv_ack) {
		tbu_inv_pending = (sync_inv_ack >> TBU_INV_REQ_SHIFT) &
			TBU_INV_REQ_MASK;
		tbu_inv_acked = (sync_inv_ack >> TBU_INV_ACK_SHIFT) &
			TBU_INV_ACK_MASK;
		tbu_sync_pending = (sync_inv_ack >> TBU_SYNC_REQ_SHIFT) &
			TBU_SYNC_REQ_MASK;
		tbu_sync_acked = (sync_inv_ack >> TBU_SYNC_ACK_SHIFT) &
			TBU_SYNC_ACK_MASK;
	}

	if (tbu_pwr_status) {
		if (tbu_sync_pending)
			tbu_ids = tbu_pwr_status & ~tbu_sync_acked;
		else if (tbu_inv_pending)
			tbu_ids = tbu_pwr_status & ~tbu_inv_acked;
	}

	tcu_inv_pending = (sync_inv_progress >> TCU_INV_IN_PRGSS_SHIFT) &
		TCU_INV_IN_PRGSS_MASK;
	tcu_sync_pending = (sync_inv_progress >> TCU_SYNC_IN_PRGSS_SHIFT) &
		TCU_SYNC_IN_PRGSS_MASK;

	if (__ratelimit(&_rs)) {
		unsigned long tbu_id, tbus_t = tbu_ids;

		dev_err(smmu->dev,
			"TLB sync timed out -- SMMU may be deadlocked\n"
			"TBU ACK 0x%x TBU PWR 0x%x TCU sync_inv 0x%x\n",
			sync_inv_ack, tbu_pwr_status, sync_inv_progress);
		dev_err(smmu->dev,
			"TCU invalidation %s, TCU sync %s\n",
			tcu_inv_pending?"pending":"completed",
			tcu_sync_pending?"pending":"completed");

		dev_err(smmu->dev, "TBU PWR status 0x%x\n", tbu_pwr_status);

		while (tbus_t) {
			struct qsmmuv500_tbu_device *tbu;

			tbu_id = __ffs(tbus_t);
			tbus_t = tbus_t & ~(1 << tbu_id);
			tbu = qsmmuv500_find_tbu(smmu,
						 (u16)(tbu_id << TBUID_SHIFT));
			if (tbu) {
				dev_err(smmu->dev,
					"TBU %s ack pending for TBU %s, %s\n",
					tbu_sync_pending?"sync" : "inv",
					dev_name(tbu->dev),
					tbu_sync_pending ?
					"check pending transactions on TBU"
					: "check for TBU power status");
				arm_smmu_testbus_dump(smmu,
						(u16)(tbu_id << TBUID_SHIFT));
			}
		}

		/*dump TCU testbus*/
		arm_smmu_testbus_dump(smmu, U16_MAX);
	}

	BUG_ON(IS_ENABLED(CONFIG_IOMMU_TLBSYNC_DEBUG));
}

/* Wait for any pending TLB invalidations to complete */
static int __arm_smmu_tlb_sync(struct arm_smmu_device *smmu,
			void __iomem *sync, void __iomem *status)
{
	unsigned int spin_cnt, delay;

	writel_relaxed(QCOM_DUMMY_VAL, sync);
	for (delay = 1; delay < TLB_LOOP_TIMEOUT; delay *= 2) {
		for (spin_cnt = TLB_SPIN_COUNT; spin_cnt > 0; spin_cnt--) {
			if (!(readl_relaxed(status) & sTLBGSTATUS_GSACTIVE))
				return 0;
			cpu_relax();
		}
		udelay(delay);
	}
	trace_tlbsync_timeout(smmu->dev, 0);
	__arm_smmu_tlb_sync_timeout(smmu);
	return -EINVAL;
}

static void arm_smmu_tlb_sync_global(struct arm_smmu_device *smmu)
{
	void __iomem *base = ARM_SMMU_GR0(smmu);
	unsigned long flags;

	spin_lock_irqsave(&smmu->global_sync_lock, flags);
	if (__arm_smmu_tlb_sync(smmu, base + ARM_SMMU_GR0_sTLBGSYNC,
				base + ARM_SMMU_GR0_sTLBGSTATUS)) {
		dev_err_ratelimited(smmu->dev,
				    "TLB global sync failed!\n");
	}
	spin_unlock_irqrestore(&smmu->global_sync_lock, flags);
}

static void arm_smmu_tlb_inv_context_s1(void *cookie);

static void arm_smmu_tlb_sync_context(void *cookie)
{
	struct arm_smmu_domain *smmu_domain = cookie;
	struct arm_smmu_device *smmu = smmu_domain->smmu;
<<<<<<< HEAD
	struct device *dev = smmu_domain->dev;
	struct arm_smmu_cfg *cfg = &smmu_domain->cfg;
	struct iommu_fwspec *fwspec = dev->iommu_fwspec;
=======
>>>>>>> 7b132391
	void __iomem *base = ARM_SMMU_CB(smmu, smmu_domain->cfg.cbndx);
	unsigned long flags;
	size_t ret;
	bool use_tlbiall = smmu->options & ARM_SMMU_OPT_NO_ASID_RETENTION;
	ktime_t cur = ktime_get();

	ret = arm_smmu_domain_power_on(&smmu_domain->domain,
				       smmu_domain->smmu);
	if (ret)
		return;

	trace_tlbi_start(dev, 0);

	if (!use_tlbiall)
		writel_relaxed(cfg->asid, base + ARM_SMMU_CB_S1_TLBIASID);
	else
		writel_relaxed(0, base + ARM_SMMU_CB_S1_TLBIALL);

	spin_lock_irqsave(&smmu_domain->sync_lock, flags);
	if (__arm_smmu_tlb_sync(smmu, base + ARM_SMMU_CB_TLBSYNC,
				base + ARM_SMMU_CB_TLBSTATUS)) {
		dev_err_ratelimited(smmu->dev,
				    "TLB sync on cb%d failed for device %s\n",
				    smmu_domain->cfg.cbndx,
				    dev_name(smmu_domain->dev));
<<<<<<< HEAD
		arm_smmu_testbus_dump(smmu, (u16)fwspec->ids[0]);
		BUG_ON(IS_ENABLED(CONFIG_IOMMU_TLBSYNC_DEBUG));
=======
>>>>>>> 7b132391
	}
	spin_unlock_irqrestore(&smmu_domain->sync_lock, flags);

	trace_tlbi_end(dev, ktime_us_delta(ktime_get(), cur));

	arm_smmu_domain_power_off(&smmu_domain->domain, smmu_domain->smmu);
}

static void arm_smmu_tlb_sync_vmid(void *cookie)
{
	struct arm_smmu_domain *smmu_domain = cookie;

	arm_smmu_tlb_sync_global(smmu_domain->smmu);
}

static void arm_smmu_tlb_inv_context_s1(void *cookie)
{
	return;
}

static void arm_smmu_tlb_inv_context_s2(void *cookie)
{
	struct arm_smmu_domain *smmu_domain = cookie;
	struct arm_smmu_device *smmu = smmu_domain->smmu;
	void __iomem *base = ARM_SMMU_GR0(smmu);

	writel_relaxed(smmu_domain->cfg.vmid, base + ARM_SMMU_GR0_TLBIVMID);
	arm_smmu_tlb_sync_global(smmu);
}

static void arm_smmu_tlb_inv_range_nosync(unsigned long iova, size_t size,
					  size_t granule, bool leaf, void *cookie)
{
	struct arm_smmu_domain *smmu_domain = cookie;
	struct arm_smmu_cfg *cfg = &smmu_domain->cfg;
	struct arm_smmu_device *smmu = smmu_domain->smmu;
	bool stage1 = cfg->cbar != CBAR_TYPE_S2_TRANS;
	void __iomem *reg = ARM_SMMU_CB(smmu_domain->smmu, cfg->cbndx);
	bool use_tlbiall = smmu->options & ARM_SMMU_OPT_NO_ASID_RETENTION;

	if (smmu_domain->smmu->features & ARM_SMMU_FEAT_COHERENT_WALK)
		wmb();

	if (stage1 && !use_tlbiall) {
		reg += leaf ? ARM_SMMU_CB_S1_TLBIVAL : ARM_SMMU_CB_S1_TLBIVA;

		if (cfg->fmt != ARM_SMMU_CTX_FMT_AARCH64) {
			iova &= ~12UL;
			iova |= cfg->asid;
			do {
				writel_relaxed(iova, reg);
				iova += granule;
			} while (size -= granule);
		} else {
			iova >>= 12;
			iova |= (u64)cfg->asid << 48;
			do {
				writeq_relaxed(iova, reg);
				iova += granule >> 12;
			} while (size -= granule);
		}
	} else if (stage1 && use_tlbiall) {
		reg += ARM_SMMU_CB_S1_TLBIALL;
		writel_relaxed(0, reg);
	} else {
		reg += leaf ? ARM_SMMU_CB_S2_TLBIIPAS2L :
			      ARM_SMMU_CB_S2_TLBIIPAS2;
		iova >>= 12;
		do {
			smmu_write_atomic_lq(iova, reg);
			iova += granule >> 12;
		} while (size -= granule);
	}
}

/*
 * On MMU-401 at least, the cost of firing off multiple TLBIVMIDs appears
 * almost negligible, but the benefit of getting the first one in as far ahead
 * of the sync as possible is significant, hence we don't just make this a
 * no-op and set .tlb_sync to arm_smmu_inv_context_s2() as you might think.
 */
static void arm_smmu_tlb_inv_vmid_nosync(unsigned long iova, size_t size,
					 size_t granule, bool leaf, void *cookie)
{
	struct arm_smmu_domain *smmu_domain = cookie;
	void __iomem *base = ARM_SMMU_GR0(smmu_domain->smmu);

	if (smmu_domain->smmu->features & ARM_SMMU_FEAT_COHERENT_WALK)
		wmb();

	writel_relaxed(smmu_domain->cfg.vmid, base + ARM_SMMU_GR0_TLBIVMID);
}

struct arm_smmu_secure_pool_chunk {
	void *addr;
	size_t size;
	struct list_head list;
};

static void *arm_smmu_secure_pool_remove(struct arm_smmu_domain *smmu_domain,
					size_t size)
{
	struct arm_smmu_secure_pool_chunk *it;

	list_for_each_entry(it, &smmu_domain->secure_pool_list, list) {
		if (it->size == size) {
			void *addr = it->addr;

			list_del(&it->list);
			kfree(it);
			return addr;
		}
	}

	return NULL;
}

static int arm_smmu_secure_pool_add(struct arm_smmu_domain *smmu_domain,
				     void *addr, size_t size)
{
	struct arm_smmu_secure_pool_chunk *chunk;

	chunk = kmalloc(sizeof(*chunk), GFP_ATOMIC);
	if (!chunk)
		return -ENOMEM;

	chunk->addr = addr;
	chunk->size = size;
	memset(addr, 0, size);
	list_add(&chunk->list, &smmu_domain->secure_pool_list);

	return 0;
}

static void arm_smmu_secure_pool_destroy(struct arm_smmu_domain *smmu_domain)
{
	struct arm_smmu_secure_pool_chunk *it, *i;

	list_for_each_entry_safe(it, i, &smmu_domain->secure_pool_list, list) {
		arm_smmu_unprepare_pgtable(smmu_domain, it->addr, it->size);
		/* pages will be freed later (after being unassigned) */
		list_del(&it->list);
		kfree(it);
	}
}

static void *arm_smmu_alloc_pages_exact(void *cookie,
					size_t size, gfp_t gfp_mask)
{
	int ret;
	void *page;
	struct arm_smmu_domain *smmu_domain = cookie;

	if (!arm_smmu_is_master_side_secure(smmu_domain)) {
		struct page *pg;
		/* size is expected to be 4K with current configuration */
		if (size == PAGE_SIZE) {
			pg = list_first_entry_or_null(
				&smmu_domain->nonsecure_pool, struct page, lru);
			if (pg) {
				list_del_init(&pg->lru);
				return page_address(pg);
			}
		}
		return alloc_pages_exact(size, gfp_mask);
	}

	page = arm_smmu_secure_pool_remove(smmu_domain, size);
	if (page)
		return page;

	page = alloc_pages_exact(size, gfp_mask);
	if (page) {
		ret = arm_smmu_prepare_pgtable(page, cookie);
		if (ret) {
			free_pages_exact(page, size);
			return NULL;
		}
	}

	return page;
}

static void arm_smmu_free_pages_exact(void *cookie, void *virt, size_t size)
{
	struct arm_smmu_domain *smmu_domain = cookie;

	if (!arm_smmu_is_master_side_secure(smmu_domain)) {
		free_pages_exact(virt, size);
		return;
	}

	if (arm_smmu_secure_pool_add(smmu_domain, virt, size))
		arm_smmu_unprepare_pgtable(smmu_domain, virt, size);
}

static const struct iommu_gather_ops arm_smmu_s1_tlb_ops = {
	.tlb_flush_all	= arm_smmu_tlb_inv_context_s1,
	.tlb_add_flush	= arm_smmu_tlb_inv_range_nosync,
	.tlb_sync	= arm_smmu_tlb_sync_context,
	.alloc_pages_exact = arm_smmu_alloc_pages_exact,
	.free_pages_exact = arm_smmu_free_pages_exact,
};

static const struct iommu_gather_ops arm_smmu_s2_tlb_ops_v2 = {
	.tlb_flush_all	= arm_smmu_tlb_inv_context_s2,
	.tlb_add_flush	= arm_smmu_tlb_inv_range_nosync,
	.tlb_sync	= arm_smmu_tlb_sync_context,
	.alloc_pages_exact = arm_smmu_alloc_pages_exact,
	.free_pages_exact = arm_smmu_free_pages_exact,
};

static const struct iommu_gather_ops arm_smmu_s2_tlb_ops_v1 = {
	.tlb_flush_all	= arm_smmu_tlb_inv_context_s2,
	.tlb_add_flush	= arm_smmu_tlb_inv_vmid_nosync,
	.tlb_sync	= arm_smmu_tlb_sync_vmid,
	.alloc_pages_exact = arm_smmu_alloc_pages_exact,
	.free_pages_exact = arm_smmu_free_pages_exact,
};

static void msm_smmu_tlb_inv_context(void *cookie)
{
}

static void msm_smmu_tlb_inv_range_nosync(unsigned long iova, size_t size,
					  size_t granule, bool leaf,
					  void *cookie)
{
}

static void msm_smmu_tlb_sync(void *cookie)
{
}

static struct iommu_gather_ops msm_smmu_gather_ops = {
	.tlb_flush_all	= msm_smmu_tlb_inv_context,
	.tlb_add_flush	= msm_smmu_tlb_inv_range_nosync,
	.tlb_sync	= msm_smmu_tlb_sync,
	.alloc_pages_exact = arm_smmu_alloc_pages_exact,
	.free_pages_exact = arm_smmu_free_pages_exact,
};

static void print_ctx_regs(struct arm_smmu_device *smmu, struct arm_smmu_cfg
			   *cfg, unsigned int fsr)
{
	u32 fsynr0;
	void __iomem *cb_base = ARM_SMMU_CB(smmu, cfg->cbndx);
	void __iomem *gr1_base = ARM_SMMU_GR1(smmu);
	bool stage1 = cfg->cbar != CBAR_TYPE_S2_TRANS;

	fsynr0 = readl_relaxed(cb_base + ARM_SMMU_CB_FSYNR0);

	dev_err(smmu->dev, "FAR    = 0x%016llx\n",
		readq_relaxed(cb_base + ARM_SMMU_CB_FAR));
	dev_err(smmu->dev, "PAR    = 0x%pK\n",
		readq_relaxed(cb_base + ARM_SMMU_CB_PAR));

	dev_err(smmu->dev,
		"FSR    = 0x%08x [%s%s%s%s%s%s%s%s%s%s]\n",
		fsr,
		(fsr & 0x02) ?  (fsynr0 & 0x10 ?
				 "TF W " : "TF R ") : "",
		(fsr & 0x04) ? "AFF " : "",
		(fsr & 0x08) ? (fsynr0 & 0x10 ?
				"PF W " : "PF R ") : "",
		(fsr & 0x10) ? "EF " : "",
		(fsr & 0x20) ? "TLBMCF " : "",
		(fsr & 0x40) ? "TLBLKF " : "",
		(fsr & 0x80) ? "MHF " : "",
		(fsr & 0x100) ? "UUT " : "",
		(fsr & 0x40000000) ? "SS " : "",
		(fsr & 0x80000000) ? "MULTI " : "");

	if (cfg->fmt == ARM_SMMU_CTX_FMT_AARCH32_S) {
		dev_err(smmu->dev, "TTBR0  = 0x%pK\n",
			readl_relaxed(cb_base + ARM_SMMU_CB_TTBR0));
		dev_err(smmu->dev, "TTBR1  = 0x%pK\n",
			readl_relaxed(cb_base + ARM_SMMU_CB_TTBR1));
	} else {
		dev_err(smmu->dev, "TTBR0  = 0x%pK\n",
			readq_relaxed(cb_base + ARM_SMMU_CB_TTBR0));
		if (stage1)
			dev_err(smmu->dev, "TTBR1  = 0x%pK\n",
				readq_relaxed(cb_base + ARM_SMMU_CB_TTBR1));
	}


	dev_err(smmu->dev, "SCTLR  = 0x%08x ACTLR  = 0x%08x\n",
	       readl_relaxed(cb_base + ARM_SMMU_CB_SCTLR),
	       readl_relaxed(cb_base + ARM_SMMU_CB_ACTLR));
	dev_err(smmu->dev, "CBAR  = 0x%08x\n",
	       readl_relaxed(gr1_base + ARM_SMMU_GR1_CBAR(cfg->cbndx)));
	dev_err(smmu->dev, "MAIR0   = 0x%08x MAIR1   = 0x%08x\n",
	       readl_relaxed(cb_base + ARM_SMMU_CB_S1_MAIR0),
	       readl_relaxed(cb_base + ARM_SMMU_CB_S1_MAIR1));

}

static phys_addr_t arm_smmu_verify_fault(struct iommu_domain *domain,
					 dma_addr_t iova, u32 fsr)
{
	struct arm_smmu_domain *smmu_domain = to_smmu_domain(domain);
	struct arm_smmu_device *smmu = smmu_domain->smmu;
	phys_addr_t phys;
	phys_addr_t phys_post_tlbiall;

	phys = arm_smmu_iova_to_phys_hard(domain, iova);
	smmu_domain->pgtbl_cfg.tlb->tlb_flush_all(smmu_domain);
	smmu_domain->pgtbl_cfg.tlb->tlb_sync(smmu_domain);
	phys_post_tlbiall = arm_smmu_iova_to_phys_hard(domain, iova);

	if (phys != phys_post_tlbiall) {
		dev_err(smmu->dev,
			"ATOS results differed across TLBIALL...\n"
			"Before: %pa After: %pa\n", &phys, &phys_post_tlbiall);
	}

	return (phys == 0 ? phys_post_tlbiall : phys);
}

static irqreturn_t arm_smmu_context_fault(int irq, void *dev)
{
	int flags, ret, tmp;
	u32 fsr, fsynr0, fsynr1, frsynra, resume;
	unsigned long iova;
	struct iommu_domain *domain = dev;
	struct arm_smmu_domain *smmu_domain = to_smmu_domain(domain);
	struct arm_smmu_cfg *cfg = &smmu_domain->cfg;
	struct arm_smmu_device *smmu = smmu_domain->smmu;
	void __iomem *cb_base;
	void __iomem *gr1_base;
	bool fatal_asf = smmu->options & ARM_SMMU_OPT_FATAL_ASF;
	phys_addr_t phys_soft;
	uint64_t pte;
	bool non_fatal_fault = !!(smmu_domain->attributes &
					(1 << DOMAIN_ATTR_NON_FATAL_FAULTS));

	static DEFINE_RATELIMIT_STATE(_rs,
				      DEFAULT_RATELIMIT_INTERVAL,
				      DEFAULT_RATELIMIT_BURST);

	ret = arm_smmu_power_on(smmu->pwr);
	if (ret)
		return IRQ_NONE;

	gr1_base = ARM_SMMU_GR1(smmu);
	cb_base = ARM_SMMU_CB(smmu, cfg->cbndx);
	fsr = readl_relaxed(cb_base + ARM_SMMU_CB_FSR);

	if (!(fsr & FSR_FAULT)) {
		ret = IRQ_NONE;
		goto out_power_off;
	}

	if (fatal_asf && (fsr & FSR_ASF)) {
		dev_err(smmu->dev,
			"Took an address size fault.  Refusing to recover.\n");
		BUG();
	}

	fsynr0 = readl_relaxed(cb_base + ARM_SMMU_CB_FSYNR0);
	fsynr1 = readl_relaxed(cb_base + ARM_SMMU_CB_FSYNR1);
	flags = fsynr0 & FSYNR0_WNR ? IOMMU_FAULT_WRITE : IOMMU_FAULT_READ;
	if (fsr & FSR_TF)
		flags |= IOMMU_FAULT_TRANSLATION;
	if (fsr & FSR_PF)
		flags |= IOMMU_FAULT_PERMISSION;
	if (fsr & FSR_EF)
		flags |= IOMMU_FAULT_EXTERNAL;
	if (fsr & FSR_SS)
		flags |= IOMMU_FAULT_TRANSACTION_STALLED;

	iova = readq_relaxed(cb_base + ARM_SMMU_CB_FAR);
	phys_soft = arm_smmu_iova_to_phys(domain, iova);
	frsynra = readl_relaxed(gr1_base + ARM_SMMU_GR1_CBFRSYNRA(cfg->cbndx));
	frsynra &= CBFRSYNRA_SID_MASK;
	tmp = report_iommu_fault(domain, smmu->dev, iova, flags);
	if (!tmp || (tmp == -EBUSY)) {
		dev_dbg(smmu->dev,
			"Context fault handled by client: iova=0x%08lx, cb=%d, fsr=0x%x, fsynr0=0x%x, fsynr1=0x%x\n",
			iova, cfg->cbndx, fsr, fsynr0, fsynr1);
		dev_dbg(smmu->dev,
			"soft iova-to-phys=%pa\n", &phys_soft);
		ret = IRQ_HANDLED;
		resume = RESUME_TERMINATE;
	} else {
		if (__ratelimit(&_rs)) {
			phys_addr_t phys_atos;

			print_ctx_regs(smmu, cfg, fsr);
			phys_atos = arm_smmu_verify_fault(domain, iova, fsr);
			dev_err(smmu->dev,
				"Unhandled context fault: iova=0x%08lx, cb=%d, fsr=0x%x, fsynr0=0x%x, fsynr1=0x%x\n",
				iova, cfg->cbndx, fsr, fsynr0, fsynr1);


			dev_err(smmu->dev,
				"soft iova-to-phys=%pa\n", &phys_soft);
			if (!phys_soft)
				dev_err(smmu->dev,
					"SOFTWARE TABLE WALK FAILED! Looks like %s accessed an unmapped address!\n",
					dev_name(smmu->dev));
			else {
				pte = arm_smmu_iova_to_pte(domain, iova);
				dev_err(smmu->dev, "PTE = %016llx\n", pte);
			}
			if (phys_atos)
				dev_err(smmu->dev, "hard iova-to-phys (ATOS)=%pa\n",
					&phys_atos);
			else
				dev_err(smmu->dev, "hard iova-to-phys (ATOS) failed\n");
			dev_err(smmu->dev, "SID=0x%x\n", frsynra);
		}
		ret = IRQ_NONE;
		resume = RESUME_TERMINATE;
		if (!non_fatal_fault) {
			dev_err(smmu->dev,
				"Unhandled arm-smmu context fault!\n");
			BUG();
		}
	}

	/*
	 * If the client returns -EBUSY, do not clear FSR and do not RESUME
	 * if stalled. This is required to keep the IOMMU client stalled on
	 * the outstanding fault. This gives the client a chance to take any
	 * debug action and then terminate the stalled transaction.
	 * So, the sequence in case of stall on fault should be:
	 * 1) Do not clear FSR or write to RESUME here
	 * 2) Client takes any debug action
	 * 3) Client terminates the stalled transaction and resumes the IOMMU
	 * 4) Client clears FSR. The FSR should only be cleared after 3) and
	 *    not before so that the fault remains outstanding. This ensures
	 *    SCTLR.HUPCF has the desired effect if subsequent transactions also
	 *    need to be terminated.
	 */
	if (tmp != -EBUSY) {
		/* Clear the faulting FSR */
		writel_relaxed(fsr, cb_base + ARM_SMMU_CB_FSR);

		/*
		 * Barrier required to ensure that the FSR is cleared
		 * before resuming SMMU operation
		 */
		wmb();

		/* Retry or terminate any stalled transactions */
		if (fsr & FSR_SS)
			writel_relaxed(resume, cb_base + ARM_SMMU_CB_RESUME);
	}

out_power_off:
	arm_smmu_power_off(smmu->pwr);

	return ret;
}

static irqreturn_t arm_smmu_global_fault(int irq, void *dev)
{
	u32 gfsr, gfsynr0, gfsynr1, gfsynr2;
	struct arm_smmu_device *smmu = dev;
	void __iomem *gr0_base = ARM_SMMU_GR0_NS(smmu);

	if (arm_smmu_power_on(smmu->pwr))
		return IRQ_NONE;

	gfsr = readl_relaxed(gr0_base + ARM_SMMU_GR0_sGFSR);
	gfsynr0 = readl_relaxed(gr0_base + ARM_SMMU_GR0_sGFSYNR0);
	gfsynr1 = readl_relaxed(gr0_base + ARM_SMMU_GR0_sGFSYNR1);
	gfsynr2 = readl_relaxed(gr0_base + ARM_SMMU_GR0_sGFSYNR2);

	if (!gfsr) {
		arm_smmu_power_off(smmu->pwr);
		return IRQ_NONE;
	}

	dev_err_ratelimited(smmu->dev,
		"Unexpected global fault, this could be serious\n");
	dev_err_ratelimited(smmu->dev,
		"\tGFSR 0x%08x, GFSYNR0 0x%08x, GFSYNR1 0x%08x, GFSYNR2 0x%08x\n",
		gfsr, gfsynr0, gfsynr1, gfsynr2);

	writel(gfsr, gr0_base + ARM_SMMU_GR0_sGFSR);
	arm_smmu_power_off(smmu->pwr);
	return IRQ_HANDLED;
}

static bool arm_smmu_master_attached(struct arm_smmu_device *smmu,
				     struct iommu_fwspec *fwspec)
{
	int i, idx;

	for_each_cfg_sme(fwspec, i, idx) {
		if (smmu->s2crs[idx].attach_count)
			return true;
	}

	return false;
}

static int arm_smmu_set_pt_format(struct arm_smmu_domain *smmu_domain,
				  struct io_pgtable_cfg *pgtbl_cfg)
{
	struct arm_smmu_device *smmu = smmu_domain->smmu;
	struct arm_smmu_cfg *cfg = &smmu_domain->cfg;
	int ret = 0;

	if ((smmu->version > ARM_SMMU_V1) &&
	    (cfg->fmt == ARM_SMMU_CTX_FMT_AARCH64) &&
	    !arm_smmu_has_secure_vmid(smmu_domain) &&
	    arm_smmu_is_static_cb(smmu)) {
		ret = msm_tz_set_cb_format(smmu->sec_id, cfg->cbndx);
	}
	return ret;
}

static void arm_smmu_init_context_bank(struct arm_smmu_domain *smmu_domain,
				       struct io_pgtable_cfg *pgtbl_cfg)
{
	struct arm_smmu_cfg *cfg = &smmu_domain->cfg;
	struct arm_smmu_cb *cb = &smmu_domain->smmu->cbs[cfg->cbndx];
	bool stage1 = cfg->cbar != CBAR_TYPE_S2_TRANS;

	cb->cfg = cfg;

	/* TTBCR */
	if (stage1) {
		if (cfg->fmt == ARM_SMMU_CTX_FMT_AARCH32_S) {
			cb->tcr[0] = pgtbl_cfg->arm_v7s_cfg.tcr;
		} else {
			cb->tcr[0] = pgtbl_cfg->arm_lpae_s1_cfg.tcr;
			cb->tcr[1] = pgtbl_cfg->arm_lpae_s1_cfg.tcr >> 32;
			cb->tcr[1] |= TTBCR2_SEP_UPSTREAM;
			if (cfg->fmt == ARM_SMMU_CTX_FMT_AARCH64)
				cb->tcr[1] |= TTBCR2_AS;
		}
	} else {
		cb->tcr[0] = pgtbl_cfg->arm_lpae_s2_cfg.vtcr;
	}

	/* TTBRs */
	if (stage1) {
		if (cfg->fmt == ARM_SMMU_CTX_FMT_AARCH32_S) {
			cb->ttbr[0] = pgtbl_cfg->arm_v7s_cfg.ttbr[0];
			cb->ttbr[1] = pgtbl_cfg->arm_v7s_cfg.ttbr[1];
		} else {
			cb->ttbr[0] = pgtbl_cfg->arm_lpae_s1_cfg.ttbr[0];
			cb->ttbr[0] |= (u64)cfg->asid << TTBRn_ASID_SHIFT;
			cb->ttbr[1] = pgtbl_cfg->arm_lpae_s1_cfg.ttbr[1];
			cb->ttbr[1] |= (u64)cfg->asid << TTBRn_ASID_SHIFT;
		}
	} else {
		cb->ttbr[0] = pgtbl_cfg->arm_lpae_s2_cfg.vttbr;
	}

	/* MAIRs (stage-1 only) */
	if (stage1) {
		if (cfg->fmt == ARM_SMMU_CTX_FMT_AARCH32_S) {
			cb->mair[0] = pgtbl_cfg->arm_v7s_cfg.prrr;
			cb->mair[1] = pgtbl_cfg->arm_v7s_cfg.nmrr;
		} else {
			cb->mair[0] = pgtbl_cfg->arm_lpae_s1_cfg.mair[0];
			cb->mair[1] = pgtbl_cfg->arm_lpae_s1_cfg.mair[1];
		}
	}
}

static void arm_smmu_write_context_bank(struct arm_smmu_device *smmu, int idx,
					u32 attributes)
{
	u32 reg;
	bool stage1;
	struct arm_smmu_cb *cb = &smmu->cbs[idx];
	struct arm_smmu_cfg *cfg = cb->cfg;
	void __iomem *cb_base, *gr1_base;
	struct arm_smmu_domain *smmu_domain;

	cb_base = ARM_SMMU_CB(smmu, idx);

	/* Unassigned context banks only need disabling */
	if (!cfg) {
		writel_relaxed(0, cb_base + ARM_SMMU_CB_SCTLR);
		return;
	}

	gr1_base = ARM_SMMU_GR1(smmu);
	stage1 = cfg->cbar != CBAR_TYPE_S2_TRANS;

	/* CBA2R */
	if (smmu->version > ARM_SMMU_V1) {
		if (cfg->fmt == ARM_SMMU_CTX_FMT_AARCH64)
			reg = CBA2R_RW64_64BIT;
		else
			reg = CBA2R_RW64_32BIT;
		/* 16-bit VMIDs live in CBA2R */
		if (smmu->features & ARM_SMMU_FEAT_VMID16)
			reg |= cfg->vmid << CBA2R_VMID_SHIFT;

		writel_relaxed(reg, gr1_base + ARM_SMMU_GR1_CBA2R(idx));
	}

	/* CBAR */
	reg = cfg->cbar;
	if (smmu->version < ARM_SMMU_V2)
		reg |= cfg->irptndx << CBAR_IRPTNDX_SHIFT;

	/*
	 * Use the weakest shareability/memory types, so they are
	 * overridden by the ttbcr/pte.
	 */
	if (stage1) {
		reg |= (CBAR_S1_BPSHCFG_NSH << CBAR_S1_BPSHCFG_SHIFT) |
			(CBAR_S1_MEMATTR_WB << CBAR_S1_MEMATTR_SHIFT);
	} else if (!(smmu->features & ARM_SMMU_FEAT_VMID16)) {
		/* 8-bit VMIDs live in CBAR */
		reg |= cfg->vmid << CBAR_VMID_SHIFT;
	}
	writel_relaxed(reg, gr1_base + ARM_SMMU_GR1_CBAR(idx));

	/*
	 * TTBCR
	 * We must write this before the TTBRs, since it determines the
	 * access behaviour of some fields (in particular, ASID[15:8]).
	 */
	if (stage1 && smmu->version > ARM_SMMU_V1)
		writel_relaxed(cb->tcr[1], cb_base + ARM_SMMU_CB_TTBCR2);
	writel_relaxed(cb->tcr[0], cb_base + ARM_SMMU_CB_TTBCR);

	/* TTBRs */
	if (cfg->fmt == ARM_SMMU_CTX_FMT_AARCH32_S) {
		writel_relaxed(cfg->asid, cb_base + ARM_SMMU_CB_CONTEXTIDR);
		writel_relaxed(cb->ttbr[0], cb_base + ARM_SMMU_CB_TTBR0);
		writel_relaxed(cb->ttbr[1], cb_base + ARM_SMMU_CB_TTBR1);
	} else {
		writeq_relaxed(cb->ttbr[0], cb_base + ARM_SMMU_CB_TTBR0);
		if (stage1)
			writeq_relaxed(cb->ttbr[1], cb_base + ARM_SMMU_CB_TTBR1);
	}

	/* MAIRs (stage-1 only) */
	if (stage1) {
		writel_relaxed(cb->mair[0], cb_base + ARM_SMMU_CB_S1_MAIR0);
		writel_relaxed(cb->mair[1], cb_base + ARM_SMMU_CB_S1_MAIR1);
	}

	/* ACTLR (implementation defined) */
	writel_relaxed(cb->actlr, cb_base + ARM_SMMU_CB_ACTLR);

	/* SCTLR */
	reg = SCTLR_CFCFG | SCTLR_CFIE | SCTLR_CFRE | SCTLR_AFE | SCTLR_TRE;

	/* Ensure bypass transactions are Non-shareable */
	reg |= SCTLR_SHCFG_NSH << SCTLR_SHCFG_SHIFT;
	if (smmu->smmu_restore) {
		smmu_domain = container_of(cfg, struct arm_smmu_domain, cfg);
		attributes = smmu_domain->attributes;
	}
	if (attributes & (1 << DOMAIN_ATTR_CB_STALL_DISABLE)) {
		reg &= ~SCTLR_CFCFG;
		reg |= SCTLR_HUPCF;
	}

	if (attributes & (1 << DOMAIN_ATTR_NO_CFRE))
		reg &= ~SCTLR_CFRE;

	if ((!(attributes & (1 << DOMAIN_ATTR_S1_BYPASS)) &&
	     !(attributes & (1 << DOMAIN_ATTR_EARLY_MAP))) || !stage1)
		reg |= SCTLR_M;
	if (stage1)
		reg |= SCTLR_S1_ASIDPNE;
	if (IS_ENABLED(CONFIG_CPU_BIG_ENDIAN))
		reg |= SCTLR_E;

	writel_relaxed(reg, cb_base + ARM_SMMU_CB_SCTLR);
}

static int arm_smmu_init_asid(struct iommu_domain *domain,
				struct arm_smmu_device *smmu)
{
	struct arm_smmu_domain *smmu_domain = to_smmu_domain(domain);
	struct arm_smmu_cfg *cfg = &smmu_domain->cfg;
	bool dynamic = is_dynamic_domain(domain);
	int ret;

	if (!dynamic || (smmu->options & ARM_SMMU_OPT_NO_DYNAMIC_ASID)) {
		cfg->asid = cfg->cbndx + 1;
	} else {
		mutex_lock(&smmu->idr_mutex);
		ret = idr_alloc_cyclic(&smmu->asid_idr, domain,
				smmu->num_context_banks + 2,
				MAX_ASID + 1, GFP_KERNEL);

		mutex_unlock(&smmu->idr_mutex);
		if (ret < 0) {
			dev_err(smmu->dev, "dynamic ASID allocation failed: %d\n",
				ret);
			return ret;
		}
		cfg->asid = ret;
	}
	return 0;
}

static void arm_smmu_free_asid(struct iommu_domain *domain)
{
	struct arm_smmu_domain *smmu_domain = to_smmu_domain(domain);
	struct arm_smmu_device *smmu = smmu_domain->smmu;
	struct arm_smmu_cfg *cfg = &smmu_domain->cfg;
	bool dynamic = is_dynamic_domain(domain);

	if (cfg->asid == INVALID_ASID || !dynamic)
		return;

	mutex_lock(&smmu->idr_mutex);
	idr_remove(&smmu->asid_idr, cfg->asid);
	mutex_unlock(&smmu->idr_mutex);
}

static int arm_smmu_init_domain_context(struct iommu_domain *domain,
					struct arm_smmu_device *smmu,
					struct device *dev)
{
	int irq, start, ret = 0;
	unsigned long ias, oas;
	struct io_pgtable_ops *pgtbl_ops;
	enum io_pgtable_fmt fmt;
	struct arm_smmu_domain *smmu_domain = to_smmu_domain(domain);
	struct arm_smmu_cfg *cfg = &smmu_domain->cfg;
	bool is_fast = smmu_domain->attributes & (1 << DOMAIN_ATTR_FAST);
	unsigned long quirks = 0;
	bool dynamic;

	mutex_lock(&smmu_domain->init_mutex);
	if (smmu_domain->smmu)
		goto out_unlock;

	if (domain->type == IOMMU_DOMAIN_IDENTITY) {
		smmu_domain->stage = ARM_SMMU_DOMAIN_BYPASS;
		smmu_domain->smmu = smmu;
		smmu_domain->cfg.irptndx = INVALID_IRPTNDX;
		smmu_domain->cfg.asid = INVALID_ASID;
	}

	dynamic = is_dynamic_domain(domain);
	if (dynamic && !(smmu->options & ARM_SMMU_OPT_DYNAMIC)) {
		dev_err(smmu->dev, "dynamic domains not supported\n");
		ret = -EPERM;

		goto out_unlock;
	}

	/*
	 * Mapping the requested stage onto what we support is surprisingly
	 * complicated, mainly because the spec allows S1+S2 SMMUs without
	 * support for nested translation. That means we end up with the
	 * following table:
	 *
	 * Requested        Supported        Actual
	 *     S1               N              S1
	 *     S1             S1+S2            S1
	 *     S1               S2             S2
	 *     S1               S1             S1
	 *     N                N              N
	 *     N              S1+S2            S2
	 *     N                S2             S2
	 *     N                S1             S1
	 *
	 * Note that you can't actually request stage-2 mappings.
	 */
	if (!(smmu->features & ARM_SMMU_FEAT_TRANS_S1))
		smmu_domain->stage = ARM_SMMU_DOMAIN_S2;
	if (!(smmu->features & ARM_SMMU_FEAT_TRANS_S2))
		smmu_domain->stage = ARM_SMMU_DOMAIN_S1;

	/*
	 * Choosing a suitable context format is even more fiddly. Until we
	 * grow some way for the caller to express a preference, and/or move
	 * the decision into the io-pgtable code where it arguably belongs,
	 * just aim for the closest thing to the rest of the system, and hope
	 * that the hardware isn't esoteric enough that we can't assume AArch64
	 * support to be a superset of AArch32 support...
	 */
	if (smmu->features & ARM_SMMU_FEAT_FMT_AARCH32_L)
		cfg->fmt = ARM_SMMU_CTX_FMT_AARCH32_L;
	if (IS_ENABLED(CONFIG_IOMMU_IO_PGTABLE_ARMV7S) &&
	    !IS_ENABLED(CONFIG_64BIT) && !IS_ENABLED(CONFIG_ARM_LPAE) &&
	    (smmu->features & ARM_SMMU_FEAT_FMT_AARCH32_S) &&
	    (smmu_domain->stage == ARM_SMMU_DOMAIN_S1))
		cfg->fmt = ARM_SMMU_CTX_FMT_AARCH32_S;
	if ((IS_ENABLED(CONFIG_64BIT) || cfg->fmt == ARM_SMMU_CTX_FMT_NONE) &&
	    (smmu->features & (ARM_SMMU_FEAT_FMT_AARCH64_64K |
			       ARM_SMMU_FEAT_FMT_AARCH64_16K |
			       ARM_SMMU_FEAT_FMT_AARCH64_4K)))
		cfg->fmt = ARM_SMMU_CTX_FMT_AARCH64;

	if (cfg->fmt == ARM_SMMU_CTX_FMT_NONE) {
		ret = -EINVAL;
		goto out_unlock;
	}

	switch (smmu_domain->stage) {
	case ARM_SMMU_DOMAIN_S1:
		cfg->cbar = CBAR_TYPE_S1_TRANS_S2_BYPASS;
		start = smmu->num_s2_context_banks;
		ias = smmu->va_size;
		oas = smmu->ipa_size;
		if (cfg->fmt == ARM_SMMU_CTX_FMT_AARCH64) {
			fmt = ARM_64_LPAE_S1;
			if (smmu->options & ARM_SMMU_OPT_3LVL_TABLES)
				ias = min(ias, 39UL);
		} else if (cfg->fmt == ARM_SMMU_CTX_FMT_AARCH32_L) {
			fmt = ARM_32_LPAE_S1;
			ias = min(ias, 32UL);
			oas = min(oas, 40UL);
		} else {
			fmt = ARM_V7S;
			ias = min(ias, 32UL);
			oas = min(oas, 32UL);
		}
		smmu_domain->tlb_ops = &arm_smmu_s1_tlb_ops;
		break;
	case ARM_SMMU_DOMAIN_NESTED:
		/*
		 * We will likely want to change this if/when KVM gets
		 * involved.
		 */
	case ARM_SMMU_DOMAIN_S2:
		cfg->cbar = CBAR_TYPE_S2_TRANS;
		start = 0;
		ias = smmu->ipa_size;
		oas = smmu->pa_size;
		if (cfg->fmt == ARM_SMMU_CTX_FMT_AARCH64) {
			fmt = ARM_64_LPAE_S2;
		} else {
			fmt = ARM_32_LPAE_S2;
			ias = min(ias, 40UL);
			oas = min(oas, 40UL);
		}
		if (smmu->version == ARM_SMMU_V2)
			smmu_domain->tlb_ops = &arm_smmu_s2_tlb_ops_v2;
		else
			smmu_domain->tlb_ops = &arm_smmu_s2_tlb_ops_v1;
		break;
	default:
		ret = -EINVAL;
		goto out_unlock;
	}

	if (is_fast)
		fmt = ARM_V8L_FAST;

	if (smmu_domain->attributes & (1 << DOMAIN_ATTR_USE_UPSTREAM_HINT))
		quirks |= IO_PGTABLE_QUIRK_QCOM_USE_UPSTREAM_HINT;
	if (is_iommu_pt_coherent(smmu_domain))
		quirks |= IO_PGTABLE_QUIRK_NO_DMA;
	if (smmu_domain->attributes & (1 << DOMAIN_ATTR_USE_LLC_NWA))
		quirks |= IO_PGTABLE_QUIRK_QCOM_USE_LLC_NWA;
	if (((quirks & IO_PGTABLE_QUIRK_QCOM_USE_UPSTREAM_HINT) ||
	     (quirks & IO_PGTABLE_QUIRK_QCOM_USE_LLC_NWA)) &&
		(smmu->model == QCOM_SMMUV500))
		quirks |= IO_PGTABLE_QUIRK_QSMMUV500_NON_SHAREABLE;

	if (arm_smmu_is_slave_side_secure(smmu_domain))
		smmu_domain->tlb_ops = &msm_smmu_gather_ops;

	ret = arm_smmu_alloc_cb(domain, smmu, dev);
	if (ret < 0)
		goto out_unlock;

	cfg->cbndx = ret;

	if (arm_smmu_is_slave_side_secure(smmu_domain)) {
		smmu_domain->pgtbl_cfg = (struct io_pgtable_cfg) {
			.quirks         = quirks,
			.pgsize_bitmap  = smmu->pgsize_bitmap,
			.arm_msm_secure_cfg = {
				.sec_id = smmu->sec_id,
				.cbndx = cfg->cbndx,
			},
			.tlb		= smmu_domain->tlb_ops,
			.iommu_dev      = smmu->dev,
		};
		fmt = ARM_MSM_SECURE;
	} else  {
		smmu_domain->pgtbl_cfg = (struct io_pgtable_cfg) {
			.quirks		= quirks,
			.pgsize_bitmap	= smmu->pgsize_bitmap,
			.ias		= ias,
			.oas		= oas,
			.tlb		= smmu_domain->tlb_ops,
			.iommu_dev	= smmu->dev,
		};
	}

	smmu_domain->smmu = smmu;
	smmu_domain->dev = dev;
	pgtbl_ops = alloc_io_pgtable_ops(fmt, &smmu_domain->pgtbl_cfg,
					smmu_domain);
	if (!pgtbl_ops) {
		ret = -ENOMEM;
		goto out_clear_smmu;
	}

	/*
	 * assign any page table memory that might have been allocated
	 * during alloc_io_pgtable_ops
	 */
	arm_smmu_secure_domain_lock(smmu_domain);
	arm_smmu_assign_table(smmu_domain);
	arm_smmu_secure_domain_unlock(smmu_domain);

	/* Update the domain's page sizes to reflect the page table format */
	domain->pgsize_bitmap = smmu_domain->pgtbl_cfg.pgsize_bitmap;
	domain->geometry.aperture_end = (1UL << ias) - 1;
	domain->geometry.force_aperture = true;

	/* Assign an asid */
	ret = arm_smmu_init_asid(domain, smmu);
	if (ret)
		goto out_clear_smmu;

	if (!dynamic) {
		/* Initialise the context bank with our page table cfg */
		arm_smmu_init_context_bank(smmu_domain,
						&smmu_domain->pgtbl_cfg);
		arm_smmu_arch_init_context_bank(smmu_domain, dev);
		arm_smmu_write_context_bank(smmu, cfg->cbndx,
						smmu_domain->attributes );
		/* for slave side secure, we may have to force the pagetable
		 * format to V8L.
		 */
		ret = arm_smmu_set_pt_format(smmu_domain,
					     &smmu_domain->pgtbl_cfg);
		if (ret)
			goto out_clear_smmu;

		if (smmu->version < ARM_SMMU_V2) {
			cfg->irptndx = atomic_inc_return(&smmu->irptndx);
			cfg->irptndx %= smmu->num_context_irqs;
		} else {
			cfg->irptndx = cfg->cbndx;
		}

		/*
		 * Request context fault interrupt. Do this last to avoid the
		 * handler seeing a half-initialised domain state.
		 */
		irq = smmu->irqs[smmu->num_global_irqs + cfg->irptndx];
		ret = devm_request_threaded_irq(smmu->dev, irq, NULL,
			arm_smmu_context_fault, IRQF_ONESHOT | IRQF_SHARED,
			"arm-smmu-context-fault", domain);
		if (ret < 0) {
			dev_err(smmu->dev, "failed to request context IRQ %d (%u)\n",
				cfg->irptndx, irq);
			cfg->irptndx = INVALID_IRPTNDX;
			goto out_clear_smmu;
		}
	} else {
		cfg->irptndx = INVALID_IRPTNDX;
	}
	mutex_unlock(&smmu_domain->init_mutex);

	smmu_domain->pgtbl_fmt = fmt;
	/* Publish page table ops for map/unmap */
	smmu_domain->pgtbl_ops = pgtbl_ops;
	if (arm_smmu_is_slave_side_secure(smmu_domain) &&
			!arm_smmu_master_attached(smmu, dev->iommu_fwspec))
		arm_smmu_restore_sec_cfg(smmu, cfg->cbndx);

	return 0;

out_clear_smmu:
	arm_smmu_destroy_domain_context(domain);
	smmu_domain->smmu = NULL;
out_unlock:
	mutex_unlock(&smmu_domain->init_mutex);
	return ret;
}

static void arm_smmu_domain_reinit(struct arm_smmu_domain *smmu_domain)
{
	smmu_domain->cfg.irptndx = INVALID_IRPTNDX;
	smmu_domain->cfg.cbndx = INVALID_CBNDX;
	smmu_domain->secure_vmid = VMID_INVAL;
}

static void arm_smmu_destroy_domain_context(struct iommu_domain *domain)
{
	struct arm_smmu_domain *smmu_domain = to_smmu_domain(domain);
	struct arm_smmu_device *smmu = smmu_domain->smmu;
	struct arm_smmu_cfg *cfg = &smmu_domain->cfg;
	void __iomem *cb_base;
	int irq;
	bool dynamic;
	int ret;

	if (!smmu || domain->type == IOMMU_DOMAIN_IDENTITY)
		return;

	ret = arm_smmu_power_on(smmu->pwr);
	if (ret) {
		WARN_ONCE(ret, "Woops, powering on smmu %p failed. Leaking context bank\n",
				smmu);
		return;
	}

	dynamic = is_dynamic_domain(domain);
	if (dynamic) {
		arm_smmu_free_asid(domain);
		free_io_pgtable_ops(smmu_domain->pgtbl_ops);
		arm_smmu_power_off(smmu->pwr);
		arm_smmu_secure_domain_lock(smmu_domain);
		arm_smmu_secure_pool_destroy(smmu_domain);
		arm_smmu_unassign_table(smmu_domain);
		arm_smmu_secure_domain_unlock(smmu_domain);
		arm_smmu_domain_reinit(smmu_domain);
		return;
	}

	/*
	 * Disable the context bank and free the page tables before freeing
	 * it.
	 */
	smmu->cbs[cfg->cbndx].cfg = NULL;
	cb_base = ARM_SMMU_CB(smmu, cfg->cbndx);
	writel_relaxed(0, cb_base + ARM_SMMU_CB_SCTLR);

	if (cfg->irptndx != INVALID_IRPTNDX) {
		irq = smmu->irqs[smmu->num_global_irqs + cfg->irptndx];
		devm_free_irq(smmu->dev, irq, domain);
	}

	free_io_pgtable_ops(smmu_domain->pgtbl_ops);
	arm_smmu_secure_domain_lock(smmu_domain);
	arm_smmu_secure_pool_destroy(smmu_domain);
	arm_smmu_unassign_table(smmu_domain);
	arm_smmu_secure_domain_unlock(smmu_domain);
	__arm_smmu_free_bitmap(smmu->context_map, cfg->cbndx);

	arm_smmu_power_off(smmu->pwr);
	arm_smmu_domain_reinit(smmu_domain);
}

static struct iommu_domain *arm_smmu_domain_alloc(unsigned type)
{
	struct arm_smmu_domain *smmu_domain;

	/* Do not support DOMAIN_DMA for now */
	if (type != IOMMU_DOMAIN_UNMANAGED &&
	    type != IOMMU_DOMAIN_IDENTITY)
		return NULL;
	/*
	 * Allocate the domain and initialise some of its data structures.
	 * We can't really do anything meaningful until we've added a
	 * master.
	 */
	smmu_domain = kzalloc(sizeof(*smmu_domain), GFP_KERNEL);
	if (!smmu_domain)
		return NULL;

	if (type == IOMMU_DOMAIN_DMA && (using_legacy_binding ||
	    iommu_get_dma_cookie(&smmu_domain->domain))) {
		kfree(smmu_domain);
		return NULL;
	}

	mutex_init(&smmu_domain->init_mutex);
	spin_lock_init(&smmu_domain->cb_lock);
	spin_lock_init(&smmu_domain->sync_lock);
	INIT_LIST_HEAD(&smmu_domain->pte_info_list);
	INIT_LIST_HEAD(&smmu_domain->unassign_list);
	mutex_init(&smmu_domain->assign_lock);
	INIT_LIST_HEAD(&smmu_domain->secure_pool_list);
	INIT_LIST_HEAD(&smmu_domain->nonsecure_pool);
	arm_smmu_domain_reinit(smmu_domain);

	return &smmu_domain->domain;
}

static void arm_smmu_domain_free(struct iommu_domain *domain)
{
	struct arm_smmu_domain *smmu_domain = to_smmu_domain(domain);

	/*
	 * Free the domain resources. We assume that all devices have
	 * already been detached.
	 */
	iommu_put_dma_cookie(domain);
	arm_smmu_destroy_domain_context(domain);
	kfree(smmu_domain);
}

static void arm_smmu_write_smr(struct arm_smmu_device *smmu, int idx)
{
	struct arm_smmu_smr *smr = smmu->smrs + idx;
	u32 reg = smr->id << SMR_ID_SHIFT | smr->mask << SMR_MASK_SHIFT;

	if (!(smmu->features & ARM_SMMU_FEAT_EXIDS) && smr->valid)
		reg |= SMR_VALID;
	writel_relaxed(reg, ARM_SMMU_GR0(smmu) + ARM_SMMU_GR0_SMR(idx));
}

static void arm_smmu_write_s2cr(struct arm_smmu_device *smmu, int idx)
{
	struct arm_smmu_s2cr *s2cr = smmu->s2crs + idx;
	u32 reg = (s2cr->type & S2CR_TYPE_MASK) << S2CR_TYPE_SHIFT |
		  (s2cr->cbndx & S2CR_CBNDX_MASK) << S2CR_CBNDX_SHIFT |
		  (s2cr->privcfg & S2CR_PRIVCFG_MASK) << S2CR_PRIVCFG_SHIFT |
		  S2CR_SHCFG_NSH << S2CR_SHCFG_SHIFT;

	if (smmu->features & ARM_SMMU_FEAT_EXIDS && smmu->smrs &&
	    smmu->smrs[idx].valid)
		reg |= S2CR_EXIDVALID;
	writel_relaxed(reg, ARM_SMMU_GR0(smmu) + ARM_SMMU_GR0_S2CR(idx));
}

static void arm_smmu_write_sme(struct arm_smmu_device *smmu, int idx)
{
	arm_smmu_write_s2cr(smmu, idx);
	if (smmu->smrs)
		arm_smmu_write_smr(smmu, idx);
}

/*
 * The width of SMR's mask field depends on sCR0_EXIDENABLE, so this function
 * should be called after sCR0 is written.
 */
static void arm_smmu_test_smr_masks(struct arm_smmu_device *smmu)
{
	unsigned long size;
	void __iomem *gr0_base = ARM_SMMU_GR0(smmu);
	u32 smr, id;
	int idx;

	/* Check if Stream Match Register support is included */
	if (!smmu->smrs)
		return;

	/* For slave side secure targets, as we can't write to the
	 * global space, set the sme mask values to default.
	 */
	if (arm_smmu_is_static_cb(smmu)) {
		smmu->streamid_mask = SID_MASK;
		smmu->smr_mask_mask = SMR_MASK_MASK;
		return;
	}

	/* ID0 */
	id = readl_relaxed(gr0_base + ARM_SMMU_GR0_ID0);
	size = (id >> ID0_NUMSMRG_SHIFT) & ID0_NUMSMRG_MASK;

	/*
	 * Few SMR registers may be inuse before the smmu driver
	 * probes(say by the bootloader). Find a SMR register
	 * which is not inuse.
	 */
	for (idx = 0; idx < size; idx++) {
		smr = readl_relaxed(gr0_base + ARM_SMMU_GR0_SMR(idx));
		if (!(smr & SMR_VALID))
			break;
	}
	if (idx == size) {
		dev_err(smmu->dev,
				"Unable to compute streamid_masks\n");
		return;
	}

	/*
	 * SMR.ID bits may not be preserved if the corresponding MASK
	 * bits are set, so check each one separately. We can reject
	 * masters later if they try to claim IDs outside these masks.
	 */
	smr = smmu->streamid_mask << SMR_ID_SHIFT;
	writel_relaxed(smr, gr0_base + ARM_SMMU_GR0_SMR(idx));
	smr = readl_relaxed(gr0_base + ARM_SMMU_GR0_SMR(idx));
	smmu->streamid_mask = smr >> SMR_ID_SHIFT;

	smr = smmu->streamid_mask << SMR_MASK_SHIFT;
	writel_relaxed(smr, gr0_base + ARM_SMMU_GR0_SMR(idx));
	smr = readl_relaxed(gr0_base + ARM_SMMU_GR0_SMR(idx));
	smmu->smr_mask_mask = smr >> SMR_MASK_SHIFT;
}

static int arm_smmu_find_sme(struct arm_smmu_device *smmu, u16 id, u16 mask)
{
	struct arm_smmu_smr *smrs = smmu->smrs;
	int i, free_idx = -ENOSPC;

	/* Stream indexing is blissfully easy */
	if (!smrs)
		return id;

	/* Validating SMRs is... less so */
	for (i = 0; i < smmu->num_mapping_groups; ++i) {
		if (!smrs[i].valid) {
			/*
			 * Note the first free entry we come across, which
			 * we'll claim in the end if nothing else matches.
			 */
			if (free_idx < 0)
				free_idx = i;
			continue;
		}
		/*
		 * If the new entry is _entirely_ matched by an existing entry,
		 * then reuse that, with the guarantee that there also cannot
		 * be any subsequent conflicting entries. In normal use we'd
		 * expect simply identical entries for this case, but there's
		 * no harm in accommodating the generalisation.
		 */
		if ((mask & smrs[i].mask) == mask &&
		    !((id ^ smrs[i].id) & ~smrs[i].mask))
			return i;
		/*
		 * If the new entry has any other overlap with an existing one,
		 * though, then there always exists at least one stream ID
		 * which would cause a conflict, and we can't allow that risk.
		 */
		if (!((id ^ smrs[i].id) & ~(smrs[i].mask | mask)))
			return -EINVAL;
	}

	return free_idx;
}

static bool arm_smmu_free_sme(struct arm_smmu_device *smmu, int idx)
{
	if (--smmu->s2crs[idx].count)
		return false;

	smmu->s2crs[idx] = s2cr_init_val;
	if (smmu->smrs)
		smmu->smrs[idx].valid = false;

	return true;
}

static int arm_smmu_master_alloc_smes(struct device *dev)
{
	struct iommu_fwspec *fwspec = dev->iommu_fwspec;
	struct arm_smmu_master_cfg *cfg = fwspec->iommu_priv;
	struct arm_smmu_device *smmu = cfg->smmu;
	struct arm_smmu_smr *smrs = smmu->smrs;
	struct iommu_group *group;
	int i, idx, ret;

	mutex_lock(&smmu->iommu_group_mutex);
	mutex_lock(&smmu->stream_map_mutex);
	/* Figure out a viable stream map entry allocation */
	for_each_cfg_sme(fwspec, i, idx) {
		u16 sid = fwspec->ids[i];
		u16 mask = fwspec->ids[i] >> SMR_MASK_SHIFT;

		if (idx != INVALID_SMENDX) {
			ret = -EEXIST;
			goto sme_err;
		}

		ret = arm_smmu_find_sme(smmu, sid, mask);
		if (ret < 0)
			goto sme_err;

		idx = ret;
		if (smrs && smmu->s2crs[idx].count == 0) {
			smrs[idx].id = sid;
			smrs[idx].mask = mask;
			smrs[idx].valid = true;
		}
		smmu->s2crs[idx].count++;
		cfg->smendx[i] = (s16)idx;
	}
	mutex_unlock(&smmu->stream_map_mutex);

	group = iommu_group_get_for_dev(dev);
	if (!group)
		group = ERR_PTR(-ENOMEM);
	if (IS_ERR(group)) {
		ret = PTR_ERR(group);
		goto iommu_group_err;
	}
	iommu_group_put(group);

	/* It worked! Don't poke the actual hardware until we've attached */
	for_each_cfg_sme(fwspec, i, idx)
		smmu->s2crs[idx].group = group;

	mutex_unlock(&smmu->iommu_group_mutex);
	return 0;

iommu_group_err:
	mutex_lock(&smmu->stream_map_mutex);

sme_err:
	while (i--) {
		arm_smmu_free_sme(smmu, cfg->smendx[i]);
		cfg->smendx[i] = INVALID_SMENDX;
	}
	mutex_unlock(&smmu->stream_map_mutex);
	mutex_unlock(&smmu->iommu_group_mutex);
	return ret;
}

static void arm_smmu_master_free_smes(struct iommu_fwspec *fwspec)
{
	struct arm_smmu_device *smmu = fwspec_smmu(fwspec);
	struct arm_smmu_master_cfg *cfg = fwspec->iommu_priv;
	int i, idx;

	mutex_lock(&smmu->stream_map_mutex);
	for_each_cfg_sme(fwspec, i, idx) {
		if (arm_smmu_free_sme(smmu, idx))
			arm_smmu_write_sme(smmu, idx);
		cfg->smendx[i] = INVALID_SMENDX;
	}
	mutex_unlock(&smmu->stream_map_mutex);
}

static void arm_smmu_domain_remove_master(struct arm_smmu_domain *smmu_domain,
					  struct iommu_fwspec *fwspec)
{
	struct arm_smmu_device *smmu = smmu_domain->smmu;
	struct arm_smmu_s2cr *s2cr = smmu->s2crs;
	int i, idx;
	const struct iommu_gather_ops *tlb;

	tlb = smmu_domain->pgtbl_cfg.tlb;

	mutex_lock(&smmu->stream_map_mutex);
	for_each_cfg_sme(fwspec, i, idx) {
		if (WARN_ON(s2cr[idx].attach_count == 0)) {
			mutex_unlock(&smmu->stream_map_mutex);
			return;
		}
		s2cr[idx].attach_count -= 1;

		if (s2cr[idx].attach_count > 0)
			continue;

		writel_relaxed(0, ARM_SMMU_GR0(smmu) + ARM_SMMU_GR0_SMR(idx));
		writel_relaxed(0, ARM_SMMU_GR0(smmu) + ARM_SMMU_GR0_S2CR(idx));
	}
	mutex_unlock(&smmu->stream_map_mutex);

	/* Ensure there are no stale mappings for this context bank */
	tlb->tlb_flush_all(smmu_domain);
	tlb->tlb_sync(smmu_domain);
}

static int arm_smmu_domain_add_master(struct arm_smmu_domain *smmu_domain,
				      struct iommu_fwspec *fwspec)
{
	struct arm_smmu_device *smmu = smmu_domain->smmu;
	struct arm_smmu_s2cr *s2cr = smmu->s2crs;
	u8 cbndx = smmu_domain->cfg.cbndx;
	enum arm_smmu_s2cr_type type;
	int i, idx;

	if (smmu_domain->stage == ARM_SMMU_DOMAIN_BYPASS)
		type = S2CR_TYPE_BYPASS;
	else
		type = S2CR_TYPE_TRANS;

	mutex_lock(&smmu->stream_map_mutex);
	for_each_cfg_sme(fwspec, i, idx) {
		if (s2cr[idx].attach_count++ > 0)
			continue;

		s2cr[idx].type = type;
		s2cr[idx].privcfg = S2CR_PRIVCFG_DEFAULT;
		s2cr[idx].cbndx = cbndx;
		arm_smmu_write_sme(smmu, idx);
	}
	mutex_unlock(&smmu->stream_map_mutex);

	return 0;
}

static void arm_smmu_detach_dev(struct iommu_domain *domain,
				struct device *dev)
{
	struct arm_smmu_domain *smmu_domain = to_smmu_domain(domain);
	struct arm_smmu_device *smmu = smmu_domain->smmu;
	struct iommu_fwspec *fwspec = dev->iommu_fwspec;
	int dynamic = smmu_domain->attributes & (1 << DOMAIN_ATTR_DYNAMIC);
	int atomic_domain = smmu_domain->attributes & (1 << DOMAIN_ATTR_ATOMIC);

	if (dynamic)
		return;

	if (!smmu) {
		dev_err(dev, "Domain not attached; cannot detach!\n");
		return;
	}

	if (atomic_domain)
		arm_smmu_power_on_atomic(smmu->pwr);
	else
		arm_smmu_power_on(smmu->pwr);

	arm_smmu_domain_remove_master(smmu_domain, fwspec);
	arm_smmu_power_off(smmu->pwr);
}

static int arm_smmu_assign_table(struct arm_smmu_domain *smmu_domain)
{
	int ret = 0;
	int dest_vmids[2] = {VMID_HLOS, smmu_domain->secure_vmid};
	int dest_perms[2] = {PERM_READ | PERM_WRITE, PERM_READ};
	int source_vmid = VMID_HLOS;
	struct arm_smmu_pte_info *pte_info, *temp;

	if (!arm_smmu_is_master_side_secure(smmu_domain))
		return ret;

	list_for_each_entry(pte_info, &smmu_domain->pte_info_list, entry) {
		ret = hyp_assign_phys(virt_to_phys(pte_info->virt_addr),
				      PAGE_SIZE, &source_vmid, 1,
				      dest_vmids, dest_perms, 2);
		if (WARN_ON(ret))
			break;
	}

	list_for_each_entry_safe(pte_info, temp, &smmu_domain->pte_info_list,
								entry) {
		list_del(&pte_info->entry);
		kfree(pte_info);
	}
	return ret;
}

static void arm_smmu_unassign_table(struct arm_smmu_domain *smmu_domain)
{
	int ret;
	int dest_vmids = VMID_HLOS;
	int dest_perms = PERM_READ | PERM_WRITE | PERM_EXEC;
	int source_vmlist[2] = {VMID_HLOS, smmu_domain->secure_vmid};
	struct arm_smmu_pte_info *pte_info, *temp;

	if (!arm_smmu_is_master_side_secure(smmu_domain))
		return;

	list_for_each_entry(pte_info, &smmu_domain->unassign_list, entry) {
		ret = hyp_assign_phys(virt_to_phys(pte_info->virt_addr),
				      PAGE_SIZE, source_vmlist, 2,
				      &dest_vmids, &dest_perms, 1);
		if (WARN_ON(ret))
			break;
		free_pages_exact(pte_info->virt_addr, pte_info->size);
	}

	list_for_each_entry_safe(pte_info, temp, &smmu_domain->unassign_list,
				 entry) {
		list_del(&pte_info->entry);
		kfree(pte_info);
	}
}

static void arm_smmu_unprepare_pgtable(void *cookie, void *addr, size_t size)
{
	struct arm_smmu_domain *smmu_domain = cookie;
	struct arm_smmu_pte_info *pte_info;

	if (smmu_domain->slave_side_secure ||
	    !arm_smmu_has_secure_vmid(smmu_domain)) {
		if (smmu_domain->slave_side_secure)
			WARN(1, "slave side secure is enforced\n");
		else
			WARN(1, "Invalid VMID is set !!\n");
		return;
	}

	pte_info = kzalloc(sizeof(struct arm_smmu_pte_info), GFP_ATOMIC);
	if (!pte_info)
		return;

	pte_info->virt_addr = addr;
	pte_info->size = size;
	list_add_tail(&pte_info->entry, &smmu_domain->unassign_list);
}

static int arm_smmu_prepare_pgtable(void *addr, void *cookie)
{
	struct arm_smmu_domain *smmu_domain = cookie;
	struct arm_smmu_pte_info *pte_info;

	if (smmu_domain->slave_side_secure ||
	    !arm_smmu_has_secure_vmid(smmu_domain)) {
		if (smmu_domain->slave_side_secure)
			WARN(1, "slave side secure is enforced\n");
		else
			WARN(1, "Invalid VMID is set !!\n");
		return -EINVAL;
	}

	pte_info = kzalloc(sizeof(struct arm_smmu_pte_info), GFP_ATOMIC);
	if (!pte_info)
		return -ENOMEM;
	pte_info->virt_addr = addr;
	list_add_tail(&pte_info->entry, &smmu_domain->pte_info_list);
	return 0;
}

static void arm_smmu_prealloc_memory(struct arm_smmu_domain *smmu_domain,
					size_t size, struct list_head *pool)
{
	int i;
	u32 nr = 0;
	struct page *page;

	if ((smmu_domain->attributes & (1 << DOMAIN_ATTR_ATOMIC)) ||
			arm_smmu_has_secure_vmid(smmu_domain))
		return;

	/* number of 2nd level pagetable entries */
	nr += round_up(size, SZ_1G) >> 30;
	/* number of 3rd level pagetabel entries */
	nr += round_up(size, SZ_2M) >> 21;

	/* Retry later with atomic allocation on error */
	for (i = 0; i < nr; i++) {
		page = alloc_pages(GFP_KERNEL | __GFP_ZERO, 0);
		if (!page)
			break;
		list_add(&page->lru, pool);
	}
}

static void arm_smmu_prealloc_memory_sg(struct arm_smmu_domain *smmu_domain,
					struct scatterlist *sgl, int nents,
					struct list_head *pool)
{
	int i;
	size_t size = 0;
	struct scatterlist *sg;

	if ((smmu_domain->attributes & (1 << DOMAIN_ATTR_ATOMIC)) ||
			arm_smmu_has_secure_vmid(smmu_domain))
		return;

	for_each_sg(sgl, sg, nents, i)
		size += sg->length;

	arm_smmu_prealloc_memory(smmu_domain, size, pool);
}

static void arm_smmu_release_prealloc_memory(
		struct arm_smmu_domain *smmu_domain, struct list_head *list)
{
	struct page *page, *tmp;

	list_for_each_entry_safe(page, tmp, list, lru) {
		list_del(&page->lru);
		__free_pages(page, 0);
	}
}

static int arm_smmu_attach_dev(struct iommu_domain *domain, struct device *dev)
{
	int ret;
	struct iommu_fwspec *fwspec = dev->iommu_fwspec;
	struct arm_smmu_device *smmu;
	struct arm_smmu_domain *smmu_domain = to_smmu_domain(domain);
	int atomic_domain = smmu_domain->attributes & (1 << DOMAIN_ATTR_ATOMIC);

	if (!fwspec || fwspec->ops != &arm_smmu_ops) {
		dev_err(dev, "cannot attach to SMMU, is it on the same bus?\n");
		return -ENXIO;
	}

	/*
	 * FIXME: The arch/arm DMA API code tries to attach devices to its own
	 * domains between of_xlate() and add_device() - we have no way to cope
	 * with that, so until ARM gets converted to rely on groups and default
	 * domains, just say no (but more politely than by dereferencing NULL).
	 * This should be at least a WARN_ON once that's sorted.
	 */
	if (!fwspec->iommu_priv)
		return -ENODEV;

	smmu = fwspec_smmu(fwspec);

	/* Enable Clocks and Power */
	ret = arm_smmu_power_on(smmu->pwr);
	if (ret)
		return ret;

	/* Ensure that the domain is finalised */
	ret = arm_smmu_init_domain_context(domain, smmu, dev);
	if (ret < 0)
		goto out_power_off;

	/* Do not modify the SIDs, HW is still running */
	if (is_dynamic_domain(domain)) {
		ret = 0;
		goto out_power_off;
	}

	/*
	 * Sanity check the domain. We don't support domains across
	 * different SMMUs.
	 */
	if (smmu_domain->smmu != smmu) {
		dev_err(dev,
			"cannot attach to SMMU %s whilst already attached to domain on SMMU %s\n",
			dev_name(smmu_domain->smmu->dev), dev_name(smmu->dev));
		ret = -EINVAL;
		goto out_power_off;
	}

	/* Looks ok, so add the device to the domain */
	ret = arm_smmu_domain_add_master(smmu_domain, fwspec);

out_power_off:
	/*
	 * Keep an additional vote for non-atomic power until domain is
	 * detached
	 */
	if (!ret && atomic_domain) {
		WARN_ON(arm_smmu_power_on(smmu->pwr));
		arm_smmu_power_off_atomic(smmu->pwr);
	}

	arm_smmu_power_off(smmu->pwr);

	return ret;
}

static int arm_smmu_map(struct iommu_domain *domain, unsigned long iova,
			phys_addr_t paddr, size_t size, int prot)
{
	int ret;
	unsigned long flags;
	struct arm_smmu_domain *smmu_domain = to_smmu_domain(domain);
	struct io_pgtable_ops *ops = to_smmu_domain(domain)->pgtbl_ops;
	LIST_HEAD(nonsecure_pool);

	if (!ops)
		return -ENODEV;

	if (arm_smmu_is_slave_side_secure(smmu_domain))
		return msm_secure_smmu_map(domain, iova, paddr, size, prot);

	arm_smmu_prealloc_memory(smmu_domain, size, &nonsecure_pool);
	arm_smmu_secure_domain_lock(smmu_domain);

	spin_lock_irqsave(&smmu_domain->cb_lock, flags);
	list_splice_init(&nonsecure_pool, &smmu_domain->nonsecure_pool);
	ret = ops->map(ops, iova, paddr, size, prot);
	list_splice_init(&smmu_domain->nonsecure_pool, &nonsecure_pool);
	spin_unlock_irqrestore(&smmu_domain->cb_lock, flags);

	arm_smmu_assign_table(smmu_domain);
	arm_smmu_secure_domain_unlock(smmu_domain);

	arm_smmu_release_prealloc_memory(smmu_domain, &nonsecure_pool);
	return ret;
}

static uint64_t arm_smmu_iova_to_pte(struct iommu_domain *domain,
	      dma_addr_t iova)
{
	uint64_t ret;
	unsigned long flags;
	struct arm_smmu_domain *smmu_domain = to_smmu_domain(domain);
	struct io_pgtable_ops *ops = smmu_domain->pgtbl_ops;

	if (!ops || !ops->iova_to_pte)
		return 0;

	spin_lock_irqsave(&smmu_domain->cb_lock, flags);
	ret = ops->iova_to_pte(ops, iova);
	spin_unlock_irqrestore(&smmu_domain->cb_lock, flags);
	return ret;
}

static size_t arm_smmu_unmap(struct iommu_domain *domain, unsigned long iova,
			     size_t size)
{
	size_t ret;
	struct arm_smmu_domain *smmu_domain = to_smmu_domain(domain);
	struct io_pgtable_ops *ops = smmu_domain->pgtbl_ops;
	unsigned long flags;

	if (!ops)
		return 0;

	if (arm_smmu_is_slave_side_secure(smmu_domain))
		return msm_secure_smmu_unmap(domain, iova, size);

	arm_smmu_secure_domain_lock(smmu_domain);

	spin_lock_irqsave(&smmu_domain->cb_lock, flags);
	ret = ops->unmap(ops, iova, size);
	spin_unlock_irqrestore(&smmu_domain->cb_lock, flags);

	/*
	 * While splitting up block mappings, we might allocate page table
	 * memory during unmap, so the vmids needs to be assigned to the
	 * memory here as well.
	 */
	arm_smmu_assign_table(smmu_domain);
	/* Also unassign any pages that were free'd during unmap */
	arm_smmu_unassign_table(smmu_domain);
	arm_smmu_secure_domain_unlock(smmu_domain);
	return ret;
}

#define MAX_MAP_SG_BATCH_SIZE (SZ_4M)
static size_t arm_smmu_map_sg(struct iommu_domain *domain, unsigned long iova,
			   struct scatterlist *sg, unsigned int nents, int prot)
{
	int ret;
	size_t size, batch_size, size_to_unmap = 0;
	unsigned long flags;
	struct arm_smmu_domain *smmu_domain = to_smmu_domain(domain);
	struct io_pgtable_ops *ops = smmu_domain->pgtbl_ops;
	unsigned int idx_start, idx_end;
	struct scatterlist *sg_start, *sg_end;
	unsigned long __saved_iova_start;
	LIST_HEAD(nonsecure_pool);

	if (!ops)
		return -ENODEV;

	if (arm_smmu_is_slave_side_secure(smmu_domain))
		return msm_secure_smmu_map_sg(domain, iova, sg, nents, prot);

	arm_smmu_prealloc_memory_sg(smmu_domain, sg, nents, &nonsecure_pool);
	arm_smmu_secure_domain_lock(smmu_domain);

	__saved_iova_start = iova;
	idx_start = idx_end = 0;
	sg_start = sg_end = sg;
	while (idx_end < nents) {
		batch_size = sg_end->length;
		sg_end = sg_next(sg_end);
		idx_end++;
		while ((idx_end < nents) &&
		       (batch_size + sg_end->length < MAX_MAP_SG_BATCH_SIZE)) {

			batch_size += sg_end->length;
			sg_end = sg_next(sg_end);
			idx_end++;
		}

		spin_lock_irqsave(&smmu_domain->cb_lock, flags);
		list_splice_init(&nonsecure_pool, &smmu_domain->nonsecure_pool);
		ret = ops->map_sg(ops, iova, sg_start, idx_end - idx_start,
				  prot, &size);
		list_splice_init(&smmu_domain->nonsecure_pool, &nonsecure_pool);
		spin_unlock_irqrestore(&smmu_domain->cb_lock, flags);

		/* Returns 0 on error */
		if (!ret) {
			size_to_unmap = iova + size - __saved_iova_start;
			goto out;
		}

		iova += batch_size;
		idx_start = idx_end;
		sg_start = sg_end;
	}

out:
	arm_smmu_assign_table(smmu_domain);

	if (size_to_unmap) {
		arm_smmu_unmap(domain, __saved_iova_start, size_to_unmap);
		iova = __saved_iova_start;
	}
	arm_smmu_secure_domain_unlock(smmu_domain);
	arm_smmu_release_prealloc_memory(smmu_domain, &nonsecure_pool);
	return iova - __saved_iova_start;
}

static phys_addr_t __arm_smmu_iova_to_phys_hard(struct iommu_domain *domain,
					      dma_addr_t iova)
{
	struct arm_smmu_domain *smmu_domain = to_smmu_domain(domain);
	struct arm_smmu_device *smmu = smmu_domain->smmu;
	struct arm_smmu_cfg *cfg = &smmu_domain->cfg;
	struct io_pgtable_ops *ops= smmu_domain->pgtbl_ops;
	struct device *dev = smmu->dev;
	void __iomem *cb_base;
	u32 tmp;
	u64 phys;
	unsigned long va;

	cb_base = ARM_SMMU_CB(smmu, cfg->cbndx);

	/* ATS1 registers can only be written atomically */
	va = iova & ~0xfffUL;
	if (smmu->version == ARM_SMMU_V2)
		smmu_write_atomic_lq(va, cb_base + ARM_SMMU_CB_ATS1PR);
	else /* Register is only 32-bit in v1 */
		writel_relaxed(va, cb_base + ARM_SMMU_CB_ATS1PR);

	if (readl_poll_timeout_atomic(cb_base + ARM_SMMU_CB_ATSR, tmp,
				      !(tmp & ATSR_ACTIVE), 5, 50)) {
		phys = ops->iova_to_phys(ops, iova);
		dev_err(dev,
			"iova to phys timed out on %pad. software table walk result=%pa.\n",
			&iova, &phys);
		phys = 0;
		return phys;
	}

	phys = readq_relaxed(cb_base + ARM_SMMU_CB_PAR);
	if (phys & CB_PAR_F) {
		dev_err(dev, "translation fault!\n");
		dev_err(dev, "PAR = 0x%llx\n", phys);
		phys = 0;
	} else {
		phys = (phys & (PHYS_MASK & ~0xfffULL)) | (iova & 0xfff);
	}

	return phys;
}

static phys_addr_t arm_smmu_iova_to_phys(struct iommu_domain *domain,
					dma_addr_t iova)
{
	phys_addr_t ret;
	unsigned long flags;
	struct arm_smmu_domain *smmu_domain = to_smmu_domain(domain);
	struct io_pgtable_ops *ops = smmu_domain->pgtbl_ops;

	if (domain->type == IOMMU_DOMAIN_IDENTITY)
		return iova;

	if (!ops)
		return 0;

	spin_lock_irqsave(&smmu_domain->cb_lock, flags);
	ret = ops->iova_to_phys(ops, iova);
	spin_unlock_irqrestore(&smmu_domain->cb_lock, flags);

	return ret;
}

static void arm_smmu_iotlb_sync(struct iommu_domain *domain)
{
	struct arm_smmu_domain *smmu_domain = to_smmu_domain(domain);

	if (smmu_domain->tlb_ops)
		smmu_domain->tlb_ops->tlb_sync(smmu_domain);
}

/*
 * This function can sleep, and cannot be called from atomic context. Will
 * power on register block if required. This restriction does not apply to the
 * original iova_to_phys() op.
 */
static phys_addr_t arm_smmu_iova_to_phys_hard(struct iommu_domain *domain,
					dma_addr_t iova)
{
	phys_addr_t ret = 0;
	unsigned long flags;
	struct arm_smmu_domain *smmu_domain = to_smmu_domain(domain);
	struct arm_smmu_device *smmu = smmu_domain->smmu;

	if (smmu->options & ARM_SMMU_OPT_DISABLE_ATOS)
		return 0;

	if (arm_smmu_power_on(smmu_domain->smmu->pwr))
		return 0;

	if (smmu_domain->smmu->arch_ops &&
	    smmu_domain->smmu->arch_ops->iova_to_phys_hard) {
		ret = smmu_domain->smmu->arch_ops->iova_to_phys_hard(
						domain, iova);
		goto out;
	}

	spin_lock_irqsave(&smmu_domain->cb_lock, flags);
	if (smmu_domain->smmu->features & ARM_SMMU_FEAT_TRANS_OPS &&
			smmu_domain->stage == ARM_SMMU_DOMAIN_S1)
		ret = __arm_smmu_iova_to_phys_hard(domain, iova);

	spin_unlock_irqrestore(&smmu_domain->cb_lock, flags);

out:
	arm_smmu_power_off(smmu_domain->smmu->pwr);

	return ret;
}

static bool arm_smmu_capable(enum iommu_cap cap)
{
	switch (cap) {
	case IOMMU_CAP_CACHE_COHERENCY:
		/*
		 * Return true here as the SMMU can always send out coherent
		 * requests.
		 */
		return true;
	case IOMMU_CAP_NOEXEC:
		return true;
	default:
		return false;
	}
}

static int arm_smmu_match_node(struct device *dev, void *data)
{
	return dev->fwnode == data;
}

static
struct arm_smmu_device *arm_smmu_get_by_fwnode(struct fwnode_handle *fwnode)
{
	struct device *dev = driver_find_device(&arm_smmu_driver.driver, NULL,
						fwnode, arm_smmu_match_node);
	put_device(dev);
	return dev ? dev_get_drvdata(dev) : NULL;
}

#ifdef CONFIG_MSM_TZ_SMMU
static int msm_secure_smmu_map(struct iommu_domain *domain, unsigned long iova,
			       phys_addr_t paddr, size_t size, int prot)
{
	size_t ret;
	struct arm_smmu_domain *smmu_domain = to_smmu_domain(domain);
	struct io_pgtable_ops *ops = smmu_domain->pgtbl_ops;

	ret = ops->map(ops, iova, paddr, size, prot);

	return ret;
}

static size_t msm_secure_smmu_unmap(struct iommu_domain *domain,
				    unsigned long iova,
				    size_t size)
{
	size_t ret;
	struct arm_smmu_domain *smmu_domain = to_smmu_domain(domain);
	struct io_pgtable_ops *ops = smmu_domain->pgtbl_ops;

	ret = arm_smmu_domain_power_on(domain, smmu_domain->smmu);
	if (ret)
		return ret;

	ret = ops->unmap(ops, iova, size);

	arm_smmu_domain_power_off(domain, smmu_domain->smmu);

	return ret;
}

static size_t msm_secure_smmu_map_sg(struct iommu_domain *domain,
				     unsigned long iova,
				     struct scatterlist *sg,
				     unsigned int nents, int prot)
{
	int ret;
	size_t size;
	struct arm_smmu_domain *smmu_domain = to_smmu_domain(domain);
	struct io_pgtable_ops *ops = smmu_domain->pgtbl_ops;

	ret = ops->map_sg(ops, iova, sg, nents, prot, &size);

	if (!ret)
		msm_secure_smmu_unmap(domain, iova, size);

	return ret;
}

#endif

static int arm_smmu_add_device(struct device *dev)
{
	struct arm_smmu_device *smmu;
	struct arm_smmu_master_cfg *cfg;
	struct iommu_fwspec *fwspec = dev->iommu_fwspec;
	int i, ret;

	if (using_legacy_binding) {
		ret = arm_smmu_register_legacy_master(dev, &smmu);

		/*
		 * If dev->iommu_fwspec is initally NULL, arm_smmu_register_legacy_master()
		 * will allocate/initialise a new one. Thus we need to update fwspec for
		 * later use.
		 */
		fwspec = dev->iommu_fwspec;
		if (ret)
			goto out_free;
	} else if (fwspec && fwspec->ops == &arm_smmu_ops) {
		smmu = arm_smmu_get_by_fwnode(fwspec->iommu_fwnode);
		if (!smmu)
			return -ENODEV;
	} else {
		return -ENODEV;
	}

	ret = arm_smmu_power_on(smmu->pwr);
	if (ret)
		goto out_free;

	ret = -EINVAL;
	for (i = 0; i < fwspec->num_ids; i++) {
		u16 sid = fwspec->ids[i];
		u16 mask = fwspec->ids[i] >> SMR_MASK_SHIFT;

		if (sid & ~smmu->streamid_mask) {
			dev_err(dev, "stream ID 0x%x out of range for SMMU (0x%x)\n",
				sid, smmu->streamid_mask);
			goto out_pwr_off;
		}
		if (mask & ~smmu->smr_mask_mask) {
			dev_err(dev, "SMR mask 0x%x out of range for SMMU (0x%x)\n",
				mask, smmu->smr_mask_mask);
			goto out_pwr_off;
		}
	}

	ret = -ENOMEM;
	cfg = kzalloc(offsetof(struct arm_smmu_master_cfg, smendx[i]),
		      GFP_KERNEL);
	if (!cfg)
		goto out_pwr_off;

	cfg->smmu = smmu;
	fwspec->iommu_priv = cfg;
	while (i--)
		cfg->smendx[i] = INVALID_SMENDX;

	ret = arm_smmu_master_alloc_smes(dev);
	if (ret)
		goto out_cfg_free;

	arm_smmu_power_off(smmu->pwr);
	return 0;

out_cfg_free:
	kfree(cfg);
out_pwr_off:
	arm_smmu_power_off(smmu->pwr);
out_free:
	iommu_fwspec_free(dev);
	return ret;
}

static void arm_smmu_remove_device(struct device *dev)
{
	struct iommu_fwspec *fwspec = dev->iommu_fwspec;
	struct arm_smmu_device *smmu;

	if (!fwspec || fwspec->ops != &arm_smmu_ops)
		return;

	smmu = fwspec_smmu(fwspec);
	if (arm_smmu_power_on(smmu->pwr)) {
		WARN_ON(1);
		return;
	}

	arm_smmu_master_free_smes(fwspec);
	iommu_group_remove_device(dev);
	kfree(fwspec->iommu_priv);
	iommu_fwspec_free(dev);
	arm_smmu_power_off(smmu->pwr);
}

static struct iommu_group *arm_smmu_device_group(struct device *dev)
{
	struct iommu_fwspec *fwspec = dev->iommu_fwspec;
	struct arm_smmu_device *smmu = fwspec_smmu(fwspec);
	struct iommu_group *group = NULL;
	int i, idx;

	for_each_cfg_sme(fwspec, i, idx) {
		if (group && smmu->s2crs[idx].group &&
		    group != smmu->s2crs[idx].group)
			return ERR_PTR(-EINVAL);

		group = smmu->s2crs[idx].group;
	}

	if (group)
		iommu_group_ref_get(group);
	else {
		if (dev_is_pci(dev))
			group = pci_device_group(dev);
		else
			group = generic_device_group(dev);

		if (IS_ERR(group))
			return NULL;
	}

	if (arm_smmu_arch_device_group(dev, group)) {
		iommu_group_put(group);
		return ERR_PTR(-EINVAL);
	}

	return group;
}

static int arm_smmu_domain_get_attr(struct iommu_domain *domain,
				    enum iommu_attr attr, void *data)
{
	struct arm_smmu_domain *smmu_domain = to_smmu_domain(domain);
	int ret = 0;

	if (domain->type != IOMMU_DOMAIN_UNMANAGED)
		return -EINVAL;

	mutex_lock(&smmu_domain->init_mutex);
	switch (attr) {
	case DOMAIN_ATTR_NESTING:
		*(int *)data = (smmu_domain->stage == ARM_SMMU_DOMAIN_NESTED);
		ret = 0;
		break;
	case DOMAIN_ATTR_PT_BASE_ADDR:
		*((phys_addr_t *)data) =
			smmu_domain->pgtbl_cfg.arm_lpae_s1_cfg.ttbr[0];
		ret = 0;
		break;
	case DOMAIN_ATTR_CONTEXT_BANK:
		/* context bank index isn't valid until we are attached */
		if (smmu_domain->smmu == NULL) {
			ret = -ENODEV;
			break;
		}
		*((unsigned int *) data) = smmu_domain->cfg.cbndx;
		ret = 0;
		break;
	case DOMAIN_ATTR_TTBR0: {
		u64 val;
		struct arm_smmu_device *smmu = smmu_domain->smmu;
		/* not valid until we are attached */
		if (smmu == NULL) {
			ret = -ENODEV;
			break;
		}
		val = smmu_domain->pgtbl_cfg.arm_lpae_s1_cfg.ttbr[0];
		if (smmu_domain->cfg.cbar != CBAR_TYPE_S2_TRANS)
			val |= (u64)ARM_SMMU_CB_ASID(smmu, &smmu_domain->cfg)
					<< (TTBRn_ASID_SHIFT);
		*((u64 *)data) = val;
		ret = 0;
		break;
	}
	case DOMAIN_ATTR_CONTEXTIDR:
		/* not valid until attached */
		if (smmu_domain->smmu == NULL) {
			ret = -ENODEV;
			break;
		}
		*((u32 *)data) = smmu_domain->cfg.procid;
		ret = 0;
		break;
	case DOMAIN_ATTR_PROCID:
		*((u32 *)data) = smmu_domain->cfg.procid;
		ret = 0;
		break;
	case DOMAIN_ATTR_DYNAMIC:
		*((int *)data) = !!(smmu_domain->attributes
					& (1 << DOMAIN_ATTR_DYNAMIC));
		ret = 0;
		break;
	case DOMAIN_ATTR_NON_FATAL_FAULTS:
		*((int *)data) = !!(smmu_domain->attributes
				    & (1 << DOMAIN_ATTR_NON_FATAL_FAULTS));
		ret = 0;
		break;
	case DOMAIN_ATTR_S1_BYPASS:
		*((int *)data) = !!(smmu_domain->attributes
				    & (1 << DOMAIN_ATTR_S1_BYPASS));
		ret = 0;
		break;
	case DOMAIN_ATTR_SECURE_VMID:
		*((int *)data) = smmu_domain->secure_vmid;
		ret = 0;
		break;
	case DOMAIN_ATTR_PGTBL_INFO: {
		struct iommu_pgtbl_info *info = data;

		if (!(smmu_domain->attributes & (1 << DOMAIN_ATTR_FAST))) {
			ret = -ENODEV;
			break;
		}
		info->pmds = smmu_domain->pgtbl_cfg.av8l_fast_cfg.pmds;
		ret = 0;
		break;
	}
	case DOMAIN_ATTR_FAST:
		*((int *)data) = !!(smmu_domain->attributes
					& (1 << DOMAIN_ATTR_FAST));
		ret = 0;
		break;
	case DOMAIN_ATTR_USE_UPSTREAM_HINT:
		*((int *)data) = !!(smmu_domain->attributes &
				   (1 << DOMAIN_ATTR_USE_UPSTREAM_HINT));
		ret = 0;
		break;
	case DOMAIN_ATTR_USE_LLC_NWA:
		*((int *)data) = !!(smmu_domain->attributes &
				   (1 << DOMAIN_ATTR_USE_LLC_NWA));
		ret = 0;
		break;
	case DOMAIN_ATTR_EARLY_MAP:
		*((int *)data) = !!(smmu_domain->attributes
				    & (1 << DOMAIN_ATTR_EARLY_MAP));
		ret = 0;
		break;
	case DOMAIN_ATTR_BITMAP_IOVA_ALLOCATOR:
		*((int *)data) = !!(smmu_domain->attributes
				& (1 << DOMAIN_ATTR_BITMAP_IOVA_ALLOCATOR));
		ret = 0;
		break;
	case DOMAIN_ATTR_PAGE_TABLE_IS_COHERENT:
		if (!smmu_domain->smmu) {
			ret = -ENODEV;
			break;
		}
		*((int *)data) = is_iommu_pt_coherent(smmu_domain);
		ret = 0;
		break;
	case DOMAIN_ATTR_PAGE_TABLE_FORCE_COHERENT:
		*((int *)data) = !!(smmu_domain->attributes
			& (1 << DOMAIN_ATTR_PAGE_TABLE_FORCE_COHERENT));
		ret = 0;
		break;
	case DOMAIN_ATTR_CB_STALL_DISABLE:
		*((int *)data) = !!(smmu_domain->attributes
			& (1 << DOMAIN_ATTR_CB_STALL_DISABLE));
		ret = 0;
		break;
	case DOMAIN_ATTR_NO_CFRE:
		*((int *)data) = !!(smmu_domain->attributes
			& (1 << DOMAIN_ATTR_NO_CFRE));
		ret = 0;
		break;
	case DOMAIN_ATTR_QCOM_MMU500_ERRATA_MIN_IOVA_ALIGN:
		*((int *)data) = smmu_domain->qsmmuv500_errata1_min_iova_align;
		ret = 0;
		break;
	default:
		ret = -ENODEV;
		break;
	}
	mutex_unlock(&smmu_domain->init_mutex);
	return ret;
}

static int arm_smmu_domain_set_attr(struct iommu_domain *domain,
				    enum iommu_attr attr, void *data)
{
	int ret = 0;
	struct arm_smmu_domain *smmu_domain = to_smmu_domain(domain);

	if (domain->type != IOMMU_DOMAIN_UNMANAGED)
		return -EINVAL;

	mutex_lock(&smmu_domain->init_mutex);

	switch (attr) {
	case DOMAIN_ATTR_NESTING:
		if (smmu_domain->smmu) {
			ret = -EPERM;
			goto out_unlock;
		}

		if (*(int *)data)
			smmu_domain->stage = ARM_SMMU_DOMAIN_NESTED;
		else
			smmu_domain->stage = ARM_SMMU_DOMAIN_S1;

		break;
	case DOMAIN_ATTR_PROCID:
		if (smmu_domain->smmu != NULL) {
			dev_err(smmu_domain->smmu->dev,
			  "cannot change procid attribute while attached\n");
			ret = -EBUSY;
			break;
		}
		smmu_domain->cfg.procid = *((u32 *)data);
		ret = 0;
		break;
	case DOMAIN_ATTR_DYNAMIC: {
		int dynamic = *((int *)data);

		if (smmu_domain->smmu != NULL) {
			dev_err(smmu_domain->smmu->dev,
			  "cannot change dynamic attribute while attached\n");
			ret = -EBUSY;
			break;
		}

		if (dynamic)
			smmu_domain->attributes |= 1 << DOMAIN_ATTR_DYNAMIC;
		else
			smmu_domain->attributes &= ~(1 << DOMAIN_ATTR_DYNAMIC);
		ret = 0;
		break;
	}
	case DOMAIN_ATTR_CONTEXT_BANK:
		/* context bank can't be set while attached */
		if (smmu_domain->smmu != NULL) {
			ret = -EBUSY;
			break;
		}
		/* ... and it can only be set for dynamic contexts. */
		if (!(smmu_domain->attributes & (1 << DOMAIN_ATTR_DYNAMIC))) {
			ret = -EINVAL;
			break;
		}

		/* this will be validated during attach */
		smmu_domain->cfg.cbndx = *((unsigned int *)data);
		ret = 0;
		break;
	case DOMAIN_ATTR_NON_FATAL_FAULTS: {
		u32 non_fatal_faults = *((int *)data);

		if (non_fatal_faults)
			smmu_domain->attributes |=
					1 << DOMAIN_ATTR_NON_FATAL_FAULTS;
		else
			smmu_domain->attributes &=
					~(1 << DOMAIN_ATTR_NON_FATAL_FAULTS);
		ret = 0;
		break;
	}
	case DOMAIN_ATTR_S1_BYPASS: {
		int bypass = *((int *)data);

		/* bypass can't be changed while attached */
		if (smmu_domain->smmu != NULL) {
			ret = -EBUSY;
			break;
		}
		if (bypass)
			smmu_domain->attributes |= 1 << DOMAIN_ATTR_S1_BYPASS;
		else
			smmu_domain->attributes &=
					~(1 << DOMAIN_ATTR_S1_BYPASS);

		ret = 0;
		break;
	}
	case DOMAIN_ATTR_ATOMIC:
	{
		int atomic_ctx = *((int *)data);

		/* can't be changed while attached */
		if (smmu_domain->smmu != NULL) {
			ret = -EBUSY;
			break;
		}
		if (atomic_ctx)
			smmu_domain->attributes |= (1 << DOMAIN_ATTR_ATOMIC);
		else
			smmu_domain->attributes &= ~(1 << DOMAIN_ATTR_ATOMIC);
		break;
	}
	case DOMAIN_ATTR_SECURE_VMID:
		if (smmu_domain->secure_vmid != VMID_INVAL) {
			ret = -ENODEV;
			WARN(1, "secure vmid already set!");
			break;
		}
		smmu_domain->secure_vmid = *((int *)data);
		break;
		/*
		 * fast_smmu_unmap_page() and fast_smmu_alloc_iova() both
		 * expect that the bus/clock/regulator are already on. Thus also
		 * force DOMAIN_ATTR_ATOMIC to bet set.
		 */
	case DOMAIN_ATTR_FAST:
		if (*((int *)data)) {
			smmu_domain->attributes |= 1 << DOMAIN_ATTR_FAST;
			smmu_domain->attributes |= 1 << DOMAIN_ATTR_ATOMIC;
		}
		ret = 0;
		break;
	case DOMAIN_ATTR_USE_UPSTREAM_HINT:
		/* can't be changed while attached */
		if (smmu_domain->smmu != NULL) {
			ret = -EBUSY;
			break;
		}
		if (*((int *)data))
			smmu_domain->attributes |=
				1 << DOMAIN_ATTR_USE_UPSTREAM_HINT;
		ret = 0;
		break;
	case DOMAIN_ATTR_USE_LLC_NWA:
		/* can't be changed while attached */
		if (smmu_domain->smmu != NULL) {
			ret = -EBUSY;
			break;
		}
		if (*((int *)data))
			smmu_domain->attributes |=
				1 << DOMAIN_ATTR_USE_LLC_NWA;
		ret = 0;
		break;
	case DOMAIN_ATTR_EARLY_MAP: {
		int early_map = *((int *)data);

		ret = 0;
		if (early_map) {
			smmu_domain->attributes |=
						1 << DOMAIN_ATTR_EARLY_MAP;
		} else {
			if (smmu_domain->smmu)
				ret = arm_smmu_enable_s1_translations(
								smmu_domain);

			if (!ret)
				smmu_domain->attributes &=
					~(1 << DOMAIN_ATTR_EARLY_MAP);
		}
		break;
	}
	case DOMAIN_ATTR_BITMAP_IOVA_ALLOCATOR:
		if (*((int *)data))
			smmu_domain->attributes |=
				1 << DOMAIN_ATTR_BITMAP_IOVA_ALLOCATOR;
		ret = 0;
		break;
	case DOMAIN_ATTR_PAGE_TABLE_FORCE_COHERENT: {
		int force_coherent = *((int *)data);

		if (smmu_domain->smmu != NULL) {
			dev_err(smmu_domain->smmu->dev,
			  "cannot change force coherent attribute while attached\n");
			ret = -EBUSY;
			break;
		}

		if (force_coherent)
			smmu_domain->attributes |=
			    1 << DOMAIN_ATTR_PAGE_TABLE_FORCE_COHERENT;
		else
			smmu_domain->attributes &=
			    ~(1 << DOMAIN_ATTR_PAGE_TABLE_FORCE_COHERENT);

		ret = 0;
		break;
	}

	case DOMAIN_ATTR_CB_STALL_DISABLE:
		if (*((int *)data))
			smmu_domain->attributes |=
				1 << DOMAIN_ATTR_CB_STALL_DISABLE;
		ret = 0;
		break;
	case DOMAIN_ATTR_NO_CFRE:
		if (*((int *)data))
			smmu_domain->attributes |=
				1 << DOMAIN_ATTR_NO_CFRE;
		ret = 0;
		break;
	default:
		ret = -ENODEV;
	}

out_unlock:
	mutex_unlock(&smmu_domain->init_mutex);
	return ret;
}

static int arm_smmu_of_xlate(struct device *dev, struct of_phandle_args *args)
{
	u32 mask, fwid = 0;

	if (args->args_count > 0)
		fwid |= (u16)args->args[0];

	if (args->args_count > 1)
		fwid |= (u16)args->args[1] << SMR_MASK_SHIFT;
	else if (!of_property_read_u32(args->np, "stream-match-mask", &mask))
		fwid |= (u16)mask << SMR_MASK_SHIFT;

	return iommu_fwspec_add_ids(dev, &fwid, 1);
}

static void arm_smmu_get_resv_regions(struct device *dev,
				      struct list_head *head)
{
	struct iommu_resv_region *region;
	int prot = IOMMU_WRITE | IOMMU_NOEXEC | IOMMU_MMIO;

	region = iommu_alloc_resv_region(MSI_IOVA_BASE, MSI_IOVA_LENGTH,
					 prot, IOMMU_RESV_SW_MSI);
	if (!region)
		return;

	list_add_tail(&region->list, head);

	iommu_dma_get_resv_regions(dev, head);
}

static void arm_smmu_put_resv_regions(struct device *dev,
				      struct list_head *head)
{
	struct iommu_resv_region *entry, *next;

	list_for_each_entry_safe(entry, next, head, list)
		kfree(entry);
}
static int arm_smmu_enable_s1_translations(struct arm_smmu_domain *smmu_domain)
{
	struct arm_smmu_cfg *cfg = &smmu_domain->cfg;
	struct arm_smmu_device *smmu = smmu_domain->smmu;
	void __iomem *cb_base;
	u32 reg;
	int ret;

	cb_base = ARM_SMMU_CB(smmu, cfg->cbndx);
	ret = arm_smmu_power_on(smmu->pwr);
	if (ret)
		return ret;

	reg = readl_relaxed(cb_base + ARM_SMMU_CB_SCTLR);
	reg |= SCTLR_M;
#ifdef CONFIG_HIBERNATION
	smmu_domain->attributes &= ~(1 << DOMAIN_ATTR_S1_BYPASS);
#endif
	writel_relaxed(reg, cb_base + ARM_SMMU_CB_SCTLR);
	arm_smmu_power_off(smmu->pwr);
	return ret;
}

static bool arm_smmu_is_iova_coherent(struct iommu_domain *domain,
					 dma_addr_t iova)
{
	bool ret;
	unsigned long flags;
	struct arm_smmu_domain *smmu_domain = to_smmu_domain(domain);
	struct io_pgtable_ops *ops = smmu_domain->pgtbl_ops;

	if (!ops)
		return false;

	spin_lock_irqsave(&smmu_domain->cb_lock, flags);
	ret = ops->is_iova_coherent(ops, iova);
	spin_unlock_irqrestore(&smmu_domain->cb_lock, flags);
	return ret;
}

static void arm_smmu_trigger_fault(struct iommu_domain *domain,
					unsigned long flags)
{
	struct arm_smmu_domain *smmu_domain = to_smmu_domain(domain);
	struct arm_smmu_cfg *cfg = &smmu_domain->cfg;
	struct arm_smmu_device *smmu;
	void __iomem *cb_base;

	if (!smmu_domain->smmu) {
		pr_err("Can't trigger faults on non-attached domains\n");
		return;
	}

	smmu = smmu_domain->smmu;
	if (arm_smmu_power_on(smmu->pwr))
		return;

	cb_base = ARM_SMMU_CB(smmu, cfg->cbndx);
	dev_err(smmu->dev, "Writing 0x%lx to FSRRESTORE on cb %d\n",
		flags, cfg->cbndx);
	writel_relaxed(flags, cb_base + ARM_SMMU_CB_FSRRESTORE);
	/* give the interrupt time to fire... */
	msleep(1000);

	arm_smmu_power_off(smmu->pwr);
}

static unsigned long arm_smmu_reg_read(struct iommu_domain *domain,
				       unsigned long offset)
{
	struct arm_smmu_domain *smmu_domain = to_smmu_domain(domain);
	struct arm_smmu_device *smmu;
	struct arm_smmu_cfg *cfg = &smmu_domain->cfg;
	void __iomem *cb_base;
	unsigned long val;

	if (offset >= SZ_4K) {
		pr_err("Invalid offset: 0x%lx\n", offset);
		return 0;
	}

	smmu = smmu_domain->smmu;
	if (!smmu) {
		WARN(1, "Can't read registers of a detached domain\n");
		val = 0;
		return val;
	}

	if (arm_smmu_power_on(smmu->pwr))
		return 0;

	cb_base = ARM_SMMU_CB(smmu, cfg->cbndx);
	val = readl_relaxed(cb_base + offset);

	arm_smmu_power_off(smmu->pwr);
	return val;
}

static void arm_smmu_reg_write(struct iommu_domain *domain,
			       unsigned long offset, unsigned long val)
{
	struct arm_smmu_domain *smmu_domain = to_smmu_domain(domain);
	struct arm_smmu_device *smmu;
	struct arm_smmu_cfg *cfg = &smmu_domain->cfg;
	void __iomem *cb_base;

	if (offset >= SZ_4K) {
		pr_err("Invalid offset: 0x%lx\n", offset);
		return;
	}

	smmu = smmu_domain->smmu;
	if (!smmu) {
		WARN(1, "Can't read registers of a detached domain\n");
		return;
	}

	if (arm_smmu_power_on(smmu->pwr))
		return;

	cb_base = ARM_SMMU_CB(smmu, cfg->cbndx);
	writel_relaxed(val, cb_base + offset);

	arm_smmu_power_off(smmu->pwr);
}

static void arm_smmu_tlbi_domain(struct iommu_domain *domain)
{
	arm_smmu_tlb_inv_context_s1(to_smmu_domain(domain));
}

static int arm_smmu_enable_config_clocks(struct iommu_domain *domain)
{
	struct arm_smmu_domain *smmu_domain = to_smmu_domain(domain);

	return arm_smmu_power_on(smmu_domain->smmu->pwr);
}

static void arm_smmu_disable_config_clocks(struct iommu_domain *domain)
{
	struct arm_smmu_domain *smmu_domain = to_smmu_domain(domain);

	arm_smmu_power_off(smmu_domain->smmu->pwr);
}

static struct iommu_ops arm_smmu_ops = {
	.capable		= arm_smmu_capable,
	.domain_alloc		= arm_smmu_domain_alloc,
	.domain_free		= arm_smmu_domain_free,
	.attach_dev		= arm_smmu_attach_dev,
	.detach_dev		= arm_smmu_detach_dev,
	.map			= arm_smmu_map,
	.unmap			= arm_smmu_unmap,
	.map_sg			= arm_smmu_map_sg,
	.flush_iotlb_all	= arm_smmu_iotlb_sync,
	.iotlb_sync		= arm_smmu_iotlb_sync,
	.iova_to_phys		= arm_smmu_iova_to_phys,
	.iova_to_phys_hard	= arm_smmu_iova_to_phys_hard,
	.add_device		= arm_smmu_add_device,
	.remove_device		= arm_smmu_remove_device,
	.device_group		= arm_smmu_device_group,
	.domain_get_attr	= arm_smmu_domain_get_attr,
	.domain_set_attr	= arm_smmu_domain_set_attr,
	.of_xlate		= arm_smmu_of_xlate,
	.get_resv_regions	= arm_smmu_get_resv_regions,
	.put_resv_regions	= arm_smmu_put_resv_regions,
	.pgsize_bitmap		= -1UL, /* Restricted during device attach */
	.trigger_fault		= arm_smmu_trigger_fault,
	.reg_read		= arm_smmu_reg_read,
	.reg_write		= arm_smmu_reg_write,
	.tlbi_domain		= arm_smmu_tlbi_domain,
	.enable_config_clocks	= arm_smmu_enable_config_clocks,
	.disable_config_clocks	= arm_smmu_disable_config_clocks,
	.is_iova_coherent	= arm_smmu_is_iova_coherent,
	.iova_to_pte = arm_smmu_iova_to_pte,
};

#define IMPL_DEF1_MICRO_MMU_CTRL	0
#define MICRO_MMU_CTRL_LOCAL_HALT_REQ	(1 << 2)
#define MICRO_MMU_CTRL_IDLE		(1 << 3)

/* Definitions for implementation-defined registers */
#define ACTLR_QCOM_OSH_SHIFT		28
#define ACTLR_QCOM_OSH			1

#define ACTLR_QCOM_ISH_SHIFT		29
#define ACTLR_QCOM_ISH			1

#define ACTLR_QCOM_NSH_SHIFT		30
#define ACTLR_QCOM_NSH			1

static int qsmmuv2_wait_for_halt(struct arm_smmu_device *smmu)
{
	void __iomem *impl_def1_base = ARM_SMMU_IMPL_DEF1(smmu);
	u32 tmp;

	if (readl_poll_timeout_atomic(impl_def1_base + IMPL_DEF1_MICRO_MMU_CTRL,
					tmp, (tmp & MICRO_MMU_CTRL_IDLE),
					0, 30000)) {
		dev_err(smmu->dev, "Couldn't halt SMMU!\n");
		return -EBUSY;
	}

	return 0;
}

static int __qsmmuv2_halt(struct arm_smmu_device *smmu, bool wait)
{
	void __iomem *impl_def1_base = ARM_SMMU_IMPL_DEF1(smmu);
	u32 reg;

	reg = readl_relaxed(impl_def1_base + IMPL_DEF1_MICRO_MMU_CTRL);
	reg |= MICRO_MMU_CTRL_LOCAL_HALT_REQ;

	if (arm_smmu_is_static_cb(smmu)) {
		phys_addr_t impl_def1_base_phys = impl_def1_base - smmu->base +
							smmu->phys_addr;

		if (scm_io_write(impl_def1_base_phys +
					IMPL_DEF1_MICRO_MMU_CTRL, reg)) {
			dev_err(smmu->dev,
				"scm_io_write fail. SMMU might not be halted");
			return -EINVAL;
		}
	} else {
		writel_relaxed(reg, impl_def1_base + IMPL_DEF1_MICRO_MMU_CTRL);
	}

	return wait ? qsmmuv2_wait_for_halt(smmu) : 0;
}

static int qsmmuv2_halt(struct arm_smmu_device *smmu)
{
	return __qsmmuv2_halt(smmu, true);
}

static int qsmmuv2_halt_nowait(struct arm_smmu_device *smmu)
{
	return __qsmmuv2_halt(smmu, false);
}

static void qsmmuv2_resume(struct arm_smmu_device *smmu)
{
	void __iomem *impl_def1_base = ARM_SMMU_IMPL_DEF1(smmu);
	u32 reg;

	reg = readl_relaxed(impl_def1_base + IMPL_DEF1_MICRO_MMU_CTRL);
	reg &= ~MICRO_MMU_CTRL_LOCAL_HALT_REQ;

	if (arm_smmu_is_static_cb(smmu)) {
		phys_addr_t impl_def1_base_phys = impl_def1_base - smmu->base +
							smmu->phys_addr;

		if (scm_io_write(impl_def1_base_phys +
				IMPL_DEF1_MICRO_MMU_CTRL, reg))
			dev_err(smmu->dev,
				"scm_io_write fail. SMMU might not be resumed");
	} else {
		writel_relaxed(reg, impl_def1_base + IMPL_DEF1_MICRO_MMU_CTRL);
	}
}

static void qsmmuv2_device_reset(struct arm_smmu_device *smmu)
{
	int i;
	u32 val;
	struct arm_smmu_impl_def_reg *regs = smmu->impl_def_attach_registers;
	/*
	 * SCTLR.M must be disabled here per ARM SMMUv2 spec
	 * to prevent table walks with an inconsistent state.
	 */
	for (i = 0; i < smmu->num_context_banks; ++i) {
		struct arm_smmu_cb *cb = &smmu->cbs[i];

		val = ACTLR_QCOM_ISH << ACTLR_QCOM_ISH_SHIFT |
		ACTLR_QCOM_OSH << ACTLR_QCOM_OSH_SHIFT |
		ACTLR_QCOM_NSH << ACTLR_QCOM_NSH_SHIFT;
		cb->actlr = val;
	}

	/* Program implementation defined registers */
	qsmmuv2_halt(smmu);
	for (i = 0; i < smmu->num_impl_def_attach_registers; ++i)
		writel_relaxed(regs[i].value,
			ARM_SMMU_GR0(smmu) + regs[i].offset);
	qsmmuv2_resume(smmu);
}

static phys_addr_t qsmmuv2_iova_to_phys_hard(struct iommu_domain *domain,
				dma_addr_t iova)
{
	struct arm_smmu_domain *smmu_domain = to_smmu_domain(domain);
	struct arm_smmu_device *smmu = smmu_domain->smmu;
	int ret;
	phys_addr_t phys = 0;
	unsigned long flags;
	u32 sctlr, sctlr_orig, fsr;
	void __iomem *cb_base;

	ret = arm_smmu_power_on(smmu_domain->smmu->pwr);
	if (ret)
		return ret;

	spin_lock_irqsave(&smmu->atos_lock, flags);
	cb_base = ARM_SMMU_CB(smmu, smmu_domain->cfg.cbndx);

	qsmmuv2_halt_nowait(smmu);
	writel_relaxed(RESUME_TERMINATE, cb_base + ARM_SMMU_CB_RESUME);
	qsmmuv2_wait_for_halt(smmu);

	/* clear FSR to allow ATOS to log any faults */
	fsr = readl_relaxed(cb_base + ARM_SMMU_CB_FSR);
	writel_relaxed(fsr, cb_base + ARM_SMMU_CB_FSR);

	/* disable stall mode momentarily */
	sctlr_orig = readl_relaxed(cb_base + ARM_SMMU_CB_SCTLR);
	sctlr = sctlr_orig & ~SCTLR_CFCFG;
	writel_relaxed(sctlr, cb_base + ARM_SMMU_CB_SCTLR);

	phys = __arm_smmu_iova_to_phys_hard(domain, iova);

	/* restore SCTLR */
	writel_relaxed(sctlr_orig, cb_base + ARM_SMMU_CB_SCTLR);

	qsmmuv2_resume(smmu);
	spin_unlock_irqrestore(&smmu->atos_lock, flags);

	arm_smmu_power_off(smmu_domain->smmu->pwr);
	return phys;
}

struct arm_smmu_arch_ops qsmmuv2_arch_ops = {
	.device_reset = qsmmuv2_device_reset,
	.iova_to_phys_hard = qsmmuv2_iova_to_phys_hard,
};

static void arm_smmu_context_bank_reset(struct arm_smmu_device *smmu)
{
	int i;
	u32 reg, major;
	void __iomem *gr0_base = ARM_SMMU_GR0(smmu);
	void __iomem *cb_base;

	if (smmu->model == ARM_MMU500) {
		/*
		 * Before clearing ARM_MMU500_ACTLR_CPRE, need to
		 * clear CACHE_LOCK bit of ACR first. And, CACHE_LOCK
		 * bit is only present in MMU-500r2 onwards.
		 */
		reg = readl_relaxed(gr0_base + ARM_SMMU_GR0_ID7);
		major = (reg >> ID7_MAJOR_SHIFT) & ID7_MAJOR_MASK;
		reg = readl_relaxed(gr0_base + ARM_SMMU_GR0_sACR);
		if (major >= 2)
			reg &= ~ARM_MMU500_ACR_CACHE_LOCK;
		/*
		 * Allow unmatched Stream IDs to allocate bypass
		 * TLB entries for reduced latency.
		 */
		reg |= ARM_MMU500_ACR_SMTNMB_TLBEN;
		writel_relaxed(reg, gr0_base + ARM_SMMU_GR0_sACR);
	}

	/* Make sure all context banks are disabled and clear CB_FSR  */
	for (i = 0; i < smmu->num_context_banks; ++i) {
		cb_base = ARM_SMMU_CB(smmu, i);

		arm_smmu_write_context_bank(smmu, i, 0);
		writel_relaxed(FSR_FAULT, cb_base + ARM_SMMU_CB_FSR);
		/*
		 * Disable MMU-500's not-particularly-beneficial next-page
		 * prefetcher for the sake of errata #841119 and #826419.
		 */
		if (smmu->model == ARM_MMU500) {
			reg = readl_relaxed(cb_base + ARM_SMMU_CB_ACTLR);
			reg &= ~ARM_MMU500_ACTLR_CPRE;
			writel_relaxed(reg, cb_base + ARM_SMMU_CB_ACTLR);
		}
	}
}

static void arm_smmu_device_reset(struct arm_smmu_device *smmu)
{
	void __iomem *gr0_base = ARM_SMMU_GR0(smmu);
	int i;
	u32 reg;
	void __iomem *cb_base;
	u32 fsr;

	/* clear global FSR */
	reg = readl_relaxed(ARM_SMMU_GR0_NS(smmu) + ARM_SMMU_GR0_sGFSR);
	writel_relaxed(reg, ARM_SMMU_GR0_NS(smmu) + ARM_SMMU_GR0_sGFSR);

	for (i = 0; i < smmu->num_context_banks; ++i) {
		cb_base = ARM_SMMU_CB(smmu, i);

		fsr = readl_relaxed(cb_base + ARM_SMMU_CB_FSR);
		if (fsr & FSR_FAULT) {
			writel_relaxed(fsr & FSR_FAULT, cb_base +
				       ARM_SMMU_CB_FSR);
			pr_err("CB %d, FSR 0x%x reset\n", i, fsr);
		}
	}

	/*
	 * Barrier required to ensure fault registers are cleared.
	 */
	wmb();

	/*
	 * Reset stream mapping groups: Initial values mark all SMRn as
	 * invalid and all S2CRn as bypass unless overridden.
	 */
	if (!(smmu->options & ARM_SMMU_OPT_SKIP_INIT) ||
			IS_ENABLED(CONFIG_HIBERNATION)) {
		for (i = 0; i < smmu->num_mapping_groups; ++i)
			arm_smmu_write_sme(smmu, i);

		arm_smmu_context_bank_reset(smmu);
	}

	/* Invalidate the TLB, just in case */
	writel_relaxed(QCOM_DUMMY_VAL, gr0_base + ARM_SMMU_GR0_TLBIALLH);
	writel_relaxed(QCOM_DUMMY_VAL, gr0_base + ARM_SMMU_GR0_TLBIALLNSNH);

	reg = readl_relaxed(ARM_SMMU_GR0_NS(smmu) + ARM_SMMU_GR0_sCR0);

	/* Enable fault reporting */
	reg |= (sCR0_GFRE | sCR0_GFIE | sCR0_GCFGFRE | sCR0_GCFGFIE);

	/* Disable TLB broadcasting. */
	reg |= (sCR0_VMIDPNE | sCR0_PTM);

	/* Enable client access, handling unmatched streams as appropriate */
	reg &= ~sCR0_CLIENTPD;
	if (disable_bypass)
		reg |= sCR0_USFCFG;
	else
		reg &= ~sCR0_USFCFG;

	/* Disable forced broadcasting */
	reg &= ~sCR0_FB;

	/* Don't upgrade barriers */
	reg &= ~(sCR0_BSU_MASK << sCR0_BSU_SHIFT);

	if (smmu->features & ARM_SMMU_FEAT_VMID16)
		reg |= sCR0_VMID16EN;

	if (smmu->features & ARM_SMMU_FEAT_EXIDS)
		reg |= sCR0_EXIDENABLE;

	/* Force bypass transaction to be Non-Shareable & not io-coherent */
	reg &= ~(sCR0_SHCFG_MASK << sCR0_SHCFG_SHIFT);
	reg |= sCR0_SHCFG_NSH << sCR0_SHCFG_SHIFT;

	/* Push the button */
	arm_smmu_tlb_sync_global(smmu);
	writel(reg, ARM_SMMU_GR0_NS(smmu) + ARM_SMMU_GR0_sCR0);

	/* Manage any implementation defined features */
	arm_smmu_arch_device_reset(smmu);
}

static int arm_smmu_id_size_to_bits(int size)
{
	switch (size) {
	case 0:
		return 32;
	case 1:
		return 36;
	case 2:
		return 40;
	case 3:
		return 42;
	case 4:
		return 44;
	case 5:
	default:
		return 48;
	}
}


/*
 * Some context banks needs to be transferred from bootloader to HLOS in a way
 * that allows ongoing traffic. The current expectation is that these context
 * banks operate in bypass mode.
 * Additionally, there must be exactly one device in devicetree with stream-ids
 * overlapping those used by the bootloader.
 */
static int arm_smmu_alloc_cb(struct iommu_domain *domain,
				struct arm_smmu_device *smmu,
				struct device *dev)
{
	struct iommu_fwspec *fwspec = dev->iommu_fwspec;
	struct arm_smmu_domain *smmu_domain = to_smmu_domain(domain);
	u32 i, idx;
	int cb = -EINVAL;
	bool dynamic;

	/*
	 * Dynamic domains have already set cbndx through domain attribute.
	 * Verify that they picked a valid value.
	 */
	dynamic = is_dynamic_domain(domain);
	if (dynamic) {
		cb = smmu_domain->cfg.cbndx;
		if (cb < smmu->num_context_banks)
			return cb;
		else
			return -EINVAL;
	}

	mutex_lock(&smmu->stream_map_mutex);
	for_each_cfg_sme(fwspec, i, idx) {
		if (smmu->s2crs[idx].cb_handoff)
			cb = smmu->s2crs[idx].cbndx;
	}

	if (cb >= 0 && arm_smmu_is_static_cb(smmu))
		smmu_domain->slave_side_secure = true;

	if (cb < 0 && !arm_smmu_is_static_cb(smmu)) {
		mutex_unlock(&smmu->stream_map_mutex);
		return __arm_smmu_alloc_bitmap(smmu->context_map,
						smmu->num_s2_context_banks,
						smmu->num_context_banks);
	}

	for (i = 0; i < smmu->num_mapping_groups; i++) {
		if (smmu->s2crs[i].cb_handoff && smmu->s2crs[i].cbndx == cb) {
			if (!arm_smmu_is_static_cb(smmu))
				smmu->s2crs[i].cb_handoff = false;
			smmu->s2crs[i].count -= 1;
		}
	}
	mutex_unlock(&smmu->stream_map_mutex);

	return cb;
}

static int arm_smmu_handoff_cbs(struct arm_smmu_device *smmu)
{
	u32 i, raw_smr, raw_s2cr;
	struct arm_smmu_smr smr;
	struct arm_smmu_s2cr s2cr;

	for (i = 0; i < smmu->num_mapping_groups; i++) {
		raw_smr = readl_relaxed(ARM_SMMU_GR0(smmu) +
					ARM_SMMU_GR0_SMR(i));
		if (!(raw_smr & SMR_VALID))
			continue;

		smr.mask = (raw_smr >> SMR_MASK_SHIFT) & SMR_MASK_MASK;
		smr.id = (u16)raw_smr;
		smr.valid = true;

		raw_s2cr = readl_relaxed(ARM_SMMU_GR0(smmu) +
					ARM_SMMU_GR0_S2CR(i));
		memset(&s2cr, 0, sizeof(s2cr));
		s2cr.group = NULL;
		s2cr.count = 1;
		s2cr.type = (raw_s2cr >> S2CR_TYPE_SHIFT) & S2CR_TYPE_MASK;
		s2cr.privcfg = (raw_s2cr >> S2CR_PRIVCFG_SHIFT) &
				S2CR_PRIVCFG_MASK;
		s2cr.cbndx = (u8)raw_s2cr;
		s2cr.cb_handoff = true;

		if (s2cr.type != S2CR_TYPE_TRANS)
			continue;

		smmu->smrs[i] = smr;
		smmu->s2crs[i] = s2cr;
		bitmap_set(smmu->context_map, s2cr.cbndx, 1);
		dev_dbg(smmu->dev, "Handoff smr: %x s2cr: %x cb: %d\n",
			raw_smr, raw_s2cr, s2cr.cbndx);
	}

	return 0;
}

static int arm_smmu_parse_impl_def_registers(struct arm_smmu_device *smmu)
{
	struct device *dev = smmu->dev;
	int i, ntuples, ret;
	u32 *tuples;
	struct arm_smmu_impl_def_reg *regs, *regit;

	if (!of_find_property(dev->of_node, "attach-impl-defs", &ntuples))
		return 0;

	ntuples /= sizeof(u32);
	if (ntuples % 2) {
		dev_err(dev,
			"Invalid number of attach-impl-defs registers: %d\n",
			ntuples);
		return -EINVAL;
	}

	regs = devm_kmalloc(
		dev, sizeof(*smmu->impl_def_attach_registers) * ntuples,
		GFP_KERNEL);
	if (!regs)
		return -ENOMEM;

	tuples = devm_kmalloc(dev, sizeof(u32) * ntuples * 2, GFP_KERNEL);
	if (!tuples)
		return -ENOMEM;

	ret = of_property_read_u32_array(dev->of_node, "attach-impl-defs",
					tuples, ntuples);
	if (ret)
		return ret;

	for (i = 0, regit = regs; i < ntuples; i += 2, ++regit) {
		regit->offset = tuples[i];
		regit->value = tuples[i + 1];
	}

	devm_kfree(dev, tuples);

	smmu->impl_def_attach_registers = regs;
	smmu->num_impl_def_attach_registers = ntuples / 2;

	return 0;
}


static int arm_smmu_init_clocks(struct arm_smmu_power_resources *pwr)
{
	const char *cname;
	struct property *prop;
	int i;
	struct device *dev = pwr->dev;

	pwr->num_clocks =
		of_property_count_strings(dev->of_node, "clock-names");

	if (pwr->num_clocks < 1) {
		pwr->num_clocks = 0;
		return 0;
	}

	pwr->clocks = devm_kzalloc(
		dev, sizeof(*pwr->clocks) * pwr->num_clocks,
		GFP_KERNEL);

	if (!pwr->clocks)
		return -ENOMEM;

	i = 0;
	of_property_for_each_string(dev->of_node, "clock-names",
				prop, cname) {
		struct clk *c = devm_clk_get(dev, cname);

		if (IS_ERR(c)) {
			dev_err(dev, "Couldn't get clock: %s",
				cname);
			return PTR_ERR(c);
		}

		if (clk_get_rate(c) == 0) {
			long rate = clk_round_rate(c, 1000);

			clk_set_rate(c, rate);
		}

		pwr->clocks[i] = c;

		++i;
	}
	return 0;
}

static int arm_smmu_init_regulators(struct arm_smmu_power_resources *pwr)
{
	const char *cname;
	struct property *prop;
	int i, ret = 0;
	struct device *dev = pwr->dev;

	pwr->num_gdscs =
		of_property_count_strings(dev->of_node, "qcom,regulator-names");

	if (pwr->num_gdscs < 1) {
		pwr->num_gdscs = 0;
		return 0;
	}

	pwr->gdscs = devm_kzalloc(
			dev, sizeof(*pwr->gdscs) * pwr->num_gdscs, GFP_KERNEL);

	if (!pwr->gdscs)
		return -ENOMEM;

	if (!of_property_read_u32(dev->of_node,
				  "qcom,deferred-regulator-disable-delay",
				  &(pwr->regulator_defer)))
		dev_info(dev, "regulator defer delay %d\n",
			pwr->regulator_defer);

	i = 0;
	of_property_for_each_string(dev->of_node, "qcom,regulator-names",
				prop, cname)
		pwr->gdscs[i++].supply = cname;

	ret = devm_regulator_bulk_get(dev, pwr->num_gdscs, pwr->gdscs);
	return ret;
}

static int arm_smmu_init_bus_scaling(struct arm_smmu_power_resources *pwr)
{
	struct device *dev = pwr->dev;

	/* We don't want the bus APIs to print an error message */
	if (!of_find_property(dev->of_node, "qcom,msm-bus,name", NULL)) {
		dev_dbg(dev, "No bus scaling info\n");
		return 0;
	}

	pwr->bus_dt_data = msm_bus_cl_get_pdata(pwr->pdev);
	if (!pwr->bus_dt_data) {
		dev_err(dev, "Unable to read bus-scaling from devicetree\n");
		return -EINVAL;
	}

	pwr->bus_client = msm_bus_scale_register_client(pwr->bus_dt_data);
	if (!pwr->bus_client) {
		dev_err(dev, "Bus client registration failed\n");
		return -EPROBE_DEFER;
	}

	return 0;
}

/*
 * Cleanup done by devm. Any non-devm resources must clean up themselves.
 */
static struct arm_smmu_power_resources *arm_smmu_init_power_resources(
						struct platform_device *pdev)
{
	struct arm_smmu_power_resources *pwr;
	int ret;

	pwr = devm_kzalloc(&pdev->dev, sizeof(*pwr), GFP_KERNEL);
	if (!pwr)
		return ERR_PTR(-ENOMEM);

	pwr->dev = &pdev->dev;
	pwr->pdev = pdev;
	mutex_init(&pwr->power_lock);
	spin_lock_init(&pwr->clock_refs_lock);

	ret = arm_smmu_init_clocks(pwr);
	if (ret)
		return ERR_PTR(ret);

	ret = arm_smmu_init_regulators(pwr);
	if (ret)
		return ERR_PTR(ret);

	ret = arm_smmu_init_bus_scaling(pwr);
	if (ret)
		return ERR_PTR(ret);

	return pwr;
}

/*
 * Bus APIs are devm-safe.
 */
static void arm_smmu_exit_power_resources(struct arm_smmu_power_resources *pwr)
{
	msm_bus_scale_unregister_client(pwr->bus_client);
}

static int arm_smmu_device_cfg_probe(struct arm_smmu_device *smmu)
{
	unsigned long size;
	void __iomem *gr0_base = ARM_SMMU_GR0(smmu);
	u32 id;
	bool cttw_reg, cttw_fw = smmu->features & ARM_SMMU_FEAT_COHERENT_WALK;
	int i;

	if (arm_smmu_restore_sec_cfg(smmu, 0))
		return -ENODEV;

	dev_dbg(smmu->dev, "probing hardware configuration...\n");
	dev_dbg(smmu->dev, "SMMUv%d with:\n",
			smmu->version == ARM_SMMU_V2 ? 2 : 1);

	/* ID0 */
	id = readl_relaxed(gr0_base + ARM_SMMU_GR0_ID0);

	/* Restrict available stages based on module parameter */
	if (force_stage == 1)
		id &= ~(ID0_S2TS | ID0_NTS);
	else if (force_stage == 2)
		id &= ~(ID0_S1TS | ID0_NTS);

	if (id & ID0_S1TS) {
		smmu->features |= ARM_SMMU_FEAT_TRANS_S1;
		dev_dbg(smmu->dev, "\tstage 1 translation\n");
	}

	if (id & ID0_S2TS) {
		smmu->features |= ARM_SMMU_FEAT_TRANS_S2;
		dev_dbg(smmu->dev, "\tstage 2 translation\n");
	}

	if (id & ID0_NTS) {
		smmu->features |= ARM_SMMU_FEAT_TRANS_NESTED;
		dev_dbg(smmu->dev, "\tnested translation\n");
	}

	if (!(smmu->features &
		(ARM_SMMU_FEAT_TRANS_S1 | ARM_SMMU_FEAT_TRANS_S2))) {
		dev_err(smmu->dev, "\tno translation support!\n");
		return -ENODEV;
	}

	if ((id & ID0_S1TS) &&
		((smmu->version < ARM_SMMU_V2) || !(id & ID0_ATOSNS))) {
		smmu->features |= ARM_SMMU_FEAT_TRANS_OPS;
		dev_dbg(smmu->dev, "\taddress translation ops\n");
	}

	/*
	 * In order for DMA API calls to work properly, we must defer to what
	 * the FW says about coherency, regardless of what the hardware claims.
	 * Fortunately, this also opens up a workaround for systems where the
	 * ID register value has ended up configured incorrectly.
	 */
	cttw_reg = !!(id & ID0_CTTW);
	if (cttw_fw || cttw_reg)
		dev_notice(smmu->dev, "\t%scoherent table walk\n",
			   cttw_fw ? "" : "non-");
	if (cttw_fw != cttw_reg)
		dev_notice(smmu->dev,
			   "\t(IDR0.CTTW overridden by FW configuration)\n");

	/* Max. number of entries we have for stream matching/indexing */
	if (smmu->version == ARM_SMMU_V2 && id & ID0_EXIDS) {
		smmu->features |= ARM_SMMU_FEAT_EXIDS;
		size = 1 << 16;
	} else {
		size = 1 << ((id >> ID0_NUMSIDB_SHIFT) & ID0_NUMSIDB_MASK);
	}
	smmu->streamid_mask = size - 1;
	if (id & ID0_SMS) {

		smmu->features |= ARM_SMMU_FEAT_STREAM_MATCH;
		size = (id >> ID0_NUMSMRG_SHIFT) & ID0_NUMSMRG_MASK;
		if (size == 0) {
			dev_err(smmu->dev,
				"stream-matching supported, but no SMRs present!\n");
			return -ENODEV;
		}

		/* Zero-initialised to mark as invalid */
		smmu->smrs = devm_kcalloc(smmu->dev, size, sizeof(*smmu->smrs),
					  GFP_KERNEL);
		if (!smmu->smrs)
			return -ENOMEM;

		dev_notice(smmu->dev,
			   "\tstream matching with %lu register groups", size);
	}
	/* s2cr->type == 0 means translation, so initialise explicitly */
	smmu->s2crs = devm_kmalloc_array(smmu->dev, size, sizeof(*smmu->s2crs),
					 GFP_KERNEL);
	if (!smmu->s2crs)
		return -ENOMEM;
	for (i = 0; i < size; i++)
		smmu->s2crs[i] = s2cr_init_val;

	smmu->num_mapping_groups = size;
	mutex_init(&smmu->stream_map_mutex);
	mutex_init(&smmu->iommu_group_mutex);
	spin_lock_init(&smmu->global_sync_lock);

	if (smmu->version < ARM_SMMU_V2 || !(id & ID0_PTFS_NO_AARCH32)) {
		smmu->features |= ARM_SMMU_FEAT_FMT_AARCH32_L;
		if (!(id & ID0_PTFS_NO_AARCH32S))
			smmu->features |= ARM_SMMU_FEAT_FMT_AARCH32_S;
	}

	/* ID1 */
	id = readl_relaxed(gr0_base + ARM_SMMU_GR0_ID1);
	smmu->pgshift = (id & ID1_PAGESIZE) ? 16 : 12;

	/* Check for size mismatch of SMMU address space from mapped region */
	size = 1 << (((id >> ID1_NUMPAGENDXB_SHIFT) & ID1_NUMPAGENDXB_MASK) + 1);
	size <<= smmu->pgshift;
	if (smmu->cb_base != gr0_base + size)
		dev_warn(smmu->dev,
			"SMMU address space size (0x%lx) differs from mapped region size (0x%tx)!\n",
			size * 2, (smmu->cb_base - gr0_base) * 2);

	smmu->num_s2_context_banks = (id >> ID1_NUMS2CB_SHIFT) & ID1_NUMS2CB_MASK;
	smmu->num_context_banks = (id >> ID1_NUMCB_SHIFT) & ID1_NUMCB_MASK;
	if (smmu->num_s2_context_banks > smmu->num_context_banks) {
		dev_err(smmu->dev, "impossible number of S2 context banks!\n");
		return -ENODEV;
	}
	dev_dbg(smmu->dev, "\t%u context banks (%u stage-2 only)\n",
		   smmu->num_context_banks, smmu->num_s2_context_banks);
	/*
	 * Cavium CN88xx erratum #27704.
	 * Ensure ASID and VMID allocation is unique across all SMMUs in
	 * the system.
	 */
	if (smmu->model == CAVIUM_SMMUV2) {
		smmu->cavium_id_base =
			atomic_add_return(smmu->num_context_banks,
					  &cavium_smmu_context_count);
		smmu->cavium_id_base -= smmu->num_context_banks;
		dev_notice(smmu->dev, "\tenabling workaround for Cavium erratum 27704\n");
	}
	smmu->cbs = devm_kcalloc(smmu->dev, smmu->num_context_banks,
				 sizeof(*smmu->cbs), GFP_KERNEL);
	if (!smmu->cbs)
		return -ENOMEM;
	for (i = 0; i < smmu->num_context_banks; i++) {
		void __iomem *cb_base;

		cb_base = ARM_SMMU_CB(smmu, i);
		smmu->cbs[i].actlr = readl_relaxed(cb_base + ARM_SMMU_CB_ACTLR);
	}

	/* ID2 */
	id = readl_relaxed(gr0_base + ARM_SMMU_GR0_ID2);
	size = arm_smmu_id_size_to_bits((id >> ID2_IAS_SHIFT) & ID2_IAS_MASK);
	smmu->ipa_size = size;

	/* The output mask is also applied for bypass */
	size = arm_smmu_id_size_to_bits((id >> ID2_OAS_SHIFT) & ID2_OAS_MASK);
	smmu->pa_size = size;

	if (id & ID2_VMID16)
		smmu->features |= ARM_SMMU_FEAT_VMID16;

	/*
	 * What the page table walker can address actually depends on which
	 * descriptor format is in use, but since a) we don't know that yet,
	 * and b) it can vary per context bank, this will have to do...
	 */
	if (dma_set_mask_and_coherent(smmu->dev, DMA_BIT_MASK(size)))
		dev_warn(smmu->dev,
			 "failed to set DMA mask for table walker\n");

	if (smmu->version < ARM_SMMU_V2) {
		smmu->va_size = smmu->ipa_size;
		if (smmu->version == ARM_SMMU_V1_64K)
			smmu->features |= ARM_SMMU_FEAT_FMT_AARCH64_64K;
	} else {
		size = (id >> ID2_UBS_SHIFT) & ID2_UBS_MASK;
		smmu->va_size = arm_smmu_id_size_to_bits(size);
		if (id & ID2_PTFS_4K)
			smmu->features |= ARM_SMMU_FEAT_FMT_AARCH64_4K;
		if (id & ID2_PTFS_16K)
			smmu->features |= ARM_SMMU_FEAT_FMT_AARCH64_16K;
		if (id & ID2_PTFS_64K)
			smmu->features |= ARM_SMMU_FEAT_FMT_AARCH64_64K;
	}

	/* Now we've corralled the various formats, what'll it do? */
	if (smmu->features & ARM_SMMU_FEAT_FMT_AARCH32_S)
		smmu->pgsize_bitmap |= SZ_4K | SZ_64K | SZ_1M | SZ_16M;
	if (smmu->features &
	    (ARM_SMMU_FEAT_FMT_AARCH32_L | ARM_SMMU_FEAT_FMT_AARCH64_4K))
		smmu->pgsize_bitmap |= SZ_4K | SZ_2M | SZ_1G;
	if (smmu->features & ARM_SMMU_FEAT_FMT_AARCH64_16K)
		smmu->pgsize_bitmap |= SZ_16K | SZ_32M;
	if (smmu->features & ARM_SMMU_FEAT_FMT_AARCH64_64K)
		smmu->pgsize_bitmap |= SZ_64K | SZ_512M;

	if (arm_smmu_ops.pgsize_bitmap == -1UL)
		arm_smmu_ops.pgsize_bitmap = smmu->pgsize_bitmap;
	else
		arm_smmu_ops.pgsize_bitmap |= smmu->pgsize_bitmap;
	dev_dbg(smmu->dev, "\tSupported page sizes: 0x%08lx\n",
		   smmu->pgsize_bitmap);


	if (smmu->features & ARM_SMMU_FEAT_TRANS_S1)
		dev_dbg(smmu->dev, "\tStage-1: %lu-bit VA -> %lu-bit IPA\n",
			smmu->va_size, smmu->ipa_size);

	if (smmu->features & ARM_SMMU_FEAT_TRANS_S2)
		dev_dbg(smmu->dev, "\tStage-2: %lu-bit IPA -> %lu-bit PA\n",
			smmu->ipa_size, smmu->pa_size);

	return 0;
}

struct arm_smmu_match_data {
	enum arm_smmu_arch_version version;
	enum arm_smmu_implementation model;
	struct arm_smmu_arch_ops *arch_ops;
};

#define ARM_SMMU_MATCH_DATA(name, ver, imp, ops)	\
static struct arm_smmu_match_data name = {		\
.version = ver,						\
.model = imp,						\
.arch_ops = ops,					\
}							\

struct arm_smmu_arch_ops qsmmuv500_arch_ops;

ARM_SMMU_MATCH_DATA(smmu_generic_v1, ARM_SMMU_V1, GENERIC_SMMU, NULL);
ARM_SMMU_MATCH_DATA(smmu_generic_v2, ARM_SMMU_V2, GENERIC_SMMU, NULL);
ARM_SMMU_MATCH_DATA(arm_mmu401, ARM_SMMU_V1_64K, GENERIC_SMMU, NULL);
ARM_SMMU_MATCH_DATA(arm_mmu500, ARM_SMMU_V2, ARM_MMU500, NULL);
ARM_SMMU_MATCH_DATA(cavium_smmuv2, ARM_SMMU_V2, CAVIUM_SMMUV2, NULL);
ARM_SMMU_MATCH_DATA(qcom_smmuv2, ARM_SMMU_V2, QCOM_SMMUV2, &qsmmuv2_arch_ops);
ARM_SMMU_MATCH_DATA(qcom_smmuv500, ARM_SMMU_V2, QCOM_SMMUV500,
		    &qsmmuv500_arch_ops);

static const struct of_device_id arm_smmu_of_match[] = {
	{ .compatible = "arm,smmu-v1", .data = &smmu_generic_v1 },
	{ .compatible = "arm,smmu-v2", .data = &smmu_generic_v2 },
	{ .compatible = "arm,mmu-400", .data = &smmu_generic_v1 },
	{ .compatible = "arm,mmu-401", .data = &arm_mmu401 },
	{ .compatible = "arm,mmu-500", .data = &arm_mmu500 },
	{ .compatible = "cavium,smmu-v2", .data = &cavium_smmuv2 },
	{ .compatible = "qcom,smmu-v2", .data = &qcom_smmuv2 },
	{ .compatible = "qcom,qsmmu-v500", .data = &qcom_smmuv500 },
	{ },
};
MODULE_DEVICE_TABLE(of, arm_smmu_of_match);

#ifdef CONFIG_MSM_TZ_SMMU
int register_iommu_sec_ptbl(void)
{
	struct device_node *np;

	for_each_matching_node(np, arm_smmu_of_match)
		if (of_find_property(np, "qcom,tz-device-id", NULL) &&
				of_device_is_available(np))
			break;
	if (!np)
		return -ENODEV;

	of_node_put(np);

	return msm_iommu_sec_pgtbl_init();
}
#endif

#ifdef CONFIG_ACPI
static int acpi_smmu_get_data(u32 model, struct arm_smmu_device *smmu)
{
	int ret = 0;

	switch (model) {
	case ACPI_IORT_SMMU_V1:
	case ACPI_IORT_SMMU_CORELINK_MMU400:
		smmu->version = ARM_SMMU_V1;
		smmu->model = GENERIC_SMMU;
		break;
	case ACPI_IORT_SMMU_CORELINK_MMU401:
		smmu->version = ARM_SMMU_V1_64K;
		smmu->model = GENERIC_SMMU;
		break;
	case ACPI_IORT_SMMU_V2:
		smmu->version = ARM_SMMU_V2;
		smmu->model = GENERIC_SMMU;
		break;
	case ACPI_IORT_SMMU_CORELINK_MMU500:
		smmu->version = ARM_SMMU_V2;
		smmu->model = ARM_MMU500;
		break;
	case ACPI_IORT_SMMU_CAVIUM_THUNDERX:
		smmu->version = ARM_SMMU_V2;
		smmu->model = CAVIUM_SMMUV2;
		break;
	default:
		ret = -ENODEV;
	}

	return ret;
}

static int arm_smmu_device_acpi_probe(struct platform_device *pdev,
				      struct arm_smmu_device *smmu)
{
	struct device *dev = smmu->dev;
	struct acpi_iort_node *node =
		*(struct acpi_iort_node **)dev_get_platdata(dev);
	struct acpi_iort_smmu *iort_smmu;
	int ret;

	/* Retrieve SMMU1/2 specific data */
	iort_smmu = (struct acpi_iort_smmu *)node->node_data;

	ret = acpi_smmu_get_data(iort_smmu->model, smmu);
	if (ret < 0)
		return ret;

	/* Ignore the configuration access interrupt */
	smmu->num_global_irqs = 1;

	if (iort_smmu->flags & ACPI_IORT_SMMU_COHERENT_WALK)
		smmu->features |= ARM_SMMU_FEAT_COHERENT_WALK;

	return 0;
}
#else
static inline int arm_smmu_device_acpi_probe(struct platform_device *pdev,
					     struct arm_smmu_device *smmu)
{
	return -ENODEV;
}
#endif

static void arm_smmu_bus_init(void)
{
	/* Oh, for a proper bus abstraction */
	if (!iommu_present(&platform_bus_type))
		bus_set_iommu(&platform_bus_type, &arm_smmu_ops);
#ifdef CONFIG_ARM_AMBA
	if (!iommu_present(&amba_bustype))
		bus_set_iommu(&amba_bustype, &arm_smmu_ops);
#endif
#ifdef CONFIG_PCI
	if (!iommu_present(&pci_bus_type)) {
		pci_request_acs();
		bus_set_iommu(&pci_bus_type, &arm_smmu_ops);
	}
#endif
}

static int qsmmuv500_tbu_register(struct device *dev, void *data);
static int arm_smmu_device_dt_probe(struct platform_device *pdev)
{
	const struct arm_smmu_match_data *data;
	struct resource *res;
	struct arm_smmu_device *smmu;
	struct device *dev = &pdev->dev;
	int num_irqs, i, err;
	bool legacy_binding;

	legacy_binding = of_find_property(dev->of_node, "mmu-masters", NULL);
	if (legacy_binding && !using_generic_binding) {
		if (!using_legacy_binding)
			pr_notice("deprecated \"mmu-masters\" DT property in use; DMA API support unavailable\n");
		using_legacy_binding = true;
	} else if (!legacy_binding && !using_legacy_binding) {
		using_generic_binding = true;
	} else {
		dev_err(dev, "not probing due to mismatched DT properties\n");
		return -ENODEV;
	}

	smmu = devm_kzalloc(dev, sizeof(*smmu), GFP_KERNEL);
	if (!smmu) {
		dev_err(dev, "failed to allocate arm_smmu_device\n");
		return -ENOMEM;
	}
	smmu->dev = dev;
	spin_lock_init(&smmu->atos_lock);
	idr_init(&smmu->asid_idr);
	mutex_init(&smmu->idr_mutex);

	data = of_device_get_match_data(dev);
	smmu->version = data->version;
	smmu->model = data->model;
	smmu->arch_ops = data->arch_ops;

	if (of_dma_is_coherent(dev->of_node))
		smmu->features |= ARM_SMMU_FEAT_COHERENT_WALK;

	res = platform_get_resource(pdev, IORESOURCE_MEM, 0);
	if (res == NULL) {
		dev_err(dev, "no MEM resource info\n");
		return -EINVAL;
	}

	smmu->phys_addr = res->start;
	smmu->base = devm_ioremap_resource(dev, res);
	if (IS_ERR(smmu->base))
		return PTR_ERR(smmu->base);
	smmu->cb_base = smmu->base + resource_size(res) / 2;
	smmu->size = resource_size(res);

	if (of_property_read_u32(dev->of_node, "#global-interrupts",
				 &smmu->num_global_irqs)) {
		dev_err(dev, "missing #global-interrupts property\n");
		return -ENODEV;
	}

	num_irqs = 0;
	while ((res = platform_get_resource(pdev, IORESOURCE_IRQ, num_irqs))) {
		num_irqs++;
		if (num_irqs > smmu->num_global_irqs)
			smmu->num_context_irqs++;
	}

	if (!smmu->num_context_irqs) {
		dev_err(dev, "found %d interrupts but expected at least %d\n",
			num_irqs, smmu->num_global_irqs + 1);
		return -ENODEV;
	}

	smmu->irqs = devm_kzalloc(dev, sizeof(*smmu->irqs) * num_irqs,
				  GFP_KERNEL);
	if (!smmu->irqs) {
		dev_err(dev, "failed to allocate %d irqs\n", num_irqs);
		return -ENOMEM;
	}

	for (i = 0; i < num_irqs; ++i) {
		int irq = platform_get_irq(pdev, i);

		if (irq < 0) {
			dev_err(dev, "failed to get irq index %d\n", i);
			return -ENODEV;
		}
		smmu->irqs[i] = irq;
	}

	parse_driver_options(smmu);

	smmu->pwr = arm_smmu_init_power_resources(pdev);
	if (IS_ERR(smmu->pwr))
		return PTR_ERR(smmu->pwr);

	err = arm_smmu_power_on(smmu->pwr);
	if (err)
		goto out_exit_power_resources;

	smmu->sec_id = msm_dev_to_device_id(dev);
	err = arm_smmu_device_cfg_probe(smmu);
	if (err)
		goto out_power_off;

	err = arm_smmu_handoff_cbs(smmu);
	if (err)
		goto out_power_off;

	err = arm_smmu_parse_impl_def_registers(smmu);
	if (err)
		goto out_power_off;

	if (smmu->version == ARM_SMMU_V2) {
		if (smmu->num_context_banks > smmu->num_context_irqs) {
			dev_err(dev,
				"found %d context irq(s) but have %d context banks. assuming %d context interrupts.\n",
				smmu->num_context_irqs, smmu->num_context_banks,
				smmu->num_context_banks);
		}

		/* Ignore superfluous interrupts */
		smmu->num_context_irqs = smmu->num_context_banks;
	}

	for (i = 0; i < smmu->num_global_irqs; ++i) {
		err = devm_request_threaded_irq(smmu->dev, smmu->irqs[i],
					NULL, arm_smmu_global_fault,
					IRQF_ONESHOT | IRQF_SHARED,
					"arm-smmu global fault", smmu);
		if (err) {
			dev_err(dev, "failed to request global IRQ %d (%u)\n",
				i, smmu->irqs[i]);
			goto out_power_off;
		}
	}

	err = arm_smmu_arch_init(smmu);
	if (err)
		goto out_power_off;

	iommu_device_set_ops(&smmu->iommu, &arm_smmu_ops);
	iommu_device_set_fwnode(&smmu->iommu, dev->fwnode);

	err = iommu_device_register(&smmu->iommu);

	if (err) {
		dev_err(dev, "Failed to register iommu\n");
		return err;
	}
	platform_set_drvdata(pdev, smmu);
	arm_smmu_device_reset(smmu);
	arm_smmu_test_smr_masks(smmu);
	arm_smmu_interrupt_selftest(smmu);
	arm_smmu_power_off(smmu->pwr);

	/*
	 * For ACPI and generic DT bindings, an SMMU will be probed before
	 * any device which might need it, so we want the bus ops in place
	 * ready to handle default domain setup as soon as any SMMU exists.
	 */
	if (!using_legacy_binding)
		arm_smmu_bus_init();

	return 0;

out_power_off:
	arm_smmu_power_off(smmu->pwr);

out_exit_power_resources:
	arm_smmu_exit_power_resources(smmu->pwr);

	return err;
}

/*
 * With the legacy DT binding in play, though, we have no guarantees about
 * probe order, but then we're also not doing default domains, so we can
 * delay setting bus ops until we're sure every possible SMMU is ready,
 * and that way ensure that no add_device() calls get missed.
 */
static int arm_smmu_legacy_bus_init(void)
{
	if (using_legacy_binding)
		arm_smmu_bus_init();
	return 0;
}
device_initcall_sync(arm_smmu_legacy_bus_init);

static int arm_smmu_device_remove(struct platform_device *pdev)
{
	struct arm_smmu_device *smmu = platform_get_drvdata(pdev);

	if (!smmu)
		return -ENODEV;

	if (arm_smmu_power_on(smmu->pwr))
		return -EINVAL;

	if (!bitmap_empty(smmu->context_map, ARM_SMMU_MAX_CBS))
		dev_err(&pdev->dev, "removing device with active domains!\n");

	idr_destroy(&smmu->asid_idr);

	/* Turn the thing off */
	writel(sCR0_CLIENTPD, ARM_SMMU_GR0_NS(smmu) + ARM_SMMU_GR0_sCR0);
	arm_smmu_power_off(smmu->pwr);

	arm_smmu_exit_power_resources(smmu->pwr);

	return 0;
}

static int __maybe_unused arm_smmu_pm_resume(struct device *dev)
{
	struct arm_smmu_device *smmu = dev_get_drvdata(dev);
	int ret;

	ret = arm_smmu_power_on(smmu->pwr);
	if (ret)
		return ret;

	arm_smmu_device_reset(smmu);
	arm_smmu_power_off(smmu->pwr);
	return 0;
}

static int __maybe_unused arm_smmu_pm_restore_early(struct device *dev)
{
	struct arm_smmu_device *smmu = dev_get_drvdata(dev);
	struct arm_smmu_domain *smmu_domain;
	struct io_pgtable_ops *pgtbl_ops;
	struct arm_smmu_cb *cb;
	int idx, ret;

	/* restore the secure pools */
	for (idx = 0; idx < smmu->num_context_banks; idx++) {
		cb = &smmu->cbs[idx];
		if (!cb->cfg)
			continue;

		smmu_domain = cb_cfg_to_smmu_domain(cb->cfg);
		if (!arm_smmu_has_secure_vmid(smmu_domain))
			continue;

		pgtbl_ops = alloc_io_pgtable_ops(smmu_domain->pgtbl_fmt,
					  &smmu_domain->pgtbl_cfg,
					  smmu_domain);
		if (!pgtbl_ops) {
			dev_err(smmu->dev, "failed to allocate page tables during pm restore for cxt %d\n",
				idx, dev_name(dev));
			return -ENOMEM;
		}
		smmu_domain->pgtbl_ops = pgtbl_ops;
		arm_smmu_secure_domain_lock(smmu_domain);
		arm_smmu_assign_table(smmu_domain);
		arm_smmu_secure_domain_unlock(smmu_domain);
	}
	smmu->smmu_restore = true;
	ret = arm_smmu_pm_resume(dev);
	smmu->smmu_restore = false;
	return ret;
}

static int __maybe_unused arm_smmu_pm_freeze_late(struct device *dev)
{
	struct arm_smmu_device *smmu = dev_get_drvdata(dev);
	struct arm_smmu_domain *smmu_domain;
	struct arm_smmu_cb *cb;
	int idx, ret;

	ret = arm_smmu_power_on(smmu->pwr);
	if (ret) {
		dev_err(smmu->dev, "Whoops! Couldn't power on the smmu during pm freeze !!\n");
		return ret;
	}

	/* destroy the secure pools */
	for (idx = 0; idx < smmu->num_context_banks; idx++) {
		cb = &smmu->cbs[idx];
		if (cb && cb->cfg) {
			smmu_domain = cb_cfg_to_smmu_domain(cb->cfg);
			if (smmu_domain &&
			    arm_smmu_has_secure_vmid(smmu_domain)) {
				free_io_pgtable_ops(smmu_domain->pgtbl_ops);
				arm_smmu_secure_domain_lock(smmu_domain);
				arm_smmu_secure_pool_destroy(smmu_domain);
				arm_smmu_unassign_table(smmu_domain);
				arm_smmu_secure_domain_unlock(smmu_domain);
			}
		}
	}
	arm_smmu_power_off(smmu->pwr);
	return 0;
}

static const struct dev_pm_ops arm_smmu_pm_ops = {
	.resume = arm_smmu_pm_resume,
	.thaw_early = arm_smmu_pm_restore_early,
	.freeze_late = arm_smmu_pm_freeze_late,
	.restore_early = arm_smmu_pm_restore_early,
};

static struct platform_driver arm_smmu_driver = {
	.driver	= {
		.name		= "arm-smmu",
		.of_match_table	= of_match_ptr(arm_smmu_of_match),
		.pm		= &arm_smmu_pm_ops,
		.suppress_bind_attrs = true,
	},
	.probe	= arm_smmu_device_dt_probe,
	.remove	= arm_smmu_device_remove,
};

static struct platform_driver qsmmuv500_tbu_driver;
static int __init arm_smmu_init(void)
{
	static bool registered;
	int ret = 0;
	ktime_t cur;

	if (registered)
		return 0;

	cur = ktime_get();
	ret = platform_driver_register(&qsmmuv500_tbu_driver);
	if (ret)
		return ret;

	ret = platform_driver_register(&arm_smmu_driver);
#ifdef CONFIG_MSM_TZ_SMMU
	ret = register_iommu_sec_ptbl();
#endif
	registered = !ret;
	trace_smmu_init(ktime_us_delta(ktime_get(), cur));

	return ret;
}

static void __exit arm_smmu_exit(void)
{
	return platform_driver_unregister(&arm_smmu_driver);
}

subsys_initcall(arm_smmu_init);
module_exit(arm_smmu_exit);

static int __init arm_smmu_of_init(struct device_node *np)
{
	int ret = arm_smmu_init();

	if (ret)
		return ret;

	if (!of_platform_device_create(np, NULL, platform_bus_type.dev_root))
		return -ENODEV;

	return 0;
}
IOMMU_OF_DECLARE(arm_smmuv1, "arm,smmu-v1", arm_smmu_of_init);
IOMMU_OF_DECLARE(arm_smmuv2, "arm,smmu-v2", arm_smmu_of_init);
IOMMU_OF_DECLARE(arm_mmu400, "arm,mmu-400", arm_smmu_of_init);
IOMMU_OF_DECLARE(arm_mmu401, "arm,mmu-401", arm_smmu_of_init);
IOMMU_OF_DECLARE(arm_mmu500, "arm,mmu-500", arm_smmu_of_init);
IOMMU_OF_DECLARE(cavium_smmuv2, "cavium,smmu-v2", arm_smmu_of_init);

#define TCU_HW_VERSION_HLOS1		(0x18)

#define DEBUG_SID_HALT_REG		0x0
#define DEBUG_SID_HALT_VAL		(0x1 << 16)
#define DEBUG_SID_HALT_SID_MASK		0x3ff

#define DEBUG_VA_ADDR_REG		0x8

#define DEBUG_TXN_TRIGG_REG		0x18
#define DEBUG_TXN_AXPROT_SHIFT		6
#define DEBUG_TXN_AXCACHE_SHIFT		2
#define DEBUG_TRX_WRITE			(0x1 << 1)
#define DEBUG_TXN_READ			(0x0 << 1)
#define DEBUG_TXN_TRIGGER		0x1

#define DEBUG_SR_HALT_ACK_REG		0x20
#define DEBUG_SR_HALT_ACK_VAL		(0x1 << 1)
#define DEBUG_SR_ECATS_RUNNING_VAL	(0x1 << 0)

#define DEBUG_PAR_REG			0x28
#define DEBUG_PAR_PA_MASK		((0x1ULL << 36) - 1)
#define DEBUG_PAR_PA_SHIFT		12
#define DEBUG_PAR_FAULT_VAL		0x1

#define DEBUG_AXUSER_REG		0x30
#define DEBUG_AXUSER_CDMID_MASK         0xff
#define DEBUG_AXUSER_CDMID_SHIFT        36
#define DEBUG_AXUSER_CDMID_VAL          255

#define TBU_DBG_TIMEOUT_US		100

#define QSMMUV500_ACTLR_DEEP_PREFETCH_MASK	0x3
#define QSMMUV500_ACTLR_DEEP_PREFETCH_SHIFT	0x8

struct qsmmuv500_group_iommudata {
	bool has_actlr;
	u32 actlr;
};
#define to_qsmmuv500_group_iommudata(group)				\
	((struct qsmmuv500_group_iommudata *)				\
		(iommu_group_get_iommudata(group)))


static bool arm_smmu_fwspec_match_smr(struct iommu_fwspec *fwspec,
				      struct arm_smmu_smr *smr)
{
	struct arm_smmu_smr *smr2;
	struct arm_smmu_device *smmu = fwspec_smmu(fwspec);
	int i, idx;

	for_each_cfg_sme(fwspec, i, idx) {
		smr2 = &smmu->smrs[idx];
		/* Continue if table entry does not match */
		if ((smr->id ^ smr2->id) & ~(smr->mask | smr2->mask))
			continue;
		return true;
	}
	return false;
}

static int qsmmuv500_tbu_halt(struct qsmmuv500_tbu_device *tbu,
				struct arm_smmu_domain *smmu_domain)
{
	unsigned long flags;
	u32 halt, fsr, status;
	void __iomem *tbu_base, *cb_base;

	if (of_property_read_bool(tbu->dev->of_node,
						"qcom,opt-out-tbu-halting")) {
		dev_notice(tbu->dev, "TBU opted-out for halting!\n");
		return -EBUSY;
	}

	spin_lock_irqsave(&tbu->halt_lock, flags);
	if (tbu->halt_count) {
		tbu->halt_count++;
		spin_unlock_irqrestore(&tbu->halt_lock, flags);
		return 0;
	}

	cb_base = ARM_SMMU_CB(smmu_domain->smmu, smmu_domain->cfg.cbndx);
	tbu_base = tbu->base;
	halt = readl_relaxed(tbu_base + DEBUG_SID_HALT_REG);
	halt |= DEBUG_SID_HALT_VAL;
	writel_relaxed(halt, tbu_base + DEBUG_SID_HALT_REG);

	fsr = readl_relaxed(cb_base + ARM_SMMU_CB_FSR);
	if ((fsr & FSR_FAULT) && (fsr & FSR_SS)) {
		u32 sctlr_orig, sctlr;
		/*
		 * We are in a fault; Our request to halt the bus will not
		 * complete until transactions in front of us (such as the fault
		 * itself) have completed. Disable iommu faults and terminate
		 * any existing transactions.
		 */
		sctlr_orig = readl_relaxed(cb_base + ARM_SMMU_CB_SCTLR);
		sctlr = sctlr_orig & ~(SCTLR_CFCFG | SCTLR_CFIE);
		writel_relaxed(sctlr, cb_base + ARM_SMMU_CB_SCTLR);

		writel_relaxed(fsr, cb_base + ARM_SMMU_CB_FSR);
		/*
		 * Barrier required to ensure that the FSR is cleared
		 * before resuming SMMU operation
		 */
		wmb();
		writel_relaxed(RESUME_TERMINATE, cb_base +
			       ARM_SMMU_CB_RESUME);

		writel_relaxed(sctlr_orig, cb_base + ARM_SMMU_CB_SCTLR);
	}

	if (readl_poll_timeout_atomic(tbu_base + DEBUG_SR_HALT_ACK_REG, status,
					(status & DEBUG_SR_HALT_ACK_VAL),
					0, TBU_DBG_TIMEOUT_US)) {
		dev_err(tbu->dev, "Couldn't halt TBU!\n");

		halt = readl_relaxed(tbu_base + DEBUG_SID_HALT_REG);
		halt &= ~DEBUG_SID_HALT_VAL;
		writel_relaxed(halt, tbu_base + DEBUG_SID_HALT_REG);

		spin_unlock_irqrestore(&tbu->halt_lock, flags);
		return -ETIMEDOUT;
	}

	tbu->halt_count = 1;
	spin_unlock_irqrestore(&tbu->halt_lock, flags);
	return 0;
}

static void qsmmuv500_tbu_resume(struct qsmmuv500_tbu_device *tbu)
{
	unsigned long flags;
	u32 val;
	void __iomem *base;

	spin_lock_irqsave(&tbu->halt_lock, flags);
	if (!tbu->halt_count) {
		WARN(1, "%s: bad tbu->halt_count", dev_name(tbu->dev));
		spin_unlock_irqrestore(&tbu->halt_lock, flags);
		return;

	} else if (tbu->halt_count > 1) {
		tbu->halt_count--;
		spin_unlock_irqrestore(&tbu->halt_lock, flags);
		return;
	}

	base = tbu->base;
	val = readl_relaxed(base + DEBUG_SID_HALT_REG);
	val &= ~DEBUG_SID_HALT_VAL;
	writel_relaxed(val, base + DEBUG_SID_HALT_REG);

	tbu->halt_count = 0;
	spin_unlock_irqrestore(&tbu->halt_lock, flags);
}


static int qsmmuv500_ecats_lock(struct arm_smmu_domain *smmu_domain,
				struct qsmmuv500_tbu_device *tbu,
				unsigned long *flags)
{
	struct arm_smmu_device *smmu = tbu->smmu;
	struct qsmmuv500_archdata *data = get_qsmmuv500_archdata(smmu);
	u32 val;

	spin_lock_irqsave(&smmu->atos_lock, *flags);
	/* The status register is not accessible on version 1.0 */
	if (data->version == 0x01000000)
		return 0;

	if (readl_poll_timeout_atomic(tbu->status_reg,
					val, (val == 0x1), 0,
					TBU_DBG_TIMEOUT_US)) {
		dev_err(tbu->dev, "ECATS hw busy!\n");
		spin_unlock_irqrestore(&smmu->atos_lock, *flags);
		return  -ETIMEDOUT;
	}

	return 0;
}

static void qsmmuv500_ecats_unlock(struct arm_smmu_domain *smmu_domain,
					struct qsmmuv500_tbu_device *tbu,
					unsigned long *flags)
{
	struct arm_smmu_device *smmu = tbu->smmu;
	struct qsmmuv500_archdata *data = get_qsmmuv500_archdata(smmu);

	/* The status register is not accessible on version 1.0 */
	if (data->version != 0x01000000)
		writel_relaxed(0, tbu->status_reg);
	spin_unlock_irqrestore(&smmu->atos_lock, *flags);
}

/*
 * Zero means failure.
 */
static phys_addr_t qsmmuv500_iova_to_phys(
		struct iommu_domain *domain, dma_addr_t iova, u32 sid)
{
	struct arm_smmu_domain *smmu_domain = to_smmu_domain(domain);
	struct arm_smmu_device *smmu = smmu_domain->smmu;
	struct arm_smmu_cfg *cfg = &smmu_domain->cfg;
	struct qsmmuv500_tbu_device *tbu;
	int ret;
	phys_addr_t phys = 0;
	u64 val, fsr;
	unsigned long flags;
	void __iomem *cb_base;
	u32 sctlr_orig, sctlr;
	int needs_redo = 0;
	ktime_t timeout;

	/* only 36 bit iova is supported */
	if (iova >= (1ULL << 36)) {
		dev_err_ratelimited(smmu->dev, "ECATS: address too large: %pad\n",
					&iova);
		return 0;
	}

	cb_base = ARM_SMMU_CB(smmu, cfg->cbndx);
	tbu = qsmmuv500_find_tbu(smmu, sid);
	if (!tbu)
		return 0;

	ret = arm_smmu_power_on(tbu->pwr);
	if (ret)
		return 0;

	ret = qsmmuv500_tbu_halt(tbu, smmu_domain);
	if (ret)
		goto out_power_off;

	/*
	 * ECATS can trigger the fault interrupt, so disable it temporarily
	 * and check for an interrupt manually.
	 */
	sctlr_orig = readl_relaxed(cb_base + ARM_SMMU_CB_SCTLR);
	sctlr = sctlr_orig & ~(SCTLR_CFCFG | SCTLR_CFIE);
	writel_relaxed(sctlr, cb_base + ARM_SMMU_CB_SCTLR);

	fsr = readl_relaxed(cb_base + ARM_SMMU_CB_FSR);
	if (fsr & FSR_FAULT) {
		/* Clear pending interrupts */
		writel_relaxed(fsr, cb_base + ARM_SMMU_CB_FSR);
		/*
		 * Barrier required to ensure that the FSR is cleared
		 * before resuming SMMU operation.
		 */
		wmb();

		/*
		 * TBU halt takes care of resuming any stalled transcation.
		 * Kept it here for completeness sake.
		 */
		if (fsr & FSR_SS)
			writel_relaxed(RESUME_TERMINATE, cb_base +
				       ARM_SMMU_CB_RESUME);
	}

	/* Only one concurrent atos operation */
	ret = qsmmuv500_ecats_lock(smmu_domain, tbu, &flags);
	if (ret)
		goto out_resume;

redo:
	/* Set address and stream-id */
	val = readq_relaxed(tbu->base + DEBUG_SID_HALT_REG);
	val &= ~DEBUG_SID_HALT_SID_MASK;
	val |= sid & DEBUG_SID_HALT_SID_MASK;
	writeq_relaxed(val, tbu->base + DEBUG_SID_HALT_REG);
	writeq_relaxed(iova, tbu->base + DEBUG_VA_ADDR_REG);
	val = (u64)(DEBUG_AXUSER_CDMID_VAL & DEBUG_AXUSER_CDMID_MASK) <<
		DEBUG_AXUSER_CDMID_SHIFT;
	writeq_relaxed(val, tbu->base + DEBUG_AXUSER_REG);

	/*
	 * Write-back Read and Write-Allocate
	 * Priviledged, nonsecure, data transaction
	 * Read operation.
	 */
	val = 0xF << DEBUG_TXN_AXCACHE_SHIFT;
	val |= 0x3 << DEBUG_TXN_AXPROT_SHIFT;
	val |= DEBUG_TXN_TRIGGER;
	writeq_relaxed(val, tbu->base + DEBUG_TXN_TRIGG_REG);

	ret = 0;
	timeout = ktime_add_us(ktime_get(), TBU_DBG_TIMEOUT_US);
	for (;;) {
		val = readl_relaxed(tbu->base + DEBUG_SR_HALT_ACK_REG);
		if (!(val & DEBUG_SR_ECATS_RUNNING_VAL))
			break;
		val = readl_relaxed(cb_base + ARM_SMMU_CB_FSR);
		if (val & FSR_FAULT)
			break;
		if (ktime_compare(ktime_get(), timeout) > 0) {
			dev_err(tbu->dev, "ECATS translation timed out!\n");
			ret = -ETIMEDOUT;
			break;
		}
	}

	val = readq_relaxed(tbu->base + DEBUG_PAR_REG);
	fsr = readl_relaxed(cb_base + ARM_SMMU_CB_FSR);
	if (val & DEBUG_PAR_FAULT_VAL) {
		dev_err(tbu->dev, "ECATS generated a fault interrupt! FSR = %llx, SID=0x%x\n",
			fsr, sid);

		dev_err(tbu->dev, "ECATS translation failed! PAR = %llx\n",
			val);
		/* Clear pending interrupts */
		writel_relaxed(fsr, cb_base + ARM_SMMU_CB_FSR);
		/*
		 * Barrier required to ensure that the FSR is cleared
		 * before resuming SMMU operation.
		 */
		wmb();

		if (fsr & FSR_SS)
			writel_relaxed(RESUME_TERMINATE, cb_base +
				       ARM_SMMU_CB_RESUME);

		ret = -EINVAL;
	}

	phys = (val >> DEBUG_PAR_PA_SHIFT) & DEBUG_PAR_PA_MASK;
	if (ret < 0)
		phys = 0;

	/* Reset hardware */
	writeq_relaxed(0, tbu->base + DEBUG_TXN_TRIGG_REG);
	writeq_relaxed(0, tbu->base + DEBUG_VA_ADDR_REG);
	val = readl_relaxed(tbu->base + DEBUG_SID_HALT_REG);
	val &= ~DEBUG_SID_HALT_SID_MASK;
	writel_relaxed(val, tbu->base + DEBUG_SID_HALT_REG);

	/*
	 * After a failed translation, the next successful translation will
	 * incorrectly be reported as a failure.
	 */
	if (!phys && needs_redo++ < 2)
		goto redo;

	writel_relaxed(sctlr_orig, cb_base + ARM_SMMU_CB_SCTLR);
	qsmmuv500_ecats_unlock(smmu_domain, tbu, &flags);

out_resume:
	qsmmuv500_tbu_resume(tbu);

out_power_off:
	/* Read to complete prior write transcations */
	val = readl_relaxed(tbu->base + DEBUG_SR_HALT_ACK_REG);

	/* Wait for read to complete before off */
	rmb();

	arm_smmu_power_off(tbu->pwr);

	return phys;
}

static phys_addr_t qsmmuv500_iova_to_phys_hard(
		struct iommu_domain *domain, dma_addr_t iova)
{
	u16 sid;
	struct arm_smmu_domain *smmu_domain = to_smmu_domain(domain);
	struct arm_smmu_cfg *cfg = &smmu_domain->cfg;
	struct arm_smmu_device *smmu = smmu_domain->smmu;
	struct iommu_fwspec *fwspec;
	void __iomem *gr1_base;
	u32 frsynra;


	/* Check to see if the domain is associated with the test
	 * device. If the domain belongs to the test device, then
	 * pick the SID from fwspec.
	 */
	if (domain->is_debug_domain) {
		fwspec = smmu_domain->dev->iommu_fwspec;
		sid    = (u16)fwspec->ids[0];
	} else {

		/* If the domain belongs to an actual device, read
		 * SID from the corresponding frsynra register
		 */
		gr1_base = ARM_SMMU_GR1(smmu);
		frsynra  = readl_relaxed(gr1_base +
				ARM_SMMU_GR1_CBFRSYNRA(cfg->cbndx));
		frsynra &= CBFRSYNRA_SID_MASK;
		sid      = frsynra;
	}
	return qsmmuv500_iova_to_phys(domain, iova, sid);
}

static void qsmmuv500_release_group_iommudata(void *data)
{
	kfree(data);
}

/* If a device has a valid actlr, it must match */
static int qsmmuv500_device_group(struct device *dev,
				struct iommu_group *group)
{
	struct iommu_fwspec *fwspec = dev->iommu_fwspec;
	struct arm_smmu_device *smmu = fwspec_smmu(fwspec);
	struct qsmmuv500_archdata *data = get_qsmmuv500_archdata(smmu);
	struct qsmmuv500_group_iommudata *iommudata;
	u32 actlr, i;
	struct arm_smmu_smr *smr;

	iommudata = to_qsmmuv500_group_iommudata(group);
	if (!iommudata) {
		iommudata = kzalloc(sizeof(*iommudata), GFP_KERNEL);
		if (!iommudata)
			return -ENOMEM;

		iommu_group_set_iommudata(group, iommudata,
				qsmmuv500_release_group_iommudata);
	}

	for (i = 0; i < data->actlr_tbl_size; i++) {
		smr = &data->actlrs[i].smr;
		actlr = data->actlrs[i].actlr;

		if (!arm_smmu_fwspec_match_smr(fwspec, smr))
			continue;

		if (!iommudata->has_actlr) {
			iommudata->actlr = actlr;
			iommudata->has_actlr = true;
		} else if (iommudata->actlr != actlr) {
			return -EINVAL;
		}
	}

	return 0;
}

static void qsmmuv500_init_cb(struct arm_smmu_domain *smmu_domain,
				struct device *dev)
{
	struct arm_smmu_device *smmu = smmu_domain->smmu;
	struct arm_smmu_cb *cb = &smmu->cbs[smmu_domain->cfg.cbndx];
	struct qsmmuv500_group_iommudata *iommudata =
		to_qsmmuv500_group_iommudata(dev->iommu_group);

	if (!iommudata->has_actlr)
		return;

	cb->actlr = iommudata->actlr;
	/*
	 * Prefetch only works properly if the start and end of all
	 * buffers in the page table are aligned to ARM_SMMU_MIN_IOVA_ALIGN.
	 */
	if (((iommudata->actlr >> QSMMUV500_ACTLR_DEEP_PREFETCH_SHIFT) &
			QSMMUV500_ACTLR_DEEP_PREFETCH_MASK) &&
				  (smmu->options & ARM_SMMU_OPT_MIN_IOVA_ALIGN))
		smmu_domain->qsmmuv500_errata1_min_iova_align = true;
}

static int qsmmuv500_tbu_register(struct device *dev, void *cookie)
{
	struct arm_smmu_device *smmu = cookie;
	struct qsmmuv500_tbu_device *tbu;
	struct qsmmuv500_archdata *data = get_qsmmuv500_archdata(smmu);

	if (!dev->driver) {
		dev_err(dev, "TBU failed probe, QSMMUV500 cannot continue!\n");
		return -EINVAL;
	}

	tbu = dev_get_drvdata(dev);

	INIT_LIST_HEAD(&tbu->list);
	tbu->smmu = smmu;
	list_add(&tbu->list, &data->tbus);
	return 0;
}

static int qsmmuv500_read_actlr_tbl(struct arm_smmu_device *smmu)
{
	int len, i;
	struct device *dev = smmu->dev;
	struct qsmmuv500_archdata *data = get_qsmmuv500_archdata(smmu);
	struct actlr_setting *actlrs;
	const __be32 *cell;

	cell = of_get_property(dev->of_node, "qcom,actlr", NULL);
	if (!cell)
		return 0;

	len = of_property_count_elems_of_size(dev->of_node, "qcom,actlr",
						sizeof(u32) * 3);
	if (len < 0)
		return 0;

	actlrs = devm_kzalloc(dev, sizeof(*actlrs) * len, GFP_KERNEL);
	if (!actlrs)
		return -ENOMEM;

	for (i = 0; i < len; i++) {
		actlrs[i].smr.id = of_read_number(cell++, 1);
		actlrs[i].smr.mask = of_read_number(cell++, 1);
		actlrs[i].actlr = of_read_number(cell++, 1);
	}

	data->actlrs = actlrs;
	data->actlr_tbl_size = len;
	return 0;
}

static int qsmmuv500_get_testbus_version(struct arm_smmu_device *smmu)
{
	struct device *dev = smmu->dev;
	struct qsmmuv500_archdata *data = get_qsmmuv500_archdata(smmu);
	u32 testbus_version;
	const __be32 *cell;

	cell = of_get_property(dev->of_node, "qcom,testbus-version", NULL);
	if (!cell)
		return 0;

	testbus_version = of_read_number(cell, 1);

	data->testbus_version = testbus_version;
	return 0;
}
static ssize_t arm_smmu_debug_testbus_read(struct file *file,
		char __user *ubuf, size_t count, loff_t *offset,
		enum testbus_sel tbu, enum testbus_ops ops)

{
	char buf[100];
	ssize_t retval;
	size_t buflen;
	int buf_len = sizeof(buf);

	if (*offset)
		return 0;

	memset(buf, 0, buf_len);

	if (tbu == SEL_TBU) {
		struct qsmmuv500_tbu_device *tbu = file->private_data;
		struct arm_smmu_device *smmu = tbu->smmu;
		void __iomem *tbu_base = tbu->base;
		struct qsmmuv500_archdata *data = smmu->archdata;
		void __iomem *tcu_base = data->tcu_base;
		u32 testbus_version = data->testbus_version;
		struct arm_smmu_power_resources *pwr;
		long val;

		if (testbus_version == 1)
			pwr = smmu->pwr;
		else
			pwr = tbu->pwr;

		arm_smmu_power_on(pwr);

		if (ops == TESTBUS_SELECT)
			val = arm_smmu_debug_tbu_testbus_select(tbu_base,
					tcu_base, testbus_version, READ, 0);
		else
			val = arm_smmu_debug_tbu_testbus_output(tbu_base,
							testbus_version);
		arm_smmu_power_off(pwr);

		snprintf(buf, buf_len, "0x%0x\n", val);
	} else {

		struct arm_smmu_device *smmu = file->private_data;
		struct qsmmuv500_archdata *data = smmu->archdata;
		void __iomem *base = ARM_SMMU_GR0(smmu);
		void __iomem *tcu_base = data->tcu_base;

		arm_smmu_power_on(smmu->pwr);

		if (ops == TESTBUS_SELECT) {
			snprintf(buf, buf_len, "TCU clk testbus sel: 0x%0x\n",
				arm_smmu_debug_tcu_testbus_select(base,
					tcu_base, CLK_TESTBUS, READ, 0));
			snprintf(buf + strlen(buf), buf_len - strlen(buf),
				 "TCU testbus sel : 0x%0x\n",
				 arm_smmu_debug_tcu_testbus_select(base,
					 tcu_base, PTW_AND_CACHE_TESTBUS,
					 READ, 0));
		} else {
			snprintf(buf, buf_len, "0x%0x\n",
				 arm_smmu_debug_tcu_testbus_output(base));
		}

		arm_smmu_power_off(smmu->pwr);
	}
	buflen = min(count, strlen(buf));
	if (copy_to_user(ubuf, buf, buflen)) {
		pr_err_ratelimited("Couldn't copy_to_user\n");
		retval = -EFAULT;
	} else {
		*offset = 1;
		retval = buflen;
	}

	return retval;
}
static ssize_t arm_smmu_debug_tcu_testbus_sel_write(struct file *file,
		const char __user *ubuf, size_t count, loff_t *offset)
{
	struct arm_smmu_device *smmu = file->private_data;
	struct qsmmuv500_archdata *data = smmu->archdata;
	void __iomem *tcu_base = data->tcu_base;
	void __iomem *base = ARM_SMMU_GR0(smmu);
	char *comma;
	char buf[100];
	u64 sel, val;

	if (count >= 100) {
		pr_err_ratelimited("Value too large\n");
		return -EINVAL;
	}

	memset(buf, 0, 100);

	if (copy_from_user(buf, ubuf, count)) {
		pr_err_ratelimited("Couldn't copy from user\n");
		return -EFAULT;
	}

	comma = strnchr(buf, count, ',');
	if (!comma)
		goto invalid_format;

	/* split up the words */
	*comma = '\0';

	if (kstrtou64(buf, 0, &sel))
		goto invalid_format;

	if (sel != 1 && sel != 2)
		goto invalid_format;

	if (kstrtou64(comma + 1, 0, &val))
		goto invalid_format;

	arm_smmu_power_on(smmu->pwr);

	if (sel == 1)
		arm_smmu_debug_tcu_testbus_select(base,
				tcu_base, CLK_TESTBUS, WRITE, val);
	else if (sel == 2)
		arm_smmu_debug_tcu_testbus_select(base,
				tcu_base, PTW_AND_CACHE_TESTBUS, WRITE, val);

	arm_smmu_power_off(smmu->pwr);

	return count;

invalid_format:
	pr_err_ratelimited("Invalid format. Expected: <1, testbus select> for tcu CLK testbus (or) <2, testbus select> for tcu PTW/CACHE testbuses\n");
	return -EINVAL;
}

static ssize_t arm_smmu_debug_tcu_testbus_sel_read(struct file *file,
		char __user *ubuf, size_t count, loff_t *offset)
{
	return arm_smmu_debug_testbus_read(file, ubuf,
			count, offset, SEL_TCU, TESTBUS_SELECT);
}

static const struct file_operations arm_smmu_debug_tcu_testbus_sel_fops = {
	.open	= simple_open,
	.write	= arm_smmu_debug_tcu_testbus_sel_write,
	.read	= arm_smmu_debug_tcu_testbus_sel_read,
};

static ssize_t arm_smmu_debug_tcu_testbus_read(struct file *file,
		char __user *ubuf, size_t count, loff_t *offset)
{
	return arm_smmu_debug_testbus_read(file, ubuf,
			count, offset, SEL_TCU, TESTBUS_OUTPUT);
}

static const struct file_operations arm_smmu_debug_tcu_testbus_fops = {
	.open	= simple_open,
	.read	= arm_smmu_debug_tcu_testbus_read,
};

static int qsmmuv500_tcu_testbus_init(struct arm_smmu_device *smmu)
{
	struct dentry *testbus_dir;

	if (!debugfs_testbus_dir) {
		debugfs_testbus_dir = debugfs_create_dir("testbus",
						       iommu_debugfs_top);
		if (!debugfs_testbus_dir) {
			pr_err_ratelimited("Couldn't create iommu/testbus debugfs directory\n");
			return -ENODEV;
		}
	}

	testbus_dir = debugfs_create_dir(dev_name(smmu->dev),
				debugfs_testbus_dir);

	if (!testbus_dir) {
		pr_err_ratelimited("Couldn't create iommu/testbus/%s debugfs directory\n",
		       dev_name(smmu->dev));
		goto err;
	}

	if (!debugfs_create_file("tcu_testbus_sel", 0400, testbus_dir, smmu,
			&arm_smmu_debug_tcu_testbus_sel_fops)) {
		pr_err_ratelimited("Couldn't create iommu/testbus/%s/tcu_testbus_sel debugfs file\n",
		       dev_name(smmu->dev));
		goto err_rmdir;
	}

	if (!debugfs_create_file("tcu_testbus_output", 0400, testbus_dir, smmu,
			&arm_smmu_debug_tcu_testbus_fops)) {
		pr_err_ratelimited("Couldn't create iommu/testbus/%s/tcu_testbus_output debugfs file\n",
		       dev_name(smmu->dev));
		goto err_rmdir;
	}

	return 0;
err_rmdir:
	debugfs_remove_recursive(testbus_dir);
err:
	return 0;
}

static ssize_t arm_smmu_debug_tbu_testbus_sel_write(struct file *file,
		const char __user *ubuf, size_t count, loff_t *offset)
{
	struct qsmmuv500_tbu_device *tbu = file->private_data;
	void __iomem *tbu_base = tbu->base;
	struct arm_smmu_device *smmu = tbu->smmu;
	struct arm_smmu_power_resources *pwr;
	struct qsmmuv500_archdata *data = smmu->archdata;
	void __iomem *tcu_base = data->tcu_base;
	u32 testbus_version = data->testbus_version;
	u64 val;

	if (kstrtoull_from_user(ubuf, count, 0, &val)) {
		pr_err_ratelimited("Invalid format for tbu testbus select\n");
		return -EINVAL;
	}

	if (testbus_version == 1)
		pwr = smmu->pwr;
	else
		pwr = tbu->pwr;

	arm_smmu_power_on(pwr);
	arm_smmu_debug_tbu_testbus_select(tbu_base, tcu_base,
			testbus_version, WRITE, val);
	arm_smmu_power_off(pwr);

	return count;
}

static ssize_t arm_smmu_debug_tbu_testbus_sel_read(struct file *file,
		char __user *ubuf, size_t count, loff_t *offset)
{
	return arm_smmu_debug_testbus_read(file, ubuf,
			count, offset, SEL_TBU, TESTBUS_SELECT);
}

static const struct file_operations arm_smmu_debug_tbu_testbus_sel_fops = {
	.open	= simple_open,
	.write	= arm_smmu_debug_tbu_testbus_sel_write,
	.read	= arm_smmu_debug_tbu_testbus_sel_read,
};

static ssize_t arm_smmu_debug_tbu_testbus_read(struct file *file,
		char __user *ubuf, size_t count, loff_t *offset)
{
	return arm_smmu_debug_testbus_read(file, ubuf,
			count, offset, SEL_TBU, TESTBUS_OUTPUT);
}

static const struct file_operations arm_smmu_debug_tbu_testbus_fops = {
	.open	= simple_open,
	.read	= arm_smmu_debug_tbu_testbus_read,
};

static int qsmmuv500_tbu_testbus_init(struct qsmmuv500_tbu_device *tbu)
{
	struct dentry *testbus_dir;

	if (!debugfs_testbus_dir) {
		debugfs_testbus_dir = debugfs_create_dir("testbus",
						       iommu_debugfs_top);
		if (!debugfs_testbus_dir) {
			pr_err_ratelimited("Couldn't create iommu/testbus debugfs directory\n");
			return -ENODEV;
		}
	}

	testbus_dir = debugfs_create_dir(dev_name(tbu->dev),
				debugfs_testbus_dir);

	if (!testbus_dir) {
		pr_err_ratelimited("Couldn't create iommu/testbus/%s debugfs directory\n",
				dev_name(tbu->dev));
		goto err;
	}

	if (!debugfs_create_file("tbu_testbus_sel", 0400, testbus_dir, tbu,
			&arm_smmu_debug_tbu_testbus_sel_fops)) {
		pr_err_ratelimited("Couldn't create iommu/testbus/%s/tbu_testbus_sel debugfs file\n",
				dev_name(tbu->dev));
		goto err_rmdir;
	}

	if (!debugfs_create_file("tbu_testbus_output", 0400, testbus_dir, tbu,
			&arm_smmu_debug_tbu_testbus_fops)) {
		pr_err_ratelimited("Couldn't create iommu/testbus/%s/tbu_testbus_output debugfs file\n",
				dev_name(tbu->dev));
		goto err_rmdir;
	}

	return 0;
err_rmdir:
	debugfs_remove_recursive(testbus_dir);
err:
	return 0;
}

static ssize_t arm_smmu_debug_capturebus_snapshot_read(struct file *file,
		char __user *ubuf, size_t count, loff_t *offset)
{
	struct qsmmuv500_tbu_device *tbu = file->private_data;
	struct arm_smmu_device *smmu = tbu->smmu;
	void __iomem *tbu_base = tbu->base;
	u64 snapshot[NO_OF_CAPTURE_POINTS][REGS_PER_CAPTURE_POINT];
	char buf[400];
	ssize_t retval;
	size_t buflen;
	int buf_len = sizeof(buf);
	int i, j;

	if (*offset)
		return 0;

	memset(buf, 0, buf_len);

	arm_smmu_power_on(smmu->pwr);
	arm_smmu_power_on(tbu->pwr);

	arm_smmu_debug_get_capture_snapshot(tbu_base, snapshot);

	arm_smmu_power_off(tbu->pwr);
	arm_smmu_power_off(smmu->pwr);

	for (i = 0; i < NO_OF_CAPTURE_POINTS ; ++i) {
		for (j = 0; j < REGS_PER_CAPTURE_POINT; ++j) {
			snprintf(buf + strlen(buf), buf_len - strlen(buf),
				 "Capture_%d_Snapshot_%d : 0x%0llx\n",
				  i+1, j+1, snapshot[i][j]);
		}
	}

	buflen = min(count, strlen(buf));
	if (copy_to_user(ubuf, buf, buflen)) {
		pr_err_ratelimited("Couldn't copy_to_user\n");
		retval = -EFAULT;
	} else {
		*offset = 1;
		retval = buflen;
	}

	return retval;
}
static const struct file_operations arm_smmu_debug_capturebus_snapshot_fops = {
	.open	= simple_open,
	.read	= arm_smmu_debug_capturebus_snapshot_read,
};

static ssize_t arm_smmu_debug_capturebus_config_write(struct file *file,
		const char __user *ubuf, size_t count, loff_t *offset)
{
	struct qsmmuv500_tbu_device *tbu = file->private_data;
	struct arm_smmu_device *smmu = tbu->smmu;
	void __iomem *tbu_base = tbu->base;
	char *comma1, *comma2;
	char buf[100];
	u64 sel, mask, match, val;

	if (count >= 100) {
		pr_err_ratelimited("Input too large\n");
		goto invalid_format;
	}

	memset(buf, 0, 100);

	if (copy_from_user(buf, ubuf, count)) {
		pr_err_ratelimited("Couldn't copy from user\n");
		return -EFAULT;
	}

	comma1 = strnchr(buf, count, ',');
	if (!comma1)
		goto invalid_format;

	*comma1  = '\0';

	if (kstrtou64(buf, 0, &sel))
		goto invalid_format;

	if (sel > 4) {
		goto invalid_format;
	} else if (sel == 4) {
		if (kstrtou64(comma1 + 1, 0, &val))
			goto invalid_format;
		goto program_capturebus;
	}

	comma2 = strnchr(comma1 + 1, count, ',');
	if (!comma2)
		goto invalid_format;

	/* split up the words */
	*comma2 = '\0';

	if (kstrtou64(comma1 + 1, 0, &mask))
		goto invalid_format;

	if (kstrtou64(comma2 + 1, 0, &match))
		goto invalid_format;

program_capturebus:
	arm_smmu_power_on(smmu->pwr);
	arm_smmu_power_on(tbu->pwr);

	if (sel == 4)
		arm_smmu_debug_set_tnx_tcr_cntl(tbu_base, val);
	else
		arm_smmu_debug_set_mask_and_match(tbu_base, sel, mask, match);

	arm_smmu_power_off(tbu->pwr);
	arm_smmu_power_off(smmu->pwr);
	return count;

invalid_format:
	pr_err_ratelimited("Invalid format. Expected: <1/2/3,Mask,Match> (or) <4,TNX_TCR_CNTL>>\n");
	return -EINVAL;
}
static ssize_t arm_smmu_debug_capturebus_config_read(struct file *file,
		char __user *ubuf, size_t count, loff_t *offset)
{
	struct qsmmuv500_tbu_device *tbu = file->private_data;
	struct arm_smmu_device *smmu = tbu->smmu;
	void __iomem *tbu_base = tbu->base;
	unsigned long val;
	u64 mask[NO_OF_MASK_AND_MATCH], match[NO_OF_MASK_AND_MATCH];
	char buf[400];
	ssize_t retval;
	size_t buflen;
	int buf_len = sizeof(buf);
	int i;

	if (*offset)
		return 0;

	memset(buf, 0, buf_len);

	arm_smmu_power_on(smmu->pwr);
	arm_smmu_power_on(tbu->pwr);

	arm_smmu_debug_get_mask_and_match(tbu_base,
					mask, match);
	val = arm_smmu_debug_get_tnx_tcr_cntl(tbu_base);

	arm_smmu_power_off(tbu->pwr);
	arm_smmu_power_off(smmu->pwr);

	for (i = 0; i < NO_OF_MASK_AND_MATCH; ++i) {
		snprintf(buf + strlen(buf), buf_len - strlen(buf),
				"Mask_%d : 0x%0llx\t", i+1, mask[i]);
		snprintf(buf + strlen(buf), buf_len - strlen(buf),
				"Match_%d : 0x%0llx\n", i+1, match[i]);
	}
	snprintf(buf + strlen(buf), buf_len - strlen(buf), "0x%0x\n", val);

	buflen = min(count, strlen(buf));
	if (copy_to_user(ubuf, buf, buflen)) {
		pr_err_ratelimited("Couldn't copy_to_user\n");
		retval = -EFAULT;
	} else {
		*offset = 1;
		retval = buflen;
	}

	return retval;
}

static const struct file_operations arm_smmu_debug_capturebus_config_fops = {
	.open	= simple_open,
	.write	= arm_smmu_debug_capturebus_config_write,
	.read	= arm_smmu_debug_capturebus_config_read,
};

static int qsmmuv500_capturebus_init(struct qsmmuv500_tbu_device *tbu)
{
	struct dentry *capturebus_dir;

	if (!debugfs_capturebus_dir) {
		debugfs_capturebus_dir = debugfs_create_dir(
					 "capturebus", iommu_debugfs_top);
		if (!debugfs_capturebus_dir) {
			pr_err_ratelimited("Couldn't create iommu/capturebus debugfs directory\n");
			return -ENODEV;
		}
	}
	capturebus_dir = debugfs_create_dir(dev_name(tbu->dev),
				debugfs_capturebus_dir);
	if (!capturebus_dir) {
		pr_err_ratelimited("Couldn't create iommu/capturebus/%s debugfs directory\n",
				dev_name(tbu->dev));
		goto err;
	}

	if (!debugfs_create_file("config", 0400, capturebus_dir, tbu,
			&arm_smmu_debug_capturebus_config_fops)) {
		pr_err_ratelimited("Couldn't create iommu/capturebus/%s/config debugfs file\n",
				dev_name(tbu->dev));
		goto err_rmdir;
	}

	if (!debugfs_create_file("snapshot", 0400, capturebus_dir, tbu,
			&arm_smmu_debug_capturebus_snapshot_fops)) {
		pr_err_ratelimited("Couldn't create iommu/capturebus/%s/snapshot debugfs file\n",
				dev_name(tbu->dev));
		goto err_rmdir;
	}
	return 0;
err_rmdir:
	debugfs_remove_recursive(capturebus_dir);
err:
	return 0;
}

static irqreturn_t arm_smmu_debug_capture_bus_match(int irq, void *dev)
{
	struct qsmmuv500_tbu_device *tbu = dev;
	struct arm_smmu_device *smmu = tbu->smmu;
	void __iomem *tbu_base = tbu->base;
	u64 mask[NO_OF_MASK_AND_MATCH], match[NO_OF_MASK_AND_MATCH];
	u64 snapshot[NO_OF_CAPTURE_POINTS][REGS_PER_CAPTURE_POINT];
	int i, j, val;

	if (arm_smmu_power_on(smmu->pwr) || arm_smmu_power_on(tbu->pwr))
		return IRQ_NONE;

	val = arm_smmu_debug_get_tnx_tcr_cntl(tbu_base);
	arm_smmu_debug_get_mask_and_match(tbu_base, mask, match);
	arm_smmu_debug_get_capture_snapshot(tbu_base, snapshot);
	arm_smmu_debug_clear_intr_and_validbits(tbu_base);

	arm_smmu_power_off(tbu->pwr);
	arm_smmu_power_off(smmu->pwr);

	dev_info(tbu->dev, "TNX_TCR_CNTL : 0x%0llx\n", val);

	for (i = 0; i < NO_OF_MASK_AND_MATCH; ++i) {
		dev_info(tbu->dev,
				"Mask_%d : 0x%0llx\n", i+1, mask[i]);
		dev_info(tbu->dev,
				"Match_%d : 0x%0llx\n", i+1, match[i]);
	}

	for (i = 0; i < NO_OF_CAPTURE_POINTS ; ++i) {
		for (j = 0; j < REGS_PER_CAPTURE_POINT; ++j) {
			dev_info(tbu->dev,
					"Capture_%d_Snapshot_%d : 0x%0llx\n",
					i+1, j+1, snapshot[i][j]);
		}
	}

	return IRQ_HANDLED;
}

static int qsmmuv500_arch_init(struct arm_smmu_device *smmu)
{
	struct resource *res;
	struct device *dev = smmu->dev;
	struct qsmmuv500_archdata *data;
	struct platform_device *pdev;
	int ret;
	u32 val;
	void __iomem *reg;

	data = devm_kzalloc(dev, sizeof(*data), GFP_KERNEL);
	if (!data)
		return -ENOMEM;

	INIT_LIST_HEAD(&data->tbus);

	pdev = container_of(dev, struct platform_device, dev);
	res = platform_get_resource_byname(pdev, IORESOURCE_MEM, "tcu-base");
	if (!res) {
		dev_err(dev, "Unable to get the tcu-base\n");
		return -EINVAL;
	}
	data->tcu_base = devm_ioremap(dev, res->start, resource_size(res));
	if (IS_ERR(data->tcu_base))
		return PTR_ERR(data->tcu_base);

	data->version = readl_relaxed(data->tcu_base + TCU_HW_VERSION_HLOS1);
	smmu->archdata = data;

	ret = qsmmuv500_get_testbus_version(smmu);
	if (ret)
		return ret;

	qsmmuv500_tcu_testbus_init(smmu);

	if (arm_smmu_is_static_cb(smmu))
		return 0;

	ret = qsmmuv500_read_actlr_tbl(smmu);
	if (ret)
		return ret;

	reg = ARM_SMMU_GR0(smmu);
	val = readl_relaxed(reg + ARM_SMMU_GR0_sACR);
	val &= ~ARM_MMU500_ACR_CACHE_LOCK;
	writel_relaxed(val, reg + ARM_SMMU_GR0_sACR);
	val = readl_relaxed(reg + ARM_SMMU_GR0_sACR);
	/*
	 * Modifiying the nonsecure copy of the sACR register is only
	 * allowed if permission is given in the secure sACR register.
	 * Attempt to detect if we were able to update the value.
	 */
	WARN_ON(val & ARM_MMU500_ACR_CACHE_LOCK);

	ret = of_platform_populate(dev->of_node, NULL, NULL, dev);
	if (ret)
		return ret;

	/* Attempt to register child devices */
	ret = device_for_each_child(dev, smmu, qsmmuv500_tbu_register);
	if (ret)
		return -EPROBE_DEFER;

	return 0;
}

struct arm_smmu_arch_ops qsmmuv500_arch_ops = {
	.init = qsmmuv500_arch_init,
	.iova_to_phys_hard = qsmmuv500_iova_to_phys_hard,
	.init_context_bank = qsmmuv500_init_cb,
	.device_group = qsmmuv500_device_group,
};

static const struct of_device_id qsmmuv500_tbu_of_match[] = {
	{.compatible = "qcom,qsmmuv500-tbu"},
	{}
};

static int qsmmuv500_tbu_probe(struct platform_device *pdev)
{
	struct resource *res;
	struct device *dev = &pdev->dev;
	struct qsmmuv500_tbu_device *tbu;
	const __be32 *cell;
	int len, i, err, num_irqs = 0;

	tbu = devm_kzalloc(dev, sizeof(*tbu), GFP_KERNEL);
	if (!tbu)
		return -ENOMEM;

	INIT_LIST_HEAD(&tbu->list);
	tbu->dev = dev;
	spin_lock_init(&tbu->halt_lock);

	res = platform_get_resource_byname(pdev, IORESOURCE_MEM, "base");
	tbu->base = devm_ioremap_resource(dev, res);
	if (IS_ERR(tbu->base))
		return PTR_ERR(tbu->base);

	res = platform_get_resource_byname(pdev, IORESOURCE_MEM, "status-reg");
	tbu->status_reg = devm_ioremap_resource(dev, res);
	if (IS_ERR(tbu->status_reg))
		return PTR_ERR(tbu->status_reg);

	cell = of_get_property(dev->of_node, "qcom,stream-id-range", &len);
	if (!cell || len < 8)
		return -EINVAL;

	tbu->sid_start = of_read_number(cell, 1);
	tbu->num_sids = of_read_number(cell + 1, 1);

	while ((res = platform_get_resource(pdev, IORESOURCE_IRQ, num_irqs)))
		num_irqs++;

	tbu->irqs = devm_kzalloc(dev, sizeof(*tbu->irqs) * num_irqs,
				  GFP_KERNEL);
	if (!tbu->irqs)
		return -ENOMEM;

	for (i = 0; i < num_irqs; ++i) {
		int irq = platform_get_irq(pdev, i);

		if (irq < 0) {
			dev_err(dev, "failed to get irq index %d\n", i);
			return -ENODEV;
		}
		tbu->irqs[i] = irq;

		err = devm_request_threaded_irq(tbu->dev, tbu->irqs[i],
					NULL, arm_smmu_debug_capture_bus_match,
					IRQF_ONESHOT | IRQF_SHARED,
					"capture bus", tbu);
		if (err) {
			dev_err(dev, "failed to request capture bus irq%d (%u)\n",
				i, tbu->irqs[i]);
			return err;
		}
	}

	tbu->pwr = arm_smmu_init_power_resources(pdev);
	if (IS_ERR(tbu->pwr))
		return PTR_ERR(tbu->pwr);

	dev_set_drvdata(dev, tbu);

	qsmmuv500_tbu_testbus_init(tbu);
	qsmmuv500_capturebus_init(tbu);

	return 0;
}

static struct platform_driver qsmmuv500_tbu_driver = {
	.driver	= {
		.name		= "qsmmuv500-tbu",
		.of_match_table	= of_match_ptr(qsmmuv500_tbu_of_match),
	},
	.probe	= qsmmuv500_tbu_probe,
};

MODULE_DESCRIPTION("IOMMU API for ARM architected SMMU implementations");
MODULE_AUTHOR("Will Deacon <will.deacon@arm.com>");
MODULE_LICENSE("GPL v2");<|MERGE_RESOLUTION|>--- conflicted
+++ resolved
@@ -1321,12 +1321,8 @@
 {
 	struct arm_smmu_domain *smmu_domain = cookie;
 	struct arm_smmu_device *smmu = smmu_domain->smmu;
-<<<<<<< HEAD
 	struct device *dev = smmu_domain->dev;
 	struct arm_smmu_cfg *cfg = &smmu_domain->cfg;
-	struct iommu_fwspec *fwspec = dev->iommu_fwspec;
-=======
->>>>>>> 7b132391
 	void __iomem *base = ARM_SMMU_CB(smmu, smmu_domain->cfg.cbndx);
 	unsigned long flags;
 	size_t ret;
@@ -1352,11 +1348,6 @@
 				    "TLB sync on cb%d failed for device %s\n",
 				    smmu_domain->cfg.cbndx,
 				    dev_name(smmu_domain->dev));
-<<<<<<< HEAD
-		arm_smmu_testbus_dump(smmu, (u16)fwspec->ids[0]);
-		BUG_ON(IS_ENABLED(CONFIG_IOMMU_TLBSYNC_DEBUG));
-=======
->>>>>>> 7b132391
 	}
 	spin_unlock_irqrestore(&smmu_domain->sync_lock, flags);
 
