--- conflicted
+++ resolved
@@ -320,13 +320,7 @@
 
 	struct arm_smmu_arch_ops	*arch_ops;
 	void				*archdata;
-<<<<<<< HEAD
-#ifdef CONFIG_HIBERNATION
 	bool				smmu_restore;
-#endif
-=======
-	bool				smmu_restore;
->>>>>>> bdd2c138
 	enum tz_smmu_device_id		sec_id;
 };
 
@@ -1179,12 +1173,6 @@
 	return NULL;
 }
 
-<<<<<<< HEAD
-/* Wait for any pending TLB invalidations to complete */
-static int __arm_smmu_tlb_sync(struct arm_smmu_device *smmu,
-			void __iomem *sync, void __iomem *status,
-			struct arm_smmu_domain *smmu_domain)
-=======
 static void arm_smmu_testbus_dump(struct arm_smmu_device *smmu, u16 sid)
 {
 	if (smmu->model == QCOM_SMMUV500 &&
@@ -1211,7 +1199,6 @@
 /* Wait for any pending TLB invalidations to complete */
 static int __arm_smmu_tlb_sync(struct arm_smmu_device *smmu,
 			void __iomem *sync, void __iomem *status)
->>>>>>> bdd2c138
 {
 	unsigned int spin_cnt, delay;
 	u32 sync_inv_ack, tbu_pwr_status, sync_inv_progress;
@@ -1235,49 +1222,6 @@
 	dev_err_ratelimited(smmu->dev,
 			    "TLB sync timed out -- SMMU may be deadlocked ack 0x%x pwr 0x%x sync and invalidation progress 0x%x\n",
 			    sync_inv_ack, tbu_pwr_status, sync_inv_progress);
-<<<<<<< HEAD
-
-	if (smmu->model == QCOM_SMMUV500 &&
-			IS_ENABLED(CONFIG_ARM_SMMU_TESTBUS_DUMP)) {
-
-		struct qsmmuv500_archdata *data;
-
-		spin_lock(&testbus_lock);
-		data = smmu->archdata;
-
-		if (smmu_domain) {
-			struct qsmmuv500_tbu_device *tbu;
-			int i, idx;
-			u16 sid = U16_MAX;
-			struct device *dev = smmu->dev;
-			struct iommu_fwspec *fwspec = dev->iommu_fwspec;
-			struct arm_smmu_cfg *cfg = &smmu_domain->cfg;
-			struct arm_smmu_smr *smrs = smmu->smrs;
-
-			mutex_lock(&smmu->stream_map_mutex);
-			for_each_cfg_sme(fwspec, i, idx) {
-				if (smmu->s2crs[idx].cbndx == cfg->cbndx) {
-					sid = smrs[idx].id;
-					break;
-				}
-			}
-			mutex_unlock(&smmu->stream_map_mutex);
-
-			tbu = qsmmuv500_find_tbu(smmu, sid);
-			if (tbu)
-				arm_smmu_debug_dump_tbu_testbus(tbu->dev,
-						tbu->base, data->tcu_base,
-						tbu_testbus_sel,
-						data->testbus_version);
-		}
-		arm_smmu_debug_dump_tcu_testbus(smmu->dev, ARM_SMMU_GR0(smmu),
-				data->tcu_base, tcu_testbus_sel);
-		spin_unlock(&testbus_lock);
-	}
-
-	BUG_ON(IS_ENABLED(CONFIG_IOMMU_TLBSYNC_DEBUG));
-=======
->>>>>>> bdd2c138
 	return -EINVAL;
 }
 
@@ -1288,18 +1232,12 @@
 
 	spin_lock_irqsave(&smmu->global_sync_lock, flags);
 	if (__arm_smmu_tlb_sync(smmu, base + ARM_SMMU_GR0_sTLBGSYNC,
-<<<<<<< HEAD
-				base + ARM_SMMU_GR0_sTLBGSTATUS, NULL))
-		dev_err_ratelimited(smmu->dev,
-				    "TLB global sync failed!\n");
-=======
 				base + ARM_SMMU_GR0_sTLBGSTATUS)) {
 		dev_err_ratelimited(smmu->dev,
 				    "TLB global sync failed!\n");
 		arm_smmu_testbus_dump(smmu, U16_MAX);
 		BUG_ON(IS_ENABLED(CONFIG_IOMMU_TLBSYNC_DEBUG));
 	}
->>>>>>> bdd2c138
 	spin_unlock_irqrestore(&smmu->global_sync_lock, flags);
 }
 
@@ -1311,10 +1249,7 @@
 	struct arm_smmu_device *smmu = smmu_domain->smmu;
 	struct device *dev = smmu_domain->dev;
 	struct arm_smmu_cfg *cfg = &smmu_domain->cfg;
-<<<<<<< HEAD
-=======
 	struct iommu_fwspec *fwspec = dev->iommu_fwspec;
->>>>>>> bdd2c138
 	void __iomem *base = ARM_SMMU_CB(smmu, smmu_domain->cfg.cbndx);
 	unsigned long flags;
 	size_t ret;
@@ -1335,21 +1270,14 @@
 
 	spin_lock_irqsave(&smmu_domain->sync_lock, flags);
 	if (__arm_smmu_tlb_sync(smmu, base + ARM_SMMU_CB_TLBSYNC,
-<<<<<<< HEAD
-				base + ARM_SMMU_CB_TLBSTATUS, smmu_domain))
-=======
 				base + ARM_SMMU_CB_TLBSTATUS)) {
->>>>>>> bdd2c138
 		dev_err_ratelimited(smmu->dev,
 				    "TLB sync on cb%d failed for device %s\n",
 				    smmu_domain->cfg.cbndx,
 				    dev_name(smmu_domain->dev));
-<<<<<<< HEAD
-=======
 		arm_smmu_testbus_dump(smmu, (u16)fwspec->ids[0]);
 		BUG_ON(IS_ENABLED(CONFIG_IOMMU_TLBSYNC_DEBUG));
 	}
->>>>>>> bdd2c138
 	spin_unlock_irqrestore(&smmu_domain->sync_lock, flags);
 
 	trace_tlbi_end(dev, ktime_us_delta(ktime_get(), cur));
@@ -1924,13 +1852,7 @@
 	struct arm_smmu_cb *cb = &smmu->cbs[idx];
 	struct arm_smmu_cfg *cfg = cb->cfg;
 	void __iomem *cb_base, *gr1_base;
-<<<<<<< HEAD
-#ifdef CONFIG_HIBERNATION
 	struct arm_smmu_domain *smmu_domain;
-#endif
-=======
-	struct arm_smmu_domain *smmu_domain;
->>>>>>> bdd2c138
 
 	cb_base = ARM_SMMU_CB(smmu, idx);
 
@@ -2008,18 +1930,10 @@
 
 	/* Ensure bypass transactions are Non-shareable */
 	reg |= SCTLR_SHCFG_NSH << SCTLR_SHCFG_SHIFT;
-<<<<<<< HEAD
-#ifdef CONFIG_HIBERNATION
-=======
->>>>>>> bdd2c138
 	if (smmu->smmu_restore) {
 		smmu_domain = container_of(cfg, struct arm_smmu_domain, cfg);
 		attributes = smmu_domain->attributes;
 	}
-<<<<<<< HEAD
-#endif
-=======
->>>>>>> bdd2c138
 	if (attributes & (1 << DOMAIN_ATTR_CB_STALL_DISABLE)) {
 		reg &= ~SCTLR_CFCFG;
 		reg |= SCTLR_HUPCF;
@@ -2283,7 +2197,6 @@
 	ret = arm_smmu_init_asid(domain, smmu);
 	if (ret)
 		goto out_clear_smmu;
-<<<<<<< HEAD
 
 	if (!dynamic) {
 		/* Initialise the context bank with our page table cfg */
@@ -2300,24 +2213,6 @@
 		if (ret)
 			goto out_clear_smmu;
 
-=======
-
-	if (!dynamic) {
-		/* Initialise the context bank with our page table cfg */
-		arm_smmu_init_context_bank(smmu_domain,
-						&smmu_domain->pgtbl_cfg);
-		arm_smmu_arch_init_context_bank(smmu_domain, dev);
-		arm_smmu_write_context_bank(smmu, cfg->cbndx,
-						smmu_domain->attributes );
-		/* for slave side secure, we may have to force the pagetable
-		 * format to V8L.
-		 */
-		ret = arm_smmu_set_pt_format(smmu_domain,
-					     &smmu_domain->pgtbl_cfg);
-		if (ret)
-			goto out_clear_smmu;
-
->>>>>>> bdd2c138
 		if (smmu->version < ARM_SMMU_V2) {
 			cfg->irptndx = atomic_inc_return(&smmu->irptndx);
 			cfg->irptndx %= smmu->num_context_irqs;
@@ -2822,7 +2717,6 @@
 
 	if (!arm_smmu_is_master_side_secure(smmu_domain))
 		return;
-<<<<<<< HEAD
 
 	list_for_each_entry(pte_info, &smmu_domain->unassign_list, entry) {
 		ret = hyp_assign_phys(virt_to_phys(pte_info->virt_addr),
@@ -2833,25 +2727,12 @@
 		free_pages_exact(pte_info->virt_addr, pte_info->size);
 	}
 
-=======
-
-	list_for_each_entry(pte_info, &smmu_domain->unassign_list, entry) {
-		ret = hyp_assign_phys(virt_to_phys(pte_info->virt_addr),
-				      PAGE_SIZE, source_vmlist, 2,
-				      &dest_vmids, &dest_perms, 1);
-		if (WARN_ON(ret))
-			break;
-		free_pages_exact(pte_info->virt_addr, pte_info->size);
-	}
-
->>>>>>> bdd2c138
 	list_for_each_entry_safe(pte_info, temp, &smmu_domain->unassign_list,
 				 entry) {
 		list_del(&pte_info->entry);
 		kfree(pte_info);
 	}
 }
-<<<<<<< HEAD
 
 static void arm_smmu_unprepare_pgtable(void *cookie, void *addr, size_t size)
 {
@@ -3070,229 +2951,18 @@
 	spin_unlock_irqrestore(&smmu_domain->cb_lock, flags);
 	return ret;
 }
-=======
->>>>>>> bdd2c138
-
-static void arm_smmu_unprepare_pgtable(void *cookie, void *addr, size_t size)
-{
-<<<<<<< HEAD
+
+static size_t arm_smmu_unmap(struct iommu_domain *domain, unsigned long iova,
+			     size_t size)
+{
 	size_t ret;
 	struct arm_smmu_domain *smmu_domain = to_smmu_domain(domain);
 	struct io_pgtable_ops *ops = smmu_domain->pgtbl_ops;
 	unsigned long flags;
-=======
-	struct arm_smmu_domain *smmu_domain = cookie;
-	struct arm_smmu_pte_info *pte_info;
-
-	if (smmu_domain->slave_side_secure ||
-	    !arm_smmu_has_secure_vmid(smmu_domain)) {
-		if (smmu_domain->slave_side_secure)
-			WARN(1, "slave side secure is enforced\n");
-		else
-			WARN(1, "Invalid VMID is set !!\n");
-		return;
-	}
-
-	pte_info = kzalloc(sizeof(struct arm_smmu_pte_info), GFP_ATOMIC);
-	if (!pte_info)
-		return;
-
-	pte_info->virt_addr = addr;
-	pte_info->size = size;
-	list_add_tail(&pte_info->entry, &smmu_domain->unassign_list);
-}
-
-static int arm_smmu_prepare_pgtable(void *addr, void *cookie)
-{
-	struct arm_smmu_domain *smmu_domain = cookie;
-	struct arm_smmu_pte_info *pte_info;
-
-	if (smmu_domain->slave_side_secure ||
-	    !arm_smmu_has_secure_vmid(smmu_domain)) {
-		if (smmu_domain->slave_side_secure)
-			WARN(1, "slave side secure is enforced\n");
-		else
-			WARN(1, "Invalid VMID is set !!\n");
-		return -EINVAL;
-	}
-
-	pte_info = kzalloc(sizeof(struct arm_smmu_pte_info), GFP_ATOMIC);
-	if (!pte_info)
-		return -ENOMEM;
-	pte_info->virt_addr = addr;
-	list_add_tail(&pte_info->entry, &smmu_domain->pte_info_list);
-	return 0;
-}
-
-static void arm_smmu_prealloc_memory(struct arm_smmu_domain *smmu_domain,
-					size_t size, struct list_head *pool)
-{
-	int i;
-	u32 nr = 0;
-	struct page *page;
-
-	if ((smmu_domain->attributes & (1 << DOMAIN_ATTR_ATOMIC)) ||
-			arm_smmu_has_secure_vmid(smmu_domain))
-		return;
-
-	/* number of 2nd level pagetable entries */
-	nr += round_up(size, SZ_1G) >> 30;
-	/* number of 3rd level pagetabel entries */
-	nr += round_up(size, SZ_2M) >> 21;
-
-	/* Retry later with atomic allocation on error */
-	for (i = 0; i < nr; i++) {
-		page = alloc_pages(GFP_KERNEL | __GFP_ZERO, 0);
-		if (!page)
-			break;
-		list_add(&page->lru, pool);
-	}
-}
-
-static void arm_smmu_prealloc_memory_sg(struct arm_smmu_domain *smmu_domain,
-					struct scatterlist *sgl, int nents,
-					struct list_head *pool)
-{
-	int i;
-	size_t size = 0;
-	struct scatterlist *sg;
-
-	if ((smmu_domain->attributes & (1 << DOMAIN_ATTR_ATOMIC)) ||
-			arm_smmu_has_secure_vmid(smmu_domain))
-		return;
-
-	for_each_sg(sgl, sg, nents, i)
-		size += sg->length;
-
-	arm_smmu_prealloc_memory(smmu_domain, size, pool);
-}
-
-static void arm_smmu_release_prealloc_memory(
-		struct arm_smmu_domain *smmu_domain, struct list_head *list)
-{
-	struct page *page, *tmp;
-
-	list_for_each_entry_safe(page, tmp, list, lru) {
-		list_del(&page->lru);
-		__free_pages(page, 0);
-	}
-}
-
-static int arm_smmu_attach_dev(struct iommu_domain *domain, struct device *dev)
-{
-	int ret;
-	struct iommu_fwspec *fwspec = dev->iommu_fwspec;
-	struct arm_smmu_device *smmu;
-	struct arm_smmu_domain *smmu_domain = to_smmu_domain(domain);
-	int atomic_domain = smmu_domain->attributes & (1 << DOMAIN_ATTR_ATOMIC);
-
-	if (!fwspec || fwspec->ops != &arm_smmu_ops) {
-		dev_err(dev, "cannot attach to SMMU, is it on the same bus?\n");
-		return -ENXIO;
-	}
-
-	/*
-	 * FIXME: The arch/arm DMA API code tries to attach devices to its own
-	 * domains between of_xlate() and add_device() - we have no way to cope
-	 * with that, so until ARM gets converted to rely on groups and default
-	 * domains, just say no (but more politely than by dereferencing NULL).
-	 * This should be at least a WARN_ON once that's sorted.
-	 */
-	if (!fwspec->iommu_priv)
-		return -ENODEV;
-
-	smmu = fwspec_smmu(fwspec);
-
-	/* Enable Clocks and Power */
-	ret = arm_smmu_power_on(smmu->pwr);
-	if (ret)
-		return ret;
-
-	/* Ensure that the domain is finalised */
-	ret = arm_smmu_init_domain_context(domain, smmu, dev);
-	if (ret < 0)
-		goto out_power_off;
-
-	/* Do not modify the SIDs, HW is still running */
-	if (is_dynamic_domain(domain)) {
-		ret = 0;
-		goto out_power_off;
-	}
-
-	/*
-	 * Sanity check the domain. We don't support domains across
-	 * different SMMUs.
-	 */
-	if (smmu_domain->smmu != smmu) {
-		dev_err(dev,
-			"cannot attach to SMMU %s whilst already attached to domain on SMMU %s\n",
-			dev_name(smmu_domain->smmu->dev), dev_name(smmu->dev));
-		ret = -EINVAL;
-		goto out_power_off;
-	}
-
-	/* Looks ok, so add the device to the domain */
-	ret = arm_smmu_domain_add_master(smmu_domain, fwspec);
-
-out_power_off:
-	/*
-	 * Keep an additional vote for non-atomic power until domain is
-	 * detached
-	 */
-	if (!ret && atomic_domain) {
-		WARN_ON(arm_smmu_power_on(smmu->pwr));
-		arm_smmu_power_off_atomic(smmu->pwr);
-	}
-
-	arm_smmu_power_off(smmu->pwr);
-
-	return ret;
-}
-
-static int arm_smmu_map(struct iommu_domain *domain, unsigned long iova,
-			phys_addr_t paddr, size_t size, int prot)
-{
-	int ret;
-	unsigned long flags;
-	struct arm_smmu_domain *smmu_domain = to_smmu_domain(domain);
-	struct io_pgtable_ops *ops = to_smmu_domain(domain)->pgtbl_ops;
-	LIST_HEAD(nonsecure_pool);
->>>>>>> bdd2c138
 
 	if (!ops)
-		return -ENODEV;
-
-	if (arm_smmu_is_slave_side_secure(smmu_domain))
-		return msm_secure_smmu_map(domain, iova, paddr, size, prot);
-
-	arm_smmu_prealloc_memory(smmu_domain, size, &nonsecure_pool);
-	arm_smmu_secure_domain_lock(smmu_domain);
-
-	spin_lock_irqsave(&smmu_domain->cb_lock, flags);
-	list_splice_init(&nonsecure_pool, &smmu_domain->nonsecure_pool);
-	ret = ops->map(ops, iova, paddr, size, prot);
-	list_splice_init(&smmu_domain->nonsecure_pool, &nonsecure_pool);
-	spin_unlock_irqrestore(&smmu_domain->cb_lock, flags);
-
-	arm_smmu_assign_table(smmu_domain);
-	arm_smmu_secure_domain_unlock(smmu_domain);
-
-	arm_smmu_release_prealloc_memory(smmu_domain, &nonsecure_pool);
-	return ret;
-}
-
-static uint64_t arm_smmu_iova_to_pte(struct iommu_domain *domain,
-	      dma_addr_t iova)
-{
-	uint64_t ret;
-	unsigned long flags;
-	struct arm_smmu_domain *smmu_domain = to_smmu_domain(domain);
-	struct io_pgtable_ops *ops = smmu_domain->pgtbl_ops;
-
-	if (!ops || !ops->iova_to_pte)
 		return 0;
 
-<<<<<<< HEAD
 	if (arm_smmu_is_slave_side_secure(smmu_domain))
 		return msm_secure_smmu_unmap(domain, iova, size);
 
@@ -3314,46 +2984,6 @@
 	return ret;
 }
 
-=======
-	spin_lock_irqsave(&smmu_domain->cb_lock, flags);
-	ret = ops->iova_to_pte(ops, iova);
-	spin_unlock_irqrestore(&smmu_domain->cb_lock, flags);
-	return ret;
-}
-
-static size_t arm_smmu_unmap(struct iommu_domain *domain, unsigned long iova,
-			     size_t size)
-{
-	size_t ret;
-	struct arm_smmu_domain *smmu_domain = to_smmu_domain(domain);
-	struct io_pgtable_ops *ops = smmu_domain->pgtbl_ops;
-	unsigned long flags;
-
-	if (!ops)
-		return 0;
-
-	if (arm_smmu_is_slave_side_secure(smmu_domain))
-		return msm_secure_smmu_unmap(domain, iova, size);
-
-	arm_smmu_secure_domain_lock(smmu_domain);
-
-	spin_lock_irqsave(&smmu_domain->cb_lock, flags);
-	ret = ops->unmap(ops, iova, size);
-	spin_unlock_irqrestore(&smmu_domain->cb_lock, flags);
-
-	/*
-	 * While splitting up block mappings, we might allocate page table
-	 * memory during unmap, so the vmids needs to be assigned to the
-	 * memory here as well.
-	 */
-	arm_smmu_assign_table(smmu_domain);
-	/* Also unassign any pages that were free'd during unmap */
-	arm_smmu_unassign_table(smmu_domain);
-	arm_smmu_secure_domain_unlock(smmu_domain);
-	return ret;
-}
-
->>>>>>> bdd2c138
 #define MAX_MAP_SG_BATCH_SIZE (SZ_4M)
 static size_t arm_smmu_map_sg(struct iommu_domain *domain, unsigned long iova,
 			   struct scatterlist *sg, unsigned int nents, int prot)
@@ -3525,15 +3155,9 @@
 	if (smmu_domain->smmu->features & ARM_SMMU_FEAT_TRANS_OPS &&
 			smmu_domain->stage == ARM_SMMU_DOMAIN_S1)
 		ret = __arm_smmu_iova_to_phys_hard(domain, iova);
-<<<<<<< HEAD
 
 	spin_unlock_irqrestore(&smmu_domain->cb_lock, flags);
 
-=======
-
-	spin_unlock_irqrestore(&smmu_domain->cb_lock, flags);
-
->>>>>>> bdd2c138
 out:
 	arm_smmu_power_off(smmu_domain->smmu->pwr);
 
@@ -4543,18 +4167,13 @@
 	void __iomem *gr0_base = ARM_SMMU_GR0(smmu);
 	int i;
 	u32 reg;
-<<<<<<< HEAD
-=======
 	void __iomem *cb_base;
 	u32 fsr;
->>>>>>> bdd2c138
 
 	/* clear global FSR */
 	reg = readl_relaxed(ARM_SMMU_GR0_NS(smmu) + ARM_SMMU_GR0_sGFSR);
 	writel_relaxed(reg, ARM_SMMU_GR0_NS(smmu) + ARM_SMMU_GR0_sGFSR);
 
-<<<<<<< HEAD
-=======
 	for (i = 0; i < smmu->num_context_banks; ++i) {
 		cb_base = ARM_SMMU_CB(smmu, i);
 
@@ -4571,17 +4190,12 @@
 	 */
 	wmb();
 
->>>>>>> bdd2c138
 	/*
 	 * Reset stream mapping groups: Initial values mark all SMRn as
 	 * invalid and all S2CRn as bypass unless overridden.
 	 */
-<<<<<<< HEAD
-	if (!(smmu->options & ARM_SMMU_OPT_SKIP_INIT)) {
-=======
 	if (!(smmu->options & ARM_SMMU_OPT_SKIP_INIT) ||
 			IS_ENABLED(CONFIG_HIBERNATION)) {
->>>>>>> bdd2c138
 		for (i = 0; i < smmu->num_mapping_groups; ++i)
 			arm_smmu_write_sme(smmu, i);
 
@@ -4791,7 +4405,6 @@
 
 	smmu->impl_def_attach_registers = regs;
 	smmu->num_impl_def_attach_registers = ntuples / 2;
-<<<<<<< HEAD
 
 	return 0;
 }
@@ -5068,284 +4681,6 @@
 			"SMMU address space size (0x%lx) differs from mapped region size (0x%tx)!\n",
 			size * 2, (smmu->cb_base - gr0_base) * 2);
 
-=======
-
-	return 0;
-}
-
-
-static int arm_smmu_init_clocks(struct arm_smmu_power_resources *pwr)
-{
-	const char *cname;
-	struct property *prop;
-	int i;
-	struct device *dev = pwr->dev;
-
-	pwr->num_clocks =
-		of_property_count_strings(dev->of_node, "clock-names");
-
-	if (pwr->num_clocks < 1) {
-		pwr->num_clocks = 0;
-		return 0;
-	}
-
-	pwr->clocks = devm_kzalloc(
-		dev, sizeof(*pwr->clocks) * pwr->num_clocks,
-		GFP_KERNEL);
-
-	if (!pwr->clocks)
-		return -ENOMEM;
-
-	i = 0;
-	of_property_for_each_string(dev->of_node, "clock-names",
-				prop, cname) {
-		struct clk *c = devm_clk_get(dev, cname);
-
-		if (IS_ERR(c)) {
-			dev_err(dev, "Couldn't get clock: %s",
-				cname);
-			return PTR_ERR(c);
-		}
-
-		if (clk_get_rate(c) == 0) {
-			long rate = clk_round_rate(c, 1000);
-
-			clk_set_rate(c, rate);
-		}
-
-		pwr->clocks[i] = c;
-
-		++i;
-	}
-	return 0;
-}
-
-static int arm_smmu_init_regulators(struct arm_smmu_power_resources *pwr)
-{
-	const char *cname;
-	struct property *prop;
-	int i, ret = 0;
-	struct device *dev = pwr->dev;
-
-	pwr->num_gdscs =
-		of_property_count_strings(dev->of_node, "qcom,regulator-names");
-
-	if (pwr->num_gdscs < 1) {
-		pwr->num_gdscs = 0;
-		return 0;
-	}
-
-	pwr->gdscs = devm_kzalloc(
-			dev, sizeof(*pwr->gdscs) * pwr->num_gdscs, GFP_KERNEL);
-
-	if (!pwr->gdscs)
-		return -ENOMEM;
-
-	if (!of_property_read_u32(dev->of_node,
-				  "qcom,deferred-regulator-disable-delay",
-				  &(pwr->regulator_defer)))
-		dev_info(dev, "regulator defer delay %d\n",
-			pwr->regulator_defer);
-
-	i = 0;
-	of_property_for_each_string(dev->of_node, "qcom,regulator-names",
-				prop, cname)
-		pwr->gdscs[i++].supply = cname;
-
-	ret = devm_regulator_bulk_get(dev, pwr->num_gdscs, pwr->gdscs);
-	return ret;
-}
-
-static int arm_smmu_init_bus_scaling(struct arm_smmu_power_resources *pwr)
-{
-	struct device *dev = pwr->dev;
-
-	/* We don't want the bus APIs to print an error message */
-	if (!of_find_property(dev->of_node, "qcom,msm-bus,name", NULL)) {
-		dev_dbg(dev, "No bus scaling info\n");
-		return 0;
-	}
-
-	pwr->bus_dt_data = msm_bus_cl_get_pdata(pwr->pdev);
-	if (!pwr->bus_dt_data) {
-		dev_err(dev, "Unable to read bus-scaling from devicetree\n");
-		return -EINVAL;
-	}
-
-	pwr->bus_client = msm_bus_scale_register_client(pwr->bus_dt_data);
-	if (!pwr->bus_client) {
-		dev_err(dev, "Bus client registration failed\n");
-		return -EPROBE_DEFER;
-	}
-
-	return 0;
-}
-
-/*
- * Cleanup done by devm. Any non-devm resources must clean up themselves.
- */
-static struct arm_smmu_power_resources *arm_smmu_init_power_resources(
-						struct platform_device *pdev)
-{
-	struct arm_smmu_power_resources *pwr;
-	int ret;
-
-	pwr = devm_kzalloc(&pdev->dev, sizeof(*pwr), GFP_KERNEL);
-	if (!pwr)
-		return ERR_PTR(-ENOMEM);
-
-	pwr->dev = &pdev->dev;
-	pwr->pdev = pdev;
-	mutex_init(&pwr->power_lock);
-	spin_lock_init(&pwr->clock_refs_lock);
-
-	ret = arm_smmu_init_clocks(pwr);
-	if (ret)
-		return ERR_PTR(ret);
-
-	ret = arm_smmu_init_regulators(pwr);
-	if (ret)
-		return ERR_PTR(ret);
-
-	ret = arm_smmu_init_bus_scaling(pwr);
-	if (ret)
-		return ERR_PTR(ret);
-
-	return pwr;
-}
-
-/*
- * Bus APIs are devm-safe.
- */
-static void arm_smmu_exit_power_resources(struct arm_smmu_power_resources *pwr)
-{
-	msm_bus_scale_unregister_client(pwr->bus_client);
-}
-
-static int arm_smmu_device_cfg_probe(struct arm_smmu_device *smmu)
-{
-	unsigned long size;
-	void __iomem *gr0_base = ARM_SMMU_GR0(smmu);
-	u32 id;
-	bool cttw_reg, cttw_fw = smmu->features & ARM_SMMU_FEAT_COHERENT_WALK;
-	int i;
-
-	if (arm_smmu_restore_sec_cfg(smmu, 0))
-		return -ENODEV;
-
-	dev_dbg(smmu->dev, "probing hardware configuration...\n");
-	dev_dbg(smmu->dev, "SMMUv%d with:\n",
-			smmu->version == ARM_SMMU_V2 ? 2 : 1);
-
-	/* ID0 */
-	id = readl_relaxed(gr0_base + ARM_SMMU_GR0_ID0);
-
-	/* Restrict available stages based on module parameter */
-	if (force_stage == 1)
-		id &= ~(ID0_S2TS | ID0_NTS);
-	else if (force_stage == 2)
-		id &= ~(ID0_S1TS | ID0_NTS);
-
-	if (id & ID0_S1TS) {
-		smmu->features |= ARM_SMMU_FEAT_TRANS_S1;
-		dev_dbg(smmu->dev, "\tstage 1 translation\n");
-	}
-
-	if (id & ID0_S2TS) {
-		smmu->features |= ARM_SMMU_FEAT_TRANS_S2;
-		dev_dbg(smmu->dev, "\tstage 2 translation\n");
-	}
-
-	if (id & ID0_NTS) {
-		smmu->features |= ARM_SMMU_FEAT_TRANS_NESTED;
-		dev_dbg(smmu->dev, "\tnested translation\n");
-	}
-
-	if (!(smmu->features &
-		(ARM_SMMU_FEAT_TRANS_S1 | ARM_SMMU_FEAT_TRANS_S2))) {
-		dev_err(smmu->dev, "\tno translation support!\n");
-		return -ENODEV;
-	}
-
-	if ((id & ID0_S1TS) &&
-		((smmu->version < ARM_SMMU_V2) || !(id & ID0_ATOSNS))) {
-		smmu->features |= ARM_SMMU_FEAT_TRANS_OPS;
-		dev_dbg(smmu->dev, "\taddress translation ops\n");
-	}
-
-	/*
-	 * In order for DMA API calls to work properly, we must defer to what
-	 * the FW says about coherency, regardless of what the hardware claims.
-	 * Fortunately, this also opens up a workaround for systems where the
-	 * ID register value has ended up configured incorrectly.
-	 */
-	cttw_reg = !!(id & ID0_CTTW);
-	if (cttw_fw || cttw_reg)
-		dev_notice(smmu->dev, "\t%scoherent table walk\n",
-			   cttw_fw ? "" : "non-");
-	if (cttw_fw != cttw_reg)
-		dev_notice(smmu->dev,
-			   "\t(IDR0.CTTW overridden by FW configuration)\n");
-
-	/* Max. number of entries we have for stream matching/indexing */
-	if (smmu->version == ARM_SMMU_V2 && id & ID0_EXIDS) {
-		smmu->features |= ARM_SMMU_FEAT_EXIDS;
-		size = 1 << 16;
-	} else {
-		size = 1 << ((id >> ID0_NUMSIDB_SHIFT) & ID0_NUMSIDB_MASK);
-	}
-	smmu->streamid_mask = size - 1;
-	if (id & ID0_SMS) {
-
-		smmu->features |= ARM_SMMU_FEAT_STREAM_MATCH;
-		size = (id >> ID0_NUMSMRG_SHIFT) & ID0_NUMSMRG_MASK;
-		if (size == 0) {
-			dev_err(smmu->dev,
-				"stream-matching supported, but no SMRs present!\n");
-			return -ENODEV;
-		}
-
-		/* Zero-initialised to mark as invalid */
-		smmu->smrs = devm_kcalloc(smmu->dev, size, sizeof(*smmu->smrs),
-					  GFP_KERNEL);
-		if (!smmu->smrs)
-			return -ENOMEM;
-
-		dev_notice(smmu->dev,
-			   "\tstream matching with %lu register groups", size);
-	}
-	/* s2cr->type == 0 means translation, so initialise explicitly */
-	smmu->s2crs = devm_kmalloc_array(smmu->dev, size, sizeof(*smmu->s2crs),
-					 GFP_KERNEL);
-	if (!smmu->s2crs)
-		return -ENOMEM;
-	for (i = 0; i < size; i++)
-		smmu->s2crs[i] = s2cr_init_val;
-
-	smmu->num_mapping_groups = size;
-	mutex_init(&smmu->stream_map_mutex);
-	mutex_init(&smmu->iommu_group_mutex);
-	spin_lock_init(&smmu->global_sync_lock);
-
-	if (smmu->version < ARM_SMMU_V2 || !(id & ID0_PTFS_NO_AARCH32)) {
-		smmu->features |= ARM_SMMU_FEAT_FMT_AARCH32_L;
-		if (!(id & ID0_PTFS_NO_AARCH32S))
-			smmu->features |= ARM_SMMU_FEAT_FMT_AARCH32_S;
-	}
-
-	/* ID1 */
-	id = readl_relaxed(gr0_base + ARM_SMMU_GR0_ID1);
-	smmu->pgshift = (id & ID1_PAGESIZE) ? 16 : 12;
-
-	/* Check for size mismatch of SMMU address space from mapped region */
-	size = 1 << (((id >> ID1_NUMPAGENDXB_SHIFT) & ID1_NUMPAGENDXB_MASK) + 1);
-	size <<= smmu->pgshift;
-	if (smmu->cb_base != gr0_base + size)
-		dev_warn(smmu->dev,
-			"SMMU address space size (0x%lx) differs from mapped region size (0x%tx)!\n",
-			size * 2, (smmu->cb_base - gr0_base) * 2);
-
->>>>>>> bdd2c138
 	smmu->num_s2_context_banks = (id >> ID1_NUMS2CB_SHIFT) & ID1_NUMS2CB_MASK;
 	smmu->num_context_banks = (id >> ID1_NUMCB_SHIFT) & ID1_NUMCB_MASK;
 	if (smmu->num_s2_context_banks > smmu->num_context_banks) {
@@ -5455,15 +4790,9 @@
 .model = imp,						\
 .arch_ops = ops,					\
 }							\
-<<<<<<< HEAD
 
 struct arm_smmu_arch_ops qsmmuv500_arch_ops;
 
-=======
-
-struct arm_smmu_arch_ops qsmmuv500_arch_ops;
-
->>>>>>> bdd2c138
 ARM_SMMU_MATCH_DATA(smmu_generic_v1, ARM_SMMU_V1, GENERIC_SMMU, NULL);
 ARM_SMMU_MATCH_DATA(smmu_generic_v2, ARM_SMMU_V2, GENERIC_SMMU, NULL);
 ARM_SMMU_MATCH_DATA(arm_mmu401, ARM_SMMU_V1_64K, GENERIC_SMMU, NULL);
@@ -5810,14 +5139,6 @@
 
 	arm_smmu_device_reset(smmu);
 	arm_smmu_power_off(smmu->pwr);
-<<<<<<< HEAD
-
-#ifdef CONFIG_HIBERNATION
-	smmu->smmu_restore = false;
-#endif
-
-=======
->>>>>>> bdd2c138
 	return 0;
 }
 
@@ -5825,14 +5146,9 @@
 {
 	struct arm_smmu_device *smmu = dev_get_drvdata(dev);
 	struct arm_smmu_domain *smmu_domain;
-<<<<<<< HEAD
-	struct arm_smmu_cb *cb;
-	int idx;
-=======
 	struct io_pgtable_ops *pgtbl_ops;
 	struct arm_smmu_cb *cb;
 	int idx, ret;
->>>>>>> bdd2c138
 
 	/* restore the secure pools */
 	for (idx = 0; idx < smmu->num_context_banks; idx++) {
@@ -5844,39 +5160,23 @@
 		if (!arm_smmu_has_secure_vmid(smmu_domain))
 			continue;
 
-<<<<<<< HEAD
-		if (!alloc_io_pgtable_ops(smmu_domain->pgtbl_fmt,
-					  &smmu_domain->pgtbl_cfg,
-					  smmu_domain)) {
-=======
 		pgtbl_ops = alloc_io_pgtable_ops(smmu_domain->pgtbl_fmt,
 					  &smmu_domain->pgtbl_cfg,
 					  smmu_domain);
 		if (!pgtbl_ops) {
->>>>>>> bdd2c138
 			dev_err(smmu->dev, "failed to allocate page tables during pm restore for cxt %d\n",
 				idx, dev_name(dev));
 			return -ENOMEM;
 		}
-<<<<<<< HEAD
-=======
 		smmu_domain->pgtbl_ops = pgtbl_ops;
->>>>>>> bdd2c138
 		arm_smmu_secure_domain_lock(smmu_domain);
 		arm_smmu_assign_table(smmu_domain);
 		arm_smmu_secure_domain_unlock(smmu_domain);
 	}
-<<<<<<< HEAD
-#ifdef CONFIG_HIBERNATION
-	smmu->smmu_restore = true;
-#endif
-	return arm_smmu_pm_resume(dev);
-=======
 	smmu->smmu_restore = true;
 	ret = arm_smmu_pm_resume(dev);
 	smmu->smmu_restore = false;
 	return ret;
->>>>>>> bdd2c138
 }
 
 static int __maybe_unused arm_smmu_pm_freeze_late(struct device *dev)
@@ -5913,11 +5213,7 @@
 
 static const struct dev_pm_ops arm_smmu_pm_ops = {
 	.resume = arm_smmu_pm_resume,
-<<<<<<< HEAD
-	.thaw_early = arm_smmu_pm_resume,
-=======
 	.thaw_early = arm_smmu_pm_restore_early,
->>>>>>> bdd2c138
 	.freeze_late = arm_smmu_pm_freeze_late,
 	.restore_early = arm_smmu_pm_restore_early,
 };
