/*
 * f_fs.c -- user mode file system API for USB composite function controllers
 *
 * Copyright (C) 2010 Samsung Electronics
 * Author: Michal Nazarewicz <mina86@mina86.com>
 *
 * Based on inode.c (GadgetFS) which was:
 * Copyright (C) 2003-2004 David Brownell
 * Copyright (C) 2003 Agilent Technologies
 *
 * This program is free software; you can redistribute it and/or modify
 * it under the terms of the GNU General Public License as published by
 * the Free Software Foundation; either version 2 of the License, or
 * (at your option) any later version.
 */


/* #define DEBUG */
/* #define VERBOSE_DEBUG */

#include <linux/blkdev.h>
#include <linux/pagemap.h>
#include <linux/export.h>
#include <linux/hid.h>
#include <linux/module.h>
#include <linux/sched/signal.h>
#include <linux/uio.h>
#include <asm/unaligned.h>

#include <linux/usb/composite.h>
#include <linux/usb/functionfs.h>

#include <linux/aio.h>
#include <linux/mmu_context.h>
#include <linux/poll.h>
#include <linux/eventfd.h>

#include "u_fs.h"
#include "u_f.h"
#include "u_os_desc.h"
#include "configfs.h"

#define FUNCTIONFS_MAGIC	0xa647361 /* Chosen by a honest dice roll ;) */

#define NUM_PAGES	10 /* # of pages for ipc logging */

#ifdef CONFIG_DYNAMIC_DEBUG
#define ffs_log(fmt, ...) do { \
	ipc_log_string(ffs->ipc_log, "%s: " fmt,  __func__, ##__VA_ARGS__); \
	dynamic_pr_debug("%s: " fmt, __func__, ##__VA_ARGS__); \
} while (0)
#else
#define ffs_log(fmt, ...) \
	ipc_log_string(ffs->ipc_log, "%s: " fmt,  __func__, ##__VA_ARGS__)
#endif

/* Reference counter handling */
static void ffs_data_get(struct ffs_data *ffs);
static void ffs_data_put(struct ffs_data *ffs);
/* Creates new ffs_data object. */
static struct ffs_data *__must_check ffs_data_new(const char *dev_name)
	__attribute__((malloc));

/* Opened counter handling. */
static void ffs_data_opened(struct ffs_data *ffs);
static void ffs_data_closed(struct ffs_data *ffs);

/* Called with ffs->mutex held; take over ownership of data. */
static int __must_check
__ffs_data_got_descs(struct ffs_data *ffs, char *data, size_t len);
static int __must_check
__ffs_data_got_strings(struct ffs_data *ffs, char *data, size_t len);


/* The function structure ***************************************************/

struct ffs_ep;

struct ffs_function {
	struct usb_configuration	*conf;
	struct usb_gadget		*gadget;
	struct ffs_data			*ffs;

	struct ffs_ep			*eps;
	u8				eps_revmap[16];
	short				*interfaces_nums;

	struct usb_function		function;
};


static struct ffs_function *ffs_func_from_usb(struct usb_function *f)
{
	return container_of(f, struct ffs_function, function);
}


static inline enum ffs_setup_state
ffs_setup_state_clear_cancelled(struct ffs_data *ffs)
{
	return (enum ffs_setup_state)
		cmpxchg(&ffs->setup_state, FFS_SETUP_CANCELLED, FFS_NO_SETUP);
}


static void ffs_func_eps_disable(struct ffs_function *func);
static int __must_check ffs_func_eps_enable(struct ffs_function *func);

static int ffs_func_bind(struct usb_configuration *,
			 struct usb_function *);
static int ffs_func_set_alt(struct usb_function *, unsigned, unsigned);
static void ffs_func_disable(struct usb_function *);
static int ffs_func_setup(struct usb_function *,
			  const struct usb_ctrlrequest *);
static bool ffs_func_req_match(struct usb_function *,
			       const struct usb_ctrlrequest *,
			       bool config0);
static void ffs_func_suspend(struct usb_function *);
static void ffs_func_resume(struct usb_function *);


static int ffs_func_revmap_ep(struct ffs_function *func, u8 num);
static int ffs_func_revmap_intf(struct ffs_function *func, u8 intf);


/* The endpoints structures *************************************************/

struct ffs_ep {
	struct usb_ep			*ep;	/* P: ffs->eps_lock */
	struct usb_request		*req;	/* P: epfile->mutex */

	/* [0]: full speed, [1]: high speed, [2]: super speed */
	struct usb_endpoint_descriptor	*descs[3];

	u8				num;

	int				status;	/* P: epfile->mutex */
};

struct ffs_epfile {
	/* Protects ep->ep and ep->req. */
	struct mutex			mutex;

	struct ffs_data			*ffs;
	struct ffs_ep			*ep;	/* P: ffs->eps_lock */
	atomic_t			opened;

	struct dentry			*dentry;

	/*
	 * Buffer for holding data from partial reads which may happen since
	 * we’re rounding user read requests to a multiple of a max packet size.
	 *
	 * The pointer is initialised with NULL value and may be set by
	 * __ffs_epfile_read_data function to point to a temporary buffer.
	 *
	 * In normal operation, calls to __ffs_epfile_read_buffered will consume
	 * data from said buffer and eventually free it.  Importantly, while the
	 * function is using the buffer, it sets the pointer to NULL.  This is
	 * all right since __ffs_epfile_read_data and __ffs_epfile_read_buffered
	 * can never run concurrently (they are synchronised by epfile->mutex)
	 * so the latter will not assign a new value to the pointer.
	 *
	 * Meanwhile ffs_func_eps_disable frees the buffer (if the pointer is
	 * valid) and sets the pointer to READ_BUFFER_DROP value.  This special
	 * value is crux of the synchronisation between ffs_func_eps_disable and
	 * __ffs_epfile_read_data.
	 *
	 * Once __ffs_epfile_read_data is about to finish it will try to set the
	 * pointer back to its old value (as described above), but seeing as the
	 * pointer is not-NULL (namely READ_BUFFER_DROP) it will instead free
	 * the buffer.
	 *
	 * == State transitions ==
	 *
	 * • ptr == NULL:  (initial state)
	 *   ◦ __ffs_epfile_read_buffer_free: go to ptr == DROP
	 *   ◦ __ffs_epfile_read_buffered:    nop
	 *   ◦ __ffs_epfile_read_data allocates temp buffer: go to ptr == buf
	 *   ◦ reading finishes:              n/a, not in ‘and reading’ state
	 * • ptr == DROP:
	 *   ◦ __ffs_epfile_read_buffer_free: nop
	 *   ◦ __ffs_epfile_read_buffered:    go to ptr == NULL
	 *   ◦ __ffs_epfile_read_data allocates temp buffer: free buf, nop
	 *   ◦ reading finishes:              n/a, not in ‘and reading’ state
	 * • ptr == buf:
	 *   ◦ __ffs_epfile_read_buffer_free: free buf, go to ptr == DROP
	 *   ◦ __ffs_epfile_read_buffered:    go to ptr == NULL and reading
	 *   ◦ __ffs_epfile_read_data:        n/a, __ffs_epfile_read_buffered
	 *                                    is always called first
	 *   ◦ reading finishes:              n/a, not in ‘and reading’ state
	 * • ptr == NULL and reading:
	 *   ◦ __ffs_epfile_read_buffer_free: go to ptr == DROP and reading
	 *   ◦ __ffs_epfile_read_buffered:    n/a, mutex is held
	 *   ◦ __ffs_epfile_read_data:        n/a, mutex is held
	 *   ◦ reading finishes and …
	 *     … all data read:               free buf, go to ptr == NULL
	 *     … otherwise:                   go to ptr == buf and reading
	 * • ptr == DROP and reading:
	 *   ◦ __ffs_epfile_read_buffer_free: nop
	 *   ◦ __ffs_epfile_read_buffered:    n/a, mutex is held
	 *   ◦ __ffs_epfile_read_data:        n/a, mutex is held
	 *   ◦ reading finishes:              free buf, go to ptr == DROP
	 */
	struct ffs_buffer		*read_buffer;
#define READ_BUFFER_DROP ((struct ffs_buffer *)ERR_PTR(-ESHUTDOWN))

	char				name[5];

	unsigned char			in;	/* P: ffs->eps_lock */
	unsigned char			isoc;	/* P: ffs->eps_lock */

	bool				invalid;
};

struct ffs_buffer {
	size_t length;
	char *data;
	char storage[];
};

/*  ffs_io_data structure ***************************************************/

struct ffs_io_data {
	bool aio;
	bool read;

	struct kiocb *kiocb;
	struct iov_iter data;
	const void *to_free;
	char *buf;

	struct mm_struct *mm;
	struct work_struct work;

	struct usb_ep *ep;
	struct usb_request *req;

	struct ffs_data *ffs;
};

struct ffs_desc_helper {
	struct ffs_data *ffs;
	unsigned interfaces_count;
	unsigned eps_count;
};

static int  __must_check ffs_epfiles_create(struct ffs_data *ffs);
static void ffs_epfiles_destroy(struct ffs_epfile *epfiles, unsigned count);

static struct dentry *
ffs_sb_create_file(struct super_block *sb, const char *name, void *data,
		   const struct file_operations *fops);

/* Devices management *******************************************************/

DEFINE_MUTEX(ffs_lock);
EXPORT_SYMBOL_GPL(ffs_lock);

static struct ffs_dev *_ffs_find_dev(const char *name);
static struct ffs_dev *_ffs_alloc_dev(void);
static void _ffs_free_dev(struct ffs_dev *dev);
static void *ffs_acquire_dev(const char *dev_name);
static void ffs_release_dev(struct ffs_data *ffs_data);
static int ffs_ready(struct ffs_data *ffs);
static void ffs_closed(struct ffs_data *ffs);

/* Misc helper functions ****************************************************/

static int ffs_mutex_lock(struct mutex *mutex, unsigned nonblock)
	__attribute__((warn_unused_result, nonnull));
static char *ffs_prepare_buffer(const char __user *buf, size_t len)
	__attribute__((warn_unused_result, nonnull));


/* Control file aka ep0 *****************************************************/

static void ffs_ep0_complete(struct usb_ep *ep, struct usb_request *req)
{
	struct ffs_data *ffs = req->context;

	complete(&ffs->ep0req_completion);
}

static int __ffs_ep0_queue_wait(struct ffs_data *ffs, char *data, size_t len)
{
	struct usb_request *req = ffs->ep0req;
	int ret;

	req->zero     = len < le16_to_cpu(ffs->ev.setup.wLength);

	spin_unlock_irq(&ffs->ev.waitq.lock);

	ffs_log("enter: state %d setup_state %d flags %lu", ffs->state,
		ffs->setup_state, ffs->flags);

	req->buf      = data;
	req->length   = len;

	/*
	 * UDC layer requires to provide a buffer even for ZLP, but should
	 * not use it at all. Let's provide some poisoned pointer to catch
	 * possible bug in the driver.
	 */
	if (req->buf == NULL)
		req->buf = (void *)0xDEADBABE;

	reinit_completion(&ffs->ep0req_completion);

	ret = usb_ep_queue(ffs->gadget->ep0, req, GFP_ATOMIC);
	if (unlikely(ret < 0))
		return ret;

	ret = wait_for_completion_interruptible(&ffs->ep0req_completion);
	if (unlikely(ret)) {
		usb_ep_dequeue(ffs->gadget->ep0, req);
		return -EINTR;
	}

	ffs->setup_state = FFS_NO_SETUP;

	ffs_log("exit: state %d setup_state %d flags %lu", ffs->state,
		ffs->setup_state, ffs->flags);

	return req->status ? req->status : req->actual;
}

static int __ffs_ep0_stall(struct ffs_data *ffs)
{
	ffs_log("state %d setup_state %d flags %lu can_stall %d", ffs->state,
		ffs->setup_state, ffs->flags, ffs->ev.can_stall);

	if (ffs->ev.can_stall) {
		pr_vdebug("ep0 stall\n");
		usb_ep_set_halt(ffs->gadget->ep0);
		ffs->setup_state = FFS_NO_SETUP;
		return -EL2HLT;
	} else {
		pr_debug("bogus ep0 stall!\n");
		return -ESRCH;
	}
}

static ssize_t ffs_ep0_write(struct file *file, const char __user *buf,
			     size_t len, loff_t *ptr)
{
	struct ffs_data *ffs = file->private_data;
	ssize_t ret;
	char *data;

	ENTER();

	ffs_log("enter:len %zu state %d setup_state %d flags %lu", len,
		ffs->state, ffs->setup_state, ffs->flags);

	/* Fast check if setup was canceled */
	if (ffs_setup_state_clear_cancelled(ffs) == FFS_SETUP_CANCELLED)
		return -EIDRM;

	/* Acquire mutex */
	ret = ffs_mutex_lock(&ffs->mutex, file->f_flags & O_NONBLOCK);
	if (unlikely(ret < 0))
		return ret;

	/* Check state */
	switch (ffs->state) {
	case FFS_READ_DESCRIPTORS:
	case FFS_READ_STRINGS:
		/* Copy data */
		if (unlikely(len < 16)) {
			ret = -EINVAL;
			break;
		}

		data = ffs_prepare_buffer(buf, len);
		if (IS_ERR(data)) {
			ret = PTR_ERR(data);
			break;
		}

		/* Handle data */
		if (ffs->state == FFS_READ_DESCRIPTORS) {
			pr_info("read descriptors\n");
			ret = __ffs_data_got_descs(ffs, data, len);
			if (unlikely(ret < 0))
				break;

			ffs->state = FFS_READ_STRINGS;
			ret = len;
		} else {
			pr_info("read strings\n");
			ret = __ffs_data_got_strings(ffs, data, len);
			if (unlikely(ret < 0))
				break;

			ret = ffs_epfiles_create(ffs);
			if (unlikely(ret)) {
				ffs->state = FFS_CLOSING;
				break;
			}

			ffs->state = FFS_ACTIVE;
			mutex_unlock(&ffs->mutex);

			ret = ffs_ready(ffs);
			if (unlikely(ret < 0)) {
				ffs->state = FFS_CLOSING;
				return ret;
			}

			return len;
		}
		break;

	case FFS_ACTIVE:
		data = NULL;
		/*
		 * We're called from user space, we can use _irq
		 * rather then _irqsave
		 */
		spin_lock_irq(&ffs->ev.waitq.lock);
		switch (ffs_setup_state_clear_cancelled(ffs)) {
		case FFS_SETUP_CANCELLED:
			ret = -EIDRM;
			goto done_spin;

		case FFS_NO_SETUP:
			ret = -ESRCH;
			goto done_spin;

		case FFS_SETUP_PENDING:
			break;
		}

		/* FFS_SETUP_PENDING */
		if (!(ffs->ev.setup.bRequestType & USB_DIR_IN)) {
			spin_unlock_irq(&ffs->ev.waitq.lock);
			ret = __ffs_ep0_stall(ffs);
			break;
		}

		/* FFS_SETUP_PENDING and not stall */
		len = min(len, (size_t)le16_to_cpu(ffs->ev.setup.wLength));

		spin_unlock_irq(&ffs->ev.waitq.lock);

		data = ffs_prepare_buffer(buf, len);
		if (IS_ERR(data)) {
			ret = PTR_ERR(data);
			break;
		}

		spin_lock_irq(&ffs->ev.waitq.lock);

		/*
		 * We are guaranteed to be still in FFS_ACTIVE state
		 * but the state of setup could have changed from
		 * FFS_SETUP_PENDING to FFS_SETUP_CANCELLED so we need
		 * to check for that.  If that happened we copied data
		 * from user space in vain but it's unlikely.
		 *
		 * For sure we are not in FFS_NO_SETUP since this is
		 * the only place FFS_SETUP_PENDING -> FFS_NO_SETUP
		 * transition can be performed and it's protected by
		 * mutex.
		 */
		if (ffs_setup_state_clear_cancelled(ffs) ==
		    FFS_SETUP_CANCELLED) {
			ret = -EIDRM;
done_spin:
			spin_unlock_irq(&ffs->ev.waitq.lock);
		} else {
			/* unlocks spinlock */
			ret = __ffs_ep0_queue_wait(ffs, data, len);
		}
		kfree(data);
		break;

	default:
		ret = -EBADFD;
		break;
	}

	ffs_log("exit:ret %zd state %d setup_state %d flags %lu", ret,
		ffs->state, ffs->setup_state, ffs->flags);

	mutex_unlock(&ffs->mutex);
	return ret;
}

/* Called with ffs->ev.waitq.lock and ffs->mutex held, both released on exit. */
static ssize_t __ffs_ep0_read_events(struct ffs_data *ffs, char __user *buf,
				     size_t n)
{
	/*
	 * n cannot be bigger than ffs->ev.count, which cannot be bigger than
	 * size of ffs->ev.types array (which is four) so that's how much space
	 * we reserve.
	 */
	struct usb_functionfs_event events[ARRAY_SIZE(ffs->ev.types)];
	const size_t size = n * sizeof *events;
	unsigned i = 0;

	memset(events, 0, size);

	do {
		events[i].type = ffs->ev.types[i];
		if (events[i].type == FUNCTIONFS_SETUP) {
			events[i].u.setup = ffs->ev.setup;
			ffs->setup_state = FFS_SETUP_PENDING;
		}
	} while (++i < n);

	ffs->ev.count -= n;
	if (ffs->ev.count)
		memmove(ffs->ev.types, ffs->ev.types + n,
			ffs->ev.count * sizeof *ffs->ev.types);

	spin_unlock_irq(&ffs->ev.waitq.lock);

	ffs_log("state %d setup_state %d flags %lu #evt %zu", ffs->state,
		ffs->setup_state, ffs->flags, n);

	mutex_unlock(&ffs->mutex);

	return unlikely(copy_to_user(buf, events, size)) ? -EFAULT : size;
}

static ssize_t ffs_ep0_read(struct file *file, char __user *buf,
			    size_t len, loff_t *ptr)
{
	struct ffs_data *ffs = file->private_data;
	char *data = NULL;
	size_t n;
	int ret;

	ENTER();

	ffs_log("enter:len %zu state %d setup_state %d flags %lu", len,
		ffs->state, ffs->setup_state, ffs->flags);

	/* Fast check if setup was canceled */
	if (ffs_setup_state_clear_cancelled(ffs) == FFS_SETUP_CANCELLED)
		return -EIDRM;

	/* Acquire mutex */
	ret = ffs_mutex_lock(&ffs->mutex, file->f_flags & O_NONBLOCK);
	if (unlikely(ret < 0))
		return ret;

	/* Check state */
	if (ffs->state != FFS_ACTIVE) {
		ret = -EBADFD;
		goto done_mutex;
	}

	/*
	 * We're called from user space, we can use _irq rather then
	 * _irqsave
	 */
	spin_lock_irq(&ffs->ev.waitq.lock);

	switch (ffs_setup_state_clear_cancelled(ffs)) {
	case FFS_SETUP_CANCELLED:
		ret = -EIDRM;
		break;

	case FFS_NO_SETUP:
		n = len / sizeof(struct usb_functionfs_event);
		if (unlikely(!n)) {
			ret = -EINVAL;
			break;
		}

		if ((file->f_flags & O_NONBLOCK) && !ffs->ev.count) {
			ret = -EAGAIN;
			break;
		}

		if (wait_event_interruptible_exclusive_locked_irq(ffs->ev.waitq,
							ffs->ev.count)) {
			ret = -EINTR;
			break;
		}

		return __ffs_ep0_read_events(ffs, buf,
					     min(n, (size_t)ffs->ev.count));

	case FFS_SETUP_PENDING:
		if (ffs->ev.setup.bRequestType & USB_DIR_IN) {
			spin_unlock_irq(&ffs->ev.waitq.lock);
			ret = __ffs_ep0_stall(ffs);
			goto done_mutex;
		}

		len = min(len, (size_t)le16_to_cpu(ffs->ev.setup.wLength));

		spin_unlock_irq(&ffs->ev.waitq.lock);

		if (likely(len)) {
			data = kmalloc(len, GFP_KERNEL);
			if (unlikely(!data)) {
				ret = -ENOMEM;
				goto done_mutex;
			}
		}

		spin_lock_irq(&ffs->ev.waitq.lock);

		/* See ffs_ep0_write() */
		if (ffs_setup_state_clear_cancelled(ffs) ==
		    FFS_SETUP_CANCELLED) {
			ret = -EIDRM;
			break;
		}

		/* unlocks spinlock */
		ret = __ffs_ep0_queue_wait(ffs, data, len);
		if (likely(ret > 0) && unlikely(copy_to_user(buf, data, len)))
			ret = -EFAULT;
		goto done_mutex;

	default:
		ret = -EBADFD;
		break;
	}

	spin_unlock_irq(&ffs->ev.waitq.lock);
done_mutex:
	ffs_log("exit:ret %d state %d setup_state %d flags %lu", ret,
		ffs->state, ffs->setup_state, ffs->flags);

	mutex_unlock(&ffs->mutex);
	kfree(data);

	return ret;
}

static int ffs_ep0_open(struct inode *inode, struct file *file)
{
	struct ffs_data *ffs = inode->i_private;

	ENTER();

	ffs_log("state %d setup_state %d flags %lu opened %d", ffs->state,
		ffs->setup_state, ffs->flags, atomic_read(&ffs->opened));
<<<<<<< HEAD
/* @bsp, 2019/04/27 usb & PD porting */
/* Add log to check ep0 status */
	if (atomic_read(&ffs->opened)) {
		pr_err("ep0 is already opened!\n");
=======

	if (unlikely(ffs->state == FFS_CLOSING))
>>>>>>> bdd2c138
		return -EBUSY;
	}

	if (unlikely(ffs->state == FFS_CLOSING)) {
		pr_err("FFS_CLOSING!\n");
		return -EBUSY;
	}

	file->private_data = ffs;
	ffs_data_opened(ffs);
	pr_info("ep0_open success!\n");

	return 0;
}

static int ffs_ep0_release(struct inode *inode, struct file *file)
{
	struct ffs_data *ffs = file->private_data;

	ENTER();

	ffs_log("state %d setup_state %d flags %lu opened %d", ffs->state,
		ffs->setup_state, ffs->flags, atomic_read(&ffs->opened));

	ffs_data_closed(ffs);

	return 0;
}

static long ffs_ep0_ioctl(struct file *file, unsigned code, unsigned long value)
{
	struct ffs_data *ffs = file->private_data;
	struct usb_gadget *gadget = ffs->gadget;
	long ret;

	ENTER();

	ffs_log("state %d setup_state %d flags %lu opened %d", ffs->state,
		ffs->setup_state, ffs->flags, atomic_read(&ffs->opened));

	if (code == FUNCTIONFS_INTERFACE_REVMAP) {
		struct ffs_function *func = ffs->func;
		ret = func ? ffs_func_revmap_intf(func, value) : -ENODEV;
	} else if (gadget && gadget->ops->ioctl) {
		ret = gadget->ops->ioctl(gadget, code, value);
	} else {
		ret = -ENOTTY;
	}

	return ret;
}

static unsigned int ffs_ep0_poll(struct file *file, poll_table *wait)
{
	struct ffs_data *ffs = file->private_data;
	unsigned int mask = POLLWRNORM;
	int ret;

	ffs_log("enter:state %d setup_state %d flags %lu opened %d", ffs->state,
		ffs->setup_state, ffs->flags, atomic_read(&ffs->opened));

	poll_wait(file, &ffs->ev.waitq, wait);

	ret = ffs_mutex_lock(&ffs->mutex, file->f_flags & O_NONBLOCK);
	if (unlikely(ret < 0))
		return mask;

	switch (ffs->state) {
	case FFS_READ_DESCRIPTORS:
	case FFS_READ_STRINGS:
		mask |= POLLOUT;
		break;

	case FFS_ACTIVE:
		switch (ffs->setup_state) {
		case FFS_NO_SETUP:
			if (ffs->ev.count)
				mask |= POLLIN;
			break;

		case FFS_SETUP_PENDING:
		case FFS_SETUP_CANCELLED:
			mask |= (POLLIN | POLLOUT);
			break;
		}
	case FFS_CLOSING:
		break;
	case FFS_DEACTIVATED:
		break;
	}

	ffs_log("exit: mask %u", mask);

	mutex_unlock(&ffs->mutex);

	return mask;
}

static const struct file_operations ffs_ep0_operations = {
	.llseek =	no_llseek,

	.open =		ffs_ep0_open,
	.write =	ffs_ep0_write,
	.read =		ffs_ep0_read,
	.release =	ffs_ep0_release,
	.unlocked_ioctl =	ffs_ep0_ioctl,
	.poll =		ffs_ep0_poll,
};


/* "Normal" endpoints operations ********************************************/

static void ffs_epfile_io_complete(struct usb_ep *_ep, struct usb_request *req)
{
	ENTER();
	if (likely(req->context)) {
		struct ffs_ep *ep = _ep->driver_data;
		ep->status = req->status ? req->status : req->actual;
		complete(req->context);
	}
}

static ssize_t ffs_copy_to_iter(void *data, int data_len, struct iov_iter *iter)
{
	ssize_t ret = copy_to_iter(data, data_len, iter);
	if (likely(ret == data_len))
		return ret;

	if (unlikely(iov_iter_count(iter)))
		return -EFAULT;

	/*
	 * Dear user space developer!
	 *
	 * TL;DR: To stop getting below error message in your kernel log, change
	 * user space code using functionfs to align read buffers to a max
	 * packet size.
	 *
	 * Some UDCs (e.g. dwc3) require request sizes to be a multiple of a max
	 * packet size.  When unaligned buffer is passed to functionfs, it
	 * internally uses a larger, aligned buffer so that such UDCs are happy.
	 *
	 * Unfortunately, this means that host may send more data than was
	 * requested in read(2) system call.  f_fs doesn’t know what to do with
	 * that excess data so it simply drops it.
	 *
	 * Was the buffer aligned in the first place, no such problem would
	 * happen.
	 *
	 * Data may be dropped only in AIO reads.  Synchronous reads are handled
	 * by splitting a request into multiple parts.  This splitting may still
	 * be a problem though so it’s likely best to align the buffer
	 * regardless of it being AIO or not..
	 *
	 * This only affects OUT endpoints, i.e. reading data with a read(2),
	 * aio_read(2) etc. system calls.  Writing data to an IN endpoint is not
	 * affected.
	 */
	pr_err("functionfs read size %d > requested size %zd, dropping excess data. "
	       "Align read buffer size to max packet size to avoid the problem.\n",
	       data_len, ret);

	return ret;
}

static void ffs_user_copy_worker(struct work_struct *work)
{
	struct ffs_io_data *io_data = container_of(work, struct ffs_io_data,
						   work);
	struct ffs_data *ffs = io_data->ffs;
	int ret = io_data->req->status ? io_data->req->status :
					 io_data->req->actual;
	bool kiocb_has_eventfd = io_data->kiocb->ki_flags & IOCB_EVENTFD;

	ffs_log("enter: ret %d for %s", ret, io_data->read ? "read" : "write");

	if (io_data->read && ret > 0) {
		mm_segment_t oldfs = get_fs();

		set_fs(USER_DS);
		use_mm(io_data->mm);
		ret = ffs_copy_to_iter(io_data->buf, ret, &io_data->data);
		unuse_mm(io_data->mm);
		set_fs(oldfs);
	}

	io_data->kiocb->ki_complete(io_data->kiocb, ret, ret);

	if (io_data->ffs->ffs_eventfd && !kiocb_has_eventfd)
		eventfd_signal(io_data->ffs->ffs_eventfd, 1);

	usb_ep_free_request(io_data->ep, io_data->req);

	if (io_data->read)
		kfree(io_data->to_free);
	kfree(io_data->buf);
	kfree(io_data);

	ffs_log("exit");
}

static void ffs_epfile_async_io_complete(struct usb_ep *_ep,
					 struct usb_request *req)
{
	struct ffs_io_data *io_data = req->context;
	struct ffs_data *ffs = io_data->ffs;

	ENTER();

	ffs_log("enter");

	INIT_WORK(&io_data->work, ffs_user_copy_worker);
	queue_work(ffs->io_completion_wq, &io_data->work);
}

static void __ffs_epfile_read_buffer_free(struct ffs_epfile *epfile)
{
	/*
	 * See comment in struct ffs_epfile for full read_buffer pointer
	 * synchronisation story.
	 */
	struct ffs_buffer *buf = xchg(&epfile->read_buffer, READ_BUFFER_DROP);
	if (buf && buf != READ_BUFFER_DROP)
		kfree(buf);
}

/* Assumes epfile->mutex is held. */
static ssize_t __ffs_epfile_read_buffered(struct ffs_epfile *epfile,
					  struct iov_iter *iter)
{
	/*
	 * Null out epfile->read_buffer so ffs_func_eps_disable does not free
	 * the buffer while we are using it.  See comment in struct ffs_epfile
	 * for full read_buffer pointer synchronisation story.
	 */
	struct ffs_buffer *buf = xchg(&epfile->read_buffer, NULL);
	ssize_t ret;
	if (!buf || buf == READ_BUFFER_DROP)
		return 0;

	ret = copy_to_iter(buf->data, buf->length, iter);
	if (buf->length == ret) {
		kfree(buf);
		return ret;
	}

	if (unlikely(iov_iter_count(iter))) {
		ret = -EFAULT;
	} else {
		buf->length -= ret;
		buf->data += ret;
	}

	if (cmpxchg(&epfile->read_buffer, NULL, buf))
		kfree(buf);

	return ret;
}

/* Assumes epfile->mutex is held. */
static ssize_t __ffs_epfile_read_data(struct ffs_epfile *epfile,
				      void *data, int data_len,
				      struct iov_iter *iter)
{
	struct ffs_buffer *buf;

	ssize_t ret = copy_to_iter(data, data_len, iter);
	if (likely(data_len == ret))
		return ret;

	if (unlikely(iov_iter_count(iter)))
		return -EFAULT;

	/* See ffs_copy_to_iter for more context. */
	pr_warn("functionfs read size %d > requested size %zd, splitting request into multiple reads.",
		data_len, ret);

	data_len -= ret;
	buf = kmalloc(sizeof(*buf) + data_len, GFP_KERNEL);
	if (!buf)
		return -ENOMEM;
	buf->length = data_len;
	buf->data = buf->storage;
	memcpy(buf->storage, data + ret, data_len);

	/*
	 * At this point read_buffer is NULL or READ_BUFFER_DROP (if
	 * ffs_func_eps_disable has been called in the meanwhile).  See comment
	 * in struct ffs_epfile for full read_buffer pointer synchronisation
	 * story.
	 */
	if (unlikely(cmpxchg(&epfile->read_buffer, NULL, buf)))
		kfree(buf);

	return ret;
}

static ssize_t ffs_epfile_io(struct file *file, struct ffs_io_data *io_data)
{
	struct ffs_epfile *epfile = file->private_data;
	struct ffs_data *ffs = epfile->ffs;
	struct usb_request *req;
	struct ffs_ep *ep;
	char *data = NULL;
	ssize_t ret, data_len = -EINVAL;
	int halt;

	ffs_log("enter: %s", epfile->name);

	/* Are we still active? */
	if (WARN_ON(epfile->ffs->state != FFS_ACTIVE))
		return -ENODEV;

	/* Wait for endpoint to be enabled */
	ep = epfile->ep;
	if (!ep) {
		if (file->f_flags & O_NONBLOCK)
			return -EAGAIN;

		/*
		 * epfile->invalid is set when EPs are disabled. Userspace
		 * might have stale threads continuing to do I/O and may be
		 * unaware of that especially if we block here. Instead return
		 * an error immediately here and don't allow any more I/O
		 * until the epfile is reopened.
		 */
		if (epfile->invalid)
			return -ENODEV;

		ret = wait_event_interruptible(
				epfile->ffs->wait, (ep = epfile->ep));
		if (ret)
			return -EINTR;
	}

	/* Do we halt? */
	halt = (!io_data->read == !epfile->in);
	if (halt && epfile->isoc)
		return -EINVAL;

	/* We will be using request and read_buffer */
	ret = ffs_mutex_lock(&epfile->mutex, file->f_flags & O_NONBLOCK);
	if (unlikely(ret))
		goto error;

	/* Allocate & copy */
	if (!halt) {
		struct usb_gadget *gadget;

		/*
		 * Do we have buffered data from previous partial read?  Check
		 * that for synchronous case only because we do not have
		 * facility to ‘wake up’ a pending asynchronous read and push
		 * buffered data to it which we would need to make things behave
		 * consistently.
		 */
		if (!io_data->aio && io_data->read) {
			ret = __ffs_epfile_read_buffered(epfile, &io_data->data);
			if (ret)
				goto error_mutex;
		}

		/*
		 * if we _do_ wait above, the epfile->ffs->gadget might be NULL
		 * before the waiting completes, so do not assign to 'gadget'
		 * earlier
		 */
		gadget = epfile->ffs->gadget;

		spin_lock_irq(&epfile->ffs->eps_lock);
		/* In the meantime, endpoint got disabled or changed. */
		if (epfile->ep != ep) {
			ret = -ESHUTDOWN;
			goto error_lock;
		}
		data_len = iov_iter_count(&io_data->data);
		/*
		 * Controller may require buffer size to be aligned to
		 * maxpacketsize of an out endpoint.
		 */
		if (io_data->read)
			data_len = usb_ep_align_maybe(gadget, ep->ep, data_len);
		spin_unlock_irq(&epfile->ffs->eps_lock);

		data = kmalloc(data_len, GFP_KERNEL);
		if (unlikely(!data)) {
			ret = -ENOMEM;
			goto error_mutex;
		}
		if (!io_data->read &&
		    !copy_from_iter_full(data, data_len, &io_data->data)) {
			ret = -EFAULT;
			goto error_mutex;
		}
	}

	spin_lock_irq(&epfile->ffs->eps_lock);

	if (epfile->ep != ep) {
		/* In the meantime, endpoint got disabled or changed. */
		ret = -ESHUTDOWN;
	} else if (halt) {
		ret = usb_ep_set_halt(ep->ep);
		if (!ret)
			ret = -EBADMSG;
	} else if (unlikely(data_len == -EINVAL)) {
		/*
		 * Sanity Check: even though data_len can't be used
		 * uninitialized at the time I write this comment, some
		 * compilers complain about this situation.
		 * In order to keep the code clean from warnings, data_len is
		 * being initialized to -EINVAL during its declaration, which
		 * means we can't rely on compiler anymore to warn no future
		 * changes won't result in data_len being used uninitialized.
		 * For such reason, we're adding this redundant sanity check
		 * here.
		 */
		WARN(1, "%s: data_len == -EINVAL\n", __func__);
		ret = -EINVAL;
	} else if (!io_data->aio) {
		DECLARE_COMPLETION_ONSTACK(done);
		bool interrupted = false;

		req = ep->req;
		req->buf      = data;
		req->length   = data_len;

		req->context  = &done;
		req->complete = ffs_epfile_io_complete;

		ret = usb_ep_queue(ep->ep, req, GFP_ATOMIC);
		if (unlikely(ret < 0))
			goto error_lock;

		spin_unlock_irq(&epfile->ffs->eps_lock);

		ffs_log("queued %ld bytes on %s", data_len, epfile->name);

		if (unlikely(wait_for_completion_interruptible(&done))) {
			/*
			 * To avoid race condition with ffs_epfile_io_complete,
			 * dequeue the request first then check
			 * status. usb_ep_dequeue API should guarantee no race
			 * condition with req->complete callback.
			 */
			spin_lock_irq(&epfile->ffs->eps_lock);
			interrupted = true;
			/*
			 * While we were acquiring lock endpoint got
			 * disabled (disconnect) or changed
			 (composition switch) ?
			 */
			if (epfile->ep == ep) {
				usb_ep_dequeue(ep->ep, req);
				spin_unlock_irq(&epfile->ffs->eps_lock);
				wait_for_completion(&done);
				interrupted = ep->status < 0;
			} else {
				spin_unlock_irq(&epfile->ffs->eps_lock);
			}
		}

<<<<<<< HEAD
		ffs_log("ep status %d for req %pK", ep->status, req);

=======
>>>>>>> bdd2c138
		if (interrupted) {
			ret = -EINTR;
			goto error_mutex;
		}

		ret = -ENODEV;
		spin_lock_irq(&epfile->ffs->eps_lock);
		/*
		 * While we were acquiring lock endpoint got
		 * disabled (disconnect) or changed
		 * (composition switch) ?
		 */
<<<<<<< HEAD
		if (epfile->ep == ep)
			ret = ep->status;
=======
		if (epfile->ep == ep) {
			ret = ep->status;
			ffs_log("ep status %d for req %pK", ep->status, req);
		}
>>>>>>> bdd2c138
		spin_unlock_irq(&epfile->ffs->eps_lock);
		if (io_data->read && ret > 0)
			ret = __ffs_epfile_read_data(epfile, data, ep->status,
						     &io_data->data);
		goto error_mutex;
	} else if (!(req = usb_ep_alloc_request(ep->ep, GFP_ATOMIC))) {
		ret = -ENOMEM;
	} else {
		req->buf      = data;
		req->length   = data_len;

		io_data->buf = data;
		io_data->ep = ep->ep;
		io_data->req = req;
		io_data->ffs = epfile->ffs;

		req->context  = io_data;
		req->complete = ffs_epfile_async_io_complete;

		ret = usb_ep_queue(ep->ep, req, GFP_ATOMIC);
		if (unlikely(ret)) {
			usb_ep_free_request(ep->ep, req);
			goto error_lock;
		}

		ffs_log("queued %ld bytes on %s", data_len, epfile->name);

		ret = -EIOCBQUEUED;
		/*
		 * Do not kfree the buffer in this function.  It will be freed
		 * by ffs_user_copy_worker.
		 */
		data = NULL;
	}

error_lock:
	spin_unlock_irq(&epfile->ffs->eps_lock);
error_mutex:
	mutex_unlock(&epfile->mutex);
error:
	kfree(data);

	ffs_log("exit: %s ret %zd", epfile->name, ret);

	return ret;
}

static int
ffs_epfile_open(struct inode *inode, struct file *file)
{
	struct ffs_epfile *epfile = inode->i_private;
	struct ffs_data *ffs = epfile->ffs;

	ENTER();

	ffs_log("%s: state %d setup_state %d flag %lu opened %u",
		epfile->name, epfile->ffs->state, epfile->ffs->setup_state,
		epfile->ffs->flags, atomic_read(&epfile->opened));

	if (WARN_ON(epfile->ffs->state != FFS_ACTIVE))
		return -ENODEV;

	file->private_data = epfile;
	ffs_data_opened(epfile->ffs);
	atomic_inc(&epfile->opened);

	return 0;
}

static int ffs_aio_cancel(struct kiocb *kiocb)
{
	struct ffs_io_data *io_data = kiocb->private;
	struct ffs_epfile *epfile = kiocb->ki_filp->private_data;
	struct ffs_data *ffs = epfile->ffs;
	int value;

	ENTER();

	ffs_log("enter:state %d setup_state %d flag %lu", ffs->state,
		ffs->setup_state, ffs->flags);

	spin_lock_irq(&epfile->ffs->eps_lock);

	if (likely(io_data && io_data->ep && io_data->req))
		value = usb_ep_dequeue(io_data->ep, io_data->req);
	else
		value = -EINVAL;

	spin_unlock_irq(&epfile->ffs->eps_lock);

	ffs_log("exit: value %d", value);

	return value;
}

static ssize_t ffs_epfile_write_iter(struct kiocb *kiocb, struct iov_iter *from)
{
	struct ffs_epfile *epfile = kiocb->ki_filp->private_data;
	struct ffs_data *ffs = epfile->ffs;
	struct ffs_io_data io_data, *p = &io_data;
	ssize_t res;

	ENTER();

	ffs_log("enter");

	if (!is_sync_kiocb(kiocb)) {
		p = kzalloc(sizeof(io_data), GFP_KERNEL);
		if (unlikely(!p))
			return -ENOMEM;
		p->aio = true;
	} else {
		memset(p, 0, sizeof(*p));
		p->aio = false;
	}

	p->read = false;
	p->kiocb = kiocb;
	p->data = *from;
	p->mm = current->mm;

	kiocb->private = p;

	if (p->aio)
		kiocb_set_cancel_fn(kiocb, ffs_aio_cancel);

	res = ffs_epfile_io(kiocb->ki_filp, p);
	if (res == -EIOCBQUEUED)
		return res;
	if (p->aio)
		kfree(p);
	else
		*from = p->data;

	ffs_log("exit: ret %zd", res);

	return res;
}

static ssize_t ffs_epfile_read_iter(struct kiocb *kiocb, struct iov_iter *to)
{
	struct ffs_epfile *epfile = kiocb->ki_filp->private_data;
	struct ffs_data *ffs = epfile->ffs;
	struct ffs_io_data io_data, *p = &io_data;
	ssize_t res;

	ENTER();

	ffs_log("enter");

	if (!is_sync_kiocb(kiocb)) {
		p = kzalloc(sizeof(io_data), GFP_KERNEL);
		if (unlikely(!p))
			return -ENOMEM;
		p->aio = true;
	} else {
		memset(p, 0, sizeof(*p));
		p->aio = false;
	}

	p->read = true;
	p->kiocb = kiocb;
	if (p->aio) {
		p->to_free = dup_iter(&p->data, to, GFP_KERNEL);
		if (!p->to_free) {
			kfree(p);
			return -ENOMEM;
		}
	} else {
		p->data = *to;
		p->to_free = NULL;
	}
	p->mm = current->mm;

	kiocb->private = p;

	if (p->aio)
		kiocb_set_cancel_fn(kiocb, ffs_aio_cancel);

	res = ffs_epfile_io(kiocb->ki_filp, p);
	if (res == -EIOCBQUEUED)
		return res;

	if (p->aio) {
		kfree(p->to_free);
		kfree(p);
	} else {
		*to = p->data;
	}

	ffs_log("exit: ret %zd", res);

	return res;
}

static int
ffs_epfile_release(struct inode *inode, struct file *file)
{
	struct ffs_epfile *epfile = inode->i_private;
	struct ffs_data *ffs = epfile->ffs;

	ENTER();

	__ffs_epfile_read_buffer_free(epfile);
	ffs_log("%s: state %d setup_state %d flag %lu opened %u",
		epfile->name, epfile->ffs->state, epfile->ffs->setup_state,
		epfile->ffs->flags, atomic_read(&epfile->opened));

	if (atomic_dec_and_test(&epfile->opened))
		epfile->invalid = false;

	ffs_data_closed(epfile->ffs);

	return 0;
}

static long ffs_epfile_ioctl(struct file *file, unsigned code,
			     unsigned long value)
{
	struct ffs_epfile *epfile = file->private_data;
	struct ffs_data *ffs = epfile->ffs;
	struct ffs_ep *ep;
	int ret;

	ENTER();

	ffs_log("%s: code 0x%08x value %#lx state %d setup_state %d flag %lu",
		epfile->name, code, value, epfile->ffs->state,
		epfile->ffs->setup_state, epfile->ffs->flags);

	if (WARN_ON(epfile->ffs->state != FFS_ACTIVE))
		return -ENODEV;

	/* Wait for endpoint to be enabled */
	ep = epfile->ep;
	if (!ep) {
		if (file->f_flags & O_NONBLOCK)
			return -EAGAIN;

		/* don't allow any I/O until file is reopened */
		if (epfile->invalid)
			return -ENODEV;

		ret = wait_event_interruptible(
				epfile->ffs->wait, (ep = epfile->ep));
		if (ret)
			return -EINTR;
	}

	spin_lock_irq(&epfile->ffs->eps_lock);

	/* In the meantime, endpoint got disabled or changed. */
	if (epfile->ep != ep) {
		spin_unlock_irq(&epfile->ffs->eps_lock);
		return -ESHUTDOWN;
	}

	switch (code) {
	case FUNCTIONFS_FIFO_STATUS:
		ret = usb_ep_fifo_status(epfile->ep->ep);
		break;
	case FUNCTIONFS_FIFO_FLUSH:
		usb_ep_fifo_flush(epfile->ep->ep);
		ret = 0;
		break;
	case FUNCTIONFS_CLEAR_HALT:
		ret = usb_ep_clear_halt(epfile->ep->ep);
		break;
	case FUNCTIONFS_ENDPOINT_REVMAP:
		ret = epfile->ep->num;
		break;
	case FUNCTIONFS_ENDPOINT_DESC:
	{
		int desc_idx;
		struct usb_endpoint_descriptor desc1, *desc;

		switch (epfile->ffs->gadget->speed) {
		case USB_SPEED_SUPER_PLUS:
		case USB_SPEED_SUPER:
			desc_idx = 2;
			break;
		case USB_SPEED_HIGH:
			desc_idx = 1;
			break;
		default:
			desc_idx = 0;
		}

		desc = epfile->ep->descs[desc_idx];
		memcpy(&desc1, desc, desc->bLength);

		spin_unlock_irq(&epfile->ffs->eps_lock);
		ret = copy_to_user((void *)value, &desc1, desc1.bLength);
		if (ret)
			ret = -EFAULT;
		return ret;
	}
	default:
		ret = -ENOTTY;
	}
	spin_unlock_irq(&epfile->ffs->eps_lock);

	ffs_log("exit: %s: ret %d\n", epfile->name, ret);

	return ret;
}

static const struct file_operations ffs_epfile_operations = {
	.llseek =	no_llseek,

	.open =		ffs_epfile_open,
	.write_iter =	ffs_epfile_write_iter,
	.read_iter =	ffs_epfile_read_iter,
	.release =	ffs_epfile_release,
	.unlocked_ioctl =	ffs_epfile_ioctl,
};


/* File system and super block operations ***********************************/

/*
 * Mounting the file system creates a controller file, used first for
 * function configuration then later for event monitoring.
 */

static struct inode *__must_check
ffs_sb_make_inode(struct super_block *sb, void *data,
		  const struct file_operations *fops,
		  const struct inode_operations *iops,
		  struct ffs_file_perms *perms)
{
	struct ffs_data	*ffs = sb->s_fs_info;
	struct inode *inode;

	ENTER();

	ffs_log("enter");

	inode = new_inode(sb);

	if (likely(inode)) {
		struct timespec ts = current_time(inode);

		inode->i_ino	 = get_next_ino();
		inode->i_mode    = perms->mode;
		inode->i_uid     = perms->uid;
		inode->i_gid     = perms->gid;
		inode->i_atime   = ts;
		inode->i_mtime   = ts;
		inode->i_ctime   = ts;
		inode->i_private = data;
		if (fops)
			inode->i_fop = fops;
		if (iops)
			inode->i_op  = iops;
	}

	return inode;
}

/* Create "regular" file */
static struct dentry *ffs_sb_create_file(struct super_block *sb,
					const char *name, void *data,
					const struct file_operations *fops)
{
	struct ffs_data	*ffs = sb->s_fs_info;
	struct dentry	*dentry;
	struct inode	*inode;

	ENTER();

	ffs_log("enter");

	dentry = d_alloc_name(sb->s_root, name);
	if (unlikely(!dentry))
		return NULL;

	inode = ffs_sb_make_inode(sb, data, fops, NULL, &ffs->file_perms);
	if (unlikely(!inode)) {
		dput(dentry);
		return NULL;
	}

	d_add(dentry, inode);

	return dentry;
}

/* Super block */
static const struct super_operations ffs_sb_operations = {
	.statfs =	simple_statfs,
	.drop_inode =	generic_delete_inode,
};

struct ffs_sb_fill_data {
	struct ffs_file_perms perms;
	umode_t root_mode;
	const char *dev_name;
	bool no_disconnect;
	struct ffs_data *ffs_data;
};

static int ffs_sb_fill(struct super_block *sb, void *_data, int silent)
{
	struct ffs_sb_fill_data *data = _data;
	struct inode	*inode;
	struct ffs_data	*ffs = data->ffs_data;

	ENTER();

	ffs_log("enter");

	ffs->sb              = sb;
	data->ffs_data       = NULL;
	sb->s_fs_info        = ffs;
	sb->s_blocksize      = PAGE_SIZE;
	sb->s_blocksize_bits = PAGE_SHIFT;
	sb->s_magic          = FUNCTIONFS_MAGIC;
	sb->s_op             = &ffs_sb_operations;
	sb->s_time_gran      = 1;

	/* Root inode */
	data->perms.mode = data->root_mode;
	inode = ffs_sb_make_inode(sb, NULL,
				  &simple_dir_operations,
				  &simple_dir_inode_operations,
				  &data->perms);
	sb->s_root = d_make_root(inode);
	if (unlikely(!sb->s_root))
		return -ENOMEM;

	/* EP0 file */
	if (unlikely(!ffs_sb_create_file(sb, "ep0", ffs,
					 &ffs_ep0_operations)))
		return -ENOMEM;

	return 0;
}

static int ffs_fs_parse_opts(struct ffs_sb_fill_data *data, char *opts)
{
	ENTER();

	if (!opts || !*opts)
		return 0;

	for (;;) {
		unsigned long value;
		char *eq, *comma;

		/* Option limit */
		comma = strchr(opts, ',');
		if (comma)
			*comma = 0;

		/* Value limit */
		eq = strchr(opts, '=');
		if (unlikely(!eq)) {
			pr_err("'=' missing in %s\n", opts);
			return -EINVAL;
		}
		*eq = 0;

		/* Parse value */
		if (kstrtoul(eq + 1, 0, &value)) {
			pr_err("%s: invalid value: %s\n", opts, eq + 1);
			return -EINVAL;
		}

		/* Interpret option */
		switch (eq - opts) {
		case 13:
			if (!memcmp(opts, "no_disconnect", 13))
				data->no_disconnect = !!value;
			else
				goto invalid;
			break;
		case 5:
			if (!memcmp(opts, "rmode", 5))
				data->root_mode  = (value & 0555) | S_IFDIR;
			else if (!memcmp(opts, "fmode", 5))
				data->perms.mode = (value & 0666) | S_IFREG;
			else
				goto invalid;
			break;

		case 4:
			if (!memcmp(opts, "mode", 4)) {
				data->root_mode  = (value & 0555) | S_IFDIR;
				data->perms.mode = (value & 0666) | S_IFREG;
			} else {
				goto invalid;
			}
			break;

		case 3:
			if (!memcmp(opts, "uid", 3)) {
				data->perms.uid = make_kuid(current_user_ns(), value);
				if (!uid_valid(data->perms.uid)) {
					pr_err("%s: unmapped value: %lu\n", opts, value);
					return -EINVAL;
				}
			} else if (!memcmp(opts, "gid", 3)) {
				data->perms.gid = make_kgid(current_user_ns(), value);
				if (!gid_valid(data->perms.gid)) {
					pr_err("%s: unmapped value: %lu\n", opts, value);
					return -EINVAL;
				}
			} else {
				goto invalid;
			}
			break;

		default:
invalid:
			pr_err("%s: invalid option\n", opts);
			return -EINVAL;
		}

		/* Next iteration */
		if (!comma)
			break;
		opts = comma + 1;
	}

	return 0;
}

/* "mount -t functionfs dev_name /dev/function" ends up here */

static struct dentry *
ffs_fs_mount(struct file_system_type *t, int flags,
	      const char *dev_name, void *opts)
{
	struct ffs_sb_fill_data data = {
		.perms = {
			.mode = S_IFREG | 0600,
			.uid = GLOBAL_ROOT_UID,
			.gid = GLOBAL_ROOT_GID,
		},
		.root_mode = S_IFDIR | 0500,
		.no_disconnect = false,
	};
	struct dentry *rv;
	int ret;
	void *ffs_dev;
	struct ffs_data	*ffs;

	ENTER();

	ret = ffs_fs_parse_opts(&data, opts);
	if (unlikely(ret < 0))
		return ERR_PTR(ret);

	ffs = ffs_data_new(dev_name);
	if (unlikely(!ffs))
		return ERR_PTR(-ENOMEM);
	ffs->file_perms = data.perms;
	ffs->no_disconnect = data.no_disconnect;

	ffs->dev_name = kstrdup(dev_name, GFP_KERNEL);
	if (unlikely(!ffs->dev_name)) {
		ffs_data_put(ffs);
		return ERR_PTR(-ENOMEM);
	}

	ffs_dev = ffs_acquire_dev(dev_name);
	if (IS_ERR(ffs_dev)) {
		ffs_data_put(ffs);
		return ERR_CAST(ffs_dev);
	}
	ffs->private_data = ffs_dev;
	data.ffs_data = ffs;

	rv = mount_nodev(t, flags, &data, ffs_sb_fill);
	if (IS_ERR(rv) && data.ffs_data) {
		ffs_release_dev(data.ffs_data);
		ffs_data_put(data.ffs_data);
	}

	return rv;
}

static void
ffs_fs_kill_sb(struct super_block *sb)
{
	ENTER();

	kill_litter_super(sb);
	if (sb->s_fs_info) {
		ffs_release_dev(sb->s_fs_info);
		ffs_data_closed(sb->s_fs_info);
	}
}

static struct file_system_type ffs_fs_type = {
	.owner		= THIS_MODULE,
	.name		= "functionfs",
	.mount		= ffs_fs_mount,
	.kill_sb	= ffs_fs_kill_sb,
};
MODULE_ALIAS_FS("functionfs");


/* Driver's main init/cleanup functions *************************************/

static int functionfs_init(void)
{
	int ret;

	ENTER();

	ret = register_filesystem(&ffs_fs_type);
	if (likely(!ret))
		pr_info("file system registered\n");
	else
		pr_err("failed registering file system (%d)\n", ret);

	return ret;
}

static void functionfs_cleanup(void)
{
	ENTER();

	pr_info("unloading\n");
	unregister_filesystem(&ffs_fs_type);
}


/* ffs_data and ffs_function construction and destruction code **************/

static void ffs_data_clear(struct ffs_data *ffs);
static void ffs_data_reset(struct ffs_data *ffs);

static void ffs_data_get(struct ffs_data *ffs)
{
	ENTER();

	ffs_log("ref %u", refcount_read(&ffs->ref));

	refcount_inc(&ffs->ref);
}

static void ffs_data_opened(struct ffs_data *ffs)
{
	ENTER();

	ffs_log("enter: state %d setup_state %d flag %lu opened %d ref %d",
		ffs->state, ffs->setup_state, ffs->flags,
		atomic_read(&ffs->opened), refcount_read(&ffs->ref));

	refcount_inc(&ffs->ref);
	if (atomic_add_return(1, &ffs->opened) == 1 &&
			ffs->state == FFS_DEACTIVATED) {
		ffs->state = FFS_CLOSING;
		ffs_data_reset(ffs);
	}
}

static void ffs_data_put(struct ffs_data *ffs)
{
	ENTER();

	ffs_log("ref %u", refcount_read(&ffs->ref));

	if (unlikely(refcount_dec_and_test(&ffs->ref))) {
		pr_info("%s(): freeing\n", __func__);
		ffs_data_clear(ffs);
		BUG_ON(waitqueue_active(&ffs->ev.waitq) ||
		       waitqueue_active(&ffs->ep0req_completion.wait) ||
		       waitqueue_active(&ffs->wait));
		destroy_workqueue(ffs->io_completion_wq);
		ipc_log_context_destroy(ffs->ipc_log);
		kfree(ffs->dev_name);
		kfree(ffs);
	}
}

static void ffs_data_closed(struct ffs_data *ffs)
{
	ENTER();

	ffs_log("state %d setup_state %d flag %lu opened %d", ffs->state,
		ffs->setup_state, ffs->flags, atomic_read(&ffs->opened));

	if (atomic_dec_and_test(&ffs->opened)) {
		if (ffs->no_disconnect) {
			ffs->state = FFS_DEACTIVATED;
			if (ffs->epfiles) {
				ffs_epfiles_destroy(ffs->epfiles,
						   ffs->eps_count);
				ffs->epfiles = NULL;
			}
			if (ffs->setup_state == FFS_SETUP_PENDING)
				__ffs_ep0_stall(ffs);
		} else {
			ffs->state = FFS_CLOSING;
			ffs_data_reset(ffs);
		}
	}
	if (atomic_read(&ffs->opened) < 0) {
		ffs->state = FFS_CLOSING;
		ffs_data_reset(ffs);
	}

	ffs_data_put(ffs);
}

static struct ffs_data *ffs_data_new(const char *dev_name)
{
	char ipcname[24] = "usb_ffs_";
	struct ffs_dev *ffs_dev;
	struct ffs_data *ffs = kzalloc(sizeof *ffs, GFP_KERNEL);
	if (unlikely(!ffs))
		return NULL;

	ffs_dev = _ffs_find_dev(dev_name);
	if (ffs_dev && ffs_dev->mounted) {
		pr_info("%s(): %s Already mounted\n", __func__, dev_name);
		kfree(ffs);
		return ERR_PTR(-EBUSY);
	}

	ENTER();

	ffs->io_completion_wq = alloc_ordered_workqueue("%s", 0, dev_name);
	if (!ffs->io_completion_wq) {
		kfree(ffs);
		return NULL;
	}

	refcount_set(&ffs->ref, 1);
	atomic_set(&ffs->opened, 0);
	ffs->state = FFS_READ_DESCRIPTORS;
	mutex_init(&ffs->mutex);
	spin_lock_init(&ffs->eps_lock);
	init_waitqueue_head(&ffs->ev.waitq);
	init_waitqueue_head(&ffs->wait);
	init_completion(&ffs->ep0req_completion);

	/* XXX REVISIT need to update it in some places, or do we? */
	ffs->ev.can_stall = 1;

	strlcat(ipcname, dev_name, sizeof(ipcname));
	ffs->ipc_log = ipc_log_context_create(NUM_PAGES, ipcname, 0);
	if (IS_ERR_OR_NULL(ffs->ipc_log))
		ffs->ipc_log =  NULL;

	return ffs;
}

static void ffs_data_clear(struct ffs_data *ffs)
{
	ENTER();

	ffs_log("enter: state %d setup_state %d flag %lu", ffs->state,
		ffs->setup_state, ffs->flags);

	pr_debug("%s: ffs->gadget= %pK, ffs->flags= %lu\n",
				__func__, ffs->gadget, ffs->flags);
	ffs_closed(ffs);

	BUG_ON(ffs->gadget);

	if (ffs->epfiles)
		ffs_epfiles_destroy(ffs->epfiles, ffs->eps_count);

	if (ffs->ffs_eventfd)
		eventfd_ctx_put(ffs->ffs_eventfd);

	kfree(ffs->raw_descs_data);
	kfree(ffs->raw_strings);
	kfree(ffs->stringtabs);
}

static void ffs_data_reset(struct ffs_data *ffs)
{
	ENTER();

	ffs_log("enter: state %d setup_state %d flag %lu", ffs->state,
		ffs->setup_state, ffs->flags);

	ffs_data_clear(ffs);

	ffs->epfiles = NULL;
	ffs->raw_descs_data = NULL;
	ffs->raw_descs = NULL;
	ffs->raw_strings = NULL;
	ffs->stringtabs = NULL;

	ffs->raw_descs_length = 0;
	ffs->fs_descs_count = 0;
	ffs->hs_descs_count = 0;
	ffs->ss_descs_count = 0;

	ffs->strings_count = 0;
	ffs->interfaces_count = 0;
	ffs->eps_count = 0;

	ffs->ev.count = 0;

	ffs->state = FFS_READ_DESCRIPTORS;
	ffs->setup_state = FFS_NO_SETUP;
	ffs->flags = 0;
}


static int functionfs_bind(struct ffs_data *ffs, struct usb_composite_dev *cdev)
{
	struct usb_gadget_strings **lang;
	int first_id;

	ENTER();

	ffs_log("enter: state %d setup_state %d flag %lu", ffs->state,
		ffs->setup_state, ffs->flags);

	if (WARN_ON(ffs->state != FFS_ACTIVE
		 || test_and_set_bit(FFS_FL_BOUND, &ffs->flags)))
		return -EBADFD;

	first_id = usb_string_ids_n(cdev, ffs->strings_count);
	if (unlikely(first_id < 0))
		return first_id;

	ffs->ep0req = usb_ep_alloc_request(cdev->gadget->ep0, GFP_KERNEL);
	if (unlikely(!ffs->ep0req))
		return -ENOMEM;
	ffs->ep0req->complete = ffs_ep0_complete;
	ffs->ep0req->context = ffs;

	lang = ffs->stringtabs;
	if (lang) {
		for (; *lang; ++lang) {
			struct usb_string *str = (*lang)->strings;
			int id = first_id;
			for (; str->s; ++id, ++str)
				str->id = id;
		}
	}

	ffs->gadget = cdev->gadget;

	ffs_data_get(ffs);
	return 0;
}

static void functionfs_unbind(struct ffs_data *ffs)
{
	ENTER();

	if (!WARN_ON(!ffs->gadget)) {
		usb_ep_free_request(ffs->gadget->ep0, ffs->ep0req);
		ffs->ep0req = NULL;
		ffs->gadget = NULL;
		clear_bit(FFS_FL_BOUND, &ffs->flags);
		ffs_log("state %d setup_state %d flag %lu gadget %pK\n",
			ffs->state, ffs->setup_state, ffs->flags, ffs->gadget);
		ffs_data_put(ffs);
	}
}

static int ffs_epfiles_create(struct ffs_data *ffs)
{
	struct ffs_epfile *epfile, *epfiles;
	unsigned i, count;

	ENTER();

	ffs_log("enter: eps_count %u state %d setup_state %d flag %lu",
		ffs->eps_count, ffs->state, ffs->setup_state, ffs->flags);

	count = ffs->eps_count;
	epfiles = kcalloc(count, sizeof(*epfiles), GFP_KERNEL);
	if (!epfiles)
		return -ENOMEM;

	epfile = epfiles;
	for (i = 1; i <= count; ++i, ++epfile) {
		epfile->ffs = ffs;
		mutex_init(&epfile->mutex);
		if (ffs->user_flags & FUNCTIONFS_VIRTUAL_ADDR)
			sprintf(epfile->name, "ep%02x", ffs->eps_addrmap[i]);
		else
			sprintf(epfile->name, "ep%u", i);
		epfile->dentry = ffs_sb_create_file(ffs->sb, epfile->name,
						 epfile,
						 &ffs_epfile_operations);
		if (unlikely(!epfile->dentry)) {
			ffs_epfiles_destroy(epfiles, i - 1);
			return -ENOMEM;
		}

		atomic_set(&epfile->opened, 0);
	}

	ffs->epfiles = epfiles;

	return 0;
}

static void ffs_epfiles_destroy(struct ffs_epfile *epfiles, unsigned count)
{
	struct ffs_epfile *epfile = epfiles;
	struct ffs_data *ffs = epfiles->ffs;

	ENTER();

	ffs_log("enter: count %u", count);

	for (; count; --count, ++epfile) {
		BUG_ON(mutex_is_locked(&epfile->mutex));
		if (epfile->dentry) {
			d_delete(epfile->dentry);
			dput(epfile->dentry);
			epfile->dentry = NULL;
		}
	}

	kfree(epfiles);
}

static void ffs_func_eps_disable(struct ffs_function *func)
{
	struct ffs_ep *ep         = func->eps;
	struct ffs_data *ffs      = func->ffs;
	struct ffs_epfile *epfile = func->ffs->epfiles;
	unsigned count            = func->ffs->eps_count;
	unsigned long flags;

	ffs_log("enter: state %d setup_state %d flag %lu", func->ffs->state,
		func->ffs->setup_state, func->ffs->flags);

	spin_lock_irqsave(&func->ffs->eps_lock, flags);
	while (count--) {
		/* pending requests get nuked */
		if (likely(ep->ep))
			usb_ep_disable(ep->ep);
		++ep;

		if (epfile) {
			epfile->invalid = true; /* until file is reopened */
			epfile->ep = NULL;
			__ffs_epfile_read_buffer_free(epfile);
			++epfile;
		}
	}
	spin_unlock_irqrestore(&func->ffs->eps_lock, flags);
}

static int ffs_func_eps_enable(struct ffs_function *func)
{
	struct ffs_data *ffs      = func->ffs;
	struct ffs_ep *ep         = func->eps;
	struct ffs_epfile *epfile = ffs->epfiles;
	unsigned count            = ffs->eps_count;
	unsigned long flags;
	int ret = 0;

	ffs_log("enter: state %d setup_state %d flag %lu", func->ffs->state,
		func->ffs->setup_state, func->ffs->flags);

	spin_lock_irqsave(&func->ffs->eps_lock, flags);
	while(count--) {
		ep->ep->driver_data = ep;

		ret = config_ep_by_speed(func->gadget, &func->function, ep->ep);
		if (ret) {
			pr_err("%s: config_ep_by_speed(%s) returned %d\n",
					__func__, ep->ep->name, ret);
			break;
		}

		ret = usb_ep_enable(ep->ep);
		if (likely(!ret)) {
			epfile->ep = ep;
			epfile->in = usb_endpoint_dir_in(ep->ep->desc);
			epfile->isoc = usb_endpoint_xfer_isoc(ep->ep->desc);
			ffs_log("usb_ep_enable %s", ep->ep->name);
		} else {
			ffs_log("usb_ep_enable %s ret %d", ep->ep->name, ret);
			break;
		}

		++ep;
		++epfile;
	}

	wake_up_interruptible(&ffs->wait);
	spin_unlock_irqrestore(&func->ffs->eps_lock, flags);

	return ret;
}


/* Parsing and building descriptors and strings *****************************/

/*
 * This validates if data pointed by data is a valid USB descriptor as
 * well as record how many interfaces, endpoints and strings are
 * required by given configuration.  Returns address after the
 * descriptor or NULL if data is invalid.
 */

enum ffs_entity_type {
	FFS_DESCRIPTOR, FFS_INTERFACE, FFS_STRING, FFS_ENDPOINT
};

enum ffs_os_desc_type {
	FFS_OS_DESC, FFS_OS_DESC_EXT_COMPAT, FFS_OS_DESC_EXT_PROP
};

typedef int (*ffs_entity_callback)(enum ffs_entity_type entity,
				   u8 *valuep,
				   struct usb_descriptor_header *desc,
				   void *priv);

typedef int (*ffs_os_desc_callback)(enum ffs_os_desc_type entity,
				    struct usb_os_desc_header *h, void *data,
				    unsigned len, void *priv);

static int __must_check ffs_do_single_desc(struct ffs_data *ffs,
					   char *data, unsigned int len,
					   ffs_entity_callback entity,
					   void *priv)
{
	struct usb_descriptor_header *_ds = (void *)data;
	u8 length;
	int ret;

	ENTER();

	ffs_log("enter: len %u", len);

	/* At least two bytes are required: length and type */
	if (len < 2) {
		pr_vdebug("descriptor too short\n");
		return -EINVAL;
	}

	/* If we have at least as many bytes as the descriptor takes? */
	length = _ds->bLength;
	if (len < length) {
		pr_vdebug("descriptor longer then available data\n");
		return -EINVAL;
	}

#define __entity_check_INTERFACE(val)  1
#define __entity_check_STRING(val)     (val)
#define __entity_check_ENDPOINT(val)   ((val) & USB_ENDPOINT_NUMBER_MASK)
#define __entity(type, val) do {					\
		pr_vdebug("entity " #type "(%02x)\n", (val));		\
		if (unlikely(!__entity_check_ ##type(val))) {		\
			pr_vdebug("invalid entity's value\n");		\
			return -EINVAL;					\
		}							\
		ret = entity(FFS_ ##type, &val, _ds, priv);		\
		if (unlikely(ret < 0)) {				\
			pr_debug("entity " #type "(%02x); ret = %d\n",	\
				 (val), ret);				\
			return ret;					\
		}							\
	} while (0)

	/* Parse descriptor depending on type. */
	switch (_ds->bDescriptorType) {
	case USB_DT_DEVICE:
	case USB_DT_CONFIG:
	case USB_DT_STRING:
	case USB_DT_DEVICE_QUALIFIER:
		/* function can't have any of those */
		pr_vdebug("descriptor reserved for gadget: %d\n",
		      _ds->bDescriptorType);
		return -EINVAL;

	case USB_DT_INTERFACE: {
		struct usb_interface_descriptor *ds = (void *)_ds;
		pr_vdebug("interface descriptor\n");
		if (length != sizeof *ds)
			goto inv_length;

		__entity(INTERFACE, ds->bInterfaceNumber);
		if (ds->iInterface)
			__entity(STRING, ds->iInterface);
	}
		break;

	case USB_DT_ENDPOINT: {
		struct usb_endpoint_descriptor *ds = (void *)_ds;
		pr_vdebug("endpoint descriptor\n");
		if (length != USB_DT_ENDPOINT_SIZE &&
		    length != USB_DT_ENDPOINT_AUDIO_SIZE)
			goto inv_length;
		__entity(ENDPOINT, ds->bEndpointAddress);
	}
		break;

	case HID_DT_HID:
		pr_vdebug("hid descriptor\n");
		if (length != sizeof(struct hid_descriptor))
			goto inv_length;
		break;

	case USB_DT_OTG:
		if (length != sizeof(struct usb_otg_descriptor))
			goto inv_length;
		break;

	case USB_DT_INTERFACE_ASSOCIATION: {
		struct usb_interface_assoc_descriptor *ds = (void *)_ds;
		pr_vdebug("interface association descriptor\n");
		if (length != sizeof *ds)
			goto inv_length;
		if (ds->iFunction)
			__entity(STRING, ds->iFunction);
	}
		break;

	case USB_DT_SS_ENDPOINT_COMP:
		pr_vdebug("EP SS companion descriptor\n");
		if (length != sizeof(struct usb_ss_ep_comp_descriptor))
			goto inv_length;
		break;

	case USB_DT_OTHER_SPEED_CONFIG:
	case USB_DT_INTERFACE_POWER:
	case USB_DT_DEBUG:
	case USB_DT_SECURITY:
	case USB_DT_CS_RADIO_CONTROL:
		/* TODO */
		pr_vdebug("unimplemented descriptor: %d\n", _ds->bDescriptorType);
		return -EINVAL;

	default:
		/* We should never be here */
		pr_vdebug("unknown descriptor: %d\n", _ds->bDescriptorType);
		return -EINVAL;

inv_length:
		pr_vdebug("invalid length: %d (descriptor %d)\n",
			  _ds->bLength, _ds->bDescriptorType);
		return -EINVAL;
	}

#undef __entity
#undef __entity_check_DESCRIPTOR
#undef __entity_check_INTERFACE
#undef __entity_check_STRING
#undef __entity_check_ENDPOINT

	ffs_log("exit: desc type %d length %d", _ds->bDescriptorType, length);

	return length;
}

static int __must_check ffs_do_descs(struct ffs_data *ffs, unsigned int count,
				     char *data, unsigned int len,
				     ffs_entity_callback entity, void *priv)
{
	const unsigned _len = len;
	unsigned long num = 0;

	ENTER();

	ffs_log("enter: len %u", len);

	for (;;) {
		int ret;

		if (num == count)
			data = NULL;

		/* Record "descriptor" entity */
		ret = entity(FFS_DESCRIPTOR, (u8 *)num, (void *)data, priv);
		if (unlikely(ret < 0)) {
			pr_debug("entity DESCRIPTOR(%02lx); ret = %d\n",
				 num, ret);
			return ret;
		}

		if (!data)
			return _len - len;

		ret = ffs_do_single_desc(ffs, data, len, entity, priv);
		if (unlikely(ret < 0)) {
			pr_debug("%s returns %d\n", __func__, ret);
			return ret;
		}

		len -= ret;
		data += ret;
		++num;
	}
}

static int __ffs_data_do_entity(enum ffs_entity_type type,
				u8 *valuep, struct usb_descriptor_header *desc,
				void *priv)
{
	struct ffs_desc_helper *helper = priv;
	struct ffs_data *ffs = helper->ffs;
	struct usb_endpoint_descriptor *d;

	ENTER();

	ffs_log("enter: type %u", type);

	switch (type) {
	case FFS_DESCRIPTOR:
		break;

	case FFS_INTERFACE:
		/*
		 * Interfaces are indexed from zero so if we
		 * encountered interface "n" then there are at least
		 * "n+1" interfaces.
		 */
		if (*valuep >= helper->interfaces_count)
			helper->interfaces_count = *valuep + 1;
		break;

	case FFS_STRING:
		/*
		 * Strings are indexed from 1 (0 is reserved
		 * for languages list)
		 */
		if (*valuep > helper->ffs->strings_count)
			helper->ffs->strings_count = *valuep;
		break;

	case FFS_ENDPOINT:
		d = (void *)desc;
		helper->eps_count++;
		if (helper->eps_count >= FFS_MAX_EPS_COUNT)
			return -EINVAL;
		/* Check if descriptors for any speed were already parsed */
		if (!helper->ffs->eps_count && !helper->ffs->interfaces_count)
			helper->ffs->eps_addrmap[helper->eps_count] =
				d->bEndpointAddress;
		else if (helper->ffs->eps_addrmap[helper->eps_count] !=
				d->bEndpointAddress)
			return -EINVAL;
		break;
	}

	return 0;
}

static int __ffs_do_os_desc_header(struct ffs_data *ffs,
				   enum ffs_os_desc_type *next_type,
				   struct usb_os_desc_header *desc)
{
	u16 bcd_version = le16_to_cpu(desc->bcdVersion);
	u16 w_index = le16_to_cpu(desc->wIndex);

	ffs_log("enter: bcd:%x w_index:%d", bcd_version, w_index);

	if (bcd_version != 1) {
		pr_vdebug("unsupported os descriptors version: %d",
			  bcd_version);
		return -EINVAL;
	}
	switch (w_index) {
	case 0x4:
		*next_type = FFS_OS_DESC_EXT_COMPAT;
		break;
	case 0x5:
		*next_type = FFS_OS_DESC_EXT_PROP;
		break;
	default:
		pr_vdebug("unsupported os descriptor type: %d", w_index);
		return -EINVAL;
	}

	return sizeof(*desc);
}

/*
 * Process all extended compatibility/extended property descriptors
 * of a feature descriptor
 */
static int __must_check ffs_do_single_os_desc(struct ffs_data *ffs,
					      char *data, unsigned int len,
					      enum ffs_os_desc_type type,
					      u16 feature_count,
					      ffs_os_desc_callback entity,
					      void *priv,
					      struct usb_os_desc_header *h)
{
	int ret;
	const unsigned _len = len;

	ENTER();

	ffs_log("enter: len %u os desc type %d", len, type);

	/* loop over all ext compat/ext prop descriptors */
	while (feature_count--) {
		ret = entity(type, h, data, len, priv);
		if (unlikely(ret < 0)) {
			ffs_log("bad OS descriptor, type: %d\n", type);
			return ret;
		}
		data += ret;
		len -= ret;
	}


	return _len - len;
}

/* Process a number of complete Feature Descriptors (Ext Compat or Ext Prop) */
static int __must_check ffs_do_os_descs(struct ffs_data *ffs,
					unsigned int count, char *data,
					unsigned int len,
					ffs_os_desc_callback entity, void *priv)
{
	const unsigned _len = len;
	unsigned long num = 0;

	ENTER();

	ffs_log("enter: len %u", len);

	for (num = 0; num < count; ++num) {
		int ret;
		enum ffs_os_desc_type type;
		u16 feature_count;
		struct usb_os_desc_header *desc = (void *)data;

		if (len < sizeof(*desc))
			return -EINVAL;

		/*
		 * Record "descriptor" entity.
		 * Process dwLength, bcdVersion, wIndex, get b/wCount.
		 * Move the data pointer to the beginning of extended
		 * compatibilities proper or extended properties proper
		 * portions of the data
		 */
		if (le32_to_cpu(desc->dwLength) > len)
			return -EINVAL;

		ret = __ffs_do_os_desc_header(ffs, &type, desc);
		if (unlikely(ret < 0)) {
			ffs_log("entity OS_DESCRIPTOR(%02lx); ret = %d\n",
				 num, ret);
			return ret;
		}
		/*
		 * 16-bit hex "?? 00" Little Endian looks like 8-bit hex "??"
		 */
		feature_count = le16_to_cpu(desc->wCount);
		if (type == FFS_OS_DESC_EXT_COMPAT &&
		    (feature_count > 255 || desc->Reserved))
				return -EINVAL;
		len -= ret;
		data += ret;

		/*
		 * Process all function/property descriptors
		 * of this Feature Descriptor
		 */
		ret = ffs_do_single_os_desc(ffs, data, len, type,
					    feature_count, entity, priv, desc);
		if (unlikely(ret < 0)) {
			ffs_log("%s returns %d\n", __func__, ret);
			return ret;
		}

		len -= ret;
		data += ret;
	}

	return _len - len;
}

/**
 * Validate contents of the buffer from userspace related to OS descriptors.
 */
static int __ffs_data_do_os_desc(enum ffs_os_desc_type type,
				 struct usb_os_desc_header *h, void *data,
				 unsigned len, void *priv)
{
	struct ffs_data *ffs = priv;
	u8 length;

	ENTER();

	ffs_log("enter: type %d len %u", type, len);

	switch (type) {
	case FFS_OS_DESC_EXT_COMPAT: {
		struct usb_ext_compat_desc *d = data;
		int i;

		if (len < sizeof(*d) ||
		    d->bFirstInterfaceNumber >= ffs->interfaces_count)
			return -EINVAL;
		if (d->Reserved1 != 1) {
			/*
			 * According to the spec, Reserved1 must be set to 1
			 * but older kernels incorrectly rejected non-zero
			 * values.  We fix it here to avoid returning EINVAL
			 * in response to values we used to accept.
			 */
			pr_debug("usb_ext_compat_desc::Reserved1 forced to 1\n");
			d->Reserved1 = 1;
		}
		for (i = 0; i < ARRAY_SIZE(d->Reserved2); ++i)
			if (d->Reserved2[i])
				return -EINVAL;

		length = sizeof(struct usb_ext_compat_desc);
	}
		break;
	case FFS_OS_DESC_EXT_PROP: {
		struct usb_ext_prop_desc *d = data;
		u32 type, pdl;
		u16 pnl;

		if (len < sizeof(*d) || h->interface >= ffs->interfaces_count)
			return -EINVAL;
		length = le32_to_cpu(d->dwSize);
		if (len < length)
			return -EINVAL;
		type = le32_to_cpu(d->dwPropertyDataType);
		if (type < USB_EXT_PROP_UNICODE ||
		    type > USB_EXT_PROP_UNICODE_MULTI) {
			pr_vdebug("unsupported os descriptor property type: %d",
				  type);
			return -EINVAL;
		}
		pnl = le16_to_cpu(d->wPropertyNameLength);
		if (length < 14 + pnl) {
			pr_vdebug("invalid os descriptor length: %d pnl:%d (descriptor %d)\n",
				  length, pnl, type);
			return -EINVAL;
		}
		pdl = le32_to_cpu(*(u32 *)((u8 *)data + 10 + pnl));
		if (length != 14 + pnl + pdl) {
			pr_vdebug("invalid os descriptor length: %d pnl:%d pdl:%d (descriptor %d)\n",
				  length, pnl, pdl, type);
			return -EINVAL;
		}
		++ffs->ms_os_descs_ext_prop_count;
		/* property name reported to the host as "WCHAR"s */
		ffs->ms_os_descs_ext_prop_name_len += pnl * 2;
		ffs->ms_os_descs_ext_prop_data_len += pdl;
	}
		break;
	default:
		pr_vdebug("unknown descriptor: %d\n", type);
		return -EINVAL;
	}

	return length;
}

static int __ffs_data_got_descs(struct ffs_data *ffs,
				char *const _data, size_t len)
{
	char *data = _data, *raw_descs;
	unsigned os_descs_count = 0, counts[3], flags;
	int ret = -EINVAL, i;
	struct ffs_desc_helper helper;

	ENTER();

	ffs_log("enter: len %zu", len);

	if (get_unaligned_le32(data + 4) != len)
		goto error;

	switch (get_unaligned_le32(data)) {
	case FUNCTIONFS_DESCRIPTORS_MAGIC:
		flags = FUNCTIONFS_HAS_FS_DESC | FUNCTIONFS_HAS_HS_DESC;
		data += 8;
		len  -= 8;
		break;
	case FUNCTIONFS_DESCRIPTORS_MAGIC_V2:
		flags = get_unaligned_le32(data + 8);
		ffs->user_flags = flags;
		if (flags & ~(FUNCTIONFS_HAS_FS_DESC |
			      FUNCTIONFS_HAS_HS_DESC |
			      FUNCTIONFS_HAS_SS_DESC |
			      FUNCTIONFS_HAS_MS_OS_DESC |
			      FUNCTIONFS_VIRTUAL_ADDR |
			      FUNCTIONFS_EVENTFD |
			      FUNCTIONFS_ALL_CTRL_RECIP |
			      FUNCTIONFS_CONFIG0_SETUP)) {
			ret = -ENOSYS;
			goto error;
		}
		data += 12;
		len  -= 12;
		break;
	default:
		goto error;
	}

	if (flags & FUNCTIONFS_EVENTFD) {
		if (len < 4)
			goto error;
		ffs->ffs_eventfd =
			eventfd_ctx_fdget((int)get_unaligned_le32(data));
		if (IS_ERR(ffs->ffs_eventfd)) {
			ret = PTR_ERR(ffs->ffs_eventfd);
			ffs->ffs_eventfd = NULL;
			goto error;
		}
		data += 4;
		len  -= 4;
	}

	/* Read fs_count, hs_count and ss_count (if present) */
	for (i = 0; i < 3; ++i) {
		if (!(flags & (1 << i))) {
			counts[i] = 0;
		} else if (len < 4) {
			goto error;
		} else {
			counts[i] = get_unaligned_le32(data);
			data += 4;
			len  -= 4;
		}
	}
	if (flags & (1 << i)) {
		if (len < 4) {
			goto error;
		}
		os_descs_count = get_unaligned_le32(data);
		data += 4;
		len -= 4;
	};

	/* Read descriptors */
	raw_descs = data;
	helper.ffs = ffs;
	for (i = 0; i < 3; ++i) {
		if (!counts[i])
			continue;
		helper.interfaces_count = 0;
		helper.eps_count = 0;
		ret = ffs_do_descs(ffs, counts[i], data, len,
				   __ffs_data_do_entity, &helper);
		if (ret < 0)
			goto error;
		if (!ffs->eps_count && !ffs->interfaces_count) {
			ffs->eps_count = helper.eps_count;
			ffs->interfaces_count = helper.interfaces_count;
		} else {
			if (ffs->eps_count != helper.eps_count) {
				ret = -EINVAL;
				goto error;
			}
			if (ffs->interfaces_count != helper.interfaces_count) {
				ret = -EINVAL;
				goto error;
			}
		}
		data += ret;
		len  -= ret;
	}
	if (os_descs_count) {
		ret = ffs_do_os_descs(ffs, os_descs_count, data, len,
				      __ffs_data_do_os_desc, ffs);
		if (ret < 0)
			goto error;
		data += ret;
		len -= ret;
	}

	if (raw_descs == data || len) {
		ret = -EINVAL;
		goto error;
	}

	ffs->raw_descs_data	= _data;
	ffs->raw_descs		= raw_descs;
	ffs->raw_descs_length	= data - raw_descs;
	ffs->fs_descs_count	= counts[0];
	ffs->hs_descs_count	= counts[1];
	ffs->ss_descs_count	= counts[2];
	ffs->ms_os_descs_count	= os_descs_count;

	return 0;

error:
	kfree(_data);
	return ret;
}

static int __ffs_data_got_strings(struct ffs_data *ffs,
				  char *const _data, size_t len)
{
	u32 str_count, needed_count, lang_count;
	struct usb_gadget_strings **stringtabs, *t;
	const char *data = _data;
	struct usb_string *s;

	ENTER();

	ffs_log("enter: len %zu", len);

	if (unlikely(len < 16 ||
		     get_unaligned_le32(data) != FUNCTIONFS_STRINGS_MAGIC ||
		     get_unaligned_le32(data + 4) != len))
		goto error;
	str_count  = get_unaligned_le32(data + 8);
	lang_count = get_unaligned_le32(data + 12);

	/* if one is zero the other must be zero */
	if (unlikely(!str_count != !lang_count))
		goto error;

	/* Do we have at least as many strings as descriptors need? */
	needed_count = ffs->strings_count;
	if (unlikely(str_count < needed_count))
		goto error;

	/*
	 * If we don't need any strings just return and free all
	 * memory.
	 */
	if (!needed_count) {
		kfree(_data);
		return 0;
	}

	/* Allocate everything in one chunk so there's less maintenance. */
	{
		unsigned i = 0;
		vla_group(d);
		vla_item(d, struct usb_gadget_strings *, stringtabs,
			lang_count + 1);
		vla_item(d, struct usb_gadget_strings, stringtab, lang_count);
		vla_item(d, struct usb_string, strings,
			lang_count*(needed_count+1));

		char *vlabuf = kmalloc(vla_group_size(d), GFP_KERNEL);

		if (unlikely(!vlabuf)) {
			kfree(_data);
			return -ENOMEM;
		}

		/* Initialize the VLA pointers */
		stringtabs = vla_ptr(vlabuf, d, stringtabs);
		t = vla_ptr(vlabuf, d, stringtab);
		i = lang_count;
		do {
			*stringtabs++ = t++;
		} while (--i);
		*stringtabs = NULL;

		/* stringtabs = vlabuf = d_stringtabs for later kfree */
		stringtabs = vla_ptr(vlabuf, d, stringtabs);
		t = vla_ptr(vlabuf, d, stringtab);
		s = vla_ptr(vlabuf, d, strings);
	}

	/* For each language */
	data += 16;
	len -= 16;

	do { /* lang_count > 0 so we can use do-while */
		unsigned needed = needed_count;

		if (unlikely(len < 3))
			goto error_free;
		t->language = get_unaligned_le16(data);
		t->strings  = s;
		++t;

		data += 2;
		len -= 2;

		/* For each string */
		do { /* str_count > 0 so we can use do-while */
			size_t length = strnlen(data, len);

			if (unlikely(length == len))
				goto error_free;

			/*
			 * User may provide more strings then we need,
			 * if that's the case we simply ignore the
			 * rest
			 */
			if (likely(needed)) {
				/*
				 * s->id will be set while adding
				 * function to configuration so for
				 * now just leave garbage here.
				 */
				s->s = data;
				--needed;
				++s;
			}

			data += length + 1;
			len -= length + 1;
		} while (--str_count);

		s->id = 0;   /* terminator */
		s->s = NULL;
		++s;

	} while (--lang_count);

	/* Some garbage left? */
	if (unlikely(len))
		goto error_free;

	/* Done! */
	ffs->stringtabs = stringtabs;
	ffs->raw_strings = _data;

	return 0;

error_free:
	kfree(stringtabs);
error:
	kfree(_data);
	return -EINVAL;
}


/* Events handling and management *******************************************/

static void __ffs_event_add(struct ffs_data *ffs,
			    enum usb_functionfs_event_type type)
{
	enum usb_functionfs_event_type rem_type1, rem_type2 = type;
	int neg = 0;

	ffs_log("enter: type %d state %d setup_state %d flag %lu", type,
		ffs->state, ffs->setup_state, ffs->flags);

	/*
	 * Abort any unhandled setup
	 *
	 * We do not need to worry about some cmpxchg() changing value
	 * of ffs->setup_state without holding the lock because when
	 * state is FFS_SETUP_PENDING cmpxchg() in several places in
	 * the source does nothing.
	 */
	if (ffs->setup_state == FFS_SETUP_PENDING)
		ffs->setup_state = FFS_SETUP_CANCELLED;

	/*
	 * Logic of this function guarantees that there are at most four pending
	 * evens on ffs->ev.types queue.  This is important because the queue
	 * has space for four elements only and __ffs_ep0_read_events function
	 * depends on that limit as well.  If more event types are added, those
	 * limits have to be revisited or guaranteed to still hold.
	 */
	switch (type) {
	case FUNCTIONFS_RESUME:
		rem_type2 = FUNCTIONFS_SUSPEND;
		/* FALL THROUGH */
	case FUNCTIONFS_SUSPEND:
	case FUNCTIONFS_SETUP:
		rem_type1 = type;
		/* Discard all similar events */
		break;

	case FUNCTIONFS_BIND:
	case FUNCTIONFS_UNBIND:
	case FUNCTIONFS_DISABLE:
	case FUNCTIONFS_ENABLE:
		/* Discard everything other then power management. */
		rem_type1 = FUNCTIONFS_SUSPEND;
		rem_type2 = FUNCTIONFS_RESUME;
		neg = 1;
		break;

	default:
		WARN(1, "%d: unknown event, this should not happen\n", type);
		return;
	}

	{
		u8 *ev  = ffs->ev.types, *out = ev;
		unsigned n = ffs->ev.count;
		for (; n; --n, ++ev)
			if ((*ev == rem_type1 || *ev == rem_type2) == neg)
				*out++ = *ev;
			else
				pr_vdebug("purging event %d\n", *ev);
		ffs->ev.count = out - ffs->ev.types;
	}

	pr_vdebug("adding event %d\n", type);
	ffs->ev.types[ffs->ev.count++] = type;
	wake_up_locked(&ffs->ev.waitq);
	if (ffs->ffs_eventfd)
		eventfd_signal(ffs->ffs_eventfd, 1);
}

static void ffs_event_add(struct ffs_data *ffs,
			  enum usb_functionfs_event_type type)
{
	unsigned long flags;
	spin_lock_irqsave(&ffs->ev.waitq.lock, flags);
	__ffs_event_add(ffs, type);
	spin_unlock_irqrestore(&ffs->ev.waitq.lock, flags);
}

/* Bind/unbind USB function hooks *******************************************/

static int ffs_ep_addr2idx(struct ffs_data *ffs, u8 endpoint_address)
{
	int i;

	for (i = 1; i < ARRAY_SIZE(ffs->eps_addrmap); ++i)
		if (ffs->eps_addrmap[i] == endpoint_address)
			return i;
	return -ENOENT;
}

static int __ffs_func_bind_do_descs(enum ffs_entity_type type, u8 *valuep,
				    struct usb_descriptor_header *desc,
				    void *priv)
{
	struct usb_endpoint_descriptor *ds = (void *)desc;
	struct ffs_function *func = priv;
	struct ffs_data *ffs = func->ffs;
	struct ffs_ep *ffs_ep;
	unsigned ep_desc_id;
	int idx;
	static const char *speed_names[] = { "full", "high", "super" };

	ffs_log("enter");

	if (type != FFS_DESCRIPTOR)
		return 0;

	/*
	 * If ss_descriptors is not NULL, we are reading super speed
	 * descriptors; if hs_descriptors is not NULL, we are reading high
	 * speed descriptors; otherwise, we are reading full speed
	 * descriptors.
	 */
	if (func->function.ss_descriptors) {
		ep_desc_id = 2;
		func->function.ss_descriptors[(long)valuep] = desc;
	} else if (func->function.hs_descriptors) {
		ep_desc_id = 1;
		func->function.hs_descriptors[(long)valuep] = desc;
	} else {
		ep_desc_id = 0;
		func->function.fs_descriptors[(long)valuep]    = desc;
	}

	if (!desc || desc->bDescriptorType != USB_DT_ENDPOINT)
		return 0;

	idx = ffs_ep_addr2idx(func->ffs, ds->bEndpointAddress) - 1;
	if (idx < 0)
		return idx;

	ffs_ep = func->eps + idx;

	if (unlikely(ffs_ep->descs[ep_desc_id])) {
		pr_err("two %sspeed descriptors for EP %d\n",
			  speed_names[ep_desc_id],
			  ds->bEndpointAddress & USB_ENDPOINT_NUMBER_MASK);
		return -EINVAL;
	}
	ffs_ep->descs[ep_desc_id] = ds;

	ffs_dump_mem(": Original  ep desc", ds, ds->bLength);
	if (ffs_ep->ep) {
		ds->bEndpointAddress = ffs_ep->descs[0]->bEndpointAddress;
		if (!ds->wMaxPacketSize)
			ds->wMaxPacketSize = ffs_ep->descs[0]->wMaxPacketSize;
	} else {
		struct usb_request *req;
		struct usb_ep *ep;
		u8 bEndpointAddress;

		/*
		 * We back up bEndpointAddress because autoconfig overwrites
		 * it with physical endpoint address.
		 */
		bEndpointAddress = ds->bEndpointAddress;
		pr_vdebug("autoconfig\n");
		ep = usb_ep_autoconfig(func->gadget, ds);
		if (unlikely(!ep))
			return -ENOTSUPP;
		ep->driver_data = func->eps + idx;

		req = usb_ep_alloc_request(ep, GFP_KERNEL);
		if (unlikely(!req))
			return -ENOMEM;

		ffs_ep->ep  = ep;
		ffs_ep->req = req;
		func->eps_revmap[ds->bEndpointAddress &
				 USB_ENDPOINT_NUMBER_MASK] = idx + 1;
		/*
		 * If we use virtual address mapping, we restore
		 * original bEndpointAddress value.
		 */
		if (func->ffs->user_flags & FUNCTIONFS_VIRTUAL_ADDR)
			ds->bEndpointAddress = bEndpointAddress;
	}
	ffs_dump_mem(": Rewritten ep desc", ds, ds->bLength);

	return 0;
}

static int __ffs_func_bind_do_nums(enum ffs_entity_type type, u8 *valuep,
				   struct usb_descriptor_header *desc,
				   void *priv)
{
	struct ffs_function *func = priv;
	struct ffs_data *ffs = func->ffs;
	unsigned idx;
	u8 newValue;

	ffs_log("enter: type %d", type);

	switch (type) {
	default:
	case FFS_DESCRIPTOR:
		/* Handled in previous pass by __ffs_func_bind_do_descs() */
		return 0;

	case FFS_INTERFACE:
		idx = *valuep;
		if (func->interfaces_nums[idx] < 0) {
			int id = usb_interface_id(func->conf, &func->function);
			if (unlikely(id < 0))
				return id;
			func->interfaces_nums[idx] = id;
		}
		newValue = func->interfaces_nums[idx];
		break;

	case FFS_STRING:
		/* String' IDs are allocated when fsf_data is bound to cdev */
		newValue = func->ffs->stringtabs[0]->strings[*valuep - 1].id;
		break;

	case FFS_ENDPOINT:
		/*
		 * USB_DT_ENDPOINT are handled in
		 * __ffs_func_bind_do_descs().
		 */
		if (desc->bDescriptorType == USB_DT_ENDPOINT)
			return 0;

		idx = (*valuep & USB_ENDPOINT_NUMBER_MASK) - 1;
		if (unlikely(!func->eps[idx].ep))
			return -EINVAL;

		{
			struct usb_endpoint_descriptor **descs;
			descs = func->eps[idx].descs;
			newValue = descs[descs[0] ? 0 : 1]->bEndpointAddress;
		}
		break;
	}

	pr_vdebug("%02x -> %02x\n", *valuep, newValue);
	*valuep = newValue;

	ffs_log("exit: newValue %d", newValue);

	return 0;
}

static int __ffs_func_bind_do_os_desc(enum ffs_os_desc_type type,
				      struct usb_os_desc_header *h, void *data,
				      unsigned len, void *priv)
{
	struct ffs_function *func = priv;
	struct ffs_data *ffs = func->ffs;
	u8 length = 0;

	ffs_log("enter: type %d", type);

	switch (type) {
	case FFS_OS_DESC_EXT_COMPAT: {
		struct usb_ext_compat_desc *desc = data;
		struct usb_os_desc_table *t;

		t = &func->function.os_desc_table[desc->bFirstInterfaceNumber];
		t->if_id = func->interfaces_nums[desc->bFirstInterfaceNumber];
		memcpy(t->os_desc->ext_compat_id, &desc->CompatibleID,
		       ARRAY_SIZE(desc->CompatibleID) +
		       ARRAY_SIZE(desc->SubCompatibleID));
		length = sizeof(*desc);
	}
		break;
	case FFS_OS_DESC_EXT_PROP: {
		struct usb_ext_prop_desc *desc = data;
		struct usb_os_desc_table *t;
		struct usb_os_desc_ext_prop *ext_prop;
		char *ext_prop_name;
		char *ext_prop_data;

		t = &func->function.os_desc_table[h->interface];
		t->if_id = func->interfaces_nums[h->interface];

		ext_prop = func->ffs->ms_os_descs_ext_prop_avail;
		func->ffs->ms_os_descs_ext_prop_avail += sizeof(*ext_prop);

		ext_prop->type = le32_to_cpu(desc->dwPropertyDataType);
		ext_prop->name_len = le16_to_cpu(desc->wPropertyNameLength);
		ext_prop->data_len = le32_to_cpu(*(u32 *)
			usb_ext_prop_data_len_ptr(data, ext_prop->name_len));
		length = ext_prop->name_len + ext_prop->data_len + 14;

		ext_prop_name = func->ffs->ms_os_descs_ext_prop_name_avail;
		func->ffs->ms_os_descs_ext_prop_name_avail +=
			ext_prop->name_len;

		ext_prop_data = func->ffs->ms_os_descs_ext_prop_data_avail;
		func->ffs->ms_os_descs_ext_prop_data_avail +=
			ext_prop->data_len;
		memcpy(ext_prop_data,
		       usb_ext_prop_data_ptr(data, ext_prop->name_len),
		       ext_prop->data_len);
		/* unicode data reported to the host as "WCHAR"s */
		switch (ext_prop->type) {
		case USB_EXT_PROP_UNICODE:
		case USB_EXT_PROP_UNICODE_ENV:
		case USB_EXT_PROP_UNICODE_LINK:
		case USB_EXT_PROP_UNICODE_MULTI:
			ext_prop->data_len *= 2;
			break;
		}
		ext_prop->data = ext_prop_data;

		memcpy(ext_prop_name, usb_ext_prop_name_ptr(data),
		       ext_prop->name_len);
		/* property name reported to the host as "WCHAR"s */
		ext_prop->name_len *= 2;
		ext_prop->name = ext_prop_name;

		t->os_desc->ext_prop_len +=
			ext_prop->name_len + ext_prop->data_len + 14;
		++t->os_desc->ext_prop_count;
		list_add_tail(&ext_prop->entry, &t->os_desc->ext_prop);
	}
		break;
	default:
		pr_vdebug("unknown descriptor: %d\n", type);
	}

	return length;
}

static inline struct f_fs_opts *ffs_do_functionfs_bind(struct usb_function *f,
						struct usb_configuration *c)
{
	struct ffs_function *func = ffs_func_from_usb(f);
	struct f_fs_opts *ffs_opts =
		container_of(f->fi, struct f_fs_opts, func_inst);
	struct ffs_data *ffs = ffs_opts->dev->ffs_data;
	int ret;

	ENTER();

	/*
	 * Legacy gadget triggers binding in functionfs_ready_callback,
	 * which already uses locking; taking the same lock here would
	 * cause a deadlock.
	 *
	 * Configfs-enabled gadgets however do need ffs_dev_lock.
	 */
	if (!ffs_opts->no_configfs)
		ffs_dev_lock();
	ret = ffs_opts->dev->desc_ready ? 0 : -ENODEV;
	func->ffs = ffs_opts->dev->ffs_data;
	if (!ffs_opts->no_configfs)
		ffs_dev_unlock();
	if (ret)
		return ERR_PTR(ret);

	func->conf = c;
	func->gadget = c->cdev->gadget;

	/*
	 * in drivers/usb/gadget/configfs.c:configfs_composite_bind()
	 * configurations are bound in sequence with list_for_each_entry,
	 * in each configuration its functions are bound in sequence
	 * with list_for_each_entry, so we assume no race condition
	 * with regard to ffs_opts->bound access
	 */
	if (!ffs_opts->refcnt) {
		ret = functionfs_bind(func->ffs, c->cdev);
		if (ret) {
			ffs_log("functionfs_bind returned %d", ret);
			return ERR_PTR(ret);
		}
	}
	ffs_opts->refcnt++;
	func->function.strings = func->ffs->stringtabs;

	return ffs_opts;
}

static int _ffs_func_bind(struct usb_configuration *c,
			  struct usb_function *f)
{
	struct ffs_function *func = ffs_func_from_usb(f);
	struct ffs_data *ffs = func->ffs;

	const int full = !!func->ffs->fs_descs_count;
	const int high = !!func->ffs->hs_descs_count;
	const int super = !!func->ffs->ss_descs_count;

	int fs_len, hs_len, ss_len, ret, i;
	struct ffs_ep *eps_ptr;

	/* Make it a single chunk, less management later on */
	vla_group(d);
	vla_item_with_sz(d, struct ffs_ep, eps, ffs->eps_count);
	vla_item_with_sz(d, struct usb_descriptor_header *, fs_descs,
		full ? ffs->fs_descs_count + 1 : 0);
	vla_item_with_sz(d, struct usb_descriptor_header *, hs_descs,
		high ? ffs->hs_descs_count + 1 : 0);
	vla_item_with_sz(d, struct usb_descriptor_header *, ss_descs,
		super ? ffs->ss_descs_count + 1 : 0);
	vla_item_with_sz(d, short, inums, ffs->interfaces_count);
	vla_item_with_sz(d, struct usb_os_desc_table, os_desc_table,
			 c->cdev->use_os_string ? ffs->interfaces_count : 0);
	vla_item_with_sz(d, char[16], ext_compat,
			 c->cdev->use_os_string ? ffs->interfaces_count : 0);
	vla_item_with_sz(d, struct usb_os_desc, os_desc,
			 c->cdev->use_os_string ? ffs->interfaces_count : 0);
	vla_item_with_sz(d, struct usb_os_desc_ext_prop, ext_prop,
			 ffs->ms_os_descs_ext_prop_count);
	vla_item_with_sz(d, char, ext_prop_name,
			 ffs->ms_os_descs_ext_prop_name_len);
	vla_item_with_sz(d, char, ext_prop_data,
			 ffs->ms_os_descs_ext_prop_data_len);
	vla_item_with_sz(d, char, raw_descs, ffs->raw_descs_length);
	char *vlabuf;

	ENTER();

	ffs_log("enter: state %d setup_state %d flag %lu", ffs->state,
		ffs->setup_state, ffs->flags);

	/* Has descriptors only for speeds gadget does not support */
	if (unlikely(!(full | high | super)))
		return -ENOTSUPP;

	/* Allocate a single chunk, less management later on */
	vlabuf = kzalloc(vla_group_size(d), GFP_KERNEL);
	if (unlikely(!vlabuf))
		return -ENOMEM;

	ffs->ms_os_descs_ext_prop_avail = vla_ptr(vlabuf, d, ext_prop);
	ffs->ms_os_descs_ext_prop_name_avail =
		vla_ptr(vlabuf, d, ext_prop_name);
	ffs->ms_os_descs_ext_prop_data_avail =
		vla_ptr(vlabuf, d, ext_prop_data);

	/* Copy descriptors  */
	memcpy(vla_ptr(vlabuf, d, raw_descs), ffs->raw_descs,
	       ffs->raw_descs_length);

	memset(vla_ptr(vlabuf, d, inums), 0xff, d_inums__sz);
	eps_ptr = vla_ptr(vlabuf, d, eps);
	for (i = 0; i < ffs->eps_count; i++)
		eps_ptr[i].num = -1;

	/* Save pointers
	 * d_eps == vlabuf, func->eps used to kfree vlabuf later
	*/
	func->eps             = vla_ptr(vlabuf, d, eps);
	func->interfaces_nums = vla_ptr(vlabuf, d, inums);

	/*
	 * Go through all the endpoint descriptors and allocate
	 * endpoints first, so that later we can rewrite the endpoint
	 * numbers without worrying that it may be described later on.
	 */
	if (likely(full)) {
		func->function.fs_descriptors = vla_ptr(vlabuf, d, fs_descs);
		fs_len = ffs_do_descs(ffs, ffs->fs_descs_count,
				      vla_ptr(vlabuf, d, raw_descs),
				      d_raw_descs__sz,
				      __ffs_func_bind_do_descs, func);
		if (unlikely(fs_len < 0)) {
			ret = fs_len;
			goto error;
		}
	} else {
		fs_len = 0;
	}

	if (likely(high)) {
		func->function.hs_descriptors = vla_ptr(vlabuf, d, hs_descs);
		hs_len = ffs_do_descs(ffs, ffs->hs_descs_count,
				      vla_ptr(vlabuf, d, raw_descs) + fs_len,
				      d_raw_descs__sz - fs_len,
				      __ffs_func_bind_do_descs, func);
		if (unlikely(hs_len < 0)) {
			ret = hs_len;
			goto error;
		}
	} else {
		hs_len = 0;
	}

	if (likely(super)) {
		func->function.ss_descriptors = vla_ptr(vlabuf, d, ss_descs);
		ss_len = ffs_do_descs(ffs, ffs->ss_descs_count,
				vla_ptr(vlabuf, d, raw_descs) + fs_len + hs_len,
				d_raw_descs__sz - fs_len - hs_len,
				__ffs_func_bind_do_descs, func);
		if (unlikely(ss_len < 0)) {
			ret = ss_len;
			goto error;
		}
		func->function.ssp_descriptors = func->function.ss_descriptors;
	} else {
		ss_len = 0;
	}

	/*
	 * Now handle interface numbers allocation and interface and
	 * endpoint numbers rewriting.  We can do that in one go
	 * now.
	 */
	ret = ffs_do_descs(ffs, ffs->fs_descs_count +
			   (high ? ffs->hs_descs_count : 0) +
			   (super ? ffs->ss_descs_count : 0),
			   vla_ptr(vlabuf, d, raw_descs), d_raw_descs__sz,
			   __ffs_func_bind_do_nums, func);
	if (unlikely(ret < 0))
		goto error;

	func->function.os_desc_table = vla_ptr(vlabuf, d, os_desc_table);
	if (c->cdev->use_os_string) {
		for (i = 0; i < ffs->interfaces_count; ++i) {
			struct usb_os_desc *desc;

			desc = func->function.os_desc_table[i].os_desc =
				vla_ptr(vlabuf, d, os_desc) +
				i * sizeof(struct usb_os_desc);
			desc->ext_compat_id =
				vla_ptr(vlabuf, d, ext_compat) + i * 16;
			INIT_LIST_HEAD(&desc->ext_prop);
		}
		ret = ffs_do_os_descs(ffs, ffs->ms_os_descs_count,
				      vla_ptr(vlabuf, d, raw_descs) +
				      fs_len + hs_len + ss_len,
				      d_raw_descs__sz - fs_len - hs_len -
				      ss_len,
				      __ffs_func_bind_do_os_desc, func);
		if (unlikely(ret < 0))
			goto error;
	}
	func->function.os_desc_n =
		c->cdev->use_os_string ? ffs->interfaces_count : 0;

	/* And we're done */
	ffs_event_add(ffs, FUNCTIONFS_BIND);

	return 0;

error:
	/* XXX Do we need to release all claimed endpoints here? */
	ffs_log("exit: ret %d", ret);
	return ret;
}

static int ffs_func_bind(struct usb_configuration *c,
			 struct usb_function *f)
{
	struct f_fs_opts *ffs_opts = ffs_do_functionfs_bind(f, c);
	struct ffs_function *func = ffs_func_from_usb(f);
	struct ffs_data *ffs = func->ffs;
	int ret;

	if (IS_ERR(ffs_opts))
		return PTR_ERR(ffs_opts);

	ffs_log("enter");

	ret = _ffs_func_bind(c, f);
	if (ret && !--ffs_opts->refcnt)
		functionfs_unbind(func->ffs);

	return ret;
}


/* Other USB function hooks *************************************************/

static void ffs_reset_work(struct work_struct *work)
{
	struct ffs_data *ffs = container_of(work,
		struct ffs_data, reset_work);

	ffs_log("enter");

	ffs_data_reset(ffs);
}

static int ffs_func_set_alt(struct usb_function *f,
			    unsigned interface, unsigned alt)
{
	struct ffs_function *func = ffs_func_from_usb(f);
	struct ffs_data *ffs = func->ffs;
	int ret = 0, intf;

	ffs_log("enter: alt %d", (int)alt);

	if (alt != (unsigned)-1) {
		intf = ffs_func_revmap_intf(func, interface);
		if (unlikely(intf < 0))
			return intf;
	}

	if (ffs->func) {
		ffs_func_eps_disable(ffs->func);
		ffs->func = NULL;
		/* matching put to allow LPM on disconnect */
		usb_gadget_autopm_put_async(ffs->gadget);
	}

	if (ffs->state == FFS_DEACTIVATED) {
		ffs->state = FFS_CLOSING;
		INIT_WORK(&ffs->reset_work, ffs_reset_work);
		schedule_work(&ffs->reset_work);
		return -ENODEV;
	}

	if (ffs->state != FFS_ACTIVE)
		return -ENODEV;

	if (alt == (unsigned)-1) {
		ffs->func = NULL;
		ffs_event_add(ffs, FUNCTIONFS_DISABLE);
		return 0;
	}

	ffs->func = func;
	ret = ffs_func_eps_enable(func);
	if (likely(ret >= 0)) {
		ffs_event_add(ffs, FUNCTIONFS_ENABLE);
		/* Disable USB LPM later on bus_suspend */
		usb_gadget_autopm_get_async(ffs->gadget);
	}

	return ret;
}

static void ffs_func_disable(struct usb_function *f)
{
	struct ffs_function *func = ffs_func_from_usb(f);
	struct ffs_data *ffs = func->ffs;

	ffs_log("enter");
	ffs_func_set_alt(f, 0, (unsigned)-1);
}

static int ffs_func_setup(struct usb_function *f,
			  const struct usb_ctrlrequest *creq)
{
	struct ffs_function *func = ffs_func_from_usb(f);
	struct ffs_data *ffs = func->ffs;
	unsigned long flags;
	int ret;

	ENTER();

	pr_vdebug("creq->bRequestType = %02x\n", creq->bRequestType);
	pr_vdebug("creq->bRequest     = %02x\n", creq->bRequest);
	pr_vdebug("creq->wValue       = %04x\n", le16_to_cpu(creq->wValue));
	pr_vdebug("creq->wIndex       = %04x\n", le16_to_cpu(creq->wIndex));
	pr_vdebug("creq->wLength      = %04x\n", le16_to_cpu(creq->wLength));

	ffs_log("enter: state %d reqtype=%02x req=%02x wv=%04x wi=%04x wl=%04x",
			ffs->state, creq->bRequestType, creq->bRequest,
			le16_to_cpu(creq->wValue), le16_to_cpu(creq->wIndex),
			le16_to_cpu(creq->wLength));

	/*
	 * Most requests directed to interface go through here
	 * (notable exceptions are set/get interface) so we need to
	 * handle them.  All other either handled by composite or
	 * passed to usb_configuration->setup() (if one is set).  No
	 * matter, we will handle requests directed to endpoint here
	 * as well (as it's straightforward).  Other request recipient
	 * types are only handled when the user flag FUNCTIONFS_ALL_CTRL_RECIP
	 * is being used.
	 */
	if (ffs->state != FFS_ACTIVE)
		return -ENODEV;

	switch (creq->bRequestType & USB_RECIP_MASK) {
	case USB_RECIP_INTERFACE:
		ret = ffs_func_revmap_intf(func, le16_to_cpu(creq->wIndex));
		if (unlikely(ret < 0))
			return ret;
		break;

	case USB_RECIP_ENDPOINT:
		ret = ffs_func_revmap_ep(func, le16_to_cpu(creq->wIndex));
		if (unlikely(ret < 0))
			return ret;
		if (func->ffs->user_flags & FUNCTIONFS_VIRTUAL_ADDR)
			ret = func->ffs->eps_addrmap[ret];
		break;

	default:
		if (func->ffs->user_flags & FUNCTIONFS_ALL_CTRL_RECIP)
			ret = le16_to_cpu(creq->wIndex);
		else
			return -EOPNOTSUPP;
	}

	spin_lock_irqsave(&ffs->ev.waitq.lock, flags);
	ffs->ev.setup = *creq;
	ffs->ev.setup.wIndex = cpu_to_le16(ret);
	__ffs_event_add(ffs, FUNCTIONFS_SETUP);
	spin_unlock_irqrestore(&ffs->ev.waitq.lock, flags);

	return creq->wLength == 0 ? USB_GADGET_DELAYED_STATUS : 0;
}

static bool ffs_func_req_match(struct usb_function *f,
			       const struct usb_ctrlrequest *creq,
			       bool config0)
{
	struct ffs_function *func = ffs_func_from_usb(f);
	struct ffs_data *ffs = func->ffs;

	if (!test_bit(FFS_FL_BOUND, &func->ffs->flags)) {
		ffs_log("ffs function do not bind yet.\n");
		return false;
	}

	if (config0 && !(func->ffs->user_flags & FUNCTIONFS_CONFIG0_SETUP))
		return false;

	switch (creq->bRequestType & USB_RECIP_MASK) {
	case USB_RECIP_INTERFACE:
		return (ffs_func_revmap_intf(func,
					     le16_to_cpu(creq->wIndex)) >= 0);
	case USB_RECIP_ENDPOINT:
		return (ffs_func_revmap_ep(func,
					   le16_to_cpu(creq->wIndex)) >= 0);
	default:
		return (bool) (func->ffs->user_flags &
			       FUNCTIONFS_ALL_CTRL_RECIP);
	}
}

static void ffs_func_suspend(struct usb_function *f)
{
	struct ffs_data *ffs = ffs_func_from_usb(f)->ffs;

	ENTER();

	ffs_log("enter");

	ffs_event_add(ffs_func_from_usb(f)->ffs, FUNCTIONFS_SUSPEND);
}

static void ffs_func_resume(struct usb_function *f)
{
	struct ffs_data *ffs = ffs_func_from_usb(f)->ffs;

	ENTER();

	ffs_log("enter");

	ffs_event_add(ffs_func_from_usb(f)->ffs, FUNCTIONFS_RESUME);
}


/* Endpoint and interface numbers reverse mapping ***************************/

static int ffs_func_revmap_ep(struct ffs_function *func, u8 num)
{
	num = func->eps_revmap[num & USB_ENDPOINT_NUMBER_MASK];
	return num ? num : -EDOM;
}

static int ffs_func_revmap_intf(struct ffs_function *func, u8 intf)
{
	short *nums = func->interfaces_nums;
	unsigned count = func->ffs->interfaces_count;

	for (; count; --count, ++nums) {
		if (*nums >= 0 && *nums == intf)
			return nums - func->interfaces_nums;
	}

	return -EDOM;
}


/* Devices management *******************************************************/

static LIST_HEAD(ffs_devices);

static struct ffs_dev *_ffs_do_find_dev(const char *name)
{
	struct ffs_dev *dev;

	if (!name)
		return NULL;

	list_for_each_entry(dev, &ffs_devices, entry) {
		if (strcmp(dev->name, name) == 0)
			return dev;
	}

	return NULL;
}

/*
 * ffs_lock must be taken by the caller of this function
 */
static struct ffs_dev *_ffs_get_single_dev(void)
{
	struct ffs_dev *dev;

	if (list_is_singular(&ffs_devices)) {
		dev = list_first_entry(&ffs_devices, struct ffs_dev, entry);
		if (dev->single)
			return dev;
	}

	return NULL;
}

/*
 * ffs_lock must be taken by the caller of this function
 */
static struct ffs_dev *_ffs_find_dev(const char *name)
{
	struct ffs_dev *dev;

	dev = _ffs_get_single_dev();
	if (dev)
		return dev;

	dev = _ffs_do_find_dev(name);

	return dev;
}

/* Configfs support *********************************************************/

static inline struct f_fs_opts *to_ffs_opts(struct config_item *item)
{
	return container_of(to_config_group(item), struct f_fs_opts,
			    func_inst.group);
}

static void ffs_attr_release(struct config_item *item)
{
	struct f_fs_opts *opts = to_ffs_opts(item);

	usb_put_function_instance(&opts->func_inst);
}

static struct configfs_item_operations ffs_item_ops = {
	.release	= ffs_attr_release,
};

static struct config_item_type ffs_func_type = {
	.ct_item_ops	= &ffs_item_ops,
	.ct_owner	= THIS_MODULE,
};


/* Function registration interface ******************************************/

static void ffs_free_inst(struct usb_function_instance *f)
{
	struct f_fs_opts *opts;

	opts = to_f_fs_opts(f);
	ffs_dev_lock();
	_ffs_free_dev(opts->dev);
	ffs_dev_unlock();
	kfree(opts);
}

static int ffs_set_inst_name(struct usb_function_instance *fi, const char *name)
{
	if (strlen(name) >= FIELD_SIZEOF(struct ffs_dev, name))
		return -ENAMETOOLONG;
	return ffs_name_dev(to_f_fs_opts(fi)->dev, name);
}

static struct usb_function_instance *ffs_alloc_inst(void)
{
	struct f_fs_opts *opts;
	struct ffs_dev *dev;

	opts = kzalloc(sizeof(*opts), GFP_KERNEL);
	if (!opts)
		return ERR_PTR(-ENOMEM);

	opts->func_inst.set_inst_name = ffs_set_inst_name;
	opts->func_inst.free_func_inst = ffs_free_inst;
	ffs_dev_lock();
	dev = _ffs_alloc_dev();
	ffs_dev_unlock();
	if (IS_ERR(dev)) {
		kfree(opts);
		return ERR_CAST(dev);
	}
	opts->dev = dev;
	dev->opts = opts;

	config_group_init_type_name(&opts->func_inst.group, "",
				    &ffs_func_type);
	return &opts->func_inst;
}

static void ffs_free(struct usb_function *f)
{
	kfree(ffs_func_from_usb(f));
}

static void ffs_func_unbind(struct usb_configuration *c,
			    struct usb_function *f)
{
	struct ffs_function *func = ffs_func_from_usb(f);
	struct ffs_data *ffs = func->ffs;
	struct f_fs_opts *opts =
		container_of(f->fi, struct f_fs_opts, func_inst);
	struct ffs_ep *ep = func->eps;
	unsigned count = ffs->eps_count;
	unsigned long flags;

	ENTER();

	ffs_log("enter: state %d setup_state %d flag %lu", ffs->state,
		ffs->setup_state, ffs->flags);

	if (ffs->func == func) {
		ffs_func_eps_disable(func);
		ffs->func = NULL;
	}

	if (!--opts->refcnt)
		functionfs_unbind(ffs);

	/* cleanup after autoconfig */
	spin_lock_irqsave(&func->ffs->eps_lock, flags);
	while (count--) {
		if (ep->ep && ep->req)
			usb_ep_free_request(ep->ep, ep->req);
		ep->req = NULL;
		ep->ep = NULL;
		++ep;
	}
	spin_unlock_irqrestore(&func->ffs->eps_lock, flags);
	kfree(func->eps);
	func->eps = NULL;
	/*
	 * eps, descriptors and interfaces_nums are allocated in the
	 * same chunk so only one free is required.
	 */
	func->function.fs_descriptors = NULL;
	func->function.hs_descriptors = NULL;
	func->function.ss_descriptors = NULL;
	func->function.ssp_descriptors = NULL;
	func->interfaces_nums = NULL;

	ffs_event_add(ffs, FUNCTIONFS_UNBIND);

	ffs_log("exit: state %d setup_state %d flag %lu", ffs->state,
		ffs->setup_state, ffs->flags);
}

static struct usb_function *ffs_alloc(struct usb_function_instance *fi)
{
	struct ffs_function *func;

	ENTER();

	func = kzalloc(sizeof(*func), GFP_KERNEL);
	if (unlikely(!func))
		return ERR_PTR(-ENOMEM);

	func->function.name    = "Function FS Gadget";

	func->function.bind    = ffs_func_bind;
	func->function.unbind  = ffs_func_unbind;
	func->function.set_alt = ffs_func_set_alt;
	func->function.disable = ffs_func_disable;
	func->function.setup   = ffs_func_setup;
	func->function.req_match = ffs_func_req_match;
	func->function.suspend = ffs_func_suspend;
	func->function.resume  = ffs_func_resume;
	func->function.free_func = ffs_free;

	return &func->function;
}

/*
 * ffs_lock must be taken by the caller of this function
 */
static struct ffs_dev *_ffs_alloc_dev(void)
{
	struct ffs_dev *dev;
	int ret;

	if (_ffs_get_single_dev())
			return ERR_PTR(-EBUSY);

	dev = kzalloc(sizeof(*dev), GFP_KERNEL);
	if (!dev)
		return ERR_PTR(-ENOMEM);

	if (list_empty(&ffs_devices)) {
		ret = functionfs_init();
		if (ret) {
			kfree(dev);
			return ERR_PTR(ret);
		}
	}

	list_add(&dev->entry, &ffs_devices);

	return dev;
}

int ffs_name_dev(struct ffs_dev *dev, const char *name)
{
	struct ffs_dev *existing;
	int ret = 0;

	ffs_dev_lock();

	existing = _ffs_do_find_dev(name);
	if (!existing)
		strlcpy(dev->name, name, ARRAY_SIZE(dev->name));
	else if (existing != dev)
		ret = -EBUSY;

	ffs_dev_unlock();

	return ret;
}
EXPORT_SYMBOL_GPL(ffs_name_dev);

int ffs_single_dev(struct ffs_dev *dev)
{
	int ret;

	ret = 0;
	ffs_dev_lock();

	if (!list_is_singular(&ffs_devices))
		ret = -EBUSY;
	else
		dev->single = true;

	ffs_dev_unlock();

	return ret;
}
EXPORT_SYMBOL_GPL(ffs_single_dev);

/*
 * ffs_lock must be taken by the caller of this function
 */
static void _ffs_free_dev(struct ffs_dev *dev)
{
	list_del(&dev->entry);

	/* Clear the private_data pointer to stop incorrect dev access */
	if (dev->ffs_data)
		dev->ffs_data->private_data = NULL;

	kfree(dev);
	if (list_empty(&ffs_devices))
		functionfs_cleanup();
}

static void *ffs_acquire_dev(const char *dev_name)
{
	struct ffs_dev *ffs_dev;

	ENTER();

	ffs_dev_lock();

	ffs_dev = _ffs_find_dev(dev_name);
	if (!ffs_dev)
		ffs_dev = ERR_PTR(-ENOENT);
	else if (ffs_dev->mounted)
		ffs_dev = ERR_PTR(-EBUSY);
	else if (ffs_dev->ffs_acquire_dev_callback &&
	    ffs_dev->ffs_acquire_dev_callback(ffs_dev))
		ffs_dev = ERR_PTR(-ENOENT);
	else
		ffs_dev->mounted = true;

	ffs_dev_unlock();

	return ffs_dev;
}

static void ffs_release_dev(struct ffs_data *ffs_data)
{
	struct ffs_dev *ffs_dev;

	ENTER();

	ffs_dev_lock();

	ffs_dev = ffs_data->private_data;
	if (ffs_dev) {
		ffs_dev->mounted = false;

		if (ffs_dev->ffs_release_dev_callback)
			ffs_dev->ffs_release_dev_callback(ffs_dev);
	}

	ffs_dev_unlock();
}

static int ffs_ready(struct ffs_data *ffs)
{
	struct ffs_dev *ffs_obj;
	int ret = 0;

	ENTER();

	ffs_log("enter");

	ffs_dev_lock();

	ffs_obj = ffs->private_data;
	if (!ffs_obj) {
		ret = -EINVAL;
		goto done;
	}
	if (WARN_ON(ffs_obj->desc_ready)) {
		ret = -EBUSY;
		goto done;
	}

	ffs_obj->desc_ready = true;
	ffs_obj->ffs_data = ffs;

	if (ffs_obj->ffs_ready_callback) {
		ret = ffs_obj->ffs_ready_callback(ffs);
		if (ret)
			goto done;
	}

	set_bit(FFS_FL_CALL_CLOSED_CALLBACK, &ffs->flags);
done:
	ffs_dev_unlock();

	ffs_log("exit: ret %d", ret);

	return ret;
}

static void ffs_closed(struct ffs_data *ffs)
{
	struct ffs_dev *ffs_obj;
	struct f_fs_opts *opts;
	struct config_item *ci;

	ENTER();

	ffs_log("enter");

	ffs_dev_lock();

	ffs_obj = ffs->private_data;
	if (!ffs_obj)
		goto done;

	ffs_obj->desc_ready = false;
	ffs_obj->ffs_data = NULL;

	if (test_and_clear_bit(FFS_FL_CALL_CLOSED_CALLBACK, &ffs->flags) &&
	    ffs_obj->ffs_closed_callback)
		ffs_obj->ffs_closed_callback(ffs);

	if (ffs_obj->opts)
		opts = ffs_obj->opts;
	else
		goto done;

	if (opts->no_configfs || !opts->func_inst.group.cg_item.ci_parent
	    || !kref_read(&opts->func_inst.group.cg_item.ci_kref))
		goto done;

	ci = opts->func_inst.group.cg_item.ci_parent->ci_parent;
	ffs_dev_unlock();

	if (test_bit(FFS_FL_BOUND, &ffs->flags)) {
		unregister_gadget_item(ci);
		ffs_log("unreg gadget done");
	}

	return;
done:
	ffs_dev_unlock();

	ffs_log("exit error");
}

/* Misc helper functions ****************************************************/

static int ffs_mutex_lock(struct mutex *mutex, unsigned nonblock)
{
	return nonblock
		? likely(mutex_trylock(mutex)) ? 0 : -EAGAIN
		: mutex_lock_interruptible(mutex);
}

static char *ffs_prepare_buffer(const char __user *buf, size_t len)
{
	char *data;

	if (unlikely(!len))
		return NULL;

	data = kmalloc(len, GFP_KERNEL);
	if (unlikely(!data))
		return ERR_PTR(-ENOMEM);

	if (unlikely(copy_from_user(data, buf, len))) {
		kfree(data);
		return ERR_PTR(-EFAULT);
	}

	pr_vdebug("Buffer from user space:\n");
	ffs_dump_mem("", data, len);

	return data;
}

DECLARE_USB_FUNCTION_INIT(ffs, ffs_alloc_inst, ffs_alloc);
MODULE_LICENSE("GPL");
MODULE_AUTHOR("Michal Nazarewicz");<|MERGE_RESOLUTION|>--- conflicted
+++ resolved
@@ -644,15 +644,10 @@
 
 	ffs_log("state %d setup_state %d flags %lu opened %d", ffs->state,
 		ffs->setup_state, ffs->flags, atomic_read(&ffs->opened));
-<<<<<<< HEAD
 /* @bsp, 2019/04/27 usb & PD porting */
 /* Add log to check ep0 status */
 	if (atomic_read(&ffs->opened)) {
 		pr_err("ep0 is already opened!\n");
-=======
-
-	if (unlikely(ffs->state == FFS_CLOSING))
->>>>>>> bdd2c138
 		return -EBUSY;
 	}
 
@@ -1115,11 +1110,6 @@
 			}
 		}
 
-<<<<<<< HEAD
-		ffs_log("ep status %d for req %pK", ep->status, req);
-
-=======
->>>>>>> bdd2c138
 		if (interrupted) {
 			ret = -EINTR;
 			goto error_mutex;
@@ -1132,15 +1122,10 @@
 		 * disabled (disconnect) or changed
 		 * (composition switch) ?
 		 */
-<<<<<<< HEAD
-		if (epfile->ep == ep)
-			ret = ep->status;
-=======
 		if (epfile->ep == ep) {
 			ret = ep->status;
 			ffs_log("ep status %d for req %pK", ep->status, req);
 		}
->>>>>>> bdd2c138
 		spin_unlock_irq(&epfile->ffs->eps_lock);
 		if (io_data->read && ret > 0)
 			ret = __ffs_epfile_read_data(epfile, data, ep->status,
