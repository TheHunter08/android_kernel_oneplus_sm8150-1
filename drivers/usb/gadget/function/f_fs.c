/*
 * f_fs.c -- user mode file system API for USB composite function controllers
 *
 * Copyright (C) 2010 Samsung Electronics
 * Author: Michal Nazarewicz <mina86@mina86.com>
 *
 * Based on inode.c (GadgetFS) which was:
 * Copyright (C) 2003-2004 David Brownell
 * Copyright (C) 2003 Agilent Technologies
 *
 * This program is free software; you can redistribute it and/or modify
 * it under the terms of the GNU General Public License as published by
 * the Free Software Foundation; either version 2 of the License, or
 * (at your option) any later version.
 */


/* #define DEBUG */
/* #define VERBOSE_DEBUG */

#include <linux/blkdev.h>
#include <linux/pagemap.h>
#include <linux/export.h>
#include <linux/hid.h>
#include <linux/module.h>
#include <linux/sched/signal.h>
#include <linux/uio.h>
#include <linux/ipc_logging.h>
#include <asm/unaligned.h>

#include <linux/usb/composite.h>
#include <linux/usb/functionfs.h>

#include <linux/aio.h>
#include <linux/mmu_context.h>
#include <linux/poll.h>
#include <linux/eventfd.h>

#include "u_fs.h"
#include "u_f.h"
#include "u_os_desc.h"
#include "configfs.h"

#define FUNCTIONFS_MAGIC	0xa647361 /* Chosen by a honest dice roll ;) */

#define NUM_PAGES	10 /* # of pages for ipc logging */

static void *ffs_ipc_log;
#define ffs_log(fmt, ...) do { \
	ipc_log_string(ffs_ipc_log, "%s: " fmt,  __func__, \
			##__VA_ARGS__); \
	pr_debug(fmt, ##__VA_ARGS__); \
} while (0)

/* Reference counter handling */
static void ffs_data_get(struct ffs_data *ffs);
static void ffs_data_put(struct ffs_data *ffs);
/* Creates new ffs_data object. */
static struct ffs_data *__must_check ffs_data_new(const char *dev_name)
	__attribute__((malloc));

/* Opened counter handling. */
static void ffs_data_opened(struct ffs_data *ffs);
static void ffs_data_closed(struct ffs_data *ffs);

/* Called with ffs->mutex held; take over ownership of data. */
static int __must_check
__ffs_data_got_descs(struct ffs_data *ffs, char *data, size_t len);
static int __must_check
__ffs_data_got_strings(struct ffs_data *ffs, char *data, size_t len);


/* The function structure ***************************************************/

struct ffs_ep;

struct ffs_function {
	struct usb_configuration	*conf;
	struct usb_gadget		*gadget;
	struct ffs_data			*ffs;

	struct ffs_ep			*eps;
	u8				eps_revmap[16];
	short				*interfaces_nums;

	struct usb_function		function;
};


static struct ffs_function *ffs_func_from_usb(struct usb_function *f)
{
	return container_of(f, struct ffs_function, function);
}


static inline enum ffs_setup_state
ffs_setup_state_clear_cancelled(struct ffs_data *ffs)
{
	return (enum ffs_setup_state)
		cmpxchg(&ffs->setup_state, FFS_SETUP_CANCELLED, FFS_NO_SETUP);
}


static void ffs_func_eps_disable(struct ffs_function *func);
static int __must_check ffs_func_eps_enable(struct ffs_function *func);

static int ffs_func_bind(struct usb_configuration *,
			 struct usb_function *);
static int ffs_func_set_alt(struct usb_function *, unsigned, unsigned);
static void ffs_func_disable(struct usb_function *);
static int ffs_func_setup(struct usb_function *,
			  const struct usb_ctrlrequest *);
static bool ffs_func_req_match(struct usb_function *,
			       const struct usb_ctrlrequest *,
			       bool config0);
static void ffs_func_suspend(struct usb_function *);
static void ffs_func_resume(struct usb_function *);


static int ffs_func_revmap_ep(struct ffs_function *func, u8 num);
static int ffs_func_revmap_intf(struct ffs_function *func, u8 intf);


/* The endpoints structures *************************************************/

struct ffs_ep {
	struct usb_ep			*ep;	/* P: ffs->eps_lock */
	struct usb_request		*req;	/* P: epfile->mutex */

	/* [0]: full speed, [1]: high speed, [2]: super speed */
	struct usb_endpoint_descriptor	*descs[3];

	u8				num;

	int				status;	/* P: epfile->mutex */
};

struct ffs_epfile {
	/* Protects ep->ep and ep->req. */
	struct mutex			mutex;

	struct ffs_data			*ffs;
	struct ffs_ep			*ep;	/* P: ffs->eps_lock */
	atomic_t			opened;

	struct dentry			*dentry;

	/*
	 * Buffer for holding data from partial reads which may happen since
	 * we’re rounding user read requests to a multiple of a max packet size.
	 *
	 * The pointer is initialised with NULL value and may be set by
	 * __ffs_epfile_read_data function to point to a temporary buffer.
	 *
	 * In normal operation, calls to __ffs_epfile_read_buffered will consume
	 * data from said buffer and eventually free it.  Importantly, while the
	 * function is using the buffer, it sets the pointer to NULL.  This is
	 * all right since __ffs_epfile_read_data and __ffs_epfile_read_buffered
	 * can never run concurrently (they are synchronised by epfile->mutex)
	 * so the latter will not assign a new value to the pointer.
	 *
	 * Meanwhile ffs_func_eps_disable frees the buffer (if the pointer is
	 * valid) and sets the pointer to READ_BUFFER_DROP value.  This special
	 * value is crux of the synchronisation between ffs_func_eps_disable and
	 * __ffs_epfile_read_data.
	 *
	 * Once __ffs_epfile_read_data is about to finish it will try to set the
	 * pointer back to its old value (as described above), but seeing as the
	 * pointer is not-NULL (namely READ_BUFFER_DROP) it will instead free
	 * the buffer.
	 *
	 * == State transitions ==
	 *
	 * • ptr == NULL:  (initial state)
	 *   ◦ __ffs_epfile_read_buffer_free: go to ptr == DROP
	 *   ◦ __ffs_epfile_read_buffered:    nop
	 *   ◦ __ffs_epfile_read_data allocates temp buffer: go to ptr == buf
	 *   ◦ reading finishes:              n/a, not in ‘and reading’ state
	 * • ptr == DROP:
	 *   ◦ __ffs_epfile_read_buffer_free: nop
	 *   ◦ __ffs_epfile_read_buffered:    go to ptr == NULL
	 *   ◦ __ffs_epfile_read_data allocates temp buffer: free buf, nop
	 *   ◦ reading finishes:              n/a, not in ‘and reading’ state
	 * • ptr == buf:
	 *   ◦ __ffs_epfile_read_buffer_free: free buf, go to ptr == DROP
	 *   ◦ __ffs_epfile_read_buffered:    go to ptr == NULL and reading
	 *   ◦ __ffs_epfile_read_data:        n/a, __ffs_epfile_read_buffered
	 *                                    is always called first
	 *   ◦ reading finishes:              n/a, not in ‘and reading’ state
	 * • ptr == NULL and reading:
	 *   ◦ __ffs_epfile_read_buffer_free: go to ptr == DROP and reading
	 *   ◦ __ffs_epfile_read_buffered:    n/a, mutex is held
	 *   ◦ __ffs_epfile_read_data:        n/a, mutex is held
	 *   ◦ reading finishes and …
	 *     … all data read:               free buf, go to ptr == NULL
	 *     … otherwise:                   go to ptr == buf and reading
	 * • ptr == DROP and reading:
	 *   ◦ __ffs_epfile_read_buffer_free: nop
	 *   ◦ __ffs_epfile_read_buffered:    n/a, mutex is held
	 *   ◦ __ffs_epfile_read_data:        n/a, mutex is held
	 *   ◦ reading finishes:              free buf, go to ptr == DROP
	 */
	struct ffs_buffer		*read_buffer;
#define READ_BUFFER_DROP ((struct ffs_buffer *)ERR_PTR(-ESHUTDOWN))

	char				name[5];

	unsigned char			in;	/* P: ffs->eps_lock */
	unsigned char			isoc;	/* P: ffs->eps_lock */

	bool				invalid;
};

struct ffs_buffer {
	size_t length;
	char *data;
	char storage[];
};

/*  ffs_io_data structure ***************************************************/

struct ffs_io_data {
	bool aio;
	bool read;

	struct kiocb *kiocb;
	struct iov_iter data;
	const void *to_free;
	char *buf;

	struct mm_struct *mm;
	struct work_struct work;

	struct usb_ep *ep;
	struct usb_request *req;

	struct ffs_data *ffs;
};

struct ffs_desc_helper {
	struct ffs_data *ffs;
	unsigned interfaces_count;
	unsigned eps_count;
};

static int  __must_check ffs_epfiles_create(struct ffs_data *ffs);
static void ffs_epfiles_destroy(struct ffs_epfile *epfiles, unsigned count);

static struct dentry *
ffs_sb_create_file(struct super_block *sb, const char *name, void *data,
		   const struct file_operations *fops);

/* Devices management *******************************************************/

DEFINE_MUTEX(ffs_lock);
EXPORT_SYMBOL_GPL(ffs_lock);

static struct ffs_dev *_ffs_find_dev(const char *name);
static struct ffs_dev *_ffs_alloc_dev(void);
static void _ffs_free_dev(struct ffs_dev *dev);
static void *ffs_acquire_dev(const char *dev_name);
static void ffs_release_dev(struct ffs_data *ffs_data);
static int ffs_ready(struct ffs_data *ffs);
static void ffs_closed(struct ffs_data *ffs);

/* Misc helper functions ****************************************************/

static int ffs_mutex_lock(struct mutex *mutex, unsigned nonblock)
	__attribute__((warn_unused_result, nonnull));
static char *ffs_prepare_buffer(const char __user *buf, size_t len)
	__attribute__((warn_unused_result, nonnull));


/* Control file aka ep0 *****************************************************/

static void ffs_ep0_complete(struct usb_ep *ep, struct usb_request *req)
{
	struct ffs_data *ffs = req->context;

	complete(&ffs->ep0req_completion);
}

static int __ffs_ep0_queue_wait(struct ffs_data *ffs, char *data, size_t len)
{
	struct usb_request *req = ffs->ep0req;
	int ret;

	req->zero     = len < le16_to_cpu(ffs->ev.setup.wLength);

	spin_unlock_irq(&ffs->ev.waitq.lock);

	ffs_log("enter: state %d setup_state %d flags %lu", ffs->state,
		ffs->setup_state, ffs->flags);

	req->buf      = data;
	req->length   = len;

	/*
	 * UDC layer requires to provide a buffer even for ZLP, but should
	 * not use it at all. Let's provide some poisoned pointer to catch
	 * possible bug in the driver.
	 */
	if (req->buf == NULL)
		req->buf = (void *)0xDEADBABE;

	reinit_completion(&ffs->ep0req_completion);

	ret = usb_ep_queue(ffs->gadget->ep0, req, GFP_ATOMIC);
	if (unlikely(ret < 0))
		return ret;

	ret = wait_for_completion_interruptible(&ffs->ep0req_completion);
	if (unlikely(ret)) {
		usb_ep_dequeue(ffs->gadget->ep0, req);
		return -EINTR;
	}

	ffs->setup_state = FFS_NO_SETUP;

	ffs_log("exit: state %d setup_state %d flags %lu", ffs->state,
		ffs->setup_state, ffs->flags);

	return req->status ? req->status : req->actual;
}

static int __ffs_ep0_stall(struct ffs_data *ffs)
{
	ffs_log("state %d setup_state %d flags %lu can_stall %d", ffs->state,
		ffs->setup_state, ffs->flags, ffs->ev.can_stall);

	if (ffs->ev.can_stall) {
		pr_vdebug("ep0 stall\n");
		usb_ep_set_halt(ffs->gadget->ep0);
		ffs->setup_state = FFS_NO_SETUP;
		return -EL2HLT;
	} else {
		pr_debug("bogus ep0 stall!\n");
		return -ESRCH;
	}
}

static ssize_t ffs_ep0_write(struct file *file, const char __user *buf,
			     size_t len, loff_t *ptr)
{
	struct ffs_data *ffs = file->private_data;
	ssize_t ret;
	char *data;

	ENTER();

	ffs_log("enter:len %zu state %d setup_state %d flags %lu", len,
		ffs->state, ffs->setup_state, ffs->flags);

	/* Fast check if setup was canceled */
	if (ffs_setup_state_clear_cancelled(ffs) == FFS_SETUP_CANCELLED)
		return -EIDRM;

	/* Acquire mutex */
	ret = ffs_mutex_lock(&ffs->mutex, file->f_flags & O_NONBLOCK);
	if (unlikely(ret < 0))
		return ret;

	/* Check state */
	switch (ffs->state) {
	case FFS_READ_DESCRIPTORS:
	case FFS_READ_STRINGS:
		/* Copy data */
		if (unlikely(len < 16)) {
			ret = -EINVAL;
			break;
		}

		data = ffs_prepare_buffer(buf, len);
		if (IS_ERR(data)) {
			ret = PTR_ERR(data);
			break;
		}

		/* Handle data */
		if (ffs->state == FFS_READ_DESCRIPTORS) {
			pr_info("read descriptors\n");
			ret = __ffs_data_got_descs(ffs, data, len);
			if (unlikely(ret < 0))
				break;

			ffs->state = FFS_READ_STRINGS;
			ret = len;
		} else {
			pr_info("read strings\n");
			ret = __ffs_data_got_strings(ffs, data, len);
			if (unlikely(ret < 0))
				break;

			ret = ffs_epfiles_create(ffs);
			if (unlikely(ret)) {
				ffs->state = FFS_CLOSING;
				break;
			}

			ffs->state = FFS_ACTIVE;
			mutex_unlock(&ffs->mutex);

			ret = ffs_ready(ffs);
			if (unlikely(ret < 0)) {
				ffs->state = FFS_CLOSING;
				return ret;
			}

			return len;
		}
		break;

	case FFS_ACTIVE:
		data = NULL;
		/*
		 * We're called from user space, we can use _irq
		 * rather then _irqsave
		 */
		spin_lock_irq(&ffs->ev.waitq.lock);
		switch (ffs_setup_state_clear_cancelled(ffs)) {
		case FFS_SETUP_CANCELLED:
			ret = -EIDRM;
			goto done_spin;

		case FFS_NO_SETUP:
			ret = -ESRCH;
			goto done_spin;

		case FFS_SETUP_PENDING:
			break;
		}

		/* FFS_SETUP_PENDING */
		if (!(ffs->ev.setup.bRequestType & USB_DIR_IN)) {
			spin_unlock_irq(&ffs->ev.waitq.lock);
			ret = __ffs_ep0_stall(ffs);
			break;
		}

		/* FFS_SETUP_PENDING and not stall */
		len = min(len, (size_t)le16_to_cpu(ffs->ev.setup.wLength));

		spin_unlock_irq(&ffs->ev.waitq.lock);

		data = ffs_prepare_buffer(buf, len);
		if (IS_ERR(data)) {
			ret = PTR_ERR(data);
			break;
		}

		spin_lock_irq(&ffs->ev.waitq.lock);

		/*
		 * We are guaranteed to be still in FFS_ACTIVE state
		 * but the state of setup could have changed from
		 * FFS_SETUP_PENDING to FFS_SETUP_CANCELLED so we need
		 * to check for that.  If that happened we copied data
		 * from user space in vain but it's unlikely.
		 *
		 * For sure we are not in FFS_NO_SETUP since this is
		 * the only place FFS_SETUP_PENDING -> FFS_NO_SETUP
		 * transition can be performed and it's protected by
		 * mutex.
		 */
		if (ffs_setup_state_clear_cancelled(ffs) ==
		    FFS_SETUP_CANCELLED) {
			ret = -EIDRM;
done_spin:
			spin_unlock_irq(&ffs->ev.waitq.lock);
		} else {
			/* unlocks spinlock */
			ret = __ffs_ep0_queue_wait(ffs, data, len);
		}
		kfree(data);
		break;

	default:
		ret = -EBADFD;
		break;
	}

	ffs_log("exit:ret %zd state %d setup_state %d flags %lu", ret,
		ffs->state, ffs->setup_state, ffs->flags);

	mutex_unlock(&ffs->mutex);
	return ret;
}

/* Called with ffs->ev.waitq.lock and ffs->mutex held, both released on exit. */
static ssize_t __ffs_ep0_read_events(struct ffs_data *ffs, char __user *buf,
				     size_t n)
{
	/*
	 * n cannot be bigger than ffs->ev.count, which cannot be bigger than
	 * size of ffs->ev.types array (which is four) so that's how much space
	 * we reserve.
	 */
	struct usb_functionfs_event events[ARRAY_SIZE(ffs->ev.types)];
	const size_t size = n * sizeof *events;
	unsigned i = 0;

	memset(events, 0, size);

	do {
		events[i].type = ffs->ev.types[i];
		if (events[i].type == FUNCTIONFS_SETUP) {
			events[i].u.setup = ffs->ev.setup;
			ffs->setup_state = FFS_SETUP_PENDING;
		}
	} while (++i < n);

	ffs->ev.count -= n;
	if (ffs->ev.count)
		memmove(ffs->ev.types, ffs->ev.types + n,
			ffs->ev.count * sizeof *ffs->ev.types);

	spin_unlock_irq(&ffs->ev.waitq.lock);

	ffs_log("state %d setup_state %d flags %lu #evt %zu", ffs->state,
		ffs->setup_state, ffs->flags, n);

	mutex_unlock(&ffs->mutex);

	return unlikely(copy_to_user(buf, events, size)) ? -EFAULT : size;
}

static ssize_t ffs_ep0_read(struct file *file, char __user *buf,
			    size_t len, loff_t *ptr)
{
	struct ffs_data *ffs = file->private_data;
	char *data = NULL;
	size_t n;
	int ret;

	ENTER();

	ffs_log("enter:len %zu state %d setup_state %d flags %lu", len,
		ffs->state, ffs->setup_state, ffs->flags);

	/* Fast check if setup was canceled */
	if (ffs_setup_state_clear_cancelled(ffs) == FFS_SETUP_CANCELLED)
		return -EIDRM;

	/* Acquire mutex */
	ret = ffs_mutex_lock(&ffs->mutex, file->f_flags & O_NONBLOCK);
	if (unlikely(ret < 0))
		return ret;

	/* Check state */
	if (ffs->state != FFS_ACTIVE) {
		ret = -EBADFD;
		goto done_mutex;
	}

	/*
	 * We're called from user space, we can use _irq rather then
	 * _irqsave
	 */
	spin_lock_irq(&ffs->ev.waitq.lock);

	switch (ffs_setup_state_clear_cancelled(ffs)) {
	case FFS_SETUP_CANCELLED:
		ret = -EIDRM;
		break;

	case FFS_NO_SETUP:
		n = len / sizeof(struct usb_functionfs_event);
		if (unlikely(!n)) {
			ret = -EINVAL;
			break;
		}

		if ((file->f_flags & O_NONBLOCK) && !ffs->ev.count) {
			ret = -EAGAIN;
			break;
		}

		if (wait_event_interruptible_exclusive_locked_irq(ffs->ev.waitq,
							ffs->ev.count)) {
			ret = -EINTR;
			break;
		}

		return __ffs_ep0_read_events(ffs, buf,
					     min(n, (size_t)ffs->ev.count));

	case FFS_SETUP_PENDING:
		if (ffs->ev.setup.bRequestType & USB_DIR_IN) {
			spin_unlock_irq(&ffs->ev.waitq.lock);
			ret = __ffs_ep0_stall(ffs);
			goto done_mutex;
		}

		len = min(len, (size_t)le16_to_cpu(ffs->ev.setup.wLength));

		spin_unlock_irq(&ffs->ev.waitq.lock);

		if (likely(len)) {
			data = kmalloc(len, GFP_KERNEL);
			if (unlikely(!data)) {
				ret = -ENOMEM;
				goto done_mutex;
			}
		}

		spin_lock_irq(&ffs->ev.waitq.lock);

		/* See ffs_ep0_write() */
		if (ffs_setup_state_clear_cancelled(ffs) ==
		    FFS_SETUP_CANCELLED) {
			ret = -EIDRM;
			break;
		}

		/* unlocks spinlock */
		ret = __ffs_ep0_queue_wait(ffs, data, len);
		if (likely(ret > 0) && unlikely(copy_to_user(buf, data, len)))
			ret = -EFAULT;
		goto done_mutex;

	default:
		ret = -EBADFD;
		break;
	}

	spin_unlock_irq(&ffs->ev.waitq.lock);
done_mutex:
	ffs_log("exit:ret %d state %d setup_state %d flags %lu", ret,
		ffs->state, ffs->setup_state, ffs->flags);

	mutex_unlock(&ffs->mutex);
	kfree(data);

	return ret;
}

static int ffs_ep0_open(struct inode *inode, struct file *file)
{
	struct ffs_data *ffs = inode->i_private;

	ENTER();

	ffs_log("state %d setup_state %d flags %lu opened %d", ffs->state,
		ffs->setup_state, ffs->flags, atomic_read(&ffs->opened));

	if (unlikely(ffs->state == FFS_CLOSING))
		return -EBUSY;

	file->private_data = ffs;
	ffs_data_opened(ffs);

	return 0;
}

static int ffs_ep0_release(struct inode *inode, struct file *file)
{
	struct ffs_data *ffs = file->private_data;

	ENTER();

	ffs_log("state %d setup_state %d flags %lu opened %d", ffs->state,
		ffs->setup_state, ffs->flags, atomic_read(&ffs->opened));

	ffs_data_closed(ffs);

	return 0;
}

static long ffs_ep0_ioctl(struct file *file, unsigned code, unsigned long value)
{
	struct ffs_data *ffs = file->private_data;
	struct usb_gadget *gadget = ffs->gadget;
	long ret;

	ENTER();

	ffs_log("state %d setup_state %d flags %lu opened %d", ffs->state,
		ffs->setup_state, ffs->flags, atomic_read(&ffs->opened));

	if (code == FUNCTIONFS_INTERFACE_REVMAP) {
		struct ffs_function *func = ffs->func;
		ret = func ? ffs_func_revmap_intf(func, value) : -ENODEV;
	} else if (gadget && gadget->ops->ioctl) {
		ret = gadget->ops->ioctl(gadget, code, value);
	} else {
		ret = -ENOTTY;
	}

	return ret;
}

static unsigned int ffs_ep0_poll(struct file *file, poll_table *wait)
{
	struct ffs_data *ffs = file->private_data;
	unsigned int mask = POLLWRNORM;
	int ret;

	ffs_log("enter:state %d setup_state %d flags %lu opened %d", ffs->state,
		ffs->setup_state, ffs->flags, atomic_read(&ffs->opened));

	poll_wait(file, &ffs->ev.waitq, wait);

	ret = ffs_mutex_lock(&ffs->mutex, file->f_flags & O_NONBLOCK);
	if (unlikely(ret < 0))
		return mask;

	switch (ffs->state) {
	case FFS_READ_DESCRIPTORS:
	case FFS_READ_STRINGS:
		mask |= POLLOUT;
		break;

	case FFS_ACTIVE:
		switch (ffs->setup_state) {
		case FFS_NO_SETUP:
			if (ffs->ev.count)
				mask |= POLLIN;
			break;

		case FFS_SETUP_PENDING:
		case FFS_SETUP_CANCELLED:
			mask |= (POLLIN | POLLOUT);
			break;
		}
	case FFS_CLOSING:
		break;
	case FFS_DEACTIVATED:
		break;
	}

	ffs_log("exit: mask %u", mask);

	mutex_unlock(&ffs->mutex);

	return mask;
}

static const struct file_operations ffs_ep0_operations = {
	.llseek =	no_llseek,

	.open =		ffs_ep0_open,
	.write =	ffs_ep0_write,
	.read =		ffs_ep0_read,
	.release =	ffs_ep0_release,
	.unlocked_ioctl =	ffs_ep0_ioctl,
	.poll =		ffs_ep0_poll,
};


/* "Normal" endpoints operations ********************************************/

static void ffs_epfile_io_complete(struct usb_ep *_ep, struct usb_request *req)
{
	ENTER();
	if (likely(req->context)) {
		struct ffs_ep *ep = _ep->driver_data;
		ep->status = req->status ? req->status : req->actual;
		ffs_log("ep status %d for req %pK", ep->status, req);
		complete(req->context);
	}
}

static ssize_t ffs_copy_to_iter(void *data, int data_len, struct iov_iter *iter)
{
	ssize_t ret = copy_to_iter(data, data_len, iter);
	if (likely(ret == data_len))
		return ret;

	if (unlikely(iov_iter_count(iter)))
		return -EFAULT;

	/*
	 * Dear user space developer!
	 *
	 * TL;DR: To stop getting below error message in your kernel log, change
	 * user space code using functionfs to align read buffers to a max
	 * packet size.
	 *
	 * Some UDCs (e.g. dwc3) require request sizes to be a multiple of a max
	 * packet size.  When unaligned buffer is passed to functionfs, it
	 * internally uses a larger, aligned buffer so that such UDCs are happy.
	 *
	 * Unfortunately, this means that host may send more data than was
	 * requested in read(2) system call.  f_fs doesn’t know what to do with
	 * that excess data so it simply drops it.
	 *
	 * Was the buffer aligned in the first place, no such problem would
	 * happen.
	 *
	 * Data may be dropped only in AIO reads.  Synchronous reads are handled
	 * by splitting a request into multiple parts.  This splitting may still
	 * be a problem though so it’s likely best to align the buffer
	 * regardless of it being AIO or not..
	 *
	 * This only affects OUT endpoints, i.e. reading data with a read(2),
	 * aio_read(2) etc. system calls.  Writing data to an IN endpoint is not
	 * affected.
	 */
	pr_err("functionfs read size %d > requested size %zd, dropping excess data. "
	       "Align read buffer size to max packet size to avoid the problem.\n",
	       data_len, ret);

	return ret;
}

static void ffs_user_copy_worker(struct work_struct *work)
{
	struct ffs_io_data *io_data = container_of(work, struct ffs_io_data,
						   work);
	int ret = io_data->req->status ? io_data->req->status :
					 io_data->req->actual;
	bool kiocb_has_eventfd = io_data->kiocb->ki_flags & IOCB_EVENTFD;

	ffs_log("enter: ret %d for %s", ret, io_data->read ? "read" : "write");

	if (io_data->read && ret > 0) {
		mm_segment_t oldfs = get_fs();

		set_fs(USER_DS);
		use_mm(io_data->mm);
		ret = ffs_copy_to_iter(io_data->buf, ret, &io_data->data);
		unuse_mm(io_data->mm);
		set_fs(oldfs);
	}

	io_data->kiocb->ki_complete(io_data->kiocb, ret, ret);

	if (io_data->ffs->ffs_eventfd && !kiocb_has_eventfd)
		eventfd_signal(io_data->ffs->ffs_eventfd, 1);

	usb_ep_free_request(io_data->ep, io_data->req);

	if (io_data->read)
		kfree(io_data->to_free);
	kfree(io_data->buf);
	kfree(io_data);

	ffs_log("exit");
}

static void ffs_epfile_async_io_complete(struct usb_ep *_ep,
					 struct usb_request *req)
{
	struct ffs_io_data *io_data = req->context;
	struct ffs_data *ffs = io_data->ffs;

	ENTER();

	ffs_log("enter");

	INIT_WORK(&io_data->work, ffs_user_copy_worker);
	queue_work(ffs->io_completion_wq, &io_data->work);
}

static void __ffs_epfile_read_buffer_free(struct ffs_epfile *epfile)
{
	/*
	 * See comment in struct ffs_epfile for full read_buffer pointer
	 * synchronisation story.
	 */
	struct ffs_buffer *buf = xchg(&epfile->read_buffer, READ_BUFFER_DROP);
	if (buf && buf != READ_BUFFER_DROP)
		kfree(buf);
}

/* Assumes epfile->mutex is held. */
static ssize_t __ffs_epfile_read_buffered(struct ffs_epfile *epfile,
					  struct iov_iter *iter)
{
	/*
	 * Null out epfile->read_buffer so ffs_func_eps_disable does not free
	 * the buffer while we are using it.  See comment in struct ffs_epfile
	 * for full read_buffer pointer synchronisation story.
	 */
	struct ffs_buffer *buf = xchg(&epfile->read_buffer, NULL);
	ssize_t ret;
	if (!buf || buf == READ_BUFFER_DROP)
		return 0;

	ret = copy_to_iter(buf->data, buf->length, iter);
	if (buf->length == ret) {
		kfree(buf);
		return ret;
	}

	if (unlikely(iov_iter_count(iter))) {
		ret = -EFAULT;
	} else {
		buf->length -= ret;
		buf->data += ret;
	}

	if (cmpxchg(&epfile->read_buffer, NULL, buf))
		kfree(buf);

	return ret;
}

/* Assumes epfile->mutex is held. */
static ssize_t __ffs_epfile_read_data(struct ffs_epfile *epfile,
				      void *data, int data_len,
				      struct iov_iter *iter)
{
	struct ffs_buffer *buf;

	ssize_t ret = copy_to_iter(data, data_len, iter);
	if (likely(data_len == ret))
		return ret;

	if (unlikely(iov_iter_count(iter)))
		return -EFAULT;

	/* See ffs_copy_to_iter for more context. */
	pr_warn("functionfs read size %d > requested size %zd, splitting request into multiple reads.",
		data_len, ret);

	data_len -= ret;
	buf = kmalloc(sizeof(*buf) + data_len, GFP_KERNEL);
	if (!buf)
		return -ENOMEM;
	buf->length = data_len;
	buf->data = buf->storage;
	memcpy(buf->storage, data + ret, data_len);

	/*
	 * At this point read_buffer is NULL or READ_BUFFER_DROP (if
	 * ffs_func_eps_disable has been called in the meanwhile).  See comment
	 * in struct ffs_epfile for full read_buffer pointer synchronisation
	 * story.
	 */
	if (unlikely(cmpxchg(&epfile->read_buffer, NULL, buf)))
		kfree(buf);

	return ret;
}

static ssize_t ffs_epfile_io(struct file *file, struct ffs_io_data *io_data)
{
	struct ffs_epfile *epfile = file->private_data;
	struct usb_request *req;
	struct ffs_ep *ep;
	char *data = NULL;
	ssize_t ret, data_len = -EINVAL;
	int halt;

	ffs_log("enter: %s", epfile->name);

	/* Are we still active? */
	if (WARN_ON(epfile->ffs->state != FFS_ACTIVE))
		return -ENODEV;

	/* Wait for endpoint to be enabled */
	ep = epfile->ep;
	if (!ep) {
		if (file->f_flags & O_NONBLOCK)
			return -EAGAIN;

		/*
		 * epfile->invalid is set when EPs are disabled. Userspace
		 * might have stale threads continuing to do I/O and may be
		 * unaware of that especially if we block here. Instead return
		 * an error immediately here and don't allow any more I/O
		 * until the epfile is reopened.
		 */
		if (epfile->invalid)
			return -ENODEV;

		ret = wait_event_interruptible(
				epfile->ffs->wait, (ep = epfile->ep));
		if (ret)
			return -EINTR;
	}

	/* Do we halt? */
	halt = (!io_data->read == !epfile->in);
	if (halt && epfile->isoc)
		return -EINVAL;

	/* We will be using request and read_buffer */
	ret = ffs_mutex_lock(&epfile->mutex, file->f_flags & O_NONBLOCK);
	if (unlikely(ret))
		goto error;

	/* Allocate & copy */
	if (!halt) {
		struct usb_gadget *gadget;

		/*
		 * Do we have buffered data from previous partial read?  Check
		 * that for synchronous case only because we do not have
		 * facility to ‘wake up’ a pending asynchronous read and push
		 * buffered data to it which we would need to make things behave
		 * consistently.
		 */
		if (!io_data->aio && io_data->read) {
			ret = __ffs_epfile_read_buffered(epfile, &io_data->data);
			if (ret)
				goto error_mutex;
		}

		/*
		 * if we _do_ wait above, the epfile->ffs->gadget might be NULL
		 * before the waiting completes, so do not assign to 'gadget'
		 * earlier
		 */
		gadget = epfile->ffs->gadget;

		spin_lock_irq(&epfile->ffs->eps_lock);
		/* In the meantime, endpoint got disabled or changed. */
		if (epfile->ep != ep) {
			ret = -ESHUTDOWN;
			goto error_lock;
		}
		data_len = iov_iter_count(&io_data->data);
		/*
		 * Controller may require buffer size to be aligned to
		 * maxpacketsize of an out endpoint.
		 */
		if (io_data->read)
			data_len = usb_ep_align_maybe(gadget, ep->ep, data_len);
		spin_unlock_irq(&epfile->ffs->eps_lock);

		data = kmalloc(data_len, GFP_KERNEL);
		if (unlikely(!data)) {
			ret = -ENOMEM;
			goto error_mutex;
		}
		if (!io_data->read &&
		    !copy_from_iter_full(data, data_len, &io_data->data)) {
			ret = -EFAULT;
			goto error_mutex;
		}
	}

	spin_lock_irq(&epfile->ffs->eps_lock);

	if (epfile->ep != ep) {
		/* In the meantime, endpoint got disabled or changed. */
		ret = -ESHUTDOWN;
	} else if (halt) {
		ret = usb_ep_set_halt(ep->ep);
		if (!ret)
			ret = -EBADMSG;
	} else if (unlikely(data_len == -EINVAL)) {
		/*
		 * Sanity Check: even though data_len can't be used
		 * uninitialized at the time I write this comment, some
		 * compilers complain about this situation.
		 * In order to keep the code clean from warnings, data_len is
		 * being initialized to -EINVAL during its declaration, which
		 * means we can't rely on compiler anymore to warn no future
		 * changes won't result in data_len being used uninitialized.
		 * For such reason, we're adding this redundant sanity check
		 * here.
		 */
		WARN(1, "%s: data_len == -EINVAL\n", __func__);
		ret = -EINVAL;
	} else if (!io_data->aio) {
		DECLARE_COMPLETION_ONSTACK(done);
		bool interrupted = false;

		req = ep->req;
		req->buf      = data;
		req->length   = data_len;

		req->context  = &done;
		req->complete = ffs_epfile_io_complete;

		ret = usb_ep_queue(ep->ep, req, GFP_ATOMIC);
		if (unlikely(ret < 0))
			goto error_lock;

		spin_unlock_irq(&epfile->ffs->eps_lock);

		ffs_log("queued %d bytes on %s", data_len, epfile->name);

		if (unlikely(wait_for_completion_interruptible(&done))) {
			/*
			 * To avoid race condition with ffs_epfile_io_complete,
			 * dequeue the request first then check
			 * status. usb_ep_dequeue API should guarantee no race
			 * condition with req->complete callback.
			 */
			usb_ep_dequeue(ep->ep, req);
			interrupted = ep->status < 0;
		}

		if (interrupted)
			ret = -EINTR;
		else if (io_data->read && ep->status > 0)
			ret = __ffs_epfile_read_data(epfile, data, ep->status,
						     &io_data->data);
		else
			ret = ep->status;
		goto error_mutex;
	} else if (!(req = usb_ep_alloc_request(ep->ep, GFP_ATOMIC))) {
		ret = -ENOMEM;
	} else {
		req->buf      = data;
		req->length   = data_len;

		io_data->buf = data;
		io_data->ep = ep->ep;
		io_data->req = req;
		io_data->ffs = epfile->ffs;

		req->context  = io_data;
		req->complete = ffs_epfile_async_io_complete;

		ret = usb_ep_queue(ep->ep, req, GFP_ATOMIC);
		if (unlikely(ret)) {
			usb_ep_free_request(ep->ep, req);
			goto error_lock;
		}

		ffs_log("queued %d bytes on %s", data_len, epfile->name);

		ret = -EIOCBQUEUED;
		/*
		 * Do not kfree the buffer in this function.  It will be freed
		 * by ffs_user_copy_worker.
		 */
		data = NULL;
	}

error_lock:
	spin_unlock_irq(&epfile->ffs->eps_lock);
error_mutex:
	mutex_unlock(&epfile->mutex);
error:
	kfree(data);

	ffs_log("exit: %s ret %zd", epfile->name, ret);

	return ret;
}

static int
ffs_epfile_open(struct inode *inode, struct file *file)
{
	struct ffs_epfile *epfile = inode->i_private;

	ENTER();

	ffs_log("%s: state %d setup_state %d flag %lu opened %u",
		epfile->name, epfile->ffs->state, epfile->ffs->setup_state,
		epfile->ffs->flags, atomic_read(&epfile->opened));

	if (WARN_ON(epfile->ffs->state != FFS_ACTIVE))
		return -ENODEV;

	file->private_data = epfile;
	ffs_data_opened(epfile->ffs);
	atomic_inc(&epfile->opened);

	return 0;
}

static int ffs_aio_cancel(struct kiocb *kiocb)
{
	struct ffs_io_data *io_data = kiocb->private;
	struct ffs_epfile *epfile = kiocb->ki_filp->private_data;
	int value;

	ENTER();

	ffs_log("enter:state %d setup_state %d flag %lu", epfile->ffs->state,
		epfile->ffs->setup_state, epfile->ffs->flags);

	spin_lock_irq(&epfile->ffs->eps_lock);

	if (likely(io_data && io_data->ep && io_data->req))
		value = usb_ep_dequeue(io_data->ep, io_data->req);
	else
		value = -EINVAL;

	spin_unlock_irq(&epfile->ffs->eps_lock);

	ffs_log("exit: value %d", value);

	return value;
}

static ssize_t ffs_epfile_write_iter(struct kiocb *kiocb, struct iov_iter *from)
{
	struct ffs_io_data io_data, *p = &io_data;
	ssize_t res;

	ENTER();

	ffs_log("enter");

	if (!is_sync_kiocb(kiocb)) {
		p = kmalloc(sizeof(io_data), GFP_KERNEL);
		if (unlikely(!p))
			return -ENOMEM;
		p->aio = true;
	} else {
		p->aio = false;
	}

	p->read = false;
	p->kiocb = kiocb;
	p->data = *from;
	p->mm = current->mm;

	kiocb->private = p;

	if (p->aio)
		kiocb_set_cancel_fn(kiocb, ffs_aio_cancel);

	res = ffs_epfile_io(kiocb->ki_filp, p);
	if (res == -EIOCBQUEUED)
		return res;
	if (p->aio)
		kfree(p);
	else
		*from = p->data;

	ffs_log("exit: ret %zd", res);

	return res;
}

static ssize_t ffs_epfile_read_iter(struct kiocb *kiocb, struct iov_iter *to)
{
	struct ffs_io_data io_data, *p = &io_data;
	ssize_t res;

	ENTER();

	ffs_log("enter");

	if (!is_sync_kiocb(kiocb)) {
		p = kmalloc(sizeof(io_data), GFP_KERNEL);
		if (unlikely(!p))
			return -ENOMEM;
		p->aio = true;
	} else {
		p->aio = false;
	}

	p->read = true;
	p->kiocb = kiocb;
	if (p->aio) {
		p->to_free = dup_iter(&p->data, to, GFP_KERNEL);
		if (!p->to_free) {
			kfree(p);
			return -ENOMEM;
		}
	} else {
		p->data = *to;
		p->to_free = NULL;
	}
	p->mm = current->mm;

	kiocb->private = p;

	if (p->aio)
		kiocb_set_cancel_fn(kiocb, ffs_aio_cancel);

	res = ffs_epfile_io(kiocb->ki_filp, p);
	if (res == -EIOCBQUEUED)
		return res;

	if (p->aio) {
		kfree(p->to_free);
		kfree(p);
	} else {
		*to = p->data;
	}

	ffs_log("exit: ret %zd", res);

	return res;
}

static int
ffs_epfile_release(struct inode *inode, struct file *file)
{
	struct ffs_epfile *epfile = inode->i_private;

	ENTER();

	__ffs_epfile_read_buffer_free(epfile);
	ffs_log("%s: state %d setup_state %d flag %lu opened %u",
		epfile->name, epfile->ffs->state, epfile->ffs->setup_state,
		epfile->ffs->flags, atomic_read(&epfile->opened));

	if (atomic_dec_and_test(&epfile->opened))
		epfile->invalid = false;

	ffs_data_closed(epfile->ffs);

	return 0;
}

static long ffs_epfile_ioctl(struct file *file, unsigned code,
			     unsigned long value)
{
	struct ffs_epfile *epfile = file->private_data;
	struct ffs_ep *ep;
	int ret;

	ENTER();

	ffs_log("%s: code 0x%08x value %#lx state %d setup_state %d flag %lu",
		epfile->name, code, value, epfile->ffs->state,
		epfile->ffs->setup_state, epfile->ffs->flags);

	if (WARN_ON(epfile->ffs->state != FFS_ACTIVE))
		return -ENODEV;

	/* Wait for endpoint to be enabled */
	ep = epfile->ep;
	if (!ep) {
		if (file->f_flags & O_NONBLOCK)
			return -EAGAIN;

		/* don't allow any I/O until file is reopened */
		if (epfile->invalid)
			return -ENODEV;

		ret = wait_event_interruptible(
				epfile->ffs->wait, (ep = epfile->ep));
		if (ret)
			return -EINTR;
	}

	spin_lock_irq(&epfile->ffs->eps_lock);

	/* In the meantime, endpoint got disabled or changed. */
	if (epfile->ep != ep) {
		spin_unlock_irq(&epfile->ffs->eps_lock);
		return -ESHUTDOWN;
	}

	switch (code) {
	case FUNCTIONFS_FIFO_STATUS:
		ret = usb_ep_fifo_status(epfile->ep->ep);
		break;
	case FUNCTIONFS_FIFO_FLUSH:
		usb_ep_fifo_flush(epfile->ep->ep);
		ret = 0;
		break;
	case FUNCTIONFS_CLEAR_HALT:
		ret = usb_ep_clear_halt(epfile->ep->ep);
		break;
	case FUNCTIONFS_ENDPOINT_REVMAP:
		ret = epfile->ep->num;
		break;
	case FUNCTIONFS_ENDPOINT_DESC:
	{
		int desc_idx;
		struct usb_endpoint_descriptor *desc;

		switch (epfile->ffs->gadget->speed) {
		case USB_SPEED_SUPER:
			desc_idx = 2;
			break;
		case USB_SPEED_HIGH:
			desc_idx = 1;
			break;
		default:
			desc_idx = 0;
		}
		desc = epfile->ep->descs[desc_idx];

		spin_unlock_irq(&epfile->ffs->eps_lock);
		ret = copy_to_user((void *)value, desc, desc->bLength);
		if (ret)
			ret = -EFAULT;
		return ret;
	}
	default:
		ret = -ENOTTY;
	}
	spin_unlock_irq(&epfile->ffs->eps_lock);

	ffs_log("exit: %s: ret %d\n", epfile->name, ret);

	return ret;
}

static const struct file_operations ffs_epfile_operations = {
	.llseek =	no_llseek,

	.open =		ffs_epfile_open,
	.write_iter =	ffs_epfile_write_iter,
	.read_iter =	ffs_epfile_read_iter,
	.release =	ffs_epfile_release,
	.unlocked_ioctl =	ffs_epfile_ioctl,
};


/* File system and super block operations ***********************************/

/*
 * Mounting the file system creates a controller file, used first for
 * function configuration then later for event monitoring.
 */

static struct inode *__must_check
ffs_sb_make_inode(struct super_block *sb, void *data,
		  const struct file_operations *fops,
		  const struct inode_operations *iops,
		  struct ffs_file_perms *perms)
{
	struct inode *inode;

	ENTER();

	ffs_log("enter");

	inode = new_inode(sb);

	if (likely(inode)) {
		struct timespec ts = current_time(inode);

		inode->i_ino	 = get_next_ino();
		inode->i_mode    = perms->mode;
		inode->i_uid     = perms->uid;
		inode->i_gid     = perms->gid;
		inode->i_atime   = ts;
		inode->i_mtime   = ts;
		inode->i_ctime   = ts;
		inode->i_private = data;
		if (fops)
			inode->i_fop = fops;
		if (iops)
			inode->i_op  = iops;
	}

	return inode;
}

/* Create "regular" file */
static struct dentry *ffs_sb_create_file(struct super_block *sb,
					const char *name, void *data,
					const struct file_operations *fops)
{
	struct ffs_data	*ffs = sb->s_fs_info;
	struct dentry	*dentry;
	struct inode	*inode;

	ENTER();

	ffs_log("enter");

	dentry = d_alloc_name(sb->s_root, name);
	if (unlikely(!dentry))
		return NULL;

	inode = ffs_sb_make_inode(sb, data, fops, NULL, &ffs->file_perms);
	if (unlikely(!inode)) {
		dput(dentry);
		return NULL;
	}

	d_add(dentry, inode);

	return dentry;
}

/* Super block */
static const struct super_operations ffs_sb_operations = {
	.statfs =	simple_statfs,
	.drop_inode =	generic_delete_inode,
};

struct ffs_sb_fill_data {
	struct ffs_file_perms perms;
	umode_t root_mode;
	const char *dev_name;
	bool no_disconnect;
	struct ffs_data *ffs_data;
};

static int ffs_sb_fill(struct super_block *sb, void *_data, int silent)
{
	struct ffs_sb_fill_data *data = _data;
	struct inode	*inode;
	struct ffs_data	*ffs = data->ffs_data;

	ENTER();

	ffs_log("enter");

	ffs->sb              = sb;
	data->ffs_data       = NULL;
	sb->s_fs_info        = ffs;
	sb->s_blocksize      = PAGE_SIZE;
	sb->s_blocksize_bits = PAGE_SHIFT;
	sb->s_magic          = FUNCTIONFS_MAGIC;
	sb->s_op             = &ffs_sb_operations;
	sb->s_time_gran      = 1;

	/* Root inode */
	data->perms.mode = data->root_mode;
	inode = ffs_sb_make_inode(sb, NULL,
				  &simple_dir_operations,
				  &simple_dir_inode_operations,
				  &data->perms);
	sb->s_root = d_make_root(inode);
	if (unlikely(!sb->s_root))
		return -ENOMEM;

	/* EP0 file */
	if (unlikely(!ffs_sb_create_file(sb, "ep0", ffs,
					 &ffs_ep0_operations)))
		return -ENOMEM;

	return 0;
}

static int ffs_fs_parse_opts(struct ffs_sb_fill_data *data, char *opts)
{
	ENTER();

	ffs_log("enter");

	if (!opts || !*opts)
		return 0;

	for (;;) {
		unsigned long value;
		char *eq, *comma;

		/* Option limit */
		comma = strchr(opts, ',');
		if (comma)
			*comma = 0;

		/* Value limit */
		eq = strchr(opts, '=');
		if (unlikely(!eq)) {
			pr_err("'=' missing in %s\n", opts);
			return -EINVAL;
		}
		*eq = 0;

		/* Parse value */
		if (kstrtoul(eq + 1, 0, &value)) {
			pr_err("%s: invalid value: %s\n", opts, eq + 1);
			return -EINVAL;
		}

		/* Interpret option */
		switch (eq - opts) {
		case 13:
			if (!memcmp(opts, "no_disconnect", 13))
				data->no_disconnect = !!value;
			else
				goto invalid;
			break;
		case 5:
			if (!memcmp(opts, "rmode", 5))
				data->root_mode  = (value & 0555) | S_IFDIR;
			else if (!memcmp(opts, "fmode", 5))
				data->perms.mode = (value & 0666) | S_IFREG;
			else
				goto invalid;
			break;

		case 4:
			if (!memcmp(opts, "mode", 4)) {
				data->root_mode  = (value & 0555) | S_IFDIR;
				data->perms.mode = (value & 0666) | S_IFREG;
			} else {
				goto invalid;
			}
			break;

		case 3:
			if (!memcmp(opts, "uid", 3)) {
				data->perms.uid = make_kuid(current_user_ns(), value);
				if (!uid_valid(data->perms.uid)) {
					pr_err("%s: unmapped value: %lu\n", opts, value);
					return -EINVAL;
				}
			} else if (!memcmp(opts, "gid", 3)) {
				data->perms.gid = make_kgid(current_user_ns(), value);
				if (!gid_valid(data->perms.gid)) {
					pr_err("%s: unmapped value: %lu\n", opts, value);
					return -EINVAL;
				}
			} else {
				goto invalid;
			}
			break;

		default:
invalid:
			pr_err("%s: invalid option\n", opts);
			return -EINVAL;
		}

		/* Next iteration */
		if (!comma)
			break;
		opts = comma + 1;
	}

	return 0;
}

/* "mount -t functionfs dev_name /dev/function" ends up here */

static struct dentry *
ffs_fs_mount(struct file_system_type *t, int flags,
	      const char *dev_name, void *opts)
{
	struct ffs_sb_fill_data data = {
		.perms = {
			.mode = S_IFREG | 0600,
			.uid = GLOBAL_ROOT_UID,
			.gid = GLOBAL_ROOT_GID,
		},
		.root_mode = S_IFDIR | 0500,
		.no_disconnect = false,
	};
	struct dentry *rv;
	int ret;
	void *ffs_dev;
	struct ffs_data	*ffs;

	ENTER();

	ffs_log("enter");

	ret = ffs_fs_parse_opts(&data, opts);
	if (unlikely(ret < 0))
		return ERR_PTR(ret);

	ffs = ffs_data_new(dev_name);
	if (unlikely(!ffs))
		return ERR_PTR(-ENOMEM);
	ffs->file_perms = data.perms;
	ffs->no_disconnect = data.no_disconnect;

	ffs->dev_name = kstrdup(dev_name, GFP_KERNEL);
	if (unlikely(!ffs->dev_name)) {
		ffs_data_put(ffs);
		return ERR_PTR(-ENOMEM);
	}

	ffs_dev = ffs_acquire_dev(dev_name);
	if (IS_ERR(ffs_dev)) {
		ffs_data_put(ffs);
		return ERR_CAST(ffs_dev);
	}
	ffs->private_data = ffs_dev;
	data.ffs_data = ffs;

	rv = mount_nodev(t, flags, &data, ffs_sb_fill);
	if (IS_ERR(rv) && data.ffs_data) {
		ffs_release_dev(data.ffs_data);
		ffs_data_put(data.ffs_data);
	}

	return rv;
}

static void
ffs_fs_kill_sb(struct super_block *sb)
{
	ENTER();

	ffs_log("enter");

	kill_litter_super(sb);
	if (sb->s_fs_info) {
		ffs_release_dev(sb->s_fs_info);
		ffs_data_closed(sb->s_fs_info);
	}
}

static struct file_system_type ffs_fs_type = {
	.owner		= THIS_MODULE,
	.name		= "functionfs",
	.mount		= ffs_fs_mount,
	.kill_sb	= ffs_fs_kill_sb,
};
MODULE_ALIAS_FS("functionfs");


/* Driver's main init/cleanup functions *************************************/

static int functionfs_init(void)
{
	int ret;

	ENTER();

	ret = register_filesystem(&ffs_fs_type);
	if (likely(!ret))
		pr_info("file system registered\n");
	else
		pr_err("failed registering file system (%d)\n", ret);

	ffs_ipc_log = ipc_log_context_create(NUM_PAGES, "f_fs", 0);
	if (IS_ERR_OR_NULL(ffs_ipc_log))
		ffs_ipc_log =  NULL;

	return ret;
}

static void functionfs_cleanup(void)
{
	ENTER();

	pr_info("unloading\n");
	unregister_filesystem(&ffs_fs_type);

	if (ffs_ipc_log) {
		ipc_log_context_destroy(ffs_ipc_log);
		ffs_ipc_log = NULL;
	}
}


/* ffs_data and ffs_function construction and destruction code **************/

static void ffs_data_clear(struct ffs_data *ffs);
static void ffs_data_reset(struct ffs_data *ffs);

static void ffs_data_get(struct ffs_data *ffs)
{
	ENTER();

	ffs_log("ref %u", refcount_read(&ffs->ref));

	refcount_inc(&ffs->ref);
}

static void ffs_data_opened(struct ffs_data *ffs)
{
	ENTER();

	ffs_log("enter: state %d setup_state %d flag %lu opened %d ref %d",
		ffs->state, ffs->setup_state, ffs->flags,
		atomic_read(&ffs->opened), refcount_read(&ffs->ref));

	refcount_inc(&ffs->ref);
	if (atomic_add_return(1, &ffs->opened) == 1 &&
			ffs->state == FFS_DEACTIVATED) {
		ffs->state = FFS_CLOSING;
		ffs_data_reset(ffs);
	}
}

static void ffs_data_put(struct ffs_data *ffs)
{
	ENTER();

	ffs_log("ref %u", refcount_read(&ffs->ref));

	if (unlikely(refcount_dec_and_test(&ffs->ref))) {
		pr_info("%s(): freeing\n", __func__);
		ffs_data_clear(ffs);
		BUG_ON(waitqueue_active(&ffs->ev.waitq) ||
		       waitqueue_active(&ffs->ep0req_completion.wait) ||
		       waitqueue_active(&ffs->wait));
		destroy_workqueue(ffs->io_completion_wq);
		kfree(ffs->dev_name);
		kfree(ffs);
	}
}

static void ffs_data_closed(struct ffs_data *ffs)
{
	ENTER();

	ffs_log("state %d setup_state %d flag %lu opened %d", ffs->state,
		ffs->setup_state, ffs->flags, atomic_read(&ffs->opened));

	if (atomic_dec_and_test(&ffs->opened)) {
		if (ffs->no_disconnect) {
			ffs->state = FFS_DEACTIVATED;
			if (ffs->epfiles) {
				ffs_epfiles_destroy(ffs->epfiles,
						   ffs->eps_count);
				ffs->epfiles = NULL;
			}
			if (ffs->setup_state == FFS_SETUP_PENDING)
				__ffs_ep0_stall(ffs);
		} else {
			ffs->state = FFS_CLOSING;
			ffs_data_reset(ffs);
		}
	}
	if (atomic_read(&ffs->opened) < 0) {
		ffs->state = FFS_CLOSING;
		ffs_data_reset(ffs);
	}

	ffs_data_put(ffs);
}

static struct ffs_data *ffs_data_new(const char *dev_name)
{
	struct ffs_data *ffs = kzalloc(sizeof *ffs, GFP_KERNEL);
	if (unlikely(!ffs))
		return NULL;

	ENTER();

	ffs_log("enter");

	ffs->io_completion_wq = alloc_ordered_workqueue("%s", 0, dev_name);
	if (!ffs->io_completion_wq) {
		kfree(ffs);
		return NULL;
	}

	refcount_set(&ffs->ref, 1);
	atomic_set(&ffs->opened, 0);
	ffs->state = FFS_READ_DESCRIPTORS;
	mutex_init(&ffs->mutex);
	spin_lock_init(&ffs->eps_lock);
	init_waitqueue_head(&ffs->ev.waitq);
	init_waitqueue_head(&ffs->wait);
	init_completion(&ffs->ep0req_completion);

	/* XXX REVISIT need to update it in some places, or do we? */
	ffs->ev.can_stall = 1;

	return ffs;
}

static void ffs_data_clear(struct ffs_data *ffs)
{
	ENTER();

	ffs_log("enter: state %d setup_state %d flag %lu", ffs->state,
		ffs->setup_state, ffs->flags);

	pr_debug("%s: ffs->gadget= %pK, ffs->flags= %lu\n",
				__func__, ffs->gadget, ffs->flags);
	ffs_closed(ffs);

	BUG_ON(ffs->gadget);

	if (ffs->epfiles)
		ffs_epfiles_destroy(ffs->epfiles, ffs->eps_count);

	if (ffs->ffs_eventfd)
		eventfd_ctx_put(ffs->ffs_eventfd);

	kfree(ffs->raw_descs_data);
	kfree(ffs->raw_strings);
	kfree(ffs->stringtabs);
}

static void ffs_data_reset(struct ffs_data *ffs)
{
	ENTER();

	ffs_log("enter: state %d setup_state %d flag %lu", ffs->state,
		ffs->setup_state, ffs->flags);

	ffs_data_clear(ffs);

	ffs->epfiles = NULL;
	ffs->raw_descs_data = NULL;
	ffs->raw_descs = NULL;
	ffs->raw_strings = NULL;
	ffs->stringtabs = NULL;

	ffs->raw_descs_length = 0;
	ffs->fs_descs_count = 0;
	ffs->hs_descs_count = 0;
	ffs->ss_descs_count = 0;

	ffs->strings_count = 0;
	ffs->interfaces_count = 0;
	ffs->eps_count = 0;

	ffs->ev.count = 0;

	ffs->state = FFS_READ_DESCRIPTORS;
	ffs->setup_state = FFS_NO_SETUP;
	ffs->flags = 0;
}


static int functionfs_bind(struct ffs_data *ffs, struct usb_composite_dev *cdev)
{
	struct usb_gadget_strings **lang;
	int first_id;

	ENTER();

	ffs_log("enter: state %d setup_state %d flag %lu", ffs->state,
		ffs->setup_state, ffs->flags);

	if (WARN_ON(ffs->state != FFS_ACTIVE
		 || test_and_set_bit(FFS_FL_BOUND, &ffs->flags)))
		return -EBADFD;

	first_id = usb_string_ids_n(cdev, ffs->strings_count);
	if (unlikely(first_id < 0))
		return first_id;

	ffs->ep0req = usb_ep_alloc_request(cdev->gadget->ep0, GFP_KERNEL);
	if (unlikely(!ffs->ep0req))
		return -ENOMEM;
	ffs->ep0req->complete = ffs_ep0_complete;
	ffs->ep0req->context = ffs;

	lang = ffs->stringtabs;
	if (lang) {
		for (; *lang; ++lang) {
			struct usb_string *str = (*lang)->strings;
			int id = first_id;
			for (; str->s; ++id, ++str)
				str->id = id;
		}
	}

	ffs->gadget = cdev->gadget;

	ffs_data_get(ffs);
	return 0;
}

static void functionfs_unbind(struct ffs_data *ffs)
{
	ENTER();

	if (!WARN_ON(!ffs->gadget)) {
		usb_ep_free_request(ffs->gadget->ep0, ffs->ep0req);
		ffs->ep0req = NULL;
		ffs->gadget = NULL;
		clear_bit(FFS_FL_BOUND, &ffs->flags);
		ffs_log("state %d setup_state %d flag %lu gadget %pK\n",
			ffs->state, ffs->setup_state, ffs->flags, ffs->gadget);
		ffs_data_put(ffs);
	}
}

static int ffs_epfiles_create(struct ffs_data *ffs)
{
	struct ffs_epfile *epfile, *epfiles;
	unsigned i, count;

	ENTER();

	ffs_log("enter: eps_count %u state %d setup_state %d flag %lu",
		ffs->eps_count, ffs->state, ffs->setup_state, ffs->flags);

	count = ffs->eps_count;
	epfiles = kcalloc(count, sizeof(*epfiles), GFP_KERNEL);
	if (!epfiles)
		return -ENOMEM;

	epfile = epfiles;
	for (i = 1; i <= count; ++i, ++epfile) {
		epfile->ffs = ffs;
		mutex_init(&epfile->mutex);
		if (ffs->user_flags & FUNCTIONFS_VIRTUAL_ADDR)
			sprintf(epfile->name, "ep%02x", ffs->eps_addrmap[i]);
		else
			sprintf(epfile->name, "ep%u", i);
		epfile->dentry = ffs_sb_create_file(ffs->sb, epfile->name,
						 epfile,
						 &ffs_epfile_operations);
		if (unlikely(!epfile->dentry)) {
			ffs_epfiles_destroy(epfiles, i - 1);
			return -ENOMEM;
		}

		atomic_set(&epfile->opened, 0);
	}

	ffs->epfiles = epfiles;

	return 0;
}

static void ffs_epfiles_destroy(struct ffs_epfile *epfiles, unsigned count)
{
	struct ffs_epfile *epfile = epfiles;

	ENTER();

	ffs_log("enter: count %u", count);

	for (; count; --count, ++epfile) {
		BUG_ON(mutex_is_locked(&epfile->mutex));
		if (epfile->dentry) {
			d_delete(epfile->dentry);
			dput(epfile->dentry);
			epfile->dentry = NULL;
		}
	}

	kfree(epfiles);
}

static void ffs_func_eps_disable(struct ffs_function *func)
{
	struct ffs_ep *ep         = func->eps;
	struct ffs_epfile *epfile = func->ffs->epfiles;
	unsigned count            = func->ffs->eps_count;
	unsigned long flags;

	ffs_log("enter: state %d setup_state %d flag %lu", func->ffs->state,
		func->ffs->setup_state, func->ffs->flags);

	spin_lock_irqsave(&func->ffs->eps_lock, flags);
	while (count--) {
		/* pending requests get nuked */
		if (likely(ep->ep))
			usb_ep_disable(ep->ep);
		++ep;

		if (epfile) {
			epfile->invalid = true; /* until file is reopened */
			epfile->ep = NULL;
			__ffs_epfile_read_buffer_free(epfile);
			++epfile;
		}
	}
	spin_unlock_irqrestore(&func->ffs->eps_lock, flags);
}

static int ffs_func_eps_enable(struct ffs_function *func)
{
	struct ffs_data *ffs      = func->ffs;
	struct ffs_ep *ep         = func->eps;
	struct ffs_epfile *epfile = ffs->epfiles;
	unsigned count            = ffs->eps_count;
	unsigned long flags;
	int ret = 0;

	ffs_log("enter: state %d setup_state %d flag %lu", func->ffs->state,
		func->ffs->setup_state, func->ffs->flags);

	spin_lock_irqsave(&func->ffs->eps_lock, flags);
	while(count--) {
		ep->ep->driver_data = ep;

		ret = config_ep_by_speed(func->gadget, &func->function, ep->ep);
		if (ret) {
			pr_err("%s: config_ep_by_speed(%s) returned %d\n",
					__func__, ep->ep->name, ret);
			break;
		}

		ret = usb_ep_enable(ep->ep);
		if (likely(!ret)) {
			epfile->ep = ep;
			epfile->in = usb_endpoint_dir_in(ep->ep->desc);
			epfile->isoc = usb_endpoint_xfer_isoc(ep->ep->desc);
			ffs_log("usb_ep_enable %s", ep->ep->name);
		} else {
			ffs_log("usb_ep_enable %s ret %d", ep->ep->name, ret);
			break;
		}

		++ep;
		++epfile;
	}

	wake_up_interruptible(&ffs->wait);
	spin_unlock_irqrestore(&func->ffs->eps_lock, flags);

	return ret;
}


/* Parsing and building descriptors and strings *****************************/

/*
 * This validates if data pointed by data is a valid USB descriptor as
 * well as record how many interfaces, endpoints and strings are
 * required by given configuration.  Returns address after the
 * descriptor or NULL if data is invalid.
 */

enum ffs_entity_type {
	FFS_DESCRIPTOR, FFS_INTERFACE, FFS_STRING, FFS_ENDPOINT
};

enum ffs_os_desc_type {
	FFS_OS_DESC, FFS_OS_DESC_EXT_COMPAT, FFS_OS_DESC_EXT_PROP
};

typedef int (*ffs_entity_callback)(enum ffs_entity_type entity,
				   u8 *valuep,
				   struct usb_descriptor_header *desc,
				   void *priv);

typedef int (*ffs_os_desc_callback)(enum ffs_os_desc_type entity,
				    struct usb_os_desc_header *h, void *data,
				    unsigned len, void *priv);

static int __must_check ffs_do_single_desc(char *data, unsigned len,
					   ffs_entity_callback entity,
					   void *priv)
{
	struct usb_descriptor_header *_ds = (void *)data;
	u8 length;
	int ret;

	ENTER();

	ffs_log("enter: len %u", len);

	/* At least two bytes are required: length and type */
	if (len < 2) {
		pr_vdebug("descriptor too short\n");
		return -EINVAL;
	}

	/* If we have at least as many bytes as the descriptor takes? */
	length = _ds->bLength;
	if (len < length) {
		pr_vdebug("descriptor longer then available data\n");
		return -EINVAL;
	}

#define __entity_check_INTERFACE(val)  1
#define __entity_check_STRING(val)     (val)
#define __entity_check_ENDPOINT(val)   ((val) & USB_ENDPOINT_NUMBER_MASK)
#define __entity(type, val) do {					\
		pr_vdebug("entity " #type "(%02x)\n", (val));		\
		if (unlikely(!__entity_check_ ##type(val))) {		\
			pr_vdebug("invalid entity's value\n");		\
			return -EINVAL;					\
		}							\
		ret = entity(FFS_ ##type, &val, _ds, priv);		\
		if (unlikely(ret < 0)) {				\
			pr_debug("entity " #type "(%02x); ret = %d\n",	\
				 (val), ret);				\
			return ret;					\
		}							\
	} while (0)

	/* Parse descriptor depending on type. */
	switch (_ds->bDescriptorType) {
	case USB_DT_DEVICE:
	case USB_DT_CONFIG:
	case USB_DT_STRING:
	case USB_DT_DEVICE_QUALIFIER:
		/* function can't have any of those */
		pr_vdebug("descriptor reserved for gadget: %d\n",
		      _ds->bDescriptorType);
		return -EINVAL;

	case USB_DT_INTERFACE: {
		struct usb_interface_descriptor *ds = (void *)_ds;
		pr_vdebug("interface descriptor\n");
		if (length != sizeof *ds)
			goto inv_length;

		__entity(INTERFACE, ds->bInterfaceNumber);
		if (ds->iInterface)
			__entity(STRING, ds->iInterface);
	}
		break;

	case USB_DT_ENDPOINT: {
		struct usb_endpoint_descriptor *ds = (void *)_ds;
		pr_vdebug("endpoint descriptor\n");
		if (length != USB_DT_ENDPOINT_SIZE &&
		    length != USB_DT_ENDPOINT_AUDIO_SIZE)
			goto inv_length;
		__entity(ENDPOINT, ds->bEndpointAddress);
	}
		break;

	case HID_DT_HID:
		pr_vdebug("hid descriptor\n");
		if (length != sizeof(struct hid_descriptor))
			goto inv_length;
		break;

	case USB_DT_OTG:
		if (length != sizeof(struct usb_otg_descriptor))
			goto inv_length;
		break;

	case USB_DT_INTERFACE_ASSOCIATION: {
		struct usb_interface_assoc_descriptor *ds = (void *)_ds;
		pr_vdebug("interface association descriptor\n");
		if (length != sizeof *ds)
			goto inv_length;
		if (ds->iFunction)
			__entity(STRING, ds->iFunction);
	}
		break;

	case USB_DT_SS_ENDPOINT_COMP:
		pr_vdebug("EP SS companion descriptor\n");
		if (length != sizeof(struct usb_ss_ep_comp_descriptor))
			goto inv_length;
		break;

	case USB_DT_OTHER_SPEED_CONFIG:
	case USB_DT_INTERFACE_POWER:
	case USB_DT_DEBUG:
	case USB_DT_SECURITY:
	case USB_DT_CS_RADIO_CONTROL:
		/* TODO */
		pr_vdebug("unimplemented descriptor: %d\n", _ds->bDescriptorType);
		return -EINVAL;

	default:
		/* We should never be here */
		pr_vdebug("unknown descriptor: %d\n", _ds->bDescriptorType);
		return -EINVAL;

inv_length:
		pr_vdebug("invalid length: %d (descriptor %d)\n",
			  _ds->bLength, _ds->bDescriptorType);
		return -EINVAL;
	}

#undef __entity
#undef __entity_check_DESCRIPTOR
#undef __entity_check_INTERFACE
#undef __entity_check_STRING
#undef __entity_check_ENDPOINT

	ffs_log("exit: desc type %d length %d", _ds->bDescriptorType, length);

	return length;
}

static int __must_check ffs_do_descs(unsigned count, char *data, unsigned len,
				     ffs_entity_callback entity, void *priv)
{
	const unsigned _len = len;
	unsigned long num = 0;

	ENTER();

	ffs_log("enter: len %u", len);

	for (;;) {
		int ret;

		if (num == count)
			data = NULL;

		/* Record "descriptor" entity */
		ret = entity(FFS_DESCRIPTOR, (u8 *)num, (void *)data, priv);
		if (unlikely(ret < 0)) {
			pr_debug("entity DESCRIPTOR(%02lx); ret = %d\n",
				 num, ret);
			return ret;
		}

		if (!data)
			return _len - len;

		ret = ffs_do_single_desc(data, len, entity, priv);
		if (unlikely(ret < 0)) {
			pr_debug("%s returns %d\n", __func__, ret);
			return ret;
		}

		len -= ret;
		data += ret;
		++num;
	}
}

static int __ffs_data_do_entity(enum ffs_entity_type type,
				u8 *valuep, struct usb_descriptor_header *desc,
				void *priv)
{
	struct ffs_desc_helper *helper = priv;
	struct usb_endpoint_descriptor *d;

	ENTER();

	ffs_log("enter: type %u", type);

	switch (type) {
	case FFS_DESCRIPTOR:
		break;

	case FFS_INTERFACE:
		/*
		 * Interfaces are indexed from zero so if we
		 * encountered interface "n" then there are at least
		 * "n+1" interfaces.
		 */
		if (*valuep >= helper->interfaces_count)
			helper->interfaces_count = *valuep + 1;
		break;

	case FFS_STRING:
		/*
		 * Strings are indexed from 1 (0 is reserved
		 * for languages list)
		 */
		if (*valuep > helper->ffs->strings_count)
			helper->ffs->strings_count = *valuep;
		break;

	case FFS_ENDPOINT:
		d = (void *)desc;
		helper->eps_count++;
		if (helper->eps_count >= FFS_MAX_EPS_COUNT)
			return -EINVAL;
		/* Check if descriptors for any speed were already parsed */
		if (!helper->ffs->eps_count && !helper->ffs->interfaces_count)
			helper->ffs->eps_addrmap[helper->eps_count] =
				d->bEndpointAddress;
		else if (helper->ffs->eps_addrmap[helper->eps_count] !=
				d->bEndpointAddress)
			return -EINVAL;
		break;
	}

	return 0;
}

static int __ffs_do_os_desc_header(enum ffs_os_desc_type *next_type,
				   struct usb_os_desc_header *desc)
{
	u16 bcd_version = le16_to_cpu(desc->bcdVersion);
	u16 w_index = le16_to_cpu(desc->wIndex);

	ffs_log("enter: bcd:%x w_index:%d", bcd_version, w_index);

	if (bcd_version != 1) {
		pr_vdebug("unsupported os descriptors version: %d",
			  bcd_version);
		return -EINVAL;
	}
	switch (w_index) {
	case 0x4:
		*next_type = FFS_OS_DESC_EXT_COMPAT;
		break;
	case 0x5:
		*next_type = FFS_OS_DESC_EXT_PROP;
		break;
	default:
		pr_vdebug("unsupported os descriptor type: %d", w_index);
		return -EINVAL;
	}

	return sizeof(*desc);
}

/*
 * Process all extended compatibility/extended property descriptors
 * of a feature descriptor
 */
static int __must_check ffs_do_single_os_desc(char *data, unsigned len,
					      enum ffs_os_desc_type type,
					      u16 feature_count,
					      ffs_os_desc_callback entity,
					      void *priv,
					      struct usb_os_desc_header *h)
{
	int ret;
	const unsigned _len = len;

	ENTER();

	ffs_log("enter: len %u os desc type %d", len, type);

	/* loop over all ext compat/ext prop descriptors */
	while (feature_count--) {
		ret = entity(type, h, data, len, priv);
		if (unlikely(ret < 0)) {
			ffs_log("bad OS descriptor, type: %d\n", type);
			return ret;
		}
		data += ret;
		len -= ret;
	}


	return _len - len;
}

/* Process a number of complete Feature Descriptors (Ext Compat or Ext Prop) */
static int __must_check ffs_do_os_descs(unsigned count,
					char *data, unsigned len,
					ffs_os_desc_callback entity, void *priv)
{
	const unsigned _len = len;
	unsigned long num = 0;

	ENTER();

	ffs_log("enter: len %u", len);

	for (num = 0; num < count; ++num) {
		int ret;
		enum ffs_os_desc_type type;
		u16 feature_count;
		struct usb_os_desc_header *desc = (void *)data;

		if (len < sizeof(*desc))
			return -EINVAL;

		/*
		 * Record "descriptor" entity.
		 * Process dwLength, bcdVersion, wIndex, get b/wCount.
		 * Move the data pointer to the beginning of extended
		 * compatibilities proper or extended properties proper
		 * portions of the data
		 */
		if (le32_to_cpu(desc->dwLength) > len)
			return -EINVAL;

		ret = __ffs_do_os_desc_header(&type, desc);
		if (unlikely(ret < 0)) {
			ffs_log("entity OS_DESCRIPTOR(%02lx); ret = %d\n",
				 num, ret);
			return ret;
		}
		/*
		 * 16-bit hex "?? 00" Little Endian looks like 8-bit hex "??"
		 */
		feature_count = le16_to_cpu(desc->wCount);
		if (type == FFS_OS_DESC_EXT_COMPAT &&
		    (feature_count > 255 || desc->Reserved))
				return -EINVAL;
		len -= ret;
		data += ret;

		/*
		 * Process all function/property descriptors
		 * of this Feature Descriptor
		 */
		ret = ffs_do_single_os_desc(data, len, type,
					    feature_count, entity, priv, desc);
		if (unlikely(ret < 0)) {
			ffs_log("%s returns %d\n", __func__, ret);
			return ret;
		}

		len -= ret;
		data += ret;
	}

	return _len - len;
}

/**
 * Validate contents of the buffer from userspace related to OS descriptors.
 */
static int __ffs_data_do_os_desc(enum ffs_os_desc_type type,
				 struct usb_os_desc_header *h, void *data,
				 unsigned len, void *priv)
{
	struct ffs_data *ffs = priv;
	u8 length;

	ENTER();

	ffs_log("enter: type %d len %u", type, len);

	switch (type) {
	case FFS_OS_DESC_EXT_COMPAT: {
		struct usb_ext_compat_desc *d = data;
		int i;

		if (len < sizeof(*d) ||
		    d->bFirstInterfaceNumber >= ffs->interfaces_count)
			return -EINVAL;
		if (d->Reserved1 != 1) {
			/*
			 * According to the spec, Reserved1 must be set to 1
			 * but older kernels incorrectly rejected non-zero
			 * values.  We fix it here to avoid returning EINVAL
			 * in response to values we used to accept.
			 */
			pr_debug("usb_ext_compat_desc::Reserved1 forced to 1\n");
			d->Reserved1 = 1;
		}
		for (i = 0; i < ARRAY_SIZE(d->Reserved2); ++i)
			if (d->Reserved2[i])
				return -EINVAL;

		length = sizeof(struct usb_ext_compat_desc);
	}
		break;
	case FFS_OS_DESC_EXT_PROP: {
		struct usb_ext_prop_desc *d = data;
		u32 type, pdl;
		u16 pnl;

		if (len < sizeof(*d) || h->interface >= ffs->interfaces_count)
			return -EINVAL;
		length = le32_to_cpu(d->dwSize);
		if (len < length)
			return -EINVAL;
		type = le32_to_cpu(d->dwPropertyDataType);
		if (type < USB_EXT_PROP_UNICODE ||
		    type > USB_EXT_PROP_UNICODE_MULTI) {
			pr_vdebug("unsupported os descriptor property type: %d",
				  type);
			return -EINVAL;
		}
		pnl = le16_to_cpu(d->wPropertyNameLength);
		if (length < 14 + pnl) {
			pr_vdebug("invalid os descriptor length: %d pnl:%d (descriptor %d)\n",
				  length, pnl, type);
			return -EINVAL;
		}
		pdl = le32_to_cpu(*(u32 *)((u8 *)data + 10 + pnl));
		if (length != 14 + pnl + pdl) {
			pr_vdebug("invalid os descriptor length: %d pnl:%d pdl:%d (descriptor %d)\n",
				  length, pnl, pdl, type);
			return -EINVAL;
		}
		++ffs->ms_os_descs_ext_prop_count;
		/* property name reported to the host as "WCHAR"s */
		ffs->ms_os_descs_ext_prop_name_len += pnl * 2;
		ffs->ms_os_descs_ext_prop_data_len += pdl;
	}
		break;
	default:
		pr_vdebug("unknown descriptor: %d\n", type);
		return -EINVAL;
	}

	return length;
}

static int __ffs_data_got_descs(struct ffs_data *ffs,
				char *const _data, size_t len)
{
	char *data = _data, *raw_descs;
	unsigned os_descs_count = 0, counts[3], flags;
	int ret = -EINVAL, i;
	struct ffs_desc_helper helper;

	ENTER();

	ffs_log("enter: len %zu", len);

	if (get_unaligned_le32(data + 4) != len)
		goto error;

	switch (get_unaligned_le32(data)) {
	case FUNCTIONFS_DESCRIPTORS_MAGIC:
		flags = FUNCTIONFS_HAS_FS_DESC | FUNCTIONFS_HAS_HS_DESC;
		data += 8;
		len  -= 8;
		break;
	case FUNCTIONFS_DESCRIPTORS_MAGIC_V2:
		flags = get_unaligned_le32(data + 8);
		ffs->user_flags = flags;
		if (flags & ~(FUNCTIONFS_HAS_FS_DESC |
			      FUNCTIONFS_HAS_HS_DESC |
			      FUNCTIONFS_HAS_SS_DESC |
			      FUNCTIONFS_HAS_MS_OS_DESC |
			      FUNCTIONFS_VIRTUAL_ADDR |
			      FUNCTIONFS_EVENTFD |
			      FUNCTIONFS_ALL_CTRL_RECIP |
			      FUNCTIONFS_CONFIG0_SETUP)) {
			ret = -ENOSYS;
			goto error;
		}
		data += 12;
		len  -= 12;
		break;
	default:
		goto error;
	}

	if (flags & FUNCTIONFS_EVENTFD) {
		if (len < 4)
			goto error;
		ffs->ffs_eventfd =
			eventfd_ctx_fdget((int)get_unaligned_le32(data));
		if (IS_ERR(ffs->ffs_eventfd)) {
			ret = PTR_ERR(ffs->ffs_eventfd);
			ffs->ffs_eventfd = NULL;
			goto error;
		}
		data += 4;
		len  -= 4;
	}

	/* Read fs_count, hs_count and ss_count (if present) */
	for (i = 0; i < 3; ++i) {
		if (!(flags & (1 << i))) {
			counts[i] = 0;
		} else if (len < 4) {
			goto error;
		} else {
			counts[i] = get_unaligned_le32(data);
			data += 4;
			len  -= 4;
		}
	}
	if (flags & (1 << i)) {
		if (len < 4) {
			goto error;
		}
		os_descs_count = get_unaligned_le32(data);
		data += 4;
		len -= 4;
	};

	/* Read descriptors */
	raw_descs = data;
	helper.ffs = ffs;
	for (i = 0; i < 3; ++i) {
		if (!counts[i])
			continue;
		helper.interfaces_count = 0;
		helper.eps_count = 0;
		ret = ffs_do_descs(counts[i], data, len,
				   __ffs_data_do_entity, &helper);
		if (ret < 0)
			goto error;
		if (!ffs->eps_count && !ffs->interfaces_count) {
			ffs->eps_count = helper.eps_count;
			ffs->interfaces_count = helper.interfaces_count;
		} else {
			if (ffs->eps_count != helper.eps_count) {
				ret = -EINVAL;
				goto error;
			}
			if (ffs->interfaces_count != helper.interfaces_count) {
				ret = -EINVAL;
				goto error;
			}
		}
		data += ret;
		len  -= ret;
	}
	if (os_descs_count) {
		ret = ffs_do_os_descs(os_descs_count, data, len,
				      __ffs_data_do_os_desc, ffs);
		if (ret < 0)
			goto error;
		data += ret;
		len -= ret;
	}

	if (raw_descs == data || len) {
		ret = -EINVAL;
		goto error;
	}

	ffs->raw_descs_data	= _data;
	ffs->raw_descs		= raw_descs;
	ffs->raw_descs_length	= data - raw_descs;
	ffs->fs_descs_count	= counts[0];
	ffs->hs_descs_count	= counts[1];
	ffs->ss_descs_count	= counts[2];
	ffs->ms_os_descs_count	= os_descs_count;

	return 0;

error:
	kfree(_data);
	return ret;
}

static int __ffs_data_got_strings(struct ffs_data *ffs,
				  char *const _data, size_t len)
{
	u32 str_count, needed_count, lang_count;
	struct usb_gadget_strings **stringtabs, *t;
	const char *data = _data;
	struct usb_string *s;

	ENTER();

	ffs_log("enter: len %zu", len);

	if (unlikely(len < 16 ||
		     get_unaligned_le32(data) != FUNCTIONFS_STRINGS_MAGIC ||
		     get_unaligned_le32(data + 4) != len))
		goto error;
	str_count  = get_unaligned_le32(data + 8);
	lang_count = get_unaligned_le32(data + 12);

	/* if one is zero the other must be zero */
	if (unlikely(!str_count != !lang_count))
		goto error;

	/* Do we have at least as many strings as descriptors need? */
	needed_count = ffs->strings_count;
	if (unlikely(str_count < needed_count))
		goto error;

	/*
	 * If we don't need any strings just return and free all
	 * memory.
	 */
	if (!needed_count) {
		kfree(_data);
		return 0;
	}

	/* Allocate everything in one chunk so there's less maintenance. */
	{
		unsigned i = 0;
		vla_group(d);
		vla_item(d, struct usb_gadget_strings *, stringtabs,
			lang_count + 1);
		vla_item(d, struct usb_gadget_strings, stringtab, lang_count);
		vla_item(d, struct usb_string, strings,
			lang_count*(needed_count+1));

		char *vlabuf = kmalloc(vla_group_size(d), GFP_KERNEL);

		if (unlikely(!vlabuf)) {
			kfree(_data);
			return -ENOMEM;
		}

		/* Initialize the VLA pointers */
		stringtabs = vla_ptr(vlabuf, d, stringtabs);
		t = vla_ptr(vlabuf, d, stringtab);
		i = lang_count;
		do {
			*stringtabs++ = t++;
		} while (--i);
		*stringtabs = NULL;

		/* stringtabs = vlabuf = d_stringtabs for later kfree */
		stringtabs = vla_ptr(vlabuf, d, stringtabs);
		t = vla_ptr(vlabuf, d, stringtab);
		s = vla_ptr(vlabuf, d, strings);
	}

	/* For each language */
	data += 16;
	len -= 16;

	do { /* lang_count > 0 so we can use do-while */
		unsigned needed = needed_count;

		if (unlikely(len < 3))
			goto error_free;
		t->language = get_unaligned_le16(data);
		t->strings  = s;
		++t;

		data += 2;
		len -= 2;

		/* For each string */
		do { /* str_count > 0 so we can use do-while */
			size_t length = strnlen(data, len);

			if (unlikely(length == len))
				goto error_free;

			/*
			 * User may provide more strings then we need,
			 * if that's the case we simply ignore the
			 * rest
			 */
			if (likely(needed)) {
				/*
				 * s->id will be set while adding
				 * function to configuration so for
				 * now just leave garbage here.
				 */
				s->s = data;
				--needed;
				++s;
			}

			data += length + 1;
			len -= length + 1;
		} while (--str_count);

		s->id = 0;   /* terminator */
		s->s = NULL;
		++s;

	} while (--lang_count);

	/* Some garbage left? */
	if (unlikely(len))
		goto error_free;

	/* Done! */
	ffs->stringtabs = stringtabs;
	ffs->raw_strings = _data;

	return 0;

error_free:
	kfree(stringtabs);
error:
	kfree(_data);
	return -EINVAL;
}


/* Events handling and management *******************************************/

static void __ffs_event_add(struct ffs_data *ffs,
			    enum usb_functionfs_event_type type)
{
	enum usb_functionfs_event_type rem_type1, rem_type2 = type;
	int neg = 0;

	ffs_log("enter: type %d state %d setup_state %d flag %lu", type,
		ffs->state, ffs->setup_state, ffs->flags);

	/*
	 * Abort any unhandled setup
	 *
	 * We do not need to worry about some cmpxchg() changing value
	 * of ffs->setup_state without holding the lock because when
	 * state is FFS_SETUP_PENDING cmpxchg() in several places in
	 * the source does nothing.
	 */
	if (ffs->setup_state == FFS_SETUP_PENDING)
		ffs->setup_state = FFS_SETUP_CANCELLED;

	/*
	 * Logic of this function guarantees that there are at most four pending
	 * evens on ffs->ev.types queue.  This is important because the queue
	 * has space for four elements only and __ffs_ep0_read_events function
	 * depends on that limit as well.  If more event types are added, those
	 * limits have to be revisited or guaranteed to still hold.
	 */
	switch (type) {
	case FUNCTIONFS_RESUME:
		rem_type2 = FUNCTIONFS_SUSPEND;
		/* FALL THROUGH */
	case FUNCTIONFS_SUSPEND:
	case FUNCTIONFS_SETUP:
		rem_type1 = type;
		/* Discard all similar events */
		break;

	case FUNCTIONFS_BIND:
	case FUNCTIONFS_UNBIND:
	case FUNCTIONFS_DISABLE:
	case FUNCTIONFS_ENABLE:
		/* Discard everything other then power management. */
		rem_type1 = FUNCTIONFS_SUSPEND;
		rem_type2 = FUNCTIONFS_RESUME;
		neg = 1;
		break;

	default:
		WARN(1, "%d: unknown event, this should not happen\n", type);
		return;
	}

	{
		u8 *ev  = ffs->ev.types, *out = ev;
		unsigned n = ffs->ev.count;
		for (; n; --n, ++ev)
			if ((*ev == rem_type1 || *ev == rem_type2) == neg)
				*out++ = *ev;
			else
				pr_vdebug("purging event %d\n", *ev);
		ffs->ev.count = out - ffs->ev.types;
	}

	pr_vdebug("adding event %d\n", type);
	ffs->ev.types[ffs->ev.count++] = type;
	wake_up_locked(&ffs->ev.waitq);
	if (ffs->ffs_eventfd)
		eventfd_signal(ffs->ffs_eventfd, 1);
}

static void ffs_event_add(struct ffs_data *ffs,
			  enum usb_functionfs_event_type type)
{
	unsigned long flags;
	spin_lock_irqsave(&ffs->ev.waitq.lock, flags);
	__ffs_event_add(ffs, type);
	spin_unlock_irqrestore(&ffs->ev.waitq.lock, flags);
}

/* Bind/unbind USB function hooks *******************************************/

static int ffs_ep_addr2idx(struct ffs_data *ffs, u8 endpoint_address)
{
	int i;

	for (i = 1; i < ARRAY_SIZE(ffs->eps_addrmap); ++i)
		if (ffs->eps_addrmap[i] == endpoint_address)
			return i;
	return -ENOENT;
}

static int __ffs_func_bind_do_descs(enum ffs_entity_type type, u8 *valuep,
				    struct usb_descriptor_header *desc,
				    void *priv)
{
	struct usb_endpoint_descriptor *ds = (void *)desc;
	struct ffs_function *func = priv;
	struct ffs_ep *ffs_ep;
	unsigned ep_desc_id;
	int idx;
	static const char *speed_names[] = { "full", "high", "super" };

	ffs_log("enter");

	if (type != FFS_DESCRIPTOR)
		return 0;

	/*
	 * If ss_descriptors is not NULL, we are reading super speed
	 * descriptors; if hs_descriptors is not NULL, we are reading high
	 * speed descriptors; otherwise, we are reading full speed
	 * descriptors.
	 */
	if (func->function.ss_descriptors) {
		ep_desc_id = 2;
		func->function.ss_descriptors[(long)valuep] = desc;
	} else if (func->function.hs_descriptors) {
		ep_desc_id = 1;
		func->function.hs_descriptors[(long)valuep] = desc;
	} else {
		ep_desc_id = 0;
		func->function.fs_descriptors[(long)valuep]    = desc;
	}

	if (!desc || desc->bDescriptorType != USB_DT_ENDPOINT)
		return 0;

	idx = ffs_ep_addr2idx(func->ffs, ds->bEndpointAddress) - 1;
	if (idx < 0)
		return idx;

	ffs_ep = func->eps + idx;

	if (unlikely(ffs_ep->descs[ep_desc_id])) {
		pr_err("two %sspeed descriptors for EP %d\n",
			  speed_names[ep_desc_id],
			  ds->bEndpointAddress & USB_ENDPOINT_NUMBER_MASK);
		return -EINVAL;
	}
	ffs_ep->descs[ep_desc_id] = ds;

	ffs_dump_mem(": Original  ep desc", ds, ds->bLength);
	if (ffs_ep->ep) {
		ds->bEndpointAddress = ffs_ep->descs[0]->bEndpointAddress;
		if (!ds->wMaxPacketSize)
			ds->wMaxPacketSize = ffs_ep->descs[0]->wMaxPacketSize;
	} else {
		struct usb_request *req;
		struct usb_ep *ep;
		u8 bEndpointAddress;

		/*
		 * We back up bEndpointAddress because autoconfig overwrites
		 * it with physical endpoint address.
		 */
		bEndpointAddress = ds->bEndpointAddress;
		pr_vdebug("autoconfig\n");
		ep = usb_ep_autoconfig(func->gadget, ds);
		if (unlikely(!ep))
			return -ENOTSUPP;
		ep->driver_data = func->eps + idx;

		req = usb_ep_alloc_request(ep, GFP_KERNEL);
		if (unlikely(!req))
			return -ENOMEM;

		ffs_ep->ep  = ep;
		ffs_ep->req = req;
		func->eps_revmap[ds->bEndpointAddress &
				 USB_ENDPOINT_NUMBER_MASK] = idx + 1;
		/*
		 * If we use virtual address mapping, we restore
		 * original bEndpointAddress value.
		 */
		if (func->ffs->user_flags & FUNCTIONFS_VIRTUAL_ADDR)
			ds->bEndpointAddress = bEndpointAddress;
	}
	ffs_dump_mem(": Rewritten ep desc", ds, ds->bLength);

	return 0;
}

static int __ffs_func_bind_do_nums(enum ffs_entity_type type, u8 *valuep,
				   struct usb_descriptor_header *desc,
				   void *priv)
{
	struct ffs_function *func = priv;
	unsigned idx;
	u8 newValue;

	ffs_log("enter: type %d", type);

	switch (type) {
	default:
	case FFS_DESCRIPTOR:
		/* Handled in previous pass by __ffs_func_bind_do_descs() */
		return 0;

	case FFS_INTERFACE:
		idx = *valuep;
		if (func->interfaces_nums[idx] < 0) {
			int id = usb_interface_id(func->conf, &func->function);
			if (unlikely(id < 0))
				return id;
			func->interfaces_nums[idx] = id;
		}
		newValue = func->interfaces_nums[idx];
		break;

	case FFS_STRING:
		/* String' IDs are allocated when fsf_data is bound to cdev */
		newValue = func->ffs->stringtabs[0]->strings[*valuep - 1].id;
		break;

	case FFS_ENDPOINT:
		/*
		 * USB_DT_ENDPOINT are handled in
		 * __ffs_func_bind_do_descs().
		 */
		if (desc->bDescriptorType == USB_DT_ENDPOINT)
			return 0;

		idx = (*valuep & USB_ENDPOINT_NUMBER_MASK) - 1;
		if (unlikely(!func->eps[idx].ep))
			return -EINVAL;

		{
			struct usb_endpoint_descriptor **descs;
			descs = func->eps[idx].descs;
			newValue = descs[descs[0] ? 0 : 1]->bEndpointAddress;
		}
		break;
	}

	pr_vdebug("%02x -> %02x\n", *valuep, newValue);
	*valuep = newValue;

	ffs_log("exit: newValue %d", newValue);

	return 0;
}

static int __ffs_func_bind_do_os_desc(enum ffs_os_desc_type type,
				      struct usb_os_desc_header *h, void *data,
				      unsigned len, void *priv)
{
	struct ffs_function *func = priv;
	u8 length = 0;

	ffs_log("enter: type %d", type);

	switch (type) {
	case FFS_OS_DESC_EXT_COMPAT: {
		struct usb_ext_compat_desc *desc = data;
		struct usb_os_desc_table *t;

		t = &func->function.os_desc_table[desc->bFirstInterfaceNumber];
		t->if_id = func->interfaces_nums[desc->bFirstInterfaceNumber];
		memcpy(t->os_desc->ext_compat_id, &desc->CompatibleID,
		       ARRAY_SIZE(desc->CompatibleID) +
		       ARRAY_SIZE(desc->SubCompatibleID));
		length = sizeof(*desc);
	}
		break;
	case FFS_OS_DESC_EXT_PROP: {
		struct usb_ext_prop_desc *desc = data;
		struct usb_os_desc_table *t;
		struct usb_os_desc_ext_prop *ext_prop;
		char *ext_prop_name;
		char *ext_prop_data;

		t = &func->function.os_desc_table[h->interface];
		t->if_id = func->interfaces_nums[h->interface];

		ext_prop = func->ffs->ms_os_descs_ext_prop_avail;
		func->ffs->ms_os_descs_ext_prop_avail += sizeof(*ext_prop);

		ext_prop->type = le32_to_cpu(desc->dwPropertyDataType);
		ext_prop->name_len = le16_to_cpu(desc->wPropertyNameLength);
		ext_prop->data_len = le32_to_cpu(*(u32 *)
			usb_ext_prop_data_len_ptr(data, ext_prop->name_len));
		length = ext_prop->name_len + ext_prop->data_len + 14;

		ext_prop_name = func->ffs->ms_os_descs_ext_prop_name_avail;
		func->ffs->ms_os_descs_ext_prop_name_avail +=
			ext_prop->name_len;

		ext_prop_data = func->ffs->ms_os_descs_ext_prop_data_avail;
		func->ffs->ms_os_descs_ext_prop_data_avail +=
			ext_prop->data_len;
		memcpy(ext_prop_data,
		       usb_ext_prop_data_ptr(data, ext_prop->name_len),
		       ext_prop->data_len);
		/* unicode data reported to the host as "WCHAR"s */
		switch (ext_prop->type) {
		case USB_EXT_PROP_UNICODE:
		case USB_EXT_PROP_UNICODE_ENV:
		case USB_EXT_PROP_UNICODE_LINK:
		case USB_EXT_PROP_UNICODE_MULTI:
			ext_prop->data_len *= 2;
			break;
		}
		ext_prop->data = ext_prop_data;

		memcpy(ext_prop_name, usb_ext_prop_name_ptr(data),
		       ext_prop->name_len);
		/* property name reported to the host as "WCHAR"s */
		ext_prop->name_len *= 2;
		ext_prop->name = ext_prop_name;

		t->os_desc->ext_prop_len +=
			ext_prop->name_len + ext_prop->data_len + 14;
		++t->os_desc->ext_prop_count;
		list_add_tail(&ext_prop->entry, &t->os_desc->ext_prop);
	}
		break;
	default:
		pr_vdebug("unknown descriptor: %d\n", type);
	}

	return length;
}

static inline struct f_fs_opts *ffs_do_functionfs_bind(struct usb_function *f,
						struct usb_configuration *c)
{
	struct ffs_function *func = ffs_func_from_usb(f);
	struct f_fs_opts *ffs_opts =
		container_of(f->fi, struct f_fs_opts, func_inst);
	int ret;

	ENTER();

	ffs_log("enter");

	/*
	 * Legacy gadget triggers binding in functionfs_ready_callback,
	 * which already uses locking; taking the same lock here would
	 * cause a deadlock.
	 *
	 * Configfs-enabled gadgets however do need ffs_dev_lock.
	 */
	if (!ffs_opts->no_configfs)
		ffs_dev_lock();
	ret = ffs_opts->dev->desc_ready ? 0 : -ENODEV;
	func->ffs = ffs_opts->dev->ffs_data;
	if (!ffs_opts->no_configfs)
		ffs_dev_unlock();
	if (ret)
		return ERR_PTR(ret);

	func->conf = c;
	func->gadget = c->cdev->gadget;

	/*
	 * in drivers/usb/gadget/configfs.c:configfs_composite_bind()
	 * configurations are bound in sequence with list_for_each_entry,
	 * in each configuration its functions are bound in sequence
	 * with list_for_each_entry, so we assume no race condition
	 * with regard to ffs_opts->bound access
	 */
	if (!ffs_opts->refcnt) {
		ret = functionfs_bind(func->ffs, c->cdev);
		if (ret) {
			ffs_log("functionfs_bind returned %d", ret);
			return ERR_PTR(ret);
		}
	}
	ffs_opts->refcnt++;
	func->function.strings = func->ffs->stringtabs;

	return ffs_opts;
}

static int _ffs_func_bind(struct usb_configuration *c,
			  struct usb_function *f)
{
	struct ffs_function *func = ffs_func_from_usb(f);
	struct ffs_data *ffs = func->ffs;

	const int full = !!func->ffs->fs_descs_count;
	const int high = !!func->ffs->hs_descs_count;
	const int super = !!func->ffs->ss_descs_count;

	int fs_len, hs_len, ss_len, ret, i;
	struct ffs_ep *eps_ptr;

	/* Make it a single chunk, less management later on */
	vla_group(d);
	vla_item_with_sz(d, struct ffs_ep, eps, ffs->eps_count);
	vla_item_with_sz(d, struct usb_descriptor_header *, fs_descs,
		full ? ffs->fs_descs_count + 1 : 0);
	vla_item_with_sz(d, struct usb_descriptor_header *, hs_descs,
		high ? ffs->hs_descs_count + 1 : 0);
	vla_item_with_sz(d, struct usb_descriptor_header *, ss_descs,
		super ? ffs->ss_descs_count + 1 : 0);
	vla_item_with_sz(d, short, inums, ffs->interfaces_count);
	vla_item_with_sz(d, struct usb_os_desc_table, os_desc_table,
			 c->cdev->use_os_string ? ffs->interfaces_count : 0);
	vla_item_with_sz(d, char[16], ext_compat,
			 c->cdev->use_os_string ? ffs->interfaces_count : 0);
	vla_item_with_sz(d, struct usb_os_desc, os_desc,
			 c->cdev->use_os_string ? ffs->interfaces_count : 0);
	vla_item_with_sz(d, struct usb_os_desc_ext_prop, ext_prop,
			 ffs->ms_os_descs_ext_prop_count);
	vla_item_with_sz(d, char, ext_prop_name,
			 ffs->ms_os_descs_ext_prop_name_len);
	vla_item_with_sz(d, char, ext_prop_data,
			 ffs->ms_os_descs_ext_prop_data_len);
	vla_item_with_sz(d, char, raw_descs, ffs->raw_descs_length);
	char *vlabuf;

	ENTER();

	ffs_log("enter: state %d setup_state %d flag %lu", ffs->state,
		ffs->setup_state, ffs->flags);

	/* Has descriptors only for speeds gadget does not support */
	if (unlikely(!(full | high | super)))
		return -ENOTSUPP;

	/* Allocate a single chunk, less management later on */
	vlabuf = kzalloc(vla_group_size(d), GFP_KERNEL);
	if (unlikely(!vlabuf))
		return -ENOMEM;

	ffs->ms_os_descs_ext_prop_avail = vla_ptr(vlabuf, d, ext_prop);
	ffs->ms_os_descs_ext_prop_name_avail =
		vla_ptr(vlabuf, d, ext_prop_name);
	ffs->ms_os_descs_ext_prop_data_avail =
		vla_ptr(vlabuf, d, ext_prop_data);

	/* Copy descriptors  */
	memcpy(vla_ptr(vlabuf, d, raw_descs), ffs->raw_descs,
	       ffs->raw_descs_length);

	memset(vla_ptr(vlabuf, d, inums), 0xff, d_inums__sz);
	eps_ptr = vla_ptr(vlabuf, d, eps);
	for (i = 0; i < ffs->eps_count; i++)
		eps_ptr[i].num = -1;

	/* Save pointers
	 * d_eps == vlabuf, func->eps used to kfree vlabuf later
	*/
	func->eps             = vla_ptr(vlabuf, d, eps);
	func->interfaces_nums = vla_ptr(vlabuf, d, inums);

	/*
	 * Go through all the endpoint descriptors and allocate
	 * endpoints first, so that later we can rewrite the endpoint
	 * numbers without worrying that it may be described later on.
	 */
	if (likely(full)) {
		func->function.fs_descriptors = vla_ptr(vlabuf, d, fs_descs);
		fs_len = ffs_do_descs(ffs->fs_descs_count,
				      vla_ptr(vlabuf, d, raw_descs),
				      d_raw_descs__sz,
				      __ffs_func_bind_do_descs, func);
		if (unlikely(fs_len < 0)) {
			ret = fs_len;
			goto error;
		}
	} else {
		fs_len = 0;
	}

	if (likely(high)) {
		func->function.hs_descriptors = vla_ptr(vlabuf, d, hs_descs);
		hs_len = ffs_do_descs(ffs->hs_descs_count,
				      vla_ptr(vlabuf, d, raw_descs) + fs_len,
				      d_raw_descs__sz - fs_len,
				      __ffs_func_bind_do_descs, func);
		if (unlikely(hs_len < 0)) {
			ret = hs_len;
			goto error;
		}
	} else {
		hs_len = 0;
	}

	if (likely(super)) {
		func->function.ss_descriptors = vla_ptr(vlabuf, d, ss_descs);
		ss_len = ffs_do_descs(ffs->ss_descs_count,
				vla_ptr(vlabuf, d, raw_descs) + fs_len + hs_len,
				d_raw_descs__sz - fs_len - hs_len,
				__ffs_func_bind_do_descs, func);
		if (unlikely(ss_len < 0)) {
			ret = ss_len;
			goto error;
		}
		func->function.ssp_descriptors = func->function.ss_descriptors;
	} else {
		ss_len = 0;
	}

	/*
	 * Now handle interface numbers allocation and interface and
	 * endpoint numbers rewriting.  We can do that in one go
	 * now.
	 */
	ret = ffs_do_descs(ffs->fs_descs_count +
			   (high ? ffs->hs_descs_count : 0) +
			   (super ? ffs->ss_descs_count : 0),
			   vla_ptr(vlabuf, d, raw_descs), d_raw_descs__sz,
			   __ffs_func_bind_do_nums, func);
	if (unlikely(ret < 0))
		goto error;

	func->function.os_desc_table = vla_ptr(vlabuf, d, os_desc_table);
	if (c->cdev->use_os_string) {
		for (i = 0; i < ffs->interfaces_count; ++i) {
			struct usb_os_desc *desc;

			desc = func->function.os_desc_table[i].os_desc =
				vla_ptr(vlabuf, d, os_desc) +
				i * sizeof(struct usb_os_desc);
			desc->ext_compat_id =
				vla_ptr(vlabuf, d, ext_compat) + i * 16;
			INIT_LIST_HEAD(&desc->ext_prop);
		}
		ret = ffs_do_os_descs(ffs->ms_os_descs_count,
				      vla_ptr(vlabuf, d, raw_descs) +
				      fs_len + hs_len + ss_len,
				      d_raw_descs__sz - fs_len - hs_len -
				      ss_len,
				      __ffs_func_bind_do_os_desc, func);
		if (unlikely(ret < 0))
			goto error;
	}
	func->function.os_desc_n =
		c->cdev->use_os_string ? ffs->interfaces_count : 0;

	/* And we're done */
	ffs_event_add(ffs, FUNCTIONFS_BIND);

	return 0;

error:
	/* XXX Do we need to release all claimed endpoints here? */
	ffs_log("exit: ret %d", ret);
	return ret;
}

static int ffs_func_bind(struct usb_configuration *c,
			 struct usb_function *f)
{
	struct f_fs_opts *ffs_opts = ffs_do_functionfs_bind(f, c);
	struct ffs_function *func = ffs_func_from_usb(f);
	int ret;

	ffs_log("enter");

	if (IS_ERR(ffs_opts))
		return PTR_ERR(ffs_opts);

	ret = _ffs_func_bind(c, f);
	if (ret && !--ffs_opts->refcnt)
		functionfs_unbind(func->ffs);

	return ret;
}


/* Other USB function hooks *************************************************/

static void ffs_reset_work(struct work_struct *work)
{
	struct ffs_data *ffs = container_of(work,
		struct ffs_data, reset_work);

	ffs_log("enter");

	ffs_data_reset(ffs);
}

static int ffs_func_set_alt(struct usb_function *f,
			    unsigned interface, unsigned alt)
{
	struct ffs_function *func = ffs_func_from_usb(f);
	struct ffs_data *ffs = func->ffs;
	int ret = 0, intf;

	ffs_log("enter: alt %d", (int)alt);

	if (alt != (unsigned)-1) {
		intf = ffs_func_revmap_intf(func, interface);
		if (unlikely(intf < 0))
			return intf;
	}

	if (ffs->func) {
		ffs_func_eps_disable(ffs->func);
		ffs->func = NULL;
		/* matching put to allow LPM on disconnect */
		usb_gadget_autopm_put_async(ffs->gadget);
	}

	if (ffs->state == FFS_DEACTIVATED) {
		ffs->state = FFS_CLOSING;
		INIT_WORK(&ffs->reset_work, ffs_reset_work);
		schedule_work(&ffs->reset_work);
		return -ENODEV;
	}

	if (ffs->state != FFS_ACTIVE)
		return -ENODEV;

	if (alt == (unsigned)-1) {
		ffs->func = NULL;
		ffs_event_add(ffs, FUNCTIONFS_DISABLE);
		return 0;
	}

	ffs->func = func;
	ret = ffs_func_eps_enable(func);
	if (likely(ret >= 0)) {
		ffs_event_add(ffs, FUNCTIONFS_ENABLE);
		/* Disable USB LPM later on bus_suspend */
		usb_gadget_autopm_get_async(ffs->gadget);
	}
<<<<<<< HEAD
	ffs_log("exit: ret %d", ret);
=======
>>>>>>> 0482853e

	return ret;
}

static void ffs_func_disable(struct usb_function *f)
{
	struct ffs_function *func = ffs_func_from_usb(f);
	struct ffs_data *ffs = func->ffs;

	ffs_log("enter");
	ffs_func_set_alt(f, 0, (unsigned)-1);
<<<<<<< HEAD
	/* matching put to allow LPM on disconnect */
	usb_gadget_autopm_put_async(ffs->gadget);
	ffs_log("exit");
=======
>>>>>>> 0482853e
}

static int ffs_func_setup(struct usb_function *f,
			  const struct usb_ctrlrequest *creq)
{
	struct ffs_function *func = ffs_func_from_usb(f);
	struct ffs_data *ffs = func->ffs;
	unsigned long flags;
	int ret;

	ENTER();

	pr_vdebug("creq->bRequestType = %02x\n", creq->bRequestType);
	pr_vdebug("creq->bRequest     = %02x\n", creq->bRequest);
	pr_vdebug("creq->wValue       = %04x\n", le16_to_cpu(creq->wValue));
	pr_vdebug("creq->wIndex       = %04x\n", le16_to_cpu(creq->wIndex));
	pr_vdebug("creq->wLength      = %04x\n", le16_to_cpu(creq->wLength));

	ffs_log("enter: state %d reqtype=%02x req=%02x wv=%04x wi=%04x wl=%04x",
			ffs->state, creq->bRequestType, creq->bRequest,
			le16_to_cpu(creq->wValue), le16_to_cpu(creq->wIndex),
			le16_to_cpu(creq->wLength));

	/*
	 * Most requests directed to interface go through here
	 * (notable exceptions are set/get interface) so we need to
	 * handle them.  All other either handled by composite or
	 * passed to usb_configuration->setup() (if one is set).  No
	 * matter, we will handle requests directed to endpoint here
	 * as well (as it's straightforward).  Other request recipient
	 * types are only handled when the user flag FUNCTIONFS_ALL_CTRL_RECIP
	 * is being used.
	 */
	if (ffs->state != FFS_ACTIVE)
		return -ENODEV;

	switch (creq->bRequestType & USB_RECIP_MASK) {
	case USB_RECIP_INTERFACE:
		ret = ffs_func_revmap_intf(func, le16_to_cpu(creq->wIndex));
		if (unlikely(ret < 0))
			return ret;
		break;

	case USB_RECIP_ENDPOINT:
		ret = ffs_func_revmap_ep(func, le16_to_cpu(creq->wIndex));
		if (unlikely(ret < 0))
			return ret;
		if (func->ffs->user_flags & FUNCTIONFS_VIRTUAL_ADDR)
			ret = func->ffs->eps_addrmap[ret];
		break;

	default:
		if (func->ffs->user_flags & FUNCTIONFS_ALL_CTRL_RECIP)
			ret = le16_to_cpu(creq->wIndex);
		else
			return -EOPNOTSUPP;
	}

	spin_lock_irqsave(&ffs->ev.waitq.lock, flags);
	ffs->ev.setup = *creq;
	ffs->ev.setup.wIndex = cpu_to_le16(ret);
	__ffs_event_add(ffs, FUNCTIONFS_SETUP);
	spin_unlock_irqrestore(&ffs->ev.waitq.lock, flags);

	return creq->wLength == 0 ? USB_GADGET_DELAYED_STATUS : 0;
}

static bool ffs_func_req_match(struct usb_function *f,
			       const struct usb_ctrlrequest *creq,
			       bool config0)
{
	struct ffs_function *func = ffs_func_from_usb(f);

	if (!test_bit(FFS_FL_BOUND, &func->ffs->flags)) {
		ffs_log("ffs function do not bind yet.\n");
		return false;
	}

	if (config0 && !(func->ffs->user_flags & FUNCTIONFS_CONFIG0_SETUP))
		return false;

	switch (creq->bRequestType & USB_RECIP_MASK) {
	case USB_RECIP_INTERFACE:
		return (ffs_func_revmap_intf(func,
					     le16_to_cpu(creq->wIndex)) >= 0);
	case USB_RECIP_ENDPOINT:
		return (ffs_func_revmap_ep(func,
					   le16_to_cpu(creq->wIndex)) >= 0);
	default:
		return (bool) (func->ffs->user_flags &
			       FUNCTIONFS_ALL_CTRL_RECIP);
	}
}

static void ffs_func_suspend(struct usb_function *f)
{
	ENTER();

	ffs_log("enter");

	ffs_event_add(ffs_func_from_usb(f)->ffs, FUNCTIONFS_SUSPEND);
}

static void ffs_func_resume(struct usb_function *f)
{
	ENTER();

	ffs_log("enter");

	ffs_event_add(ffs_func_from_usb(f)->ffs, FUNCTIONFS_RESUME);
}


/* Endpoint and interface numbers reverse mapping ***************************/

static int ffs_func_revmap_ep(struct ffs_function *func, u8 num)
{
	num = func->eps_revmap[num & USB_ENDPOINT_NUMBER_MASK];
	return num ? num : -EDOM;
}

static int ffs_func_revmap_intf(struct ffs_function *func, u8 intf)
{
	short *nums = func->interfaces_nums;
	unsigned count = func->ffs->interfaces_count;

	for (; count; --count, ++nums) {
		if (*nums >= 0 && *nums == intf)
			return nums - func->interfaces_nums;
	}

	return -EDOM;
}


/* Devices management *******************************************************/

static LIST_HEAD(ffs_devices);

static struct ffs_dev *_ffs_do_find_dev(const char *name)
{
	struct ffs_dev *dev;

	ffs_log("enter");

	if (!name)
		return NULL;

	list_for_each_entry(dev, &ffs_devices, entry) {
		if (strcmp(dev->name, name) == 0)
			return dev;
	}

	return NULL;
}

/*
 * ffs_lock must be taken by the caller of this function
 */
static struct ffs_dev *_ffs_get_single_dev(void)
{
	struct ffs_dev *dev;

	ffs_log("enter");

	if (list_is_singular(&ffs_devices)) {
		dev = list_first_entry(&ffs_devices, struct ffs_dev, entry);
		if (dev->single)
			return dev;
	}

	return NULL;
}

/*
 * ffs_lock must be taken by the caller of this function
 */
static struct ffs_dev *_ffs_find_dev(const char *name)
{
	struct ffs_dev *dev;

	ffs_log("enter");

	dev = _ffs_get_single_dev();
	if (dev)
		return dev;

	dev = _ffs_do_find_dev(name);

	return dev;
}

/* Configfs support *********************************************************/

static inline struct f_fs_opts *to_ffs_opts(struct config_item *item)
{
	return container_of(to_config_group(item), struct f_fs_opts,
			    func_inst.group);
}

static void ffs_attr_release(struct config_item *item)
{
	struct f_fs_opts *opts = to_ffs_opts(item);

	usb_put_function_instance(&opts->func_inst);
}

static struct configfs_item_operations ffs_item_ops = {
	.release	= ffs_attr_release,
};

static struct config_item_type ffs_func_type = {
	.ct_item_ops	= &ffs_item_ops,
	.ct_owner	= THIS_MODULE,
};


/* Function registration interface ******************************************/

static void ffs_free_inst(struct usb_function_instance *f)
{
	struct f_fs_opts *opts;

	opts = to_f_fs_opts(f);
	ffs_dev_lock();
	_ffs_free_dev(opts->dev);
	ffs_dev_unlock();
	kfree(opts);
}

static int ffs_set_inst_name(struct usb_function_instance *fi, const char *name)
{
	if (strlen(name) >= FIELD_SIZEOF(struct ffs_dev, name))
		return -ENAMETOOLONG;
	return ffs_name_dev(to_f_fs_opts(fi)->dev, name);
}

static struct usb_function_instance *ffs_alloc_inst(void)
{
	struct f_fs_opts *opts;
	struct ffs_dev *dev;

	opts = kzalloc(sizeof(*opts), GFP_KERNEL);
	if (!opts)
		return ERR_PTR(-ENOMEM);

	opts->func_inst.set_inst_name = ffs_set_inst_name;
	opts->func_inst.free_func_inst = ffs_free_inst;
	ffs_dev_lock();
	dev = _ffs_alloc_dev();
	ffs_dev_unlock();
	if (IS_ERR(dev)) {
		kfree(opts);
		return ERR_CAST(dev);
	}
	opts->dev = dev;
	dev->opts = opts;

	config_group_init_type_name(&opts->func_inst.group, "",
				    &ffs_func_type);
	return &opts->func_inst;
}

static void ffs_free(struct usb_function *f)
{
	kfree(ffs_func_from_usb(f));
}

static void ffs_func_unbind(struct usb_configuration *c,
			    struct usb_function *f)
{
	struct ffs_function *func = ffs_func_from_usb(f);
	struct ffs_data *ffs = func->ffs;
	struct f_fs_opts *opts =
		container_of(f->fi, struct f_fs_opts, func_inst);
	struct ffs_ep *ep = func->eps;
	unsigned count = ffs->eps_count;
	unsigned long flags;

	ENTER();

	ffs_log("enter: state %d setup_state %d flag %lu", ffs->state,
		ffs->setup_state, ffs->flags);

	if (ffs->func == func) {
		ffs_func_eps_disable(func);
		ffs->func = NULL;
	}

	if (!--opts->refcnt)
		functionfs_unbind(ffs);

	/* cleanup after autoconfig */
	spin_lock_irqsave(&func->ffs->eps_lock, flags);
	while (count--) {
		if (ep->ep && ep->req)
			usb_ep_free_request(ep->ep, ep->req);
		ep->req = NULL;
		++ep;
	}
	spin_unlock_irqrestore(&func->ffs->eps_lock, flags);
	kfree(func->eps);
	func->eps = NULL;
	/*
	 * eps, descriptors and interfaces_nums are allocated in the
	 * same chunk so only one free is required.
	 */
	func->function.fs_descriptors = NULL;
	func->function.hs_descriptors = NULL;
	func->function.ss_descriptors = NULL;
	func->function.ssp_descriptors = NULL;
	func->interfaces_nums = NULL;

	ffs_event_add(ffs, FUNCTIONFS_UNBIND);

	ffs_log("exit: state %d setup_state %d flag %lu", ffs->state,
		ffs->setup_state, ffs->flags);
}

static struct usb_function *ffs_alloc(struct usb_function_instance *fi)
{
	struct ffs_function *func;

	ENTER();

	func = kzalloc(sizeof(*func), GFP_KERNEL);
	if (unlikely(!func))
		return ERR_PTR(-ENOMEM);

	func->function.name    = "Function FS Gadget";

	func->function.bind    = ffs_func_bind;
	func->function.unbind  = ffs_func_unbind;
	func->function.set_alt = ffs_func_set_alt;
	func->function.disable = ffs_func_disable;
	func->function.setup   = ffs_func_setup;
	func->function.req_match = ffs_func_req_match;
	func->function.suspend = ffs_func_suspend;
	func->function.resume  = ffs_func_resume;
	func->function.free_func = ffs_free;

	return &func->function;
}

/*
 * ffs_lock must be taken by the caller of this function
 */
static struct ffs_dev *_ffs_alloc_dev(void)
{
	struct ffs_dev *dev;
	int ret;

	if (_ffs_get_single_dev())
			return ERR_PTR(-EBUSY);

	dev = kzalloc(sizeof(*dev), GFP_KERNEL);
	if (!dev)
		return ERR_PTR(-ENOMEM);

	if (list_empty(&ffs_devices)) {
		ret = functionfs_init();
		if (ret) {
			kfree(dev);
			return ERR_PTR(ret);
		}
	}

	list_add(&dev->entry, &ffs_devices);

	return dev;
}

int ffs_name_dev(struct ffs_dev *dev, const char *name)
{
	struct ffs_dev *existing;
	int ret = 0;

	ffs_log("enter");

	ffs_dev_lock();

	existing = _ffs_do_find_dev(name);
	if (!existing)
		strlcpy(dev->name, name, ARRAY_SIZE(dev->name));
	else if (existing != dev)
		ret = -EBUSY;

	ffs_dev_unlock();

	return ret;
}
EXPORT_SYMBOL_GPL(ffs_name_dev);

int ffs_single_dev(struct ffs_dev *dev)
{
	int ret;

	ffs_log("enter");

	ret = 0;
	ffs_dev_lock();

	if (!list_is_singular(&ffs_devices))
		ret = -EBUSY;
	else
		dev->single = true;

	ffs_dev_unlock();

	return ret;
}
EXPORT_SYMBOL_GPL(ffs_single_dev);

/*
 * ffs_lock must be taken by the caller of this function
 */
static void _ffs_free_dev(struct ffs_dev *dev)
{

	ffs_log("enter");

	list_del(&dev->entry);

	/* Clear the private_data pointer to stop incorrect dev access */
	if (dev->ffs_data)
		dev->ffs_data->private_data = NULL;

	kfree(dev);
	if (list_empty(&ffs_devices))
		functionfs_cleanup();
}

static void *ffs_acquire_dev(const char *dev_name)
{
	struct ffs_dev *ffs_dev;

	ENTER();

	ffs_log("enter");

	ffs_dev_lock();

	ffs_dev = _ffs_find_dev(dev_name);
	if (!ffs_dev)
		ffs_dev = ERR_PTR(-ENOENT);
	else if (ffs_dev->mounted)
		ffs_dev = ERR_PTR(-EBUSY);
	else if (ffs_dev->ffs_acquire_dev_callback &&
	    ffs_dev->ffs_acquire_dev_callback(ffs_dev))
		ffs_dev = ERR_PTR(-ENOENT);
	else
		ffs_dev->mounted = true;

	ffs_dev_unlock();

	return ffs_dev;
}

static void ffs_release_dev(struct ffs_data *ffs_data)
{
	struct ffs_dev *ffs_dev;

	ENTER();

	ffs_log("enter");

	ffs_dev_lock();

	ffs_dev = ffs_data->private_data;
	if (ffs_dev) {
		ffs_dev->mounted = false;

		if (ffs_dev->ffs_release_dev_callback)
			ffs_dev->ffs_release_dev_callback(ffs_dev);
	}

	ffs_dev_unlock();
}

static int ffs_ready(struct ffs_data *ffs)
{
	struct ffs_dev *ffs_obj;
	int ret = 0;

	ENTER();

	ffs_log("enter");

	ffs_dev_lock();

	ffs_obj = ffs->private_data;
	if (!ffs_obj) {
		ret = -EINVAL;
		goto done;
	}
	if (WARN_ON(ffs_obj->desc_ready)) {
		ret = -EBUSY;
		goto done;
	}

	ffs_obj->desc_ready = true;
	ffs_obj->ffs_data = ffs;

	if (ffs_obj->ffs_ready_callback) {
		ret = ffs_obj->ffs_ready_callback(ffs);
		if (ret)
			goto done;
	}

	set_bit(FFS_FL_CALL_CLOSED_CALLBACK, &ffs->flags);
done:
	ffs_dev_unlock();

	ffs_log("exit: ret %d", ret);

	return ret;
}

static void ffs_closed(struct ffs_data *ffs)
{
	struct ffs_dev *ffs_obj;
	struct f_fs_opts *opts;
	struct config_item *ci;

	ENTER();

	ffs_log("enter");

	ffs_dev_lock();

	ffs_obj = ffs->private_data;
	if (!ffs_obj)
		goto done;

	ffs_obj->desc_ready = false;
	ffs_obj->ffs_data = NULL;

	if (test_and_clear_bit(FFS_FL_CALL_CLOSED_CALLBACK, &ffs->flags) &&
	    ffs_obj->ffs_closed_callback)
		ffs_obj->ffs_closed_callback(ffs);

	if (ffs_obj->opts)
		opts = ffs_obj->opts;
	else
		goto done;

	if (opts->no_configfs || !opts->func_inst.group.cg_item.ci_parent
	    || !kref_read(&opts->func_inst.group.cg_item.ci_kref))
		goto done;

	ci = opts->func_inst.group.cg_item.ci_parent->ci_parent;
	ffs_dev_unlock();

	if (test_bit(FFS_FL_BOUND, &ffs->flags)) {
		unregister_gadget_item(ci);
		ffs_log("unreg gadget done");
	}

	return;
done:
	ffs_dev_unlock();

	ffs_log("exit error");
}

/* Misc helper functions ****************************************************/

static int ffs_mutex_lock(struct mutex *mutex, unsigned nonblock)
{
	return nonblock
		? likely(mutex_trylock(mutex)) ? 0 : -EAGAIN
		: mutex_lock_interruptible(mutex);
}

static char *ffs_prepare_buffer(const char __user *buf, size_t len)
{
	char *data;

	if (unlikely(!len))
		return NULL;

	data = kmalloc(len, GFP_KERNEL);
	if (unlikely(!data))
		return ERR_PTR(-ENOMEM);

	if (unlikely(copy_from_user(data, buf, len))) {
		kfree(data);
		return ERR_PTR(-EFAULT);
	}

	pr_vdebug("Buffer from user space:\n");
	ffs_dump_mem("", data, len);

	return data;
}

DECLARE_USB_FUNCTION_INIT(ffs, ffs_alloc_inst, ffs_alloc);
MODULE_LICENSE("GPL");
MODULE_AUTHOR("Michal Nazarewicz");<|MERGE_RESOLUTION|>--- conflicted
+++ resolved
@@ -3420,27 +3420,14 @@
 		/* Disable USB LPM later on bus_suspend */
 		usb_gadget_autopm_get_async(ffs->gadget);
 	}
-<<<<<<< HEAD
-	ffs_log("exit: ret %d", ret);
-=======
->>>>>>> 0482853e
 
 	return ret;
 }
 
 static void ffs_func_disable(struct usb_function *f)
 {
-	struct ffs_function *func = ffs_func_from_usb(f);
-	struct ffs_data *ffs = func->ffs;
-
 	ffs_log("enter");
 	ffs_func_set_alt(f, 0, (unsigned)-1);
-<<<<<<< HEAD
-	/* matching put to allow LPM on disconnect */
-	usb_gadget_autopm_put_async(ffs->gadget);
-	ffs_log("exit");
-=======
->>>>>>> 0482853e
 }
 
 static int ffs_func_setup(struct usb_function *f,
