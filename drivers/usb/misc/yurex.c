--- conflicted
+++ resolved
@@ -112,10 +112,7 @@
 				dev->int_buffer, dev->urb->transfer_dma);
 		usb_free_urb(dev->urb);
 	}
-<<<<<<< HEAD
-=======
 	usb_put_intf(dev->interface);
->>>>>>> d526662b
 	usb_put_dev(dev->udev);
 	kfree(dev);
 }
