/*
 * gadget.c - DesignWare USB3 DRD Controller Gadget Framework Link
 *
 * Copyright (C) 2010-2011 Texas Instruments Incorporated - http://www.ti.com
 *
 * Authors: Felipe Balbi <balbi@ti.com>,
 *	    Sebastian Andrzej Siewior <bigeasy@linutronix.de>
 *
 * This program is free software: you can redistribute it and/or modify
 * it under the terms of the GNU General Public License version 2  of
 * the License as published by the Free Software Foundation.
 *
 * This program is distributed in the hope that it will be useful,
 * but WITHOUT ANY WARRANTY; without even the implied warranty of
 * MERCHANTABILITY or FITNESS FOR A PARTICULAR PURPOSE.  See the
 * GNU General Public License for more details.
 */

#include <linux/kernel.h>
#include <linux/delay.h>
#include <linux/slab.h>
#include <linux/spinlock.h>
#include <linux/platform_device.h>
#include <linux/pm_runtime.h>
#include <linux/interrupt.h>
#include <linux/io.h>
#include <linux/list.h>
#include <linux/dma-mapping.h>

#include <linux/usb/ch9.h>
#include <linux/usb/composite.h>
#include <linux/usb/gadget.h>

#include "debug.h"
#include "core.h"
#include "gadget.h"
#include "io.h"

static void dwc3_gadget_wakeup_interrupt(struct dwc3 *dwc, bool remote_wakeup);
static int dwc3_gadget_wakeup_int(struct dwc3 *dwc);
static int __dwc3_gadget_start(struct dwc3 *dwc);
static void dwc3_gadget_disconnect_interrupt(struct dwc3 *dwc);

/**
 * dwc3_gadget_set_test_mode - enables usb2 test modes
 * @dwc: pointer to our context structure
 * @mode: the mode to set (J, K SE0 NAK, Force Enable)
 *
 * Caller should take care of locking. This function will return 0 on
 * success or -EINVAL if wrong Test Selector is passed.
 */
int dwc3_gadget_set_test_mode(struct dwc3 *dwc, int mode)
{
	u32		reg;

	reg = dwc3_readl(dwc->regs, DWC3_DCTL);
	reg &= ~DWC3_DCTL_TSTCTRL_MASK;

	switch (mode) {
	case TEST_J:
	case TEST_K:
	case TEST_SE0_NAK:
	case TEST_PACKET:
	case TEST_FORCE_EN:
		reg |= mode << 1;
		break;
	default:
		return -EINVAL;
	}

	dwc3_writel(dwc->regs, DWC3_DCTL, reg);

	return 0;
}

/**
 * dwc3_gadget_get_link_state - gets current state of usb link
 * @dwc: pointer to our context structure
 *
 * Caller should take care of locking. This function will
 * return the link state on success (>= 0) or -ETIMEDOUT.
 */
int dwc3_gadget_get_link_state(struct dwc3 *dwc)
{
	u32		reg;

	reg = dwc3_readl(dwc->regs, DWC3_DSTS);

	return DWC3_DSTS_USBLNKST(reg);
}

/**
 * dwc3_gadget_set_link_state - sets usb link to a particular state
 * @dwc: pointer to our context structure
 * @state: the state to put link into
 *
 * Caller should take care of locking. This function will
 * return 0 on success or -ETIMEDOUT.
 */
int dwc3_gadget_set_link_state(struct dwc3 *dwc, enum dwc3_link_state state)
{
	int		retries = 10000;
	u32		reg;

	/*
	 * Wait until device controller is ready. Only applies to 1.94a and
	 * later RTL.
	 */
	if (dwc->revision >= DWC3_REVISION_194A) {
		while (--retries) {
			reg = dwc3_readl(dwc->regs, DWC3_DSTS);
			if (reg & DWC3_DSTS_DCNRD)
				udelay(5);
			else
				break;
		}

		if (retries <= 0)
			return -ETIMEDOUT;
	}

	reg = dwc3_readl(dwc->regs, DWC3_DCTL);
	reg &= ~DWC3_DCTL_ULSTCHNGREQ_MASK;

	/* set requested state */
	reg |= DWC3_DCTL_ULSTCHNGREQ(state);
	dwc3_writel(dwc->regs, DWC3_DCTL, reg);

	/*
	 * The following code is racy when called from dwc3_gadget_wakeup,
	 * and is not needed, at least on newer versions
	 */
	if (dwc->revision >= DWC3_REVISION_194A)
		return 0;

	/* wait for a change in DSTS */
	retries = 10000;
	while (--retries) {
		reg = dwc3_readl(dwc->regs, DWC3_DSTS);

		if (DWC3_DSTS_USBLNKST(reg) == state)
			return 0;

		udelay(5);
	}

	return -ETIMEDOUT;
}

/**
 * dwc3_ep_inc_trb - increment a trb index.
 * @index: Pointer to the TRB index to increment.
 *
 * The index should never point to the link TRB. After incrementing,
 * if it is point to the link TRB, wrap around to the beginning. The
 * link TRB is always at the last TRB entry.
 */
static void dwc3_ep_inc_trb(u8 *index)
{
	(*index)++;
	if (*index == (DWC3_TRB_NUM - 1))
		*index = 0;
}

/**
 * dwc3_ep_inc_enq - increment endpoint's enqueue pointer
 * @dep: The endpoint whose enqueue pointer we're incrementing
 */
void dwc3_ep_inc_enq(struct dwc3_ep *dep)
{
	dwc3_ep_inc_trb(&dep->trb_enqueue);
}

/**
 * dwc3_ep_inc_deq - increment endpoint's dequeue pointer
 * @dep: The endpoint whose enqueue pointer we're incrementing
 */
void dwc3_ep_inc_deq(struct dwc3_ep *dep)
{
	dwc3_ep_inc_trb(&dep->trb_dequeue);
}

/*
 * dwc3_gadget_resize_tx_fifos - reallocate fifo spaces for current use-case
 * @dwc: pointer to our context structure
 *
 * This function will a best effort FIFO allocation in order
 * to improve FIFO usage and throughput, while still allowing
 * us to enable as many endpoints as possible.
 *
 * Keep in mind that this operation will be highly dependent
 * on the configured size for RAM1 - which contains TxFifo -,
 * the amount of endpoints enabled on coreConsultant tool, and
 * the width of the Master Bus.
 *
 * In the ideal world, we would always be able to satisfy the
 * following equation:
 *
 * ((512 + 2 * MDWIDTH-Bytes) + (Number of IN Endpoints - 1) * \
 * (3 * (1024 + MDWIDTH-Bytes) + MDWIDTH-Bytes)) / MDWIDTH-Bytes
 *
 * Unfortunately, due to many variables that's not always the case.
 */
int dwc3_gadget_resize_tx_fifos(struct dwc3 *dwc, struct dwc3_ep *dep)
{
	int		fifo_size, mdwidth, max_packet = 1024;
	int		tmp, mult = 1, fifo_0_start;

	if (!dwc->needs_fifo_resize || !dwc->tx_fifo_size)
		return 0;

	/* resize IN endpoints excepts ep0 */
	if (!usb_endpoint_dir_in(dep->endpoint.desc) ||
			dep->endpoint.ep_num == 0)
		return 0;

	/* Don't resize already resized IN endpoint */
	if (dep->fifo_depth) {
		dev_dbg(dwc->dev, "%s fifo_depth:%d is already set\n",
				dep->endpoint.name, dep->fifo_depth);
		return 0;
	}

	mdwidth = DWC3_MDWIDTH(dwc->hwparams.hwparams0);
	/* MDWIDTH is represented in bits, we need it in bytes */
	mdwidth >>= 3;

	if (((dep->endpoint.maxburst > 1) &&
			usb_endpoint_xfer_bulk(dep->endpoint.desc))
			|| usb_endpoint_xfer_isoc(dep->endpoint.desc))
		mult = 3;

	if ((dep->endpoint.maxburst > 6) &&
			usb_endpoint_xfer_bulk(dep->endpoint.desc)
			&& dwc3_is_usb31(dwc))
		mult = 6;

	tmp = ((max_packet + mdwidth) * mult) + mdwidth;
	fifo_size = DIV_ROUND_UP(tmp, mdwidth);
	dep->fifo_depth = fifo_size;

	/* Check if TXFIFOs start at non-zero addr */
	tmp = dwc3_readl(dwc->regs, DWC3_GTXFIFOSIZ(0));
	fifo_0_start = DWC3_GTXFIFOSIZ_TXFSTADDR(tmp);

	fifo_size |= (fifo_0_start + (dwc->last_fifo_depth << 16));
	if (dwc3_is_usb31(dwc))
		dwc->last_fifo_depth += DWC31_GTXFIFOSIZ_TXFDEF(fifo_size);
	else
		dwc->last_fifo_depth += DWC3_GTXFIFOSIZ_TXFDEF(fifo_size);

	dev_dbg(dwc->dev, "%s ep_num:%d last_fifo_depth:%04x fifo_depth:%d\n",
		dep->endpoint.name, dep->endpoint.ep_num, dwc->last_fifo_depth,
		dep->fifo_depth);

	dbg_event(0xFF, "resize_fifo", dep->number);
	dbg_event(0xFF, "fifo_depth", dep->fifo_depth);
	/* Check fifo size allocation doesn't exceed available RAM size. */
	if ((dwc->last_fifo_depth * mdwidth) >= dwc->tx_fifo_size) {
		dev_err(dwc->dev, "Fifosize(%d) > RAM size(%d) %s depth:%d\n",
			(dwc->last_fifo_depth * mdwidth), dwc->tx_fifo_size,
			dep->endpoint.name, fifo_size);
		if (dwc3_is_usb31(dwc))
			fifo_size = DWC31_GTXFIFOSIZ_TXFDEF(fifo_size);
		else
			fifo_size = DWC3_GTXFIFOSIZ_TXFDEF(fifo_size);
		dwc->last_fifo_depth -= fifo_size;
		dep->fifo_depth = 0;
		WARN_ON(1);
		return -ENOMEM;
	}

	if ((dwc->revision == DWC3_USB31_REVISION_170A) &&
		(dwc->versiontype == DWC3_USB31_VER_TYPE_EA06) &&
		usb_endpoint_xfer_isoc(dep->endpoint.desc))
		fifo_size |= DWC31_GTXFIFOSIZ_TXFRAMNUM;

	dwc3_writel(dwc->regs, DWC3_GTXFIFOSIZ(dep->endpoint.ep_num),
							fifo_size);
	return 0;
}

void dwc3_gadget_del_and_unmap_request(struct dwc3_ep *dep,
		struct dwc3_request *req, int status)
{
	struct dwc3			*dwc = dep->dwc;

	req->started = false;
	list_del(&req->list);
	req->remaining = 0;
	req->unaligned = false;
	req->zero = false;

	if (req->request.status == -EINPROGRESS)
		req->request.status = status;

	if (req->trb) {
		dbg_ep_unmap(dep->number, req);
		usb_gadget_unmap_request_by_dev(dwc->sysdev,
				&req->request, req->direction);
	}

	req->trb = NULL;
	trace_dwc3_gadget_giveback(req);
}

/**
 * dwc3_gadget_giveback - call struct usb_request's ->complete callback
 * @dep: The endpoint to whom the request belongs to
 * @req: The request we're giving back
 * @status: completion code for the request
 *
 * Must be called with controller's lock held and interrupts disabled. This
 * function will unmap @req and call its ->complete() callback to notify upper
 * layers that it has completed.
 */
void dwc3_gadget_giveback(struct dwc3_ep *dep, struct dwc3_request *req,
		int status)
{
	struct dwc3			*dwc = dep->dwc;

	dwc3_gadget_del_and_unmap_request(dep, req, status);

	spin_unlock(&dwc->lock);
	usb_gadget_giveback_request(&dep->endpoint, &req->request);
	spin_lock(&dwc->lock);
}

/**
 * dwc3_send_gadget_generic_command - issue a generic command for the controller
 * @dwc: pointer to the controller context
 * @cmd: the command to be issued
 * @param: command parameter
 *
 * Caller should take care of locking. Issue @cmd with a given @param to @dwc
 * and wait for its completion.
 */
int dwc3_send_gadget_generic_command(struct dwc3 *dwc, unsigned cmd, u32 param)
{
	u32		timeout = 500;
	int		status = 0;
	int		ret = 0;
	u32		reg;

	dwc3_writel(dwc->regs, DWC3_DGCMDPAR, param);
	dwc3_writel(dwc->regs, DWC3_DGCMD, cmd | DWC3_DGCMD_CMDACT);

	do {
		reg = dwc3_readl(dwc->regs, DWC3_DGCMD);
		if (!(reg & DWC3_DGCMD_CMDACT)) {
			status = DWC3_DGCMD_STATUS(reg);
			if (status)
				ret = -EINVAL;
			break;
		}
	} while (--timeout);

	if (!timeout) {
		ret = -ETIMEDOUT;
		status = -ETIMEDOUT;
	}

	trace_dwc3_gadget_generic_cmd(cmd, param, status);

	return ret;
}

/**
 * dwc3_send_gadget_ep_cmd - issue an endpoint command
 * @dep: the endpoint to which the command is going to be issued
 * @cmd: the command to be issued
 * @params: parameters to the command
 *
 * Caller should handle locking. This function will issue @cmd with given
 * @params to @dep and wait for its completion.
 */
int dwc3_send_gadget_ep_cmd(struct dwc3_ep *dep, unsigned cmd,
		struct dwc3_gadget_ep_cmd_params *params)
{
	const struct usb_endpoint_descriptor *desc = dep->endpoint.desc;
	struct dwc3		*dwc = dep->dwc;
	u32			timeout = 3000;
	u32			saved_config = 0;
	u32			reg;

	int			cmd_status = 0;
	int			ret = -EINVAL;

	/*
	 * When operating in USB 2.0 speeds (HS/FS), if GUSB2PHYCFG.ENBLSLPM or
	 * GUSB2PHYCFG.SUSPHY is set, it must be cleared before issuing an
	 * endpoint command.
	 *
	 * Save and clear both GUSB2PHYCFG.ENBLSLPM and GUSB2PHYCFG.SUSPHY
	 * settings. Restore them after the command is completed.
	 *
	 * DWC_usb3 3.30a and DWC_usb31 1.90a programming guide section 3.2.2
	 */
	if (dwc->gadget.speed <= USB_SPEED_HIGH) {
		reg = dwc3_readl(dwc->regs, DWC3_GUSB2PHYCFG(0));
		if (unlikely(reg & DWC3_GUSB2PHYCFG_SUSPHY)) {
			saved_config |= DWC3_GUSB2PHYCFG_SUSPHY;
			reg &= ~DWC3_GUSB2PHYCFG_SUSPHY;
		}

		if (reg & DWC3_GUSB2PHYCFG_ENBLSLPM) {
			saved_config |= DWC3_GUSB2PHYCFG_ENBLSLPM;
			reg &= ~DWC3_GUSB2PHYCFG_ENBLSLPM;
		}

		if (saved_config)
			dwc3_writel(dwc->regs, DWC3_GUSB2PHYCFG(0), reg);
	}

	dwc3_writel(dep->regs, DWC3_DEPCMDPAR0, params->param0);
	dwc3_writel(dep->regs, DWC3_DEPCMDPAR1, params->param1);
	dwc3_writel(dep->regs, DWC3_DEPCMDPAR2, params->param2);

	/*
	 * Synopsys Databook 2.60a states in section 6.3.2.5.6 of that if we're
	 * not relying on XferNotReady, we can make use of a special "No
	 * Response Update Transfer" command where we should clear both CmdAct
	 * and CmdIOC bits.
	 *
	 * With this, we don't need to wait for command completion and can
	 * straight away issue further commands to the endpoint.
	 *
	 * NOTICE: We're making an assumption that control endpoints will never
	 * make use of Update Transfer command. This is a safe assumption
	 * because we can never have more than one request at a time with
	 * Control Endpoints. If anybody changes that assumption, this chunk
	 * needs to be updated accordingly.
	 */
	if (DWC3_DEPCMD_CMD(cmd) == DWC3_DEPCMD_UPDATETRANSFER &&
			!usb_endpoint_xfer_isoc(desc))
		cmd &= ~(DWC3_DEPCMD_CMDIOC | DWC3_DEPCMD_CMDACT);
	else
		cmd |= DWC3_DEPCMD_CMDACT;

	dwc3_writel(dep->regs, DWC3_DEPCMD, cmd);
	do {
		reg = dwc3_readl(dep->regs, DWC3_DEPCMD);
		if (!(reg & DWC3_DEPCMD_CMDACT)) {
			cmd_status = DWC3_DEPCMD_STATUS(reg);

			switch (cmd_status) {
			case 0:
				ret = 0;
				break;
			case DEPEVT_TRANSFER_NO_RESOURCE:
				ret = -EINVAL;
				break;
			case DEPEVT_TRANSFER_BUS_EXPIRY:
				/*
				 * SW issues START TRANSFER command to
				 * isochronous ep with future frame interval. If
				 * future interval time has already passed when
				 * core receives the command, it will respond
				 * with an error status of 'Bus Expiry'.
				 *
				 * Instead of always returning -EINVAL, let's
				 * give a hint to the gadget driver that this is
				 * the case by returning -EAGAIN.
				 */
				ret = -EAGAIN;
				break;
			default:
				dev_WARN(dwc->dev, "UNKNOWN cmd status\n");
			}

			break;
		}
	} while (--timeout);

	if (timeout == 0) {
		ret = -ETIMEDOUT;
		dev_err(dwc->dev, "%s command timeout for %s\n",
			dwc3_gadget_ep_cmd_string(cmd), dep->name);
		if (DWC3_DEPCMD_CMD(cmd) != DWC3_DEPCMD_ENDTRANSFER) {
			dwc->ep_cmd_timeout_cnt++;
			dwc3_notify_event(dwc,
				DWC3_CONTROLLER_RESTART_USB_SESSION, 0);
		}
		cmd_status = -ETIMEDOUT;
	}

	trace_dwc3_gadget_ep_cmd(dep, cmd, params, cmd_status);

	if (ret == 0) {
		switch (DWC3_DEPCMD_CMD(cmd)) {
		case DWC3_DEPCMD_STARTTRANSFER:
			dep->flags |= DWC3_EP_TRANSFER_STARTED;
			break;
		case DWC3_DEPCMD_ENDTRANSFER:
			dep->flags &= ~DWC3_EP_TRANSFER_STARTED;
			break;
		default:
			/* nothing */
			break;
		}
	}

	if (saved_config) {
		reg = dwc3_readl(dwc->regs, DWC3_GUSB2PHYCFG(0));
		reg |= saved_config;
		dwc3_writel(dwc->regs, DWC3_GUSB2PHYCFG(0), reg);
	}

	return ret;
}

static int dwc3_send_clear_stall_ep_cmd(struct dwc3_ep *dep)
{
	struct dwc3 *dwc = dep->dwc;
	struct dwc3_gadget_ep_cmd_params params;
	u32 cmd = DWC3_DEPCMD_CLEARSTALL;

	/*
	 * As of core revision 2.60a the recommended programming model
	 * is to set the ClearPendIN bit when issuing a Clear Stall EP
	 * command for IN endpoints. This is to prevent an issue where
	 * some (non-compliant) hosts may not send ACK TPs for pending
	 * IN transfers due to a mishandled error condition. Synopsys
	 * STAR 9000614252.
	 */
	if (dep->direction && (dwc->revision >= DWC3_REVISION_260A) &&
	    (dwc->gadget.speed >= USB_SPEED_SUPER))
		cmd |= DWC3_DEPCMD_CLEARPENDIN;

	memset(&params, 0, sizeof(params));

	return dwc3_send_gadget_ep_cmd(dep, cmd, &params);
}

static int dwc3_alloc_trb_pool(struct dwc3_ep *dep)
{
	struct dwc3		*dwc = dep->dwc;
	u32			num_trbs = DWC3_TRB_NUM;

	if (dep->trb_pool)
		return 0;

	dep->trb_pool = dma_zalloc_coherent(dwc->sysdev,
			sizeof(struct dwc3_trb) * num_trbs,
			&dep->trb_pool_dma, GFP_KERNEL);
	if (!dep->trb_pool) {
		dev_err(dep->dwc->dev, "failed to allocate trb pool for %s\n",
				dep->name);
		return -ENOMEM;
	}
	dep->num_trbs = num_trbs;

	return 0;
}

static void dwc3_free_trb_pool(struct dwc3_ep *dep)
{
	struct dwc3		*dwc = dep->dwc;

	/* Freeing of GSI EP TRBs are handled by GSI EP ops. */
	if (dep->endpoint.ep_type == EP_TYPE_GSI)
		return;

	/*
	 * Clean up ep ring to avoid getting xferInProgress due to stale trbs
	 * with HWO bit set from previous composition when update transfer cmd
	 * is issued.
	 */
	if (dep->number > 1 && dep->trb_pool && dep->trb_pool_dma) {
		memset(&dep->trb_pool[0], 0,
			sizeof(struct dwc3_trb) * dep->num_trbs);
		dbg_event(dep->number, "Clr_TRB", 0);
		dev_dbg(dwc->dev, "Clr_TRB ring of %s\n", dep->name);

		dma_free_coherent(dwc->sysdev,
				sizeof(struct dwc3_trb) * DWC3_TRB_NUM,
				dep->trb_pool, dep->trb_pool_dma);
		dep->trb_pool = NULL;
		dep->trb_pool_dma = 0;
	}
}

static int dwc3_gadget_set_xfer_resource(struct dwc3 *dwc, struct dwc3_ep *dep);

/**
 * dwc3_gadget_start_config - configure ep resources
 * @dwc: pointer to our controller context structure
 * @dep: endpoint that is being enabled
 *
 * Issue a %DWC3_DEPCMD_DEPSTARTCFG command to @dep. After the command's
 * completion, it will set Transfer Resource for all available endpoints.
 *
 * The assignment of transfer resources cannot perfectly follow the data book
 * due to the fact that the controller driver does not have all knowledge of the
 * configuration in advance. It is given this information piecemeal by the
 * composite gadget framework after every SET_CONFIGURATION and
 * SET_INTERFACE. Trying to follow the databook programming model in this
 * scenario can cause errors. For two reasons:
 *
 * 1) The databook says to do %DWC3_DEPCMD_DEPSTARTCFG for every
 * %USB_REQ_SET_CONFIGURATION and %USB_REQ_SET_INTERFACE (8.1.5). This is
 * incorrect in the scenario of multiple interfaces.
 *
 * 2) The databook does not mention doing more %DWC3_DEPCMD_DEPXFERCFG for new
 * endpoint on alt setting (8.1.6).
 *
 * The following simplified method is used instead:
 *
 * All hardware endpoints can be assigned a transfer resource and this setting
 * will stay persistent until either a core reset or hibernation. So whenever we
 * do a %DWC3_DEPCMD_DEPSTARTCFG(0) we can go ahead and do
 * %DWC3_DEPCMD_DEPXFERCFG for every hardware endpoint as well. We are
 * guaranteed that there are as many transfer resources as endpoints.
 *
 * This function is called for each endpoint when it is being enabled but is
 * triggered only when called for EP0-out, which always happens first, and which
 * should only happen in one of the above conditions.
 */
static int dwc3_gadget_start_config(struct dwc3 *dwc, struct dwc3_ep *dep)
{
	struct dwc3_gadget_ep_cmd_params params;
	u32			cmd;
	int			i;
	int			ret;

	if (dep->number)
		return 0;

	memset(&params, 0x00, sizeof(params));
	cmd = DWC3_DEPCMD_DEPSTARTCFG;

	ret = dwc3_send_gadget_ep_cmd(dep, cmd, &params);
	if (ret)
		return ret;

	for (i = 0; i < DWC3_ENDPOINTS_NUM; i++) {
		struct dwc3_ep *dep = dwc->eps[i];

		if (!dep)
			continue;

		ret = dwc3_gadget_set_xfer_resource(dwc, dep);
		if (ret)
			return ret;
	}

	return 0;
}

static int dwc3_gadget_set_ep_config(struct dwc3 *dwc, struct dwc3_ep *dep,
		bool modify, bool restore)
{
	const struct usb_ss_ep_comp_descriptor *comp_desc;
	const struct usb_endpoint_descriptor *desc;
	struct dwc3_gadget_ep_cmd_params params;

	if (dev_WARN_ONCE(dwc->dev, modify && restore,
					"Can't modify and restore\n"))
		return -EINVAL;

	comp_desc = dep->endpoint.comp_desc;
	desc = dep->endpoint.desc;

	memset(&params, 0x00, sizeof(params));

	params.param0 = DWC3_DEPCFG_EP_TYPE(usb_endpoint_type(desc))
		| DWC3_DEPCFG_MAX_PACKET_SIZE(usb_endpoint_maxp(desc));

	/* Burst size is only needed in SuperSpeed mode */
	if (dwc->gadget.speed >= USB_SPEED_SUPER) {
		u32 burst = dep->endpoint.maxburst;
		params.param0 |= DWC3_DEPCFG_BURST_SIZE(burst - 1);
	}

	if (modify) {
		params.param0 |= DWC3_DEPCFG_ACTION_MODIFY;
	} else if (restore) {
		params.param0 |= DWC3_DEPCFG_ACTION_RESTORE;
		params.param2 |= dep->saved_state;
	} else {
		params.param0 |= DWC3_DEPCFG_ACTION_INIT;
	}

	if (usb_endpoint_xfer_control(desc))
		params.param1 = DWC3_DEPCFG_XFER_COMPLETE_EN;

	if (dep->number <= 1 || usb_endpoint_xfer_isoc(desc))
		params.param1 |= DWC3_DEPCFG_XFER_NOT_READY_EN;

	if (usb_ss_max_streams(comp_desc) && usb_endpoint_xfer_bulk(desc)) {
		params.param1 |= DWC3_DEPCFG_STREAM_CAPABLE
			| DWC3_DEPCFG_STREAM_EVENT_EN;
		dep->stream_capable = true;
	}

	if (!usb_endpoint_xfer_control(desc))
		params.param1 |= DWC3_DEPCFG_XFER_IN_PROGRESS_EN;

	/*
	 * We are doing 1:1 mapping for endpoints, meaning
	 * Physical Endpoints 2 maps to Logical Endpoint 2 and
	 * so on. We consider the direction bit as part of the physical
	 * endpoint number. So USB endpoint 0x81 is 0x03.
	 */
	params.param1 |= DWC3_DEPCFG_EP_NUMBER(dep->number);

	/*
	 * We must use the lower 16 TX FIFOs even though
	 * HW might have more
	 */
	if (dep->direction)
		params.param0 |= DWC3_DEPCFG_FIFO_NUMBER(dep->number >> 1);

	if (desc->bInterval) {
		params.param1 |= DWC3_DEPCFG_BINTERVAL_M1(desc->bInterval - 1);
		dep->interval = 1 << (desc->bInterval - 1);
	}

	return dwc3_send_gadget_ep_cmd(dep, DWC3_DEPCMD_SETEPCONFIG, &params);
}

static int dwc3_gadget_set_xfer_resource(struct dwc3 *dwc, struct dwc3_ep *dep)
{
	struct dwc3_gadget_ep_cmd_params params;

	memset(&params, 0x00, sizeof(params));

	params.param0 = DWC3_DEPXFERCFG_NUM_XFER_RES(1);

	return dwc3_send_gadget_ep_cmd(dep, DWC3_DEPCMD_SETTRANSFRESOURCE,
			&params);
}

/**
 * __dwc3_gadget_ep_enable - initializes a hw endpoint
 * @dep: endpoint to be initialized
 * @modify: if true, modify existing endpoint configuration
 * @restore: if true, restore endpoint configuration from scratch buffer
 *
 * Caller should take care of locking. Execute all necessary commands to
 * initialize a HW endpoint so it can be used by a gadget driver.
 */
static int __dwc3_gadget_ep_enable(struct dwc3_ep *dep,
		bool modify, bool restore)
{
	const struct usb_endpoint_descriptor *desc = dep->endpoint.desc;
	struct dwc3		*dwc = dep->dwc;

	u32			reg;
	int			ret;

	if (!(dep->flags & DWC3_EP_ENABLED)) {
		ret = dwc3_gadget_resize_tx_fifos(dwc, dep);
		if (ret)
			return ret;

		ret = dwc3_gadget_start_config(dwc, dep);
		if (ret) {
			dev_err(dwc->dev, "start_config() failed for %s\n",
								dep->name);
			return ret;
		}
	}

	ret = dwc3_gadget_set_ep_config(dwc, dep, modify, restore);
	if (ret) {
		dev_err(dwc->dev, "set_ep_config() failed for %s\n", dep->name);
		return ret;
	}

	if (!(dep->flags & DWC3_EP_ENABLED)) {
		struct dwc3_trb	*trb_st_hw;
		struct dwc3_trb	*trb_link;

		dep->type = usb_endpoint_type(desc);
		dep->flags |= DWC3_EP_ENABLED;
		dep->flags &= ~DWC3_EP_END_TRANSFER_PENDING;

		reg = dwc3_readl(dwc->regs, DWC3_DALEPENA);
		reg |= DWC3_DALEPENA_EP(dep->number);
		dwc3_writel(dwc->regs, DWC3_DALEPENA, reg);

		init_waitqueue_head(&dep->wait_end_transfer);

		if (usb_endpoint_xfer_control(desc))
			goto out;

		/* Initialize the TRB ring */
		dep->trb_dequeue = 0;
		dep->trb_enqueue = 0;
		memset(dep->trb_pool, 0,
		       sizeof(struct dwc3_trb) * DWC3_TRB_NUM);

		/* Link TRB. The HWO bit is never reset */
		trb_st_hw = &dep->trb_pool[0];

		trb_link = &dep->trb_pool[DWC3_TRB_NUM - 1];
		trb_link->bpl = lower_32_bits(dwc3_trb_dma_offset(dep, trb_st_hw));
		trb_link->bph = upper_32_bits(dwc3_trb_dma_offset(dep, trb_st_hw));
		trb_link->ctrl |= DWC3_TRBCTL_LINK_TRB;
		trb_link->ctrl |= DWC3_TRB_CTRL_HWO;
	}

	/*
	 * Issue StartTransfer here with no-op TRB so we can always rely on No
	 * Response Update Transfer command.
	 */
	if (usb_endpoint_xfer_bulk(desc) && !dep->endpoint.endless) {
		struct dwc3_gadget_ep_cmd_params params;
		struct dwc3_trb	*trb;
		dma_addr_t trb_dma;
		u32 cmd;

		memset(&params, 0, sizeof(params));
		trb = &dep->trb_pool[0];
		trb_dma = dwc3_trb_dma_offset(dep, trb);

		params.param0 = upper_32_bits(trb_dma);
		params.param1 = lower_32_bits(trb_dma);

		cmd = DWC3_DEPCMD_STARTTRANSFER;

		ret = dwc3_send_gadget_ep_cmd(dep, cmd, &params);
		if (ret < 0)
			return ret;

		dep->flags |= DWC3_EP_BUSY;

		dep->resource_index = dwc3_gadget_ep_get_transfer_index(dep);
		WARN_ON_ONCE(!dep->resource_index);
	}


out:
	trace_dwc3_gadget_ep_enable(dep);

	return 0;
}

static void dwc3_remove_requests(struct dwc3 *dwc, struct dwc3_ep *dep)
{
	struct dwc3_request		*req;

	dbg_log_string("START for %s(%d)", dep->name, dep->number);
	dwc3_stop_active_transfer(dwc, dep->number, true);

	if (dep->number == 1 && dwc->ep0state != EP0_SETUP_PHASE) {
		unsigned int dir;

		dbg_log_string("CTRLPEND", dwc->ep0state);
		dir = !!dwc->ep0_expect_in;
		if (dwc->ep0state == EP0_DATA_PHASE)
			dwc3_ep0_end_control_data(dwc, dwc->eps[dir]);
		else
			dwc3_ep0_end_control_data(dwc, dwc->eps[!dir]);

		dwc->eps[0]->trb_enqueue = 0;
		dwc->eps[1]->trb_enqueue = 0;
	}

	/* - giveback all requests to gadget driver */
	while (!list_empty(&dep->started_list)) {
		req = next_request(&dep->started_list);
		if (req)
			dwc3_gadget_giveback(dep, req, -ESHUTDOWN);
	}

	while (!list_empty(&dep->pending_list)) {
		req = next_request(&dep->pending_list);
		if (req)
			dwc3_gadget_giveback(dep, req, -ESHUTDOWN);
	}

	dbg_log_string("DONE for %s(%d)", dep->name, dep->number);
}

static void dwc3_stop_active_transfers(struct dwc3 *dwc)
{
	u32 epnum;

	dbg_log_string("START");
	for (epnum = 2; epnum < DWC3_ENDPOINTS_NUM; epnum++) {
		struct dwc3_ep *dep;

		dep = dwc->eps[epnum];
		if (!dep)
			continue;

		if (!(dep->flags & DWC3_EP_ENABLED))
			continue;

		if (dep->endpoint.ep_type == EP_TYPE_GSI && dep->direction)
			dwc3_notify_event(dwc,
				DWC3_CONTROLLER_NOTIFY_CLEAR_DB, 0);

		dwc3_remove_requests(dwc, dep);
	}
	dbg_log_string("DONE");
}

/**
 * __dwc3_gadget_ep_disable - disables a hw endpoint
 * @dep: the endpoint to disable
 *
 * This function undoes what __dwc3_gadget_ep_enable did and also removes
 * requests which are currently being processed by the hardware and those which
 * are not yet scheduled.
 *
 * Caller should take care of locking.
 */
static int __dwc3_gadget_ep_disable(struct dwc3_ep *dep)
{
	struct dwc3		*dwc = dep->dwc;
	u32			reg;

	trace_dwc3_gadget_ep_disable(dep);

	if (dep->endpoint.ep_type == EP_TYPE_NORMAL)
		dwc3_remove_requests(dwc, dep);
	else if (dep->endpoint.ep_type == EP_TYPE_GSI)
		dwc3_stop_active_transfer(dwc, dep->number, true);

	/* make sure HW endpoint isn't stalled */
	if (dep->flags & DWC3_EP_STALL)
		__dwc3_gadget_ep_set_halt(dep, 0, false);

	reg = dwc3_readl(dwc->regs, DWC3_DALEPENA);
	reg &= ~DWC3_DALEPENA_EP(dep->number);
	dwc3_writel(dwc->regs, DWC3_DALEPENA, reg);

	dep->stream_capable = false;
	dep->type = 0;
	dep->flags &= DWC3_EP_END_TRANSFER_PENDING;

	/* Clear out the ep descriptors for non-ep0 */
	if (dep->number > 1) {
		dep->endpoint.comp_desc = NULL;
		dep->endpoint.desc = NULL;
	}

	return 0;
}

/* -------------------------------------------------------------------------- */

static int dwc3_gadget_ep0_enable(struct usb_ep *ep,
		const struct usb_endpoint_descriptor *desc)
{
	return -EINVAL;
}

static int dwc3_gadget_ep0_disable(struct usb_ep *ep)
{
	return -EINVAL;
}

/* -------------------------------------------------------------------------- */

static int dwc3_gadget_ep_enable(struct usb_ep *ep,
		const struct usb_endpoint_descriptor *desc)
{
	struct dwc3_ep			*dep;
	struct dwc3			*dwc;
	unsigned long			flags;
	int				ret;

	if (!ep || !desc || desc->bDescriptorType != USB_DT_ENDPOINT) {
		pr_debug("dwc3: invalid parameters\n");
		return -EINVAL;
	}

	if (!desc->wMaxPacketSize) {
		pr_debug("dwc3: missing wMaxPacketSize\n");
		return -EINVAL;
	}

	dep = to_dwc3_ep(ep);
	dwc = dep->dwc;

	if (dev_WARN_ONCE(dwc->dev, dep->flags & DWC3_EP_ENABLED,
					"%s is already enabled\n",
					dep->name))
		return 0;

	spin_lock_irqsave(&dwc->lock, flags);
	ret = __dwc3_gadget_ep_enable(dep, false, false);
	dbg_event(dep->number, "ENABLE", ret);
	spin_unlock_irqrestore(&dwc->lock, flags);

	return ret;
}

static int dwc3_gadget_ep_disable(struct usb_ep *ep)
{
	struct dwc3_ep			*dep;
	struct dwc3			*dwc;
	unsigned long			flags;
	int				ret;

	if (!ep) {
		pr_debug("dwc3: invalid parameters\n");
		return -EINVAL;
	}

	dep = to_dwc3_ep(ep);
	dwc = dep->dwc;

	if (dev_WARN_ONCE(dwc->dev, !(dep->flags & DWC3_EP_ENABLED),
					"%s is already disabled\n",
					dep->name))
		return 0;

	spin_lock_irqsave(&dwc->lock, flags);
	ret = __dwc3_gadget_ep_disable(dep);
	dbg_event(dep->number, "DISABLE", ret);
	spin_unlock_irqrestore(&dwc->lock, flags);

	return ret;
}

static struct usb_request *dwc3_gadget_ep_alloc_request(struct usb_ep *ep,
	gfp_t gfp_flags)
{
	struct dwc3_request		*req;
	struct dwc3_ep			*dep = to_dwc3_ep(ep);

	req = kzalloc(sizeof(*req), gfp_flags);
	if (!req)
		return NULL;

	req->epnum	= dep->number;
	req->dep	= dep;

	dep->allocated_requests++;

	trace_dwc3_alloc_request(req);

	return &req->request;
}

static void dwc3_gadget_ep_free_request(struct usb_ep *ep,
		struct usb_request *request)
{
	struct dwc3_request		*req = to_dwc3_request(request);
	struct dwc3_ep			*dep = to_dwc3_ep(ep);

	dep->allocated_requests--;
	trace_dwc3_free_request(req);
	kfree(req);
}

static u32 dwc3_calc_trbs_left(struct dwc3_ep *dep);

static void __dwc3_prepare_one_trb(struct dwc3_ep *dep, struct dwc3_trb *trb,
		dma_addr_t dma, unsigned length, unsigned chain, unsigned node,
		unsigned stream_id, unsigned short_not_ok, unsigned no_interrupt)
{
	struct dwc3		*dwc = dep->dwc;
	struct usb_gadget	*gadget = &dwc->gadget;
	enum usb_device_speed	speed = gadget->speed;

	trb->size = DWC3_TRB_SIZE_LENGTH(length);
	trb->bpl = lower_32_bits(dma);
	trb->bph = upper_32_bits(dma);

	switch (usb_endpoint_type(dep->endpoint.desc)) {
	case USB_ENDPOINT_XFER_CONTROL:
		trb->ctrl = DWC3_TRBCTL_CONTROL_SETUP;
		break;

	case USB_ENDPOINT_XFER_ISOC:
		if (!node) {
			trb->ctrl = DWC3_TRBCTL_ISOCHRONOUS_FIRST;

			/*
			 * USB Specification 2.0 Section 5.9.2 states that: "If
			 * there is only a single transaction in the microframe,
			 * only a DATA0 data packet PID is used.  If there are
			 * two transactions per microframe, DATA1 is used for
			 * the first transaction data packet and DATA0 is used
			 * for the second transaction data packet.  If there are
			 * three transactions per microframe, DATA2 is used for
			 * the first transaction data packet, DATA1 is used for
			 * the second, and DATA0 is used for the third."
			 *
			 * IOW, we should satisfy the following cases:
			 *
			 * 1) length <= maxpacket
			 *	- DATA0
			 *
			 * 2) maxpacket < length <= (2 * maxpacket)
			 *	- DATA1, DATA0
			 *
			 * 3) (2 * maxpacket) < length <= (3 * maxpacket)
			 *	- DATA2, DATA1, DATA0
			 */
			if (speed == USB_SPEED_HIGH) {
				struct usb_ep *ep = &dep->endpoint;
				unsigned int mult = ep->mult - 1;
				unsigned int maxp = usb_endpoint_maxp(ep->desc);

				if (length <= (2 * maxp))
					mult--;

				if (length <= maxp)
					mult--;

				trb->size |= DWC3_TRB_SIZE_PCM1(mult);
			}
		} else {
			trb->ctrl = DWC3_TRBCTL_ISOCHRONOUS;
		}

		/* always enable Interrupt on Missed ISOC */
		trb->ctrl |= DWC3_TRB_CTRL_ISP_IMI;
		break;

	case USB_ENDPOINT_XFER_BULK:
	case USB_ENDPOINT_XFER_INT:
		trb->ctrl = DWC3_TRBCTL_NORMAL;
		break;
	default:
		/*
		 * This is only possible with faulty memory because we
		 * checked it already :)
		 */
		dev_WARN(dwc->dev, "Unknown endpoint type %d\n",
				usb_endpoint_type(dep->endpoint.desc));
	}

	/*
	 * Enable Continue on Short Packet
	 * when endpoint is not a stream capable
	 */
	if (usb_endpoint_dir_out(dep->endpoint.desc)) {
		if (!dep->stream_capable)
			trb->ctrl |= DWC3_TRB_CTRL_CSP;

		if (short_not_ok)
			trb->ctrl |= DWC3_TRB_CTRL_ISP_IMI;
	}

	if ((!no_interrupt && !chain) ||
			(dwc3_calc_trbs_left(dep) == 1))
		trb->ctrl |= DWC3_TRB_CTRL_IOC;

	if (chain)
		trb->ctrl |= DWC3_TRB_CTRL_CHN;

	if (usb_endpoint_xfer_bulk(dep->endpoint.desc) && dep->stream_capable)
		trb->ctrl |= DWC3_TRB_CTRL_SID_SOFN(stream_id);

	/*
	 * Ensure that updates of buffer address and size happens
	 * before we set the DWC3_TRB_CTRL_HWO so that core
	 * does not process any stale TRB.
	 */
	mb();
	trb->ctrl |= DWC3_TRB_CTRL_HWO;

	dwc3_ep_inc_enq(dep);

	trace_dwc3_prepare_trb(dep, trb);
}

/**
 * dwc3_prepare_one_trb - setup one TRB from one request
 * @dep: endpoint for which this request is prepared
 * @req: dwc3_request pointer
 * @chain: should this TRB be chained to the next?
 * @node: only for isochronous endpoints. First TRB needs different type.
 */
static void dwc3_prepare_one_trb(struct dwc3_ep *dep,
		struct dwc3_request *req, unsigned chain, unsigned node)
{
	struct dwc3_trb		*trb;
	unsigned		length = req->request.length;
	unsigned		stream_id = req->request.stream_id;
	unsigned		short_not_ok = req->request.short_not_ok;
	unsigned		no_interrupt = req->request.no_interrupt;
	dma_addr_t		dma = req->request.dma;

	trb = &dep->trb_pool[dep->trb_enqueue];

	if (!req->trb) {
		dwc3_gadget_move_started_request(req);
		req->trb = trb;
		req->trb_dma = dwc3_trb_dma_offset(dep, trb);
		dep->queued_requests++;
	}

	__dwc3_prepare_one_trb(dep, trb, dma, length, chain, node,
			stream_id, short_not_ok, no_interrupt);
}

/**
 * dwc3_ep_prev_trb - returns the previous TRB in the ring
 * @dep: The endpoint with the TRB ring
 * @index: The index of the current TRB in the ring
 *
 * Returns the TRB prior to the one pointed to by the index. If the
 * index is 0, we will wrap backwards, skip the link TRB, and return
 * the one just before that.
 */
static struct dwc3_trb *dwc3_ep_prev_trb(struct dwc3_ep *dep, u8 index)
{
	u8 tmp = index;

	if (!dep->trb_pool)
		return NULL;

	if (!tmp)
		tmp = DWC3_TRB_NUM - 1;

	return &dep->trb_pool[tmp - 1];
}

static u32 dwc3_calc_trbs_left(struct dwc3_ep *dep)
{
	struct dwc3_trb		*tmp;
	u8			trbs_left;

	/*
	 * If enqueue & dequeue are equal than it is either full or empty.
	 *
	 * One way to know for sure is if the TRB right before us has HWO bit
	 * set or not. If it has, then we're definitely full and can't fit any
	 * more transfers in our ring.
	 */
	if (dep->trb_enqueue == dep->trb_dequeue) {
		tmp = dwc3_ep_prev_trb(dep, dep->trb_enqueue);
		if (!tmp || tmp->ctrl & DWC3_TRB_CTRL_HWO)
			return 0;

		return DWC3_TRB_NUM - 1;
	}

	trbs_left = dep->trb_dequeue - dep->trb_enqueue;
	trbs_left &= (DWC3_TRB_NUM - 1);

	if (dep->trb_dequeue < dep->trb_enqueue)
		trbs_left--;

	return trbs_left;
}

static void dwc3_prepare_one_trb_sg(struct dwc3_ep *dep,
		struct dwc3_request *req)
{
	struct scatterlist *sg = req->sg;
	struct scatterlist *s;
	int		i;

	for_each_sg(sg, s, req->num_pending_sgs, i) {
		unsigned int length = req->request.length;
		unsigned int maxp = usb_endpoint_maxp(dep->endpoint.desc);
		unsigned int rem = length % maxp;
		unsigned chain = true;

		if (sg_is_last(s))
			chain = false;

		if (rem && usb_endpoint_dir_out(dep->endpoint.desc) && !chain) {
			struct dwc3	*dwc = dep->dwc;
			struct dwc3_trb	*trb;

			req->unaligned = true;

			/* prepare normal TRB */
			dwc3_prepare_one_trb(dep, req, true, i);

			/* Now prepare one extra TRB to align transfer size */
			trb = &dep->trb_pool[dep->trb_enqueue];
			__dwc3_prepare_one_trb(dep, trb, dwc->bounce_addr,
					maxp - rem, false, 1,
					req->request.stream_id,
					req->request.short_not_ok,
					req->request.no_interrupt);
		} else {
			dwc3_prepare_one_trb(dep, req, chain, i);
		}

		if (!dwc3_calc_trbs_left(dep))
			break;
	}
}

static void dwc3_prepare_one_trb_linear(struct dwc3_ep *dep,
		struct dwc3_request *req)
{
	unsigned int length = req->request.length;
	unsigned int maxp = usb_endpoint_maxp(dep->endpoint.desc);
	unsigned int rem = length % maxp;

	if ((!length || rem) && usb_endpoint_dir_out(dep->endpoint.desc)) {
		struct dwc3	*dwc = dep->dwc;
		struct dwc3_trb	*trb;

		req->unaligned = true;

		/* prepare normal TRB */
		dwc3_prepare_one_trb(dep, req, true, 0);

		/* Now prepare one extra TRB to align transfer size */
		trb = &dep->trb_pool[dep->trb_enqueue];
		__dwc3_prepare_one_trb(dep, trb, dwc->bounce_addr, maxp - rem,
				false, 1, req->request.stream_id,
				req->request.short_not_ok,
				req->request.no_interrupt);
	} else if (req->request.zero && req->request.length &&
		   (IS_ALIGNED(req->request.length,dep->endpoint.maxpacket))) {
		struct dwc3	*dwc = dep->dwc;
		struct dwc3_trb	*trb;

		req->zero = true;

		/* prepare normal TRB */
		dwc3_prepare_one_trb(dep, req, true, 0);

		/* Now prepare one extra TRB to handle ZLP */
		trb = &dep->trb_pool[dep->trb_enqueue];
		__dwc3_prepare_one_trb(dep, trb, dwc->bounce_addr, 0,
				false, 1, req->request.stream_id,
				req->request.short_not_ok,
				req->request.no_interrupt);
	} else {
		dwc3_prepare_one_trb(dep, req, false, 0);
	}
}

/*
 * dwc3_prepare_trbs - setup TRBs from requests
 * @dep: endpoint for which requests are being prepared
 *
 * The function goes through the requests list and sets up TRBs for the
 * transfers. The function returns once there are no more TRBs available or
 * it runs out of requests.
 */
static void dwc3_prepare_trbs(struct dwc3_ep *dep)
{
	struct dwc3_request	*req, *n;

	BUILD_BUG_ON_NOT_POWER_OF_2(DWC3_TRB_NUM);

	if (!dwc3_calc_trbs_left(dep))
		return;

	/*
	 * We can get in a situation where there's a request in the started list
	 * but there weren't enough TRBs to fully kick it in the first time
	 * around, so it has been waiting for more TRBs to be freed up.
	 *
	 * In that case, we should check if we have a request with pending_sgs
	 * in the started list and prepare TRBs for that request first,
	 * otherwise we will prepare TRBs completely out of order and that will
	 * break things.
	 */
	list_for_each_entry(req, &dep->started_list, list) {
		if (req->num_pending_sgs > 0)
			dwc3_prepare_one_trb_sg(dep, req);

		if (!dwc3_calc_trbs_left(dep))
			return;
	}

	list_for_each_entry_safe(req, n, &dep->pending_list, list) {
		struct dwc3	*dwc = dep->dwc;
		int		ret;

		ret = usb_gadget_map_request_by_dev(dwc->sysdev, &req->request,
						    dep->direction);
		if (ret)
			return;

		req->sg			= req->request.sg;
		req->num_pending_sgs	= req->request.num_mapped_sgs;

		if (req->num_pending_sgs > 0)
			dwc3_prepare_one_trb_sg(dep, req);
		else
			dwc3_prepare_one_trb_linear(dep, req);

		dbg_ep_map(dep->number, req);
		if (!dwc3_calc_trbs_left(dep))
			return;
	}
}

static int __dwc3_gadget_kick_transfer(struct dwc3_ep *dep, u16 cmd_param)
{
	struct dwc3_gadget_ep_cmd_params params;
	struct dwc3_request		*req, *req1, *n;
	struct dwc3			*dwc = dep->dwc;
	int				starting;
	int				ret;
	u32				cmd;

	if (dep->flags & DWC3_EP_END_TRANSFER_PENDING) {
		dbg_event(dep->number, "ENDXFER Pending", dep->flags);
		return -EBUSY;
	}

	starting = !(dep->flags & DWC3_EP_BUSY);

	dwc3_prepare_trbs(dep);
	req = next_request(&dep->started_list);
	if (!req) {
		dep->flags |= DWC3_EP_PENDING_REQUEST;
		dbg_event(dep->number, "NO REQ", 0);
		return 0;
	}

	memset(&params, 0, sizeof(params));

	if (starting) {
		params.param0 = upper_32_bits(req->trb_dma);
		params.param1 = lower_32_bits(req->trb_dma);
		cmd = DWC3_DEPCMD_STARTTRANSFER |
			DWC3_DEPCMD_PARAM(cmd_param);
	} else {
		cmd = DWC3_DEPCMD_UPDATETRANSFER |
			DWC3_DEPCMD_PARAM(dep->resource_index);
	}

	ret = dwc3_send_gadget_ep_cmd(dep, cmd, &params);
	if (ret < 0) {
		if ((ret == -EAGAIN) && starting &&
				usb_endpoint_xfer_isoc(dep->endpoint.desc)) {
			dbg_event(dep->number, "CMD_STS", ret);
			/* If bit13 in Command complete event is set, software
			 * must issue ENDTRANDFER command and wait for
			 * Xfernotready event to queue the requests again.
			 */
			if (!dep->resource_index) {
				dep->resource_index =
					 dwc3_gadget_ep_get_transfer_index(dep);
				WARN_ON_ONCE(!dep->resource_index);
			}
			dwc3_stop_active_transfer(dwc, dep->number, true);

			list_for_each_entry_safe_reverse(req1, n,
						&dep->started_list, list) {
				req1->trb->ctrl &= ~DWC3_TRB_CTRL_HWO;
				req1->trb = NULL;
				dwc3_gadget_move_pending_list_front(req1);
				dwc3_ep_inc_deq(dep);
			}

			return ret;
		}

		/*
		 * FIXME we need to iterate over the list of requests
		 * here and stop, unmap, free and del each of the linked
		 * requests instead of what we do now.
		 */
		if (req->trb)
			memset(req->trb, 0, sizeof(struct dwc3_trb));
		dep->queued_requests--;
		dwc3_gadget_del_and_unmap_request(dep, req, ret);
		return ret;
	}

	dep->flags |= DWC3_EP_BUSY;

	if (starting) {
		dep->resource_index = dwc3_gadget_ep_get_transfer_index(dep);
		WARN_ON_ONCE(!dep->resource_index);
	}

	return 0;
}

static int __dwc3_gadget_get_frame(struct dwc3 *dwc)
{
	u32			reg;

	reg = dwc3_readl(dwc->regs, DWC3_DSTS);
	return DWC3_DSTS_SOFFN(reg);
}

static void __dwc3_gadget_start_isoc(struct dwc3 *dwc, struct dwc3_ep *dep)
{
	u16 uf, wraparound_bits;

	if (list_empty(&dep->pending_list)) {
		dev_info(dwc->dev, "%s: ran out of requests\n",
				dep->name);
		dep->flags |= DWC3_EP_PENDING_REQUEST;
		return;
	}

	wraparound_bits = dep->frame_number & DWC3_FRAME_WRAP_AROUND_MASK;
	uf = dep->frame_number & ~DWC3_FRAME_WRAP_AROUND_MASK;

	/* if frame wrapped-around update wrap-around bits to reflect that */
	if (__dwc3_gadget_get_frame(dwc) < uf)
		wraparound_bits += BIT(14);

	uf = __dwc3_gadget_get_frame(dwc) + 2 * dep->interval;

	/* align uf to ep interval */
	uf = (wraparound_bits | uf) & ~(dep->interval - 1);

	__dwc3_gadget_kick_transfer(dep, uf);
}

static void dwc3_gadget_start_isoc(struct dwc3 *dwc,
		struct dwc3_ep *dep, const struct dwc3_event_depevt *event)
{
	dep->frame_number = event->parameters;

	__dwc3_gadget_start_isoc(dwc, dep);
}

static int __dwc3_gadget_ep_queue(struct dwc3_ep *dep, struct dwc3_request *req)
{
	struct dwc3		*dwc = dep->dwc;
	int			ret = 0;

	if (!dep->endpoint.desc || !dwc->pullups_connected) {
		dev_err_ratelimited(dwc->dev, "%s: can't queue to disabled endpoint\n",
				dep->name);
		return -ESHUTDOWN;
	}

	if (WARN(req->dep != dep, "request %pK belongs to '%s'\n",
				&req->request, req->dep->name))
		return -EINVAL;

	if (req->request.status == -EINPROGRESS) {
		ret = -EBUSY;
		dev_err(dwc->dev, "%s: %pK request already in queue",
					dep->name, req);
		return ret;
	}

	req->request.actual	= 0;
	req->request.status	= -EINPROGRESS;
	req->direction		= dep->direction;
	req->epnum		= dep->number;

	trace_dwc3_ep_queue(req);

	list_add_tail(&req->list, &dep->pending_list);

	dbg_ep_queue(dep->number, req);
	/*
	 * NOTICE: Isochronous endpoints should NEVER be prestarted. We must
	 * wait for a XferNotReady event so we will know what's the current
	 * (micro-)frame number.
	 *
	 * Without this trick, we are very, very likely gonna get Bus Expiry
	 * errors which will force us issue EndTransfer command.
	 */
	if (usb_endpoint_xfer_isoc(dep->endpoint.desc)) {
		if ((dep->flags & DWC3_EP_PENDING_REQUEST)) {
			if (dep->flags & DWC3_EP_TRANSFER_STARTED) {
				dwc3_stop_active_transfer(dwc, dep->number, true);
				dep->flags = DWC3_EP_ENABLED;
			} else {
				__dwc3_gadget_start_isoc(dwc, dep);
				dep->flags &= ~DWC3_EP_PENDING_REQUEST;
			}
			return 0;
		}

		if ((dep->flags & DWC3_EP_BUSY) &&
		    !(dep->flags & DWC3_EP_MISSED_ISOC)) {
			WARN_ON_ONCE(!dep->resource_index);
			ret = __dwc3_gadget_kick_transfer(dep,
							  dep->resource_index);
		}

		goto out;
	}

	if (!dwc3_calc_trbs_left(dep))
		return 0;

	ret = __dwc3_gadget_kick_transfer(dep, 0);
out:
	if (ret == -EBUSY)
		ret = 0;

	return ret;
}

static int dwc3_gadget_wakeup(struct usb_gadget *g)
{
	struct dwc3	*dwc = gadget_to_dwc(g);

	schedule_work(&dwc->wakeup_work);
	return 0;
}

static bool dwc3_gadget_is_suspended(struct dwc3 *dwc)
{
	if (atomic_read(&dwc->in_lpm) ||
			dwc->link_state == DWC3_LINK_STATE_U3)
		return true;
	return false;
}

static int dwc3_gadget_ep_queue(struct usb_ep *ep, struct usb_request *request,
	gfp_t gfp_flags)
{
	struct dwc3_request		*req = to_dwc3_request(request);
	struct dwc3_ep			*dep = to_dwc3_ep(ep);
	struct dwc3			*dwc = dep->dwc;

	unsigned long			flags;

	int				ret;

	spin_lock_irqsave(&dwc->lock, flags);
	ret = __dwc3_gadget_ep_queue(dep, req);
	spin_unlock_irqrestore(&dwc->lock, flags);

	return ret;
}

static int dwc3_gadget_ep_dequeue(struct usb_ep *ep,
		struct usb_request *request)
{
	struct dwc3_request		*req = to_dwc3_request(request);
	struct dwc3_request		*r = NULL;

	struct dwc3_ep			*dep = to_dwc3_ep(ep);
	struct dwc3			*dwc = dep->dwc;

	unsigned long			flags;
	int				ret = 0;

	if (atomic_read(&dwc->in_lpm)) {
		dev_err(dwc->dev, "Unable to dequeue while in LPM\n");
		return -EAGAIN;
	}

	trace_dwc3_ep_dequeue(req);

	spin_lock_irqsave(&dwc->lock, flags);

	list_for_each_entry(r, &dep->pending_list, list) {
		if (r == req)
			break;
	}

	if (r != req) {
		list_for_each_entry(r, &dep->started_list, list) {
			if (r == req)
				break;
		}
		if (r == req) {
			/* wait until it is processed */
			dwc3_stop_active_transfer(dwc, dep->number, true);

			/*
			 * If request was already started, this means we had to
			 * stop the transfer. With that we also need to ignore
			 * all TRBs used by the request, however TRBs can only
			 * be modified after completion of END_TRANSFER
			 * command. So what we do here is that we wait for
			 * END_TRANSFER completion and only after that, we jump
			 * over TRBs by clearing HWO and incrementing dequeue
			 * pointer.
			 *
			 * Note that we have 2 possible types of transfers here:
			 *
			 * i) Linear buffer request
			 * ii) SG-list based request
			 *
			 * SG-list based requests will have r->num_pending_sgs
			 * set to a valid number (> 0). Linear requests,
			 * normally use a single TRB.
			 *
			 * For each of these two cases, if r->unaligned flag is
			 * set, one extra TRB has been used to align transfer
			 * size to wMaxPacketSize.
			 *
			 * All of these cases need to be taken into
			 * consideration so we don't mess up our TRB ring
			 * pointers.
			 */
			if (!r->trb)
				goto out0;

			if (r->num_pending_sgs) {
				struct dwc3_trb *trb;
				int i = 0;

				for (i = 0; i < r->num_pending_sgs; i++) {
					trb = r->trb + i;
					trb->ctrl &= ~DWC3_TRB_CTRL_HWO;
					dwc3_ep_inc_deq(dep);
				}

				if (r->unaligned || r->zero) {
					trb = r->trb + r->num_pending_sgs + 1;
					trb->ctrl &= ~DWC3_TRB_CTRL_HWO;
					dwc3_ep_inc_deq(dep);
				}
			} else {
				struct dwc3_trb *trb = r->trb;

				trb->ctrl &= ~DWC3_TRB_CTRL_HWO;
				dwc3_ep_inc_deq(dep);

				if (r->unaligned || r->zero) {
					trb = r->trb + 1;
					trb->ctrl &= ~DWC3_TRB_CTRL_HWO;
					dwc3_ep_inc_deq(dep);
				}
			}
			goto out1;
		}
		dev_err(dwc->dev, "request %pK was not queued to %s\n",
				request, ep->name);
		ret = -EINVAL;
		goto out0;
	}

out1:
	dbg_ep_dequeue(dep->number, req);
	/* giveback the request */
	dep->queued_requests--;
	dwc3_gadget_giveback(dep, req, -ECONNRESET);

out0:
	spin_unlock_irqrestore(&dwc->lock, flags);

	return ret;
}

int __dwc3_gadget_ep_set_halt(struct dwc3_ep *dep, int value, int protocol)
{
	struct dwc3_gadget_ep_cmd_params	params;
	struct dwc3				*dwc = dep->dwc;
	int					ret;

	if (!dep->endpoint.desc) {
		dev_dbg(dwc->dev, "(%s)'s desc is NULL.\n", dep->name);
		return -EINVAL;
	}

	if (usb_endpoint_xfer_isoc(dep->endpoint.desc)) {
		dev_err(dwc->dev, "%s is of Isochronous type\n", dep->name);
		return -EINVAL;
	}

	memset(&params, 0x00, sizeof(params));
	dbg_event(dep->number, "HALT", value);
	if (value) {
		struct dwc3_trb *trb;

		unsigned transfer_in_flight;
		unsigned started;

		if (dep->number > 1)
			trb = dwc3_ep_prev_trb(dep, dep->trb_enqueue);
		else
			trb = &dwc->ep0_trb[dep->trb_enqueue];

		if (trb)
			transfer_in_flight = trb->ctrl & DWC3_TRB_CTRL_HWO;
		else
			transfer_in_flight = false;

		started = !list_empty(&dep->started_list);

		if (!protocol && ((dep->direction && transfer_in_flight) ||
				(!dep->direction && started))) {
			return -EAGAIN;
		}

		ret = dwc3_send_gadget_ep_cmd(dep, DWC3_DEPCMD_SETSTALL,
				&params);
		if (ret)
			dev_err(dwc->dev, "failed to set STALL on %s\n",
					dep->name);
		else
			dep->flags |= DWC3_EP_STALL;
	} else {

		ret = dwc3_send_clear_stall_ep_cmd(dep);
		if (ret)
			dev_err(dwc->dev, "failed to clear STALL on %s\n",
					dep->name);
		else
			dep->flags &= ~(DWC3_EP_STALL | DWC3_EP_WEDGE);
	}

	return ret;
}

static int dwc3_gadget_ep_set_halt(struct usb_ep *ep, int value)
{
	struct dwc3_ep			*dep = to_dwc3_ep(ep);
	struct dwc3			*dwc = dep->dwc;

	unsigned long			flags;

	int				ret;

	if (!ep->desc) {
		dev_err(dwc->dev, "(%s)'s desc is NULL.\n", dep->name);
		return -EINVAL;
	}

	spin_lock_irqsave(&dwc->lock, flags);
	ret = __dwc3_gadget_ep_set_halt(dep, value, false);
	spin_unlock_irqrestore(&dwc->lock, flags);

	return ret;
}

static int dwc3_gadget_ep_set_wedge(struct usb_ep *ep)
{
	struct dwc3_ep			*dep = to_dwc3_ep(ep);
	struct dwc3			*dwc = dep->dwc;
	unsigned long			flags;
	int				ret;

	spin_lock_irqsave(&dwc->lock, flags);
	dbg_event(dep->number, "WEDGE", 0);
	dep->flags |= DWC3_EP_WEDGE;

	if (dep->number == 0 || dep->number == 1)
		ret = __dwc3_gadget_ep0_set_halt(ep, 1);
	else
		ret = __dwc3_gadget_ep_set_halt(dep, 1, false);
	spin_unlock_irqrestore(&dwc->lock, flags);

	return ret;
}

/* -------------------------------------------------------------------------- */

static struct usb_endpoint_descriptor dwc3_gadget_ep0_desc = {
	.bLength	= USB_DT_ENDPOINT_SIZE,
	.bDescriptorType = USB_DT_ENDPOINT,
	.bmAttributes	= USB_ENDPOINT_XFER_CONTROL,
};

static const struct usb_ep_ops dwc3_gadget_ep0_ops = {
	.enable		= dwc3_gadget_ep0_enable,
	.disable	= dwc3_gadget_ep0_disable,
	.alloc_request	= dwc3_gadget_ep_alloc_request,
	.free_request	= dwc3_gadget_ep_free_request,
	.queue		= dwc3_gadget_ep0_queue,
	.dequeue	= dwc3_gadget_ep_dequeue,
	.set_halt	= dwc3_gadget_ep0_set_halt,
	.set_wedge	= dwc3_gadget_ep_set_wedge,
};

static const struct usb_ep_ops dwc3_gadget_ep_ops = {
	.enable		= dwc3_gadget_ep_enable,
	.disable	= dwc3_gadget_ep_disable,
	.alloc_request	= dwc3_gadget_ep_alloc_request,
	.free_request	= dwc3_gadget_ep_free_request,
	.queue		= dwc3_gadget_ep_queue,
	.dequeue	= dwc3_gadget_ep_dequeue,
	.set_halt	= dwc3_gadget_ep_set_halt,
	.set_wedge	= dwc3_gadget_ep_set_wedge,
};

/* -------------------------------------------------------------------------- */

static int dwc3_gadget_get_frame(struct usb_gadget *g)
{
	struct dwc3		*dwc = gadget_to_dwc(g);

	return __dwc3_gadget_get_frame(dwc);
}

#define DWC3_PM_RESUME_RETRIES		20    /* Max Number of retries */
#define DWC3_PM_RESUME_DELAY		100   /* 100 msec */

static void dwc3_gadget_wakeup_work(struct work_struct *w)
{
	struct dwc3		*dwc;
	int			ret;
	static int		retry_count;

	dwc = container_of(w, struct dwc3, wakeup_work);

	ret = pm_runtime_get_sync(dwc->dev);
	if (ret) {
		/* pm_runtime_get_sync returns -EACCES error between
		 * late_suspend and early_resume, wait for system resume to
		 * finish and queue work again
		 */
		dev_dbg(dwc->dev, "PM runtime get sync failed, ret %d\n", ret);
		if (ret == -EACCES) {
			pm_runtime_put_noidle(dwc->dev);
			if (retry_count == DWC3_PM_RESUME_RETRIES) {
				retry_count = 0;
				dev_err(dwc->dev, "pm_runtime_get_sync timed out\n");
				return;
			}
			msleep(DWC3_PM_RESUME_DELAY);
			retry_count++;
			schedule_work(&dwc->wakeup_work);
			return;
		}
	}
	retry_count = 0;
	dbg_event(0xFF, "Gdgwake gsyn",
		atomic_read(&dwc->dev->power.usage_count));

	ret = dwc3_gadget_wakeup_int(dwc);
	if (ret)
		dev_err(dwc->dev, "Remote wakeup failed. ret = %d\n", ret);

	pm_runtime_put_noidle(dwc->dev);
	dbg_event(0xFF, "Gdgwake put",
		atomic_read(&dwc->dev->power.usage_count));
}

static int dwc3_gadget_wakeup_int(struct dwc3 *dwc)
{
	bool			link_recover_only = false;

	u32			reg;
	int			ret = 0;
	u8			link_state;
	unsigned long		flags;

	dev_dbg(dwc->dev, "%s(): Entry\n", __func__);
	disable_irq(dwc->irq);
	spin_lock_irqsave(&dwc->lock, flags);
	/*
	 * According to the Databook Remote wakeup request should
	 * be issued only when the device is in early suspend state.
	 *
	 * We can check that via USB Link State bits in DSTS register.
	 */
	link_state = dwc3_get_link_state(dwc);

	switch (link_state) {
	case DWC3_LINK_STATE_RX_DET:	/* in HS, means Early Suspend */
	case DWC3_LINK_STATE_U3:	/* in HS, means SUSPEND */
		break;
	case DWC3_LINK_STATE_U1:
		if (dwc->gadget.speed < USB_SPEED_SUPER) {
			link_recover_only = true;
			break;
		}
		/* Intentional fallthrough */
	default:
		dev_dbg(dwc->dev, "can't wakeup from link state %d\n",
				link_state);
		ret = -EINVAL;
		goto out;
	}

	/* Enable LINK STATUS change event */
	reg = dwc3_readl(dwc->regs, DWC3_DEVTEN);
	reg |= DWC3_DEVTEN_ULSTCNGEN;
	dwc3_writel(dwc->regs, DWC3_DEVTEN, reg);
	/*
	 * memory barrier is required to make sure that required events
	 * with core is enabled before performing RECOVERY mechnism.
	 */
	mb();

	ret = dwc3_gadget_set_link_state(dwc, DWC3_LINK_STATE_RECOV);
	if (ret < 0) {
		dev_err(dwc->dev, "failed to put link in Recovery\n");
		/* Disable LINK STATUS change */
		reg = dwc3_readl(dwc->regs, DWC3_DEVTEN);
		reg &= ~DWC3_DEVTEN_ULSTCNGEN;
		dwc3_writel(dwc->regs, DWC3_DEVTEN, reg);
		/* Required to complete this operation before returning */
		mb();
		goto out;
	}

	/* Recent versions do this automatically */
	if (dwc->revision < DWC3_REVISION_194A) {
		/* write zeroes to Link Change Request */
		reg = dwc3_readl(dwc->regs, DWC3_DCTL);
		reg &= ~DWC3_DCTL_ULSTCHNGREQ_MASK;
		dwc3_writel(dwc->regs, DWC3_DCTL, reg);
	}

	spin_unlock_irqrestore(&dwc->lock, flags);
	enable_irq(dwc->irq);

	/*
	 * Have bigger value (16 sec) for timeout since some host PCs driving
	 * resume for very long time (e.g. 8 sec)
	 */
	ret = wait_event_interruptible_timeout(dwc->wait_linkstate,
			(dwc->link_state < DWC3_LINK_STATE_U3) ||
			(dwc->link_state == DWC3_LINK_STATE_SS_DIS),
			msecs_to_jiffies(16000));

	spin_lock_irqsave(&dwc->lock, flags);
	/* Disable link status change event */
	reg = dwc3_readl(dwc->regs, DWC3_DEVTEN);
	reg &= ~DWC3_DEVTEN_ULSTCNGEN;
	dwc3_writel(dwc->regs, DWC3_DEVTEN, reg);
	/*
	 * Complete this write before we go ahead and perform resume
	 * as we don't need link status change notificaiton anymore.
	 */
	mb();

	if (!ret) {
		dev_dbg(dwc->dev, "Timeout moving into state(%d)\n",
							dwc->link_state);
		ret = -EINVAL;
		spin_unlock_irqrestore(&dwc->lock, flags);
		goto out1;
	} else {
		ret = 0;
		/*
		 * If USB is disconnected OR received RESET from host,
		 * don't perform resume
		 */
		if (dwc->link_state == DWC3_LINK_STATE_SS_DIS ||
				dwc->gadget.state == USB_STATE_DEFAULT)
			link_recover_only = true;
	}

	/*
	 * According to DWC3 databook, the controller does not
	 * trigger a wakeup event when remote-wakeup is used.
	 * Hence, after remote-wakeup sequence is complete, and
	 * the device is back at U0 state, it is required that
	 * the resume sequence is initiated by SW.
	 */
	if (!link_recover_only)
		dwc3_gadget_wakeup_interrupt(dwc, true);

	spin_unlock_irqrestore(&dwc->lock, flags);
	dev_dbg(dwc->dev, "%s: Exit\n", __func__);
	return ret;

out:
	spin_unlock_irqrestore(&dwc->lock, flags);
	enable_irq(dwc->irq);

out1:
	return ret;
}

static int dwc_gadget_func_wakeup(struct usb_gadget *g, int interface_id)
{
	int ret = 0;
	struct dwc3 *dwc = gadget_to_dwc(g);

	if (!g || (g->speed < USB_SPEED_SUPER))
		return -ENOTSUPP;

	if (dwc3_gadget_is_suspended(dwc)) {
		dev_dbg(dwc->dev, "USB bus is suspended, scheduling wakeup\n");
		dwc3_gadget_wakeup(&dwc->gadget);
		return -EACCES;
	}

	ret = dwc3_send_gadget_generic_command(dwc, DWC3_DGCMD_XMIT_DEV,
			0x1 | (interface_id << 4));
	if (ret)
		dev_err(dwc->dev, "Function wakeup HW command failed, ret %d\n",
				ret);

	return ret;
}

static int dwc3_gadget_set_selfpowered(struct usb_gadget *g,
		int is_selfpowered)
{
	struct dwc3		*dwc = gadget_to_dwc(g);
	unsigned long		flags;

	spin_lock_irqsave(&dwc->lock, flags);
	g->is_selfpowered = !!is_selfpowered;
	spin_unlock_irqrestore(&dwc->lock, flags);

	return 0;
}

<<<<<<< HEAD
#define DWC3_SOFT_RESET_TIMEOUT 10 /* 10 msec */
=======
/**
 * dwc3_device_core_soft_reset - Issues device core soft reset
 * @dwc: pointer to our context structure
 */
static int dwc3_device_core_soft_reset(struct dwc3 *dwc)
{
	u32             reg;
	int             retries = 10;

	reg = dwc3_readl(dwc->regs, DWC3_DCTL);
	reg |= DWC3_DCTL_CSFTRST;
	dwc3_writel(dwc->regs, DWC3_DCTL, reg);

	do {
		reg = dwc3_readl(dwc->regs, DWC3_DCTL);
		if (!(reg & DWC3_DCTL_CSFTRST))
			goto done;

		usleep_range(1000, 1100);
	} while (--retries);

	dev_err(dwc->dev, "%s timedout\n", __func__);

	return -ETIMEDOUT;

done:
	/* phy sync delay as per data book */
	msleep(50);

	return 0;
}

>>>>>>> 41638a35
static int dwc3_gadget_run_stop(struct dwc3 *dwc, int is_on, int suspend)
{
	u32			reg, reg1;
	u32			timeout = 1500;
	ktime_t start, diff;

	dbg_event(0xFF, "run_stop", is_on);
	reg = dwc3_readl(dwc->regs, DWC3_DCTL);
	if (is_on) {
		if (dwc->revision <= DWC3_REVISION_187A) {
			reg &= ~DWC3_DCTL_TRGTULST_MASK;
			reg |= DWC3_DCTL_TRGTULST_RX_DET;
		}

		if (dwc->revision >= DWC3_REVISION_194A)
			reg &= ~DWC3_DCTL_KEEP_CONNECT;

		start = ktime_get();
		/* issue device SoftReset */
		dwc3_writel(dwc->regs, DWC3_DCTL,
			reg | DWC3_DCTL_CSFTRST);
		do {
			reg = dwc3_readl(dwc->regs, DWC3_DCTL);
			if (!(reg & DWC3_DCTL_CSFTRST))
				break;

			diff = ktime_sub(ktime_get(), start);
			/* poll for max. 10ms */
			if (ktime_to_ms(diff) > DWC3_SOFT_RESET_TIMEOUT) {
				printk_ratelimited(KERN_ERR
					"%s:core Reset Timed Out\n", __func__);
				break;
			}
			cpu_relax();
		} while (true);
		dwc3_event_buffers_setup(dwc);
		__dwc3_gadget_start(dwc);

		reg1 = dwc3_readl(dwc->regs, DWC3_DCFG);
		reg1 &= ~(DWC3_DCFG_SPEED_MASK);

		if (dwc->maximum_speed == USB_SPEED_SUPER_PLUS)
			reg1 |= DWC3_DCFG_SUPERSPEED_PLUS;
		else if (dwc->maximum_speed == USB_SPEED_HIGH)
			reg1 |= DWC3_DCFG_HIGHSPEED;
		else
			reg1 |= DWC3_DCFG_SUPERSPEED;
		dwc3_writel(dwc->regs, DWC3_DCFG, reg1);

		reg |= DWC3_DCTL_RUN_STOP;

		if (dwc->has_hibernation)
			reg |= DWC3_DCTL_KEEP_CONNECT;

		dwc->pullups_connected = true;
	} else {
		dwc3_gadget_disable_irq(dwc);
		/* Mask all interrupts */
		reg1 = dwc3_readl(dwc->regs, DWC3_GEVNTSIZ(0));
		reg1 |= DWC3_GEVNTSIZ_INTMASK;
		dwc3_writel(dwc->regs, DWC3_GEVNTSIZ(0), reg1);

		dwc->err_evt_seen = false;
		dwc->pullups_connected = false;

		__dwc3_gadget_ep_disable(dwc->eps[0]);
		__dwc3_gadget_ep_disable(dwc->eps[1]);

		/*
		 * According to dwc3 databook, it is must to remove any active
		 * transfers before trying to stop USB device controller. Hence
		 * call dwc3_stop_active_transfers() API before stopping USB
		 * device controller.
		 */
		dwc3_stop_active_transfers(dwc);

		reg &= ~DWC3_DCTL_RUN_STOP;

		if (dwc->has_hibernation && !suspend)
			reg &= ~DWC3_DCTL_KEEP_CONNECT;
	}

	dwc3_writel(dwc->regs, DWC3_DCTL, reg);

	/* Controller is not halted until the events are acknowledged */
	if (!is_on) {
		/*
		 * Clear out any pending events (i.e. End Transfer Command
		 * Complete).
		 */
		reg1 = dwc3_readl(dwc->regs, DWC3_GEVNTCOUNT(0));
		reg1 &= DWC3_GEVNTCOUNT_MASK;
		dbg_log_string("remaining EVNTCOUNT(0)=%d", reg1);
		dwc3_writel(dwc->regs, DWC3_GEVNTCOUNT(0), reg1);
		dwc3_notify_event(dwc, DWC3_GSI_EVT_BUF_CLEAR, 0);
	}

	do {
		reg = dwc3_readl(dwc->regs, DWC3_DSTS);
		reg &= DWC3_DSTS_DEVCTRLHLT;
	} while (--timeout && !(!is_on ^ !reg));

	if (!timeout) {
		dev_err(dwc->dev, "failed to %s controller\n",
				is_on ? "start" : "stop");
		if (is_on)
			dbg_event(0xFF, "STARTTOUT", reg);
		else
			dbg_event(0xFF, "STOPTOUT", reg);
		return -ETIMEDOUT;
	}

	return 0;
}

static int dwc3_gadget_vbus_draw(struct usb_gadget *g, unsigned int mA)
{
	struct dwc3		*dwc = gadget_to_dwc(g);

	dwc->vbus_draw = mA;
	dev_dbg(dwc->dev, "Notify controller from %s. mA = %u\n", __func__, mA);
	dbg_event(0xFF, "currentDraw", mA);
	dwc3_notify_event(dwc, DWC3_CONTROLLER_SET_CURRENT_DRAW_EVENT, 0);
	return 0;
}

static int dwc3_gadget_pullup(struct usb_gadget *g, int is_on)
{
	struct dwc3		*dwc = gadget_to_dwc(g);
	unsigned long		flags;
	int			ret;

	is_on = !!is_on;
	dwc->softconnect = is_on;

	if (((dwc->dr_mode == USB_DR_MODE_OTG) && !dwc->vbus_active)
			|| !dwc->gadget_driver) {
		/*
		 * Need to wait for vbus_session(on) from otg driver or to
		 * the udc_start.
		 */
		dbg_event(0xFF, "WaitPullup", 0);
		return 0;
	}

	pm_runtime_get_sync(dwc->dev);
	dbg_event(0xFF, "Pullup gsync",
		atomic_read(&dwc->dev->power.usage_count));

	/*
	 * Per databook, when we want to stop the gadget, if a control transfer
	 * is still in process, complete it and get the core into setup phase.
	 */
	if (!is_on && (dwc->ep0state != EP0_SETUP_PHASE ||
				dwc->ep0_next_event != DWC3_EP0_COMPLETE)) {
		reinit_completion(&dwc->ep0_in_setup);

		ret = wait_for_completion_timeout(&dwc->ep0_in_setup,
				msecs_to_jiffies(DWC3_PULL_UP_TIMEOUT));
		if (ret == 0) {
			dev_err(dwc->dev, "timed out waiting for SETUP phase\n");
			dbg_event(0xFF, "Pullup timeout put",
				atomic_read(&dwc->dev->power.usage_count));
		}
	}

	disable_irq(dwc->irq);

	/* prevent pending bh to run later */
	flush_work(&dwc->bh_work);

	spin_lock_irqsave(&dwc->lock, flags);
	if (dwc->ep0state != EP0_SETUP_PHASE)
		dbg_event(0xFF, "EP0 is not in SETUP phase\n", 0);

	/*
	 * If we are here after bus suspend notify otg state machine to
	 * increment pm usage count of dwc to prevent pm_runtime_suspend
	 * during enumeration.
	 */
	dwc->b_suspend = false;
	dwc3_notify_event(dwc, DWC3_CONTROLLER_NOTIFY_OTG_EVENT, 0);

	ret = dwc3_gadget_run_stop(dwc, is_on, false);
	spin_unlock_irqrestore(&dwc->lock, flags);
	if (!is_on && ret == -ETIMEDOUT) {
		dev_err(dwc->dev, "%s: Core soft reset...\n", __func__);
		dwc3_device_core_soft_reset(dwc);
	}
	enable_irq(dwc->irq);

	pm_runtime_mark_last_busy(dwc->dev);
	pm_runtime_put_autosuspend(dwc->dev);
	dbg_event(0xFF, "Pullup put",
		atomic_read(&dwc->dev->power.usage_count));
	return ret;
}

static void dwc3_gadget_enable_irq(struct dwc3 *dwc)
{
	u32			reg;

	dbg_event(0xFF, "UnmaskINT", 0);
	/* Enable all but Start and End of Frame IRQs */
	reg = (DWC3_DEVTEN_VNDRDEVTSTRCVEDEN |
			DWC3_DEVTEN_EVNTOVERFLOWEN |
			DWC3_DEVTEN_CMDCMPLTEN |
			DWC3_DEVTEN_ERRTICERREN |
			DWC3_DEVTEN_WKUPEVTEN |
			DWC3_DEVTEN_CONNECTDONEEN |
			DWC3_DEVTEN_USBRSTEN |
			DWC3_DEVTEN_DISCONNEVTEN);

	if (dwc->revision < DWC3_REVISION_230A)
		reg |= DWC3_DEVTEN_ULSTCNGEN;

	dwc3_writel(dwc->regs, DWC3_DEVTEN, reg);
}

void dwc3_gadget_disable_irq(struct dwc3 *dwc)
{
	dbg_event(0xFF, "MaskINT", 0);
	/* mask all interrupts */
	dwc3_writel(dwc->regs, DWC3_DEVTEN, 0x00);
}

static irqreturn_t dwc3_thread_interrupt(int irq, void *_dwc);

/**
 * dwc3_gadget_setup_nump - calculate and initialize NUMP field of %DWC3_DCFG
 * @dwc: pointer to our context structure
 *
 * The following looks like complex but it's actually very simple. In order to
 * calculate the number of packets we can burst at once on OUT transfers, we're
 * gonna use RxFIFO size.
 *
 * To calculate RxFIFO size we need two numbers:
 * MDWIDTH = size, in bits, of the internal memory bus
 * RAM2_DEPTH = depth, in MDWIDTH, of internal RAM2 (where RxFIFO sits)
 *
 * Given these two numbers, the formula is simple:
 *
 * RxFIFO Size = (RAM2_DEPTH * MDWIDTH / 8) - 24 - 16;
 *
 * 24 bytes is for 3x SETUP packets
 * 16 bytes is a clock domain crossing tolerance
 *
 * Given RxFIFO Size, NUMP = RxFIFOSize / 1024;
 */
static void dwc3_gadget_setup_nump(struct dwc3 *dwc)
{
	u32 ram2_depth;
	u32 mdwidth;
	u32 nump;
	u32 reg;

	ram2_depth = DWC3_GHWPARAMS7_RAM2_DEPTH(dwc->hwparams.hwparams7);
	mdwidth = DWC3_GHWPARAMS0_MDWIDTH(dwc->hwparams.hwparams0);

	nump = ((ram2_depth * mdwidth / 8) - 24 - 16) / 1024;
	nump = min_t(u32, nump, 16);

	/* update NumP */
	reg = dwc3_readl(dwc->regs, DWC3_DCFG);
	reg &= ~DWC3_DCFG_NUMP_MASK;
	reg |= nump << DWC3_DCFG_NUMP_SHIFT;
	dwc3_writel(dwc->regs, DWC3_DCFG, reg);
}

static int dwc3_gadget_vbus_session(struct usb_gadget *_gadget, int is_active)
{
	struct dwc3 *dwc = gadget_to_dwc(_gadget);
	unsigned long flags;
	int ret = 0;

	if (dwc->dr_mode != USB_DR_MODE_OTG)
		return -EPERM;

	is_active = !!is_active;

	dbg_event(0xFF, "VbusSess", is_active);

	disable_irq(dwc->irq);

	flush_work(&dwc->bh_work);

	spin_lock_irqsave(&dwc->lock, flags);

	/* Mark that the vbus was powered */
	dwc->vbus_active = is_active;

	/*
	 * Check if upper level usb_gadget_driver was already registered with
	 * this udc controller driver (if dwc3_gadget_start was called)
	 */
	if (dwc->gadget_driver && dwc->softconnect) {
		if (dwc->vbus_active) {
			/*
			 * Both vbus was activated by otg and pullup was
			 * signaled by the gadget driver.
			 */
			ret = dwc3_gadget_run_stop(dwc, 1, false);
		} else {
			ret = dwc3_gadget_run_stop(dwc, 0, false);
		}
	}

	/*
	 * Clearing run/stop bit might occur before disconnect event is seen.
	 * Make sure to let gadget driver know in that case.
	 */
	if (!dwc->vbus_active) {
		dev_dbg(dwc->dev, "calling disconnect from %s\n", __func__);
		dwc3_gadget_disconnect_interrupt(dwc);
	}

	spin_unlock_irqrestore(&dwc->lock, flags);
<<<<<<< HEAD

	enable_irq(dwc->irq);
=======
	if (!is_active && ret == -ETIMEDOUT) {
		dev_err(dwc->dev, "%s: Core soft reset...\n", __func__);
		dwc3_device_core_soft_reset(dwc);
	}

>>>>>>> 41638a35
	return 0;
}

static int __dwc3_gadget_start(struct dwc3 *dwc)
{
	struct dwc3_ep		*dep;
	int			ret = 0;
	u32			reg;

	dbg_event(0xFF, "__Gadgetstart", 0);

	/*
	 * Use IMOD if enabled via dwc->imod_interval. Otherwise, if
	 * the core supports IMOD, disable it.
	 */
	if (dwc->imod_interval) {
		dwc3_writel(dwc->regs, DWC3_DEV_IMOD(0), dwc->imod_interval);
		dwc3_writel(dwc->regs, DWC3_GEVNTCOUNT(0), DWC3_GEVNTCOUNT_EHB);
	} else if (dwc3_has_imod(dwc)) {
		dwc3_writel(dwc->regs, DWC3_DEV_IMOD(0), 0);
	}

	/*
	 * We are telling dwc3 that we want to use DCFG.NUMP as ACK TP's NUMP
	 * field instead of letting dwc3 itself calculate that automatically.
	 *
	 * This way, we maximize the chances that we'll be able to get several
	 * bursts of data without going through any sort of endpoint throttling.
	 */
	reg = dwc3_readl(dwc->regs, DWC3_GRXTHRCFG);
	reg &= ~DWC3_GRXTHRCFG_PKTCNTSEL;
	dwc3_writel(dwc->regs, DWC3_GRXTHRCFG, reg);

	/*
	 * Programs the number of outstanding pipelined transfer requests
	 * the AXI master pushes to the AXI slave.
	 */
	if (dwc->revision >= DWC3_REVISION_270A) {
		reg = dwc3_readl(dwc->regs, DWC3_GSBUSCFG1);
		reg &= ~DWC3_GSBUSCFG1_PIPETRANSLIMIT_MASK;
		reg |= DWC3_GSBUSCFG1_PIPETRANSLIMIT(0xe);
		dwc3_writel(dwc->regs, DWC3_GSBUSCFG1, reg);
	}

	dwc3_gadget_setup_nump(dwc);

	/* Start with SuperSpeed Default */
	dwc3_gadget_ep0_desc.wMaxPacketSize = cpu_to_le16(512);

	dep = dwc->eps[0];
	ret = __dwc3_gadget_ep_enable(dep, false, false);
	if (ret) {
		dev_err(dwc->dev, "failed to enable %s\n", dep->name);
		goto err0;
	}

	dep = dwc->eps[1];
	ret = __dwc3_gadget_ep_enable(dep, false, false);
	if (ret) {
		dev_err(dwc->dev, "failed to enable %s\n", dep->name);
		goto err1;
	}

	/* begin to receive SETUP packets */
	dwc->ep0state = EP0_SETUP_PHASE;
	dwc->link_state = DWC3_LINK_STATE_SS_DIS;
	dwc3_ep0_out_start(dwc);

	dwc3_gadget_enable_irq(dwc);

	return 0;

err1:
	__dwc3_gadget_ep_disable(dwc->eps[0]);

err0:
	return ret;
}

static int dwc3_gadget_start(struct usb_gadget *g,
		struct usb_gadget_driver *driver)
{
	struct dwc3		*dwc = gadget_to_dwc(g);
	unsigned long		flags;
	int			ret = 0;

	dbg_event(0xFF, "Gadgetstart", 0);
	spin_lock_irqsave(&dwc->lock, flags);
	if (dwc->gadget_driver) {
		dev_err(dwc->dev, "%s is already bound to %s\n",
				dwc->gadget.name,
				dwc->gadget_driver->driver.name);
		ret = -EBUSY;
		goto err0;
	}

	dwc->gadget_driver	= driver;

	/*
	 * For DRD, this might get called by gadget driver during bootup
	 * even though host mode might be active. Don't actually perform
	 * device-specific initialization until device mode is activated.
	 * In that case dwc3_gadget_restart() will handle it.
	 */
	spin_unlock_irqrestore(&dwc->lock, flags);

	return 0;

err0:
	spin_unlock_irqrestore(&dwc->lock, flags);
	return ret;
}

static void __dwc3_gadget_stop(struct dwc3 *dwc)
{
	dbg_event(0xFF, "__Gadgetstop", 0);
	dwc3_gadget_disable_irq(dwc);
	__dwc3_gadget_ep_disable(dwc->eps[0]);
	__dwc3_gadget_ep_disable(dwc->eps[1]);
}

static int dwc3_gadget_stop(struct usb_gadget *g)
{
	struct dwc3		*dwc = gadget_to_dwc(g);
	unsigned long		flags;

	spin_lock_irqsave(&dwc->lock, flags);

	dwc->gadget_driver	= NULL;
	spin_unlock_irqrestore(&dwc->lock, flags);

	dbg_event(0xFF, "fwq_started", 0);
	flush_workqueue(dwc->dwc_wq);
	dbg_event(0xFF, "fwq_completed", 0);

	return 0;
}

static void __maybe_unused dwc3_gadget_set_speed(struct usb_gadget *g,
				  enum usb_device_speed speed)
{
	struct dwc3		*dwc = gadget_to_dwc(g);
	unsigned long		flags;
	u32			reg;

	spin_lock_irqsave(&dwc->lock, flags);
	reg = dwc3_readl(dwc->regs, DWC3_DCFG);
	reg &= ~(DWC3_DCFG_SPEED_MASK);

	/*
	 * WORKAROUND: DWC3 revision < 2.20a have an issue
	 * which would cause metastability state on Run/Stop
	 * bit if we try to force the IP to USB2-only mode.
	 *
	 * Because of that, we cannot configure the IP to any
	 * speed other than the SuperSpeed
	 *
	 * Refers to:
	 *
	 * STAR#9000525659: Clock Domain Crossing on DCTL in
	 * USB 2.0 Mode
	 */
	if (dwc->revision < DWC3_REVISION_220A &&
	    !dwc->dis_metastability_quirk) {
		reg |= DWC3_DCFG_SUPERSPEED;
	} else {
		switch (speed) {
		case USB_SPEED_LOW:
			reg |= DWC3_DCFG_LOWSPEED;
			break;
		case USB_SPEED_FULL:
			reg |= DWC3_DCFG_FULLSPEED;
			break;
		case USB_SPEED_HIGH:
			reg |= DWC3_DCFG_HIGHSPEED;
			break;
		case USB_SPEED_SUPER:
			reg |= DWC3_DCFG_SUPERSPEED;
			break;
		case USB_SPEED_SUPER_PLUS:
			reg |= DWC3_DCFG_SUPERSPEED_PLUS;
			break;
		default:
			dev_err(dwc->dev, "invalid speed (%d)\n", speed);

			if (dwc->revision & DWC3_REVISION_IS_DWC31)
				reg |= DWC3_DCFG_SUPERSPEED_PLUS;
			else
				reg |= DWC3_DCFG_SUPERSPEED;
		}
	}
	dwc3_writel(dwc->regs, DWC3_DCFG, reg);

	spin_unlock_irqrestore(&dwc->lock, flags);
}

static int dwc3_gadget_restart_usb_session(struct usb_gadget *g)
{
	struct dwc3		*dwc = gadget_to_dwc(g);

	dbg_event(0xFF, "RestartUSBSession", 0);
	return dwc3_notify_event(dwc, DWC3_CONTROLLER_RESTART_USB_SESSION, 0);
}

static const struct usb_gadget_ops dwc3_gadget_ops = {
	.get_frame		= dwc3_gadget_get_frame,
	.wakeup			= dwc3_gadget_wakeup,
	.func_wakeup		= dwc_gadget_func_wakeup,
	.set_selfpowered	= dwc3_gadget_set_selfpowered,
	.vbus_session		= dwc3_gadget_vbus_session,
	.vbus_draw		= dwc3_gadget_vbus_draw,
	.pullup			= dwc3_gadget_pullup,
	.udc_start		= dwc3_gadget_start,
	.udc_stop		= dwc3_gadget_stop,
	.restart		= dwc3_gadget_restart_usb_session,
};

/* -------------------------------------------------------------------------- */

#define NUM_GSI_OUT_EPS	1
#define NUM_GSI_IN_EPS	2

static int dwc3_gadget_init_endpoints(struct dwc3 *dwc, u8 total)
{
	struct dwc3_ep			*dep;
	u8				epnum;
	u8				out_count;
	u8				in_count;

	INIT_LIST_HEAD(&dwc->gadget.ep_list);

	in_count = out_count = total / 2;
	out_count += total & 1;		/* in case odd, there is one more OUT */

	for (epnum = 0; epnum < total; epnum++) {
		bool			direction = epnum & 1;
		u8			num = epnum >> 1;

		dep = kzalloc(sizeof(*dep), GFP_KERNEL);
		if (!dep)
			return -ENOMEM;

		dep->dwc = dwc;
		dep->number = epnum;
		dep->direction = direction;
		dep->regs = dwc->regs + DWC3_DEP_BASE(epnum);
		dwc->eps[epnum] = dep;

		/* Reserve EPs at the end for GSI */
		if (!direction && num > out_count - NUM_GSI_OUT_EPS - 1) {
			snprintf(dep->name, sizeof(dep->name), "gsi-epout");
			dep->endpoint.ep_type = EP_TYPE_GSI;
		} else if (direction && num > in_count - NUM_GSI_IN_EPS - 1) {
			snprintf(dep->name, sizeof(dep->name), "gsi-epin");
			dep->endpoint.ep_type = EP_TYPE_GSI;
		} else {
			snprintf(dep->name, sizeof(dep->name), "ep%u%s", num,
					direction ? "in" : "out");
		}

		dep->endpoint.ep_num = epnum >> 1;
		dep->endpoint.name = dep->name;

		if (!(dep->number > 1)) {
			dep->endpoint.desc = &dwc3_gadget_ep0_desc;
			dep->endpoint.comp_desc = NULL;
		}

		spin_lock_init(&dep->lock);

		if (num == 0) {
			usb_ep_set_maxpacket_limit(&dep->endpoint, 512);
			dep->endpoint.maxburst = 1;
			dep->endpoint.ops = &dwc3_gadget_ep0_ops;
			if (!direction)
				dwc->gadget.ep0 = &dep->endpoint;
		} else {
			int		ret;

			usb_ep_set_maxpacket_limit(&dep->endpoint, 1024);
			dep->endpoint.max_streams = 15;
			dep->endpoint.ops = &dwc3_gadget_ep_ops;
			list_add_tail(&dep->endpoint.ep_list,
					&dwc->gadget.ep_list);

			ret = dwc3_alloc_trb_pool(dep);
			if (ret)
				return ret;
		}

		if (num == 0) {
			dep->endpoint.caps.type_control = true;
		} else {
			dep->endpoint.caps.type_iso = true;
			dep->endpoint.caps.type_bulk = true;
			dep->endpoint.caps.type_int = true;
		}

		dep->endpoint.caps.dir_in = direction;
		dep->endpoint.caps.dir_out = !direction;

		INIT_LIST_HEAD(&dep->pending_list);
		INIT_LIST_HEAD(&dep->started_list);
	}

	return 0;
}

static void dwc3_gadget_free_endpoints(struct dwc3 *dwc)
{
	struct dwc3_ep			*dep;
	u8				epnum;

	for (epnum = 0; epnum < DWC3_ENDPOINTS_NUM; epnum++) {
		dep = dwc->eps[epnum];
		if (!dep)
			continue;
		/*
		 * Physical endpoints 0 and 1 are special; they form the
		 * bi-directional USB endpoint 0.
		 *
		 * For those two physical endpoints, we don't allocate a TRB
		 * pool nor do we add them the endpoints list. Due to that, we
		 * shouldn't do these two operations otherwise we would end up
		 * with all sorts of bugs when removing dwc3.ko.
		 */
		if (epnum != 0 && epnum != 1) {
			dwc3_free_trb_pool(dep);
			list_del(&dep->endpoint.ep_list);
		}

		kfree(dep);
	}
}

/* -------------------------------------------------------------------------- */

static int __dwc3_cleanup_done_trbs(struct dwc3 *dwc, struct dwc3_ep *dep,
		struct dwc3_request *req, struct dwc3_trb *trb,
		const struct dwc3_event_depevt *event, int status,
		int chain)
{
	unsigned int		count;
	unsigned int		s_pkt = 0;
	unsigned int		trb_status;

	dwc3_ep_inc_deq(dep);

	if (req->trb == trb)
		dep->queued_requests--;

	trace_dwc3_complete_trb(dep, trb);

	/*
	 * If we're in the middle of series of chained TRBs and we
	 * receive a short transfer along the way, DWC3 will skip
	 * through all TRBs including the last TRB in the chain (the
	 * where CHN bit is zero. DWC3 will also avoid clearing HWO
	 * bit and SW has to do it manually.
	 *
	 * We're going to do that here to avoid problems of HW trying
	 * to use bogus TRBs for transfers.
	 */
	if (chain && (trb->ctrl & DWC3_TRB_CTRL_HWO))
		trb->ctrl &= ~DWC3_TRB_CTRL_HWO;

	/*
	 * If we're dealing with unaligned size OUT transfer, we will be left
	 * with one TRB pending in the ring. We need to manually clear HWO bit
	 * from that TRB.
	 */
	if ((req->zero || req->unaligned) && !(trb->ctrl & DWC3_TRB_CTRL_CHN)) {
		trb->ctrl &= ~DWC3_TRB_CTRL_HWO;
		return 1;
	}

	count = trb->size & DWC3_TRB_SIZE_MASK;
	req->remaining += count;

	if ((trb->ctrl & DWC3_TRB_CTRL_HWO) && status != -ESHUTDOWN)
		return 1;

	if (dep->direction) {
		if (count) {
			trb_status = DWC3_TRB_SIZE_TRBSTS(trb->size);
			if (trb_status == DWC3_TRBSTS_MISSED_ISOC) {
				/*
				 * If missed isoc occurred and there is
				 * no request queued then issue END
				 * TRANSFER, so that core generates
				 * next xfernotready and we will issue
				 * a fresh START TRANSFER.
				 * If there are still queued request
				 * then wait, do not issue either END
				 * or UPDATE TRANSFER, just attach next
				 * request in pending_list during
				 * giveback.If any future queued request
				 * is successfully transferred then we
				 * will issue UPDATE TRANSFER for all
				 * request in the pending_list.
				 */
				dep->flags |= DWC3_EP_MISSED_ISOC;
			} else {
				dev_err(dwc->dev, "incomplete IN transfer %s\n",
						dep->name);
				status = -ECONNRESET;
			}
		} else {
			dep->flags &= ~DWC3_EP_MISSED_ISOC;
		}
	} else {
		if (count && (event->status & DEPEVT_STATUS_SHORT))
			s_pkt = 1;
	}

	if (s_pkt && !chain)
		return 1;

	if ((event->status & DEPEVT_STATUS_IOC) &&
			(trb->ctrl & DWC3_TRB_CTRL_IOC))
		return 1;

	return 0;
}

static int dwc3_cleanup_done_reqs(struct dwc3 *dwc, struct dwc3_ep *dep,
		const struct dwc3_event_depevt *event, int status)
{
	struct dwc3_request	*req;
	struct dwc3_trb		*trb;
	bool			ioc = false;
	int			ret = 0;

	while (!list_empty(&dep->started_list)) {
		unsigned length;
		int chain;

		req = next_request(&dep->started_list);
		if (req->trb->ctrl & DWC3_TRB_CTRL_HWO)
			return 0;

		length = req->request.length;
		chain = req->num_pending_sgs > 0;
		if (chain) {
			struct scatterlist *sg = req->sg;
			struct scatterlist *s;
			unsigned int pending = req->num_pending_sgs;
			unsigned int i;

			for_each_sg(sg, s, pending, i) {
				trb = &dep->trb_pool[dep->trb_dequeue];

				if (trb->ctrl & DWC3_TRB_CTRL_HWO)
					break;

				req->sg = sg_next(s);
				req->num_pending_sgs--;

				ret = __dwc3_cleanup_done_trbs(dwc, dep, req, trb,
						event, status, chain);
				if (ret)
					break;
			}
		} else {
			trb = &dep->trb_pool[dep->trb_dequeue];
			ret = __dwc3_cleanup_done_trbs(dwc, dep, req, trb,
					event, status, chain);
		}

		if (req->unaligned || req->zero) {
			trb = &dep->trb_pool[dep->trb_dequeue];
			ret = __dwc3_cleanup_done_trbs(dwc, dep, req, trb,
					event, status, false);
			req->unaligned = false;
			req->zero = false;
		}

		req->request.actual = length - req->remaining;

		if ((req->request.actual < length) && req->num_pending_sgs)
			return __dwc3_gadget_kick_transfer(dep, 0);

		dwc3_gadget_giveback(dep, req, status);

		if (ret) {
			if ((event->status & DEPEVT_STATUS_IOC) &&
			    (trb->ctrl & DWC3_TRB_CTRL_IOC))
				ioc = true;
			break;
		}
	}

	/*
	 * Our endpoint might get disabled by another thread during
	 * dwc3_gadget_giveback(). If that happens, we're just gonna return 1
	 * early on so DWC3_EP_BUSY flag gets cleared
	 */
	if (!dep->endpoint.desc)
		return 1;

	if (usb_endpoint_xfer_isoc(dep->endpoint.desc) &&
			list_empty(&dep->started_list)) {
		if (list_empty(&dep->pending_list))
			/*
			 * If there is no entry in request list then do
			 * not issue END TRANSFER now. Just set PENDING
			 * flag, so that END TRANSFER is issued when an
			 * entry is added into request list.
			 */
			dep->flags |= DWC3_EP_PENDING_REQUEST;
		else
			dwc3_stop_active_transfer(dwc, dep->number, true);
		dep->flags &= ~DWC3_EP_MISSED_ISOC;
		return 1;
	}

	if (usb_endpoint_xfer_isoc(dep->endpoint.desc) && ioc)
		return 0;

	return 1;
}

static void dwc3_endpoint_transfer_complete(struct dwc3 *dwc,
		struct dwc3_ep *dep, const struct dwc3_event_depevt *event)
{
	unsigned		status = 0;
	int			clean_busy;
	u32			is_xfer_complete;

	is_xfer_complete = (event->endpoint_event == DWC3_DEPEVT_XFERCOMPLETE);

	if (event->status & DEPEVT_STATUS_BUSERR)
		status = -ECONNRESET;

	clean_busy = dwc3_cleanup_done_reqs(dwc, dep, event, status);
	if (clean_busy && (!dep->endpoint.desc || is_xfer_complete ||
				usb_endpoint_xfer_isoc(dep->endpoint.desc)))
		dep->flags &= ~DWC3_EP_BUSY;

	/*
	 * WORKAROUND: This is the 2nd half of U1/U2 -> U0 workaround.
	 * See dwc3_gadget_linksts_change_interrupt() for 1st half.
	 */
	if (dwc->revision < DWC3_REVISION_183A) {
		u32		reg;
		int		i;

		for (i = 0; i < DWC3_ENDPOINTS_NUM; i++) {
			dep = dwc->eps[i];

			if (!(dep->flags & DWC3_EP_ENABLED))
				continue;

			if (!list_empty(&dep->started_list))
				return;
		}

		reg = dwc3_readl(dwc->regs, DWC3_DCTL);
		reg |= dwc->u1u2;
		dwc3_writel(dwc->regs, DWC3_DCTL, reg);

		dwc->u1u2 = 0;
	}

	/*
	 * Our endpoint might get disabled by another thread or stop
	 * active transfer is invoked with pull up disable during
	 * dwc3_gadget_giveback(). If that happens, we're just gonna
	 * return 1 early on so DWC3_EP_BUSY flag gets cleared.
	 */
	if (!dep->endpoint.desc || !dwc->pullups_connected)
		return;

	if (!usb_endpoint_xfer_isoc(dep->endpoint.desc)) {
		int ret;

		ret = __dwc3_gadget_kick_transfer(dep, 0);
		if (!ret || ret == -EBUSY)
			return;
	}
}

static void dwc3_endpoint_interrupt(struct dwc3 *dwc,
		const struct dwc3_event_depevt *event)
{
	struct dwc3_ep		*dep;
	u8			epnum = event->endpoint_number;
	u8			cmd;

	dep = dwc->eps[epnum];

	if (!(dep->flags & DWC3_EP_ENABLED)) {
		if (!(dep->flags & DWC3_EP_END_TRANSFER_PENDING))
			return;

		/* Handle only EPCMDCMPLT when EP disabled */
		if (event->endpoint_event != DWC3_DEPEVT_EPCMDCMPLT)
			return;
	}

	if (epnum == 0 || epnum == 1) {
		dwc3_ep0_interrupt(dwc, event);
		return;
	}

	dep->dbg_ep_events.total++;

	switch (event->endpoint_event) {
	case DWC3_DEPEVT_XFERCOMPLETE:
		dep->resource_index = 0;
		dep->dbg_ep_events.xfercomplete++;

		if (usb_endpoint_xfer_isoc(dep->endpoint.desc)) {
			dev_err(dwc->dev, "XferComplete for Isochronous endpoint\n");
			return;
		}

		dwc3_endpoint_transfer_complete(dwc, dep, event);
		break;
	case DWC3_DEPEVT_XFERINPROGRESS:
		dep->dbg_ep_events.xferinprogress++;
		dwc3_endpoint_transfer_complete(dwc, dep, event);
		break;
	case DWC3_DEPEVT_XFERNOTREADY:
		dep->dbg_ep_events.xfernotready++;
		if (usb_endpoint_xfer_isoc(dep->endpoint.desc)) {
			dwc3_gadget_start_isoc(dwc, dep, event);
		} else {
			int ret;

			ret = __dwc3_gadget_kick_transfer(dep, 0);
			if (!ret || ret == -EBUSY)
				return;
		}

		break;
	case DWC3_DEPEVT_STREAMEVT:
		dep->dbg_ep_events.streamevent++;
		if (!usb_endpoint_xfer_bulk(dep->endpoint.desc)) {
			dev_err(dwc->dev, "Stream event for non-Bulk %s\n",
					dep->name);
			return;
		}
		break;
	case DWC3_DEPEVT_EPCMDCMPLT:
		dep->dbg_ep_events.epcmdcomplete++;
		cmd = DEPEVT_PARAMETER_CMD(event->parameters);

		if (cmd == DWC3_DEPCMD_ENDTRANSFER) {
			dep->flags &= ~DWC3_EP_END_TRANSFER_PENDING;
			wake_up(&dep->wait_end_transfer);
		}
		break;
	case DWC3_DEPEVT_RXTXFIFOEVT:
		dep->dbg_ep_events.rxtxfifoevent++;
		break;
	}
}

static void dwc3_disconnect_gadget(struct dwc3 *dwc)
{
	struct usb_gadget_driver *gadget_driver;

	if (dwc->gadget_driver && dwc->gadget_driver->disconnect) {
		gadget_driver = dwc->gadget_driver;
		spin_unlock(&dwc->lock);
		dbg_event(0xFF, "DISCONNECT", 0);
		gadget_driver->disconnect(&dwc->gadget);
		spin_lock(&dwc->lock);
	}
}

static void dwc3_suspend_gadget(struct dwc3 *dwc)
{
	struct usb_gadget_driver *gadget_driver;

	if (dwc->gadget_driver && dwc->gadget_driver->suspend) {
		gadget_driver = dwc->gadget_driver;
		spin_unlock(&dwc->lock);
		dbg_event(0xFF, "SUSPEND", 0);
		gadget_driver->suspend(&dwc->gadget);
		spin_lock(&dwc->lock);
	}
}

static void dwc3_resume_gadget(struct dwc3 *dwc)
{
	struct usb_gadget_driver *gadget_driver;

	if (dwc->gadget_driver && dwc->gadget_driver->resume) {
		gadget_driver = dwc->gadget_driver;
		spin_unlock(&dwc->lock);
		dbg_event(0xFF, "RESUME", 0);
		gadget_driver->resume(&dwc->gadget);
		spin_lock(&dwc->lock);
	}
}

static void dwc3_reset_gadget(struct dwc3 *dwc)
{
	struct usb_gadget_driver *gadget_driver;

	if (!dwc->gadget_driver)
		return;

	if (dwc->gadget.speed != USB_SPEED_UNKNOWN) {
		gadget_driver = dwc->gadget_driver;
		spin_unlock(&dwc->lock);
		dbg_event(0xFF, "UDC RESET", 0);
		usb_gadget_udc_reset(&dwc->gadget, gadget_driver);
		spin_lock(&dwc->lock);
	}
}

void dwc3_stop_active_transfer(struct dwc3 *dwc, u32 epnum, bool force)
{
	struct dwc3_ep *dep;
	struct dwc3_gadget_ep_cmd_params params;
	u32 cmd;
	int ret;

	dep = dwc->eps[epnum];

	if ((dep->flags & DWC3_EP_END_TRANSFER_PENDING) ||
	    !dep->resource_index)
		return;

	if (dep->endpoint.endless)
		dwc3_notify_event(dwc, DWC3_CONTROLLER_NOTIFY_DISABLE_UPDXFER,
								dep->number);

	/*
	 * NOTICE: We are violating what the Databook says about the
	 * EndTransfer command. Ideally we would _always_ wait for the
	 * EndTransfer Command Completion IRQ, but that's causing too
	 * much trouble synchronizing between us and gadget driver.
	 *
	 * We have discussed this with the IP Provider and it was
	 * suggested to giveback all requests here, but give HW some
	 * extra time to synchronize with the interconnect. We're using
	 * an arbitrary 100us delay for that.
	 *
	 * Note also that a similar handling was tested by Synopsys
	 * (thanks a lot Paul) and nothing bad has come out of it.
	 * In short, what we're doing is:
	 *
	 * - Issue EndTransfer WITH CMDIOC bit set
	 * - Wait 100us
	 *
	 * As of IP version 3.10a of the DWC_usb3 IP, the controller
	 * supports a mode to work around the above limitation. The
	 * software can poll the CMDACT bit in the DEPCMD register
	 * after issuing a EndTransfer command. This mode is enabled
	 * by writing GUCTL2[14]. This polling is already done in the
	 * dwc3_send_gadget_ep_cmd() function so if the mode is
	 * enabled, the EndTransfer command will have completed upon
	 * returning from this function and we don't need to delay for
	 * 100us.
	 *
	 * This mode is NOT available on the DWC_usb31 IP.
	 */

	cmd = DWC3_DEPCMD_ENDTRANSFER;
	cmd |= force ? DWC3_DEPCMD_HIPRI_FORCERM : 0;
	cmd |= DWC3_DEPCMD_CMDIOC;
	cmd |= DWC3_DEPCMD_PARAM(dep->resource_index);
	memset(&params, 0, sizeof(params));
	ret = dwc3_send_gadget_ep_cmd(dep, cmd, &params);
	WARN_ON_ONCE(ret);
	dep->resource_index = 0;
	dep->flags &= ~DWC3_EP_BUSY;

	if (dwc3_is_usb31(dwc) || dwc->revision < DWC3_REVISION_310A) {
		if (dep->endpoint.ep_type != EP_TYPE_GSI)
			dep->flags |= DWC3_EP_END_TRANSFER_PENDING;
		udelay(100);
	}
	dbg_log_string("%s(%d): endxfer ret:%d)",
			dep->name, dep->number, ret);
}

static void dwc3_clear_stall_all_ep(struct dwc3 *dwc)
{
	u32 epnum;

	for (epnum = 1; epnum < DWC3_ENDPOINTS_NUM; epnum++) {
		struct dwc3_ep *dep;
		int ret;

		dep = dwc->eps[epnum];
		if (!dep)
			continue;

		if (!(dep->flags & DWC3_EP_STALL))
			continue;

		dep->flags &= ~DWC3_EP_STALL;

		ret = dwc3_send_clear_stall_ep_cmd(dep);
		dbg_event(dep->number, "ECLRSTALL", ret);
		WARN_ON_ONCE(ret);
	}
}

static void dwc3_gadget_disconnect_interrupt(struct dwc3 *dwc)
{
	int			reg;

	dbg_event(0xFF, "DISCONNECT INT", 0);
	dev_dbg(dwc->dev, "Notify OTG from %s\n", __func__);
	dwc->b_suspend = false;
	dwc3_notify_event(dwc, DWC3_CONTROLLER_NOTIFY_OTG_EVENT, 0);

	reg = dwc3_readl(dwc->regs, DWC3_DCTL);
	reg &= ~DWC3_DCTL_INITU1ENA;
	dwc3_writel(dwc->regs, DWC3_DCTL, reg);

	reg &= ~DWC3_DCTL_INITU2ENA;
	dwc3_writel(dwc->regs, DWC3_DCTL, reg);

	dwc3_disconnect_gadget(dwc);

	dwc->gadget.speed = USB_SPEED_UNKNOWN;
	dwc->setup_packet_pending = false;
	dwc->link_state = DWC3_LINK_STATE_SS_DIS;
	usb_gadget_set_state(&dwc->gadget, USB_STATE_NOTATTACHED);

	dwc->connected = false;
	wake_up_interruptible(&dwc->wait_linkstate);
}

static void dwc3_gadget_reset_interrupt(struct dwc3 *dwc)
{
	u32			reg;

	usb_phy_start_link_training(dwc->usb3_phy);

	dwc->connected = true;

	/*
	 * WORKAROUND: DWC3 revisions <1.88a have an issue which
	 * would cause a missing Disconnect Event if there's a
	 * pending Setup Packet in the FIFO.
	 *
	 * There's no suggested workaround on the official Bug
	 * report, which states that "unless the driver/application
	 * is doing any special handling of a disconnect event,
	 * there is no functional issue".
	 *
	 * Unfortunately, it turns out that we _do_ some special
	 * handling of a disconnect event, namely complete all
	 * pending transfers, notify gadget driver of the
	 * disconnection, and so on.
	 *
	 * Our suggested workaround is to follow the Disconnect
	 * Event steps here, instead, based on a setup_packet_pending
	 * flag. Such flag gets set whenever we have a SETUP_PENDING
	 * status for EP0 TRBs and gets cleared on XferComplete for the
	 * same endpoint.
	 *
	 * Refers to:
	 *
	 * STAR#9000466709: RTL: Device : Disconnect event not
	 * generated if setup packet pending in FIFO
	 */
	if (dwc->revision < DWC3_REVISION_188A) {
		if (dwc->setup_packet_pending)
			dwc3_gadget_disconnect_interrupt(dwc);
	}

	dbg_event(0xFF, "BUS RESET", 0);
	dev_dbg(dwc->dev, "Notify OTG from %s\n", __func__);
	dwc->b_suspend = false;
	dwc3_notify_event(dwc, DWC3_CONTROLLER_NOTIFY_OTG_EVENT, 0);

/* @bsp, 2019/04/17 Battery & Charging porting */
/*	usb_gadget_vbus_draw(&dwc->gadget, 100);
*/
	dwc3_reset_gadget(dwc);

	reg = dwc3_readl(dwc->regs, DWC3_DCTL);
	reg &= ~DWC3_DCTL_TSTCTRL_MASK;
	dwc3_writel(dwc->regs, DWC3_DCTL, reg);
	dwc->test_mode = false;
	/*
	 * From SNPS databook section 8.1.2
	 * the EP0 should be in setup phase. So ensure
	 * that EP0 is in setup phase by issuing a stall
	 * and restart if EP0 is not in setup phase.
	 */
	if (dwc->ep0state != EP0_SETUP_PHASE) {
		unsigned int	dir;

		dbg_event(0xFF, "CONTRPEND", dwc->ep0state);
		dir = !!dwc->ep0_expect_in;
		if (dwc->ep0state == EP0_DATA_PHASE)
			dwc3_ep0_end_control_data(dwc, dwc->eps[dir]);
		else
			dwc3_ep0_end_control_data(dwc, dwc->eps[!dir]);
		dwc3_ep0_stall_and_restart(dwc);
	}

	dwc3_stop_active_transfers(dwc);
	dwc3_clear_stall_all_ep(dwc);

	/* Reset device address to zero */
	reg = dwc3_readl(dwc->regs, DWC3_DCFG);
	reg &= ~(DWC3_DCFG_DEVADDR_MASK);
	dwc3_writel(dwc->regs, DWC3_DCFG, reg);

	dwc->gadget.speed = USB_SPEED_UNKNOWN;
	dwc->link_state = DWC3_LINK_STATE_U0;
	wake_up_interruptible(&dwc->wait_linkstate);
}

static void dwc3_gadget_conndone_interrupt(struct dwc3 *dwc)
{
	struct dwc3_ep		*dep;
	int			ret;
	u32			reg;
	u8			speed;

	dbg_event(0xFF, "CONNECT DONE", 0);
	usb_phy_stop_link_training(dwc->usb3_phy);
	reg = dwc3_readl(dwc->regs, DWC3_DSTS);
	speed = reg & DWC3_DSTS_CONNECTSPD;
	dwc->speed = speed;

	/* Enable SUSPENDEVENT(BIT:6) for version 230A and above */
	if (dwc->revision >= DWC3_REVISION_230A) {
		reg = dwc3_readl(dwc->regs, DWC3_DEVTEN);
		reg |= DWC3_DEVTEN_EOPFEN;
		dwc3_writel(dwc->regs, DWC3_DEVTEN, reg);
	}

	/* Reset the retry on erratic error event count */
	dwc->retries_on_error = 0;

	/*
	 * RAMClkSel is reset to 0 after USB reset, so it must be reprogrammed
	 * each time on Connect Done.
	 *
	 * Currently we always use the reset value. If any platform
	 * wants to set this to a different value, we need to add a
	 * setting and update GCTL.RAMCLKSEL here.
	 */

	switch (speed) {
	case DWC3_DSTS_SUPERSPEED_PLUS:
		dwc3_gadget_ep0_desc.wMaxPacketSize = cpu_to_le16(512);
		dwc->gadget.ep0->maxpacket = 512;
		dwc->gadget.speed = USB_SPEED_SUPER_PLUS;
		break;
	case DWC3_DSTS_SUPERSPEED:
		/*
		 * WORKAROUND: DWC3 revisions <1.90a have an issue which
		 * would cause a missing USB3 Reset event.
		 *
		 * In such situations, we should force a USB3 Reset
		 * event by calling our dwc3_gadget_reset_interrupt()
		 * routine.
		 *
		 * Refers to:
		 *
		 * STAR#9000483510: RTL: SS : USB3 reset event may
		 * not be generated always when the link enters poll
		 */
		if (dwc->revision < DWC3_REVISION_190A)
			dwc3_gadget_reset_interrupt(dwc);

		dwc3_gadget_ep0_desc.wMaxPacketSize = cpu_to_le16(512);
		dwc->gadget.ep0->maxpacket = 512;
		dwc->gadget.speed = USB_SPEED_SUPER;
		break;
	case DWC3_DSTS_HIGHSPEED:
		dwc3_gadget_ep0_desc.wMaxPacketSize = cpu_to_le16(64);
		dwc->gadget.ep0->maxpacket = 64;
		dwc->gadget.speed = USB_SPEED_HIGH;
		break;
	case DWC3_DSTS_FULLSPEED:
		dwc3_gadget_ep0_desc.wMaxPacketSize = cpu_to_le16(64);
		dwc->gadget.ep0->maxpacket = 64;
		dwc->gadget.speed = USB_SPEED_FULL;
		break;
	case DWC3_DSTS_LOWSPEED:
		dwc3_gadget_ep0_desc.wMaxPacketSize = cpu_to_le16(8);
		dwc->gadget.ep0->maxpacket = 8;
		dwc->gadget.speed = USB_SPEED_LOW;
		break;
	}

	dwc->eps[1]->endpoint.maxpacket = dwc->gadget.ep0->maxpacket;

	/* Enable USB2 LPM Capability */

	if ((dwc->revision > DWC3_REVISION_194A) &&
	    (speed != DWC3_DSTS_SUPERSPEED) &&
	    (speed != DWC3_DSTS_SUPERSPEED_PLUS)) {
		reg = dwc3_readl(dwc->regs, DWC3_DCFG);
		reg |= DWC3_DCFG_LPM_CAP;
		dwc3_writel(dwc->regs, DWC3_DCFG, reg);

		reg = dwc3_readl(dwc->regs, DWC3_DCTL);
		reg &= ~(DWC3_DCTL_HIRD_THRES_MASK | DWC3_DCTL_L1_HIBER_EN);

		reg |= DWC3_DCTL_HIRD_THRES(dwc->hird_threshold);

		/*
		 * When dwc3 revisions >= 2.40a, LPM Erratum is enabled and
		 * DCFG.LPMCap is set, core responses with an ACK and the
		 * BESL value in the LPM token is less than or equal to LPM
		 * NYET threshold.
		 */
		WARN_ONCE(dwc->revision < DWC3_REVISION_240A
				&& dwc->has_lpm_erratum,
				"LPM Erratum not available on dwc3 revisions < 2.40a\n");

		if (dwc->has_lpm_erratum && dwc->revision >= DWC3_REVISION_240A)
			reg |= DWC3_DCTL_LPM_ERRATA(dwc->lpm_nyet_threshold);

		dwc3_writel(dwc->regs, DWC3_DCTL, reg);
	} else {
		reg = dwc3_readl(dwc->regs, DWC3_DCTL);
		reg &= ~DWC3_DCTL_HIRD_THRES_MASK;
		dwc3_writel(dwc->regs, DWC3_DCTL, reg);
	}

	dep = dwc->eps[0];
	ret = __dwc3_gadget_ep_enable(dep, true, false);
	if (ret) {
		dev_err(dwc->dev, "failed to enable %s\n", dep->name);
		return;
	}

	dep = dwc->eps[1];
	ret = __dwc3_gadget_ep_enable(dep, true, false);
	if (ret) {
		dev_err(dwc->dev, "failed to enable %s\n", dep->name);
		return;
	}

	dwc3_notify_event(dwc, DWC3_CONTROLLER_CONNDONE_EVENT, 0);

	/*
	 * Configure PHY via GUSB3PIPECTLn if required.
	 *
	 * Update GTXFIFOSIZn
	 *
	 * In both cases reset values should be sufficient.
	 */
}

static void dwc3_gadget_wakeup_interrupt(struct dwc3 *dwc, bool remote_wakeup)
{
	bool perform_resume = true;

	dev_dbg(dwc->dev, "%s\n", __func__);

	dbg_event(0xFF, "WAKEUP", remote_wakeup);
	/*
	 * Identify if it is called from wakeup_interrupt() context for bus
	 * resume or as part of remote wakeup. And based on that check for
	 * U3 state. as we need to handle case of L1 resume i.e. where we
	 * don't want to perform resume.
	 */
	if (!remote_wakeup && dwc->link_state != DWC3_LINK_STATE_U3)
		perform_resume = false;

	/* Only perform resume from L2 or Early Suspend states */
	if (perform_resume) {

		/*
		 * In case of remote wake up dwc3_gadget_wakeup_work()
		 * is doing pm_runtime_get_sync().
		 */
		dev_dbg(dwc->dev, "Notify OTG from %s\n", __func__);
		dwc->b_suspend = false;
		dwc3_notify_event(dwc,
				DWC3_CONTROLLER_NOTIFY_OTG_EVENT, 0);

		/*
		 * set state to U0 as function level resume is trying to queue
		 * notification over USB interrupt endpoint which would fail
		 * due to state is not being updated.
		 */
		dwc->link_state = DWC3_LINK_STATE_U0;
		dwc3_resume_gadget(dwc);
		return;
	}

	dwc->link_state = DWC3_LINK_STATE_U0;
}

static void dwc3_gadget_linksts_change_interrupt(struct dwc3 *dwc,
		unsigned int evtinfo)
{
	enum dwc3_link_state	next = evtinfo & DWC3_LINK_STATE_MASK;
	unsigned int		pwropt;

	/*
	 * WORKAROUND: DWC3 < 2.50a have an issue when configured without
	 * Hibernation mode enabled which would show up when device detects
	 * host-initiated U3 exit.
	 *
	 * In that case, device will generate a Link State Change Interrupt
	 * from U3 to RESUME which is only necessary if Hibernation is
	 * configured in.
	 *
	 * There are no functional changes due to such spurious event and we
	 * just need to ignore it.
	 *
	 * Refers to:
	 *
	 * STAR#9000570034 RTL: SS Resume event generated in non-Hibernation
	 * operational mode
	 */
	pwropt = DWC3_GHWPARAMS1_EN_PWROPT(dwc->hwparams.hwparams1);
	if ((dwc->revision < DWC3_REVISION_250A) &&
			(pwropt != DWC3_GHWPARAMS1_EN_PWROPT_HIB)) {
		if ((dwc->link_state == DWC3_LINK_STATE_U3) &&
				(next == DWC3_LINK_STATE_RESUME)) {
			return;
		}
	}

	/*
	 * WORKAROUND: DWC3 Revisions <1.83a have an issue which, depending
	 * on the link partner, the USB session might do multiple entry/exit
	 * of low power states before a transfer takes place.
	 *
	 * Due to this problem, we might experience lower throughput. The
	 * suggested workaround is to disable DCTL[12:9] bits if we're
	 * transitioning from U1/U2 to U0 and enable those bits again
	 * after a transfer completes and there are no pending transfers
	 * on any of the enabled endpoints.
	 *
	 * This is the first half of that workaround.
	 *
	 * Refers to:
	 *
	 * STAR#9000446952: RTL: Device SS : if U1/U2 ->U0 takes >128us
	 * core send LGO_Ux entering U0
	 */
	if (dwc->revision < DWC3_REVISION_183A) {
		if (next == DWC3_LINK_STATE_U0) {
			u32	u1u2;
			u32	reg;

			switch (dwc->link_state) {
			case DWC3_LINK_STATE_U1:
			case DWC3_LINK_STATE_U2:
				reg = dwc3_readl(dwc->regs, DWC3_DCTL);
				u1u2 = reg & (DWC3_DCTL_INITU2ENA
						| DWC3_DCTL_ACCEPTU2ENA
						| DWC3_DCTL_INITU1ENA
						| DWC3_DCTL_ACCEPTU1ENA);

				if (!dwc->u1u2)
					dwc->u1u2 = reg & u1u2;

				reg &= ~u1u2;

				dwc3_writel(dwc->regs, DWC3_DCTL, reg);
				break;
			default:
				/* do nothing */
				break;
			}
		}
	}

	switch (next) {
	case DWC3_LINK_STATE_U1:
		if (dwc->speed == USB_SPEED_SUPER)
			dwc3_suspend_gadget(dwc);
		break;
	case DWC3_LINK_STATE_U2:
	case DWC3_LINK_STATE_U3:
		dwc3_suspend_gadget(dwc);
		break;
	case DWC3_LINK_STATE_RESUME:
		dwc3_resume_gadget(dwc);
		break;
	default:
		/* do nothing */
		break;
	}

	dev_dbg(dwc->dev, "Going from (%d)--->(%d)\n", dwc->link_state, next);
	dwc->link_state = next;
	wake_up_interruptible(&dwc->wait_linkstate);
}

static void dwc3_gadget_suspend_interrupt(struct dwc3 *dwc,
					  unsigned int evtinfo)
{
	enum dwc3_link_state next = evtinfo & DWC3_LINK_STATE_MASK;

	dbg_event(0xFF, "SUSPEND INT", 0);
	dev_dbg(dwc->dev, "%s Entry to %d\n", __func__, next);

	if (dwc->link_state != next && next == DWC3_LINK_STATE_U3) {
		/*
		 * When first connecting the cable, even before the initial
		 * DWC3_DEVICE_EVENT_RESET or DWC3_DEVICE_EVENT_CONNECT_DONE
		 * events, the controller sees a DWC3_DEVICE_EVENT_SUSPEND
		 * event. In such a case, ignore.
		 * Ignore suspend event until device side usb is not into
		 * CONFIGURED state.
		 */
		if (dwc->gadget.state != USB_STATE_CONFIGURED) {
			dev_err(dwc->dev, "%s(): state:%d. Ignore SUSPEND.\n",
						__func__, dwc->gadget.state);
			return;
		}

		dwc3_suspend_gadget(dwc);

		dev_dbg(dwc->dev, "Notify OTG from %s\n", __func__);
		dwc->b_suspend = true;
		dwc3_notify_event(dwc, DWC3_CONTROLLER_NOTIFY_OTG_EVENT, 0);
	}

	dwc->link_state = next;
}

static void dwc3_gadget_hibernation_interrupt(struct dwc3 *dwc,
		unsigned int evtinfo)
{
	unsigned int is_ss = evtinfo & BIT(4);

	/*
	 * WORKAROUND: DWC3 revison 2.20a with hibernation support
	 * have a known issue which can cause USB CV TD.9.23 to fail
	 * randomly.
	 *
	 * Because of this issue, core could generate bogus hibernation
	 * events which SW needs to ignore.
	 *
	 * Refers to:
	 *
	 * STAR#9000546576: Device Mode Hibernation: Issue in USB 2.0
	 * Device Fallback from SuperSpeed
	 */
	if (is_ss ^ (dwc->speed == USB_SPEED_SUPER))
		return;

	/* enter hibernation here */
}

static void dwc3_gadget_interrupt(struct dwc3 *dwc,
		const struct dwc3_event_devt *event)
{
	switch (event->type) {
	case DWC3_DEVICE_EVENT_DISCONNECT:
		dwc3_gadget_disconnect_interrupt(dwc);
		dwc->dbg_gadget_events.disconnect++;
		break;
	case DWC3_DEVICE_EVENT_RESET:
		dwc3_gadget_reset_interrupt(dwc);
		dwc->dbg_gadget_events.reset++;
		break;
	case DWC3_DEVICE_EVENT_CONNECT_DONE:
		dwc3_gadget_conndone_interrupt(dwc);
		dwc->dbg_gadget_events.connect++;
		break;
	case DWC3_DEVICE_EVENT_WAKEUP:
		dwc3_gadget_wakeup_interrupt(dwc, false);
		dwc->dbg_gadget_events.wakeup++;
		break;
	case DWC3_DEVICE_EVENT_HIBER_REQ:
		if (dev_WARN_ONCE(dwc->dev, !dwc->has_hibernation,
					"unexpected hibernation event\n"))
			break;

		dwc3_gadget_hibernation_interrupt(dwc, event->event_info);
		break;
	case DWC3_DEVICE_EVENT_LINK_STATUS_CHANGE:
		dwc3_gadget_linksts_change_interrupt(dwc, event->event_info);
		dwc->dbg_gadget_events.link_status_change++;
		break;
	case DWC3_DEVICE_EVENT_EOPF:
		/* It changed to be suspend event for version 2.30a and above */
		if (dwc->revision >= DWC3_REVISION_230A) {
			dbg_event(0xFF, "GAD SUS", 0);
			dwc->dbg_gadget_events.suspend++;
			/*
			 * Ignore suspend event until the gadget enters into
			 * USB_STATE_CONFIGURED state.
			 */
			if (dwc->gadget.state >= USB_STATE_CONFIGURED)
				dwc3_gadget_suspend_interrupt(dwc,
						event->event_info);
/* @bsp, 2019/04/17 Battery & Charging porting */
/*
			else
				usb_gadget_vbus_draw(&dwc->gadget, 2);
*/
		}
		break;
	case DWC3_DEVICE_EVENT_SOF:
		dwc->dbg_gadget_events.sof++;
		break;
	case DWC3_DEVICE_EVENT_ERRATIC_ERROR:
		dbg_event(0xFF, "ERROR", dwc->retries_on_error);
		dwc->dbg_gadget_events.erratic_error++;
		dwc->err_evt_seen = true;
		break;
	case DWC3_DEVICE_EVENT_CMD_CMPL:
		dwc->dbg_gadget_events.cmdcmplt++;
		break;
	case DWC3_DEVICE_EVENT_OVERFLOW:
		dwc->dbg_gadget_events.overflow++;
		break;
	default:
		dev_WARN(dwc->dev, "UNKNOWN IRQ %d\n", event->type);
		dwc->dbg_gadget_events.unknown_event++;
	}
}

static void dwc3_process_event_entry(struct dwc3 *dwc,
		const union dwc3_event *event)
{
	trace_dwc3_event(event->raw, dwc);

	if (!event->type.is_devspec)
		dwc3_endpoint_interrupt(dwc, &event->depevt);
	else if (event->type.type == DWC3_EVENT_TYPE_DEV)
		dwc3_gadget_interrupt(dwc, &event->devt);
	else
		dev_err(dwc->dev, "UNKNOWN IRQ type %d\n", event->raw);
}

static irqreturn_t dwc3_process_event_buf(struct dwc3_event_buffer *evt)
{
	struct dwc3 *dwc = evt->dwc;
	irqreturn_t ret = IRQ_NONE;
	int left;
	u32 reg;

	left = evt->count;

	if (!(evt->flags & DWC3_EVENT_PENDING))
		return IRQ_NONE;

	while (left > 0) {
		union dwc3_event event;

		event.raw = *(u32 *) (evt->cache + evt->lpos);

		dwc3_process_event_entry(dwc, &event);

		if (dwc->err_evt_seen) {
			/*
			 * if erratic error, skip remaining events
			 * while controller undergoes reset
			 */
			evt->lpos = (evt->lpos + left) %
					DWC3_EVENT_BUFFERS_SIZE;
			if (dwc3_notify_event(dwc,
						DWC3_CONTROLLER_ERROR_EVENT, 0))
				dwc->err_evt_seen = 0;
			dwc->retries_on_error++;
			break;
		}

		/*
		 * FIXME we wrap around correctly to the next entry as
		 * almost all entries are 4 bytes in size. There is one
		 * entry which has 12 bytes which is a regular entry
		 * followed by 8 bytes data. ATM I don't know how
		 * things are organized if we get next to the a
		 * boundary so I worry about that once we try to handle
		 * that.
		 */
		evt->lpos = (evt->lpos + 4) % evt->length;
		left -= 4;
	}

	dwc->bh_handled_evt_cnt[dwc->irq_dbg_index] += (evt->count / 4);
	evt->count = 0;
	evt->flags &= ~DWC3_EVENT_PENDING;
	ret = IRQ_HANDLED;

	/* Unmask interrupt */
	reg = dwc3_readl(dwc->regs, DWC3_GEVNTSIZ(0));
	reg &= ~DWC3_GEVNTSIZ_INTMASK;
	dwc3_writel(dwc->regs, DWC3_GEVNTSIZ(0), reg);

	if (dwc->imod_interval) {
		dwc3_writel(dwc->regs, DWC3_GEVNTCOUNT(0), DWC3_GEVNTCOUNT_EHB);
		dwc3_writel(dwc->regs, DWC3_DEV_IMOD(0), dwc->imod_interval);
	}

	return ret;
}

void dwc3_bh_work(struct work_struct *w)
{
	struct dwc3 *dwc = container_of(w, struct dwc3, bh_work);

	pm_runtime_get_sync(dwc->dev);
	dwc3_thread_interrupt(dwc->irq, dwc->ev_buf);
	pm_runtime_put(dwc->dev);
}

static irqreturn_t dwc3_thread_interrupt(int irq, void *_evt)
{
	struct dwc3_event_buffer *evt = _evt;
	struct dwc3 *dwc = evt->dwc;
	unsigned long flags;
	irqreturn_t ret = IRQ_NONE;
	ktime_t start_time;

	start_time = ktime_get();

	spin_lock_irqsave(&dwc->lock, flags);
	dwc->bh_handled_evt_cnt[dwc->irq_dbg_index] = 0;
	ret = dwc3_process_event_buf(evt);
	spin_unlock_irqrestore(&dwc->lock, flags);

	dwc->bh_completion_time[dwc->irq_dbg_index] =
		ktime_to_us(ktime_sub(ktime_get(), start_time));
	dwc->irq_dbg_index = (dwc->irq_dbg_index + 1) % MAX_INTR_STATS;

	return ret;
}

static irqreturn_t dwc3_check_event_buf(struct dwc3_event_buffer *evt)
{
	struct dwc3 *dwc;
	u32 amount;
	u32 count;
	u32 reg;
	ktime_t start_time;

	if (!evt)
		return IRQ_NONE;

	dwc = evt->dwc;
	start_time = ktime_get();
	dwc->irq_cnt++;

	/* controller reset is still pending */
	if (dwc->err_evt_seen)
		return IRQ_HANDLED;

	/* Controller is being halted, ignore the interrupts */
	if (!dwc->pullups_connected) {
		/*
		 * Even with controller halted, there is a possibility
		 * that the interrupt line is kept asserted.
		 * As per the databook (3.00A - 6.3.57) read the GEVNTCOUNT
		 * to ensure that the interrupt line is de-asserted.
		 */
		count = dwc3_readl(dwc->regs, DWC3_GEVNTCOUNT(0));
		count &= DWC3_GEVNTCOUNT_MASK;
		dbg_event(0xFF, "NO_PULLUP", count);
		return IRQ_HANDLED;
	}

	/*
	 * With PCIe legacy interrupt, test shows that top-half irq handler can
	 * be called again after HW interrupt deassertion. Check if bottom-half
	 * irq event handler completes before caching new event to prevent
	 * losing events.
	 */
	if (evt->flags & DWC3_EVENT_PENDING)
		return IRQ_HANDLED;

	count = dwc3_readl(dwc->regs, DWC3_GEVNTCOUNT(0));
	count &= DWC3_GEVNTCOUNT_MASK;
	if (!count)
		return IRQ_NONE;

	if (count > evt->length) {
		dbg_event(0xFF, "HUGE_EVCNT", count);
		/*
		 * If writes from dwc3_interrupt and run_stop(0) races
		 * with each other, the count can result in a very large
		 * value.In that case setting the evt->lpos here
		 * is a no-op. The value will be reset as part of run_stop(1).
		 */
		evt->lpos = (evt->lpos + count) % DWC3_EVENT_BUFFERS_SIZE;
		dwc3_writel(dwc->regs, DWC3_GEVNTCOUNT(0), count);
		return IRQ_HANDLED;
	}

	if (count > evt->length) {
		dev_err(dwc->dev, "HUGE_EVCNT(%d)", count);
		dbg_event(0xFF, "HUGE_EVCNT", count);
		evt->lpos = (evt->lpos + count) % DWC3_EVENT_BUFFERS_SIZE;
		dwc3_writel(dwc->regs, DWC3_GEVNTCOUNT(0), count);
		return IRQ_HANDLED;
	}

	evt->count = count;
	evt->flags |= DWC3_EVENT_PENDING;

	/* Mask interrupt */
	reg = dwc3_readl(dwc->regs, DWC3_GEVNTSIZ(0));
	reg |= DWC3_GEVNTSIZ_INTMASK;
	dwc3_writel(dwc->regs, DWC3_GEVNTSIZ(0), reg);

	amount = min(count, evt->length - evt->lpos);
	memcpy(evt->cache + evt->lpos, evt->buf + evt->lpos, amount);

	if (amount < count)
		memcpy(evt->cache, evt->buf, count - amount);

	dwc3_writel(dwc->regs, DWC3_GEVNTCOUNT(0), count);

	dwc->irq_start_time[dwc->irq_dbg_index] = start_time;
	dwc->irq_completion_time[dwc->irq_dbg_index] =
		ktime_us_delta(ktime_get(), start_time);
	dwc->irq_event_count[dwc->irq_dbg_index] = count / 4;
	dwc->irq_dbg_index = (dwc->irq_dbg_index + 1) % MAX_INTR_STATS;

	return IRQ_WAKE_THREAD;
}

irqreturn_t dwc3_interrupt(int irq, void *_dwc)
{
	struct dwc3     *dwc = _dwc;
	irqreturn_t     ret = IRQ_NONE;
	irqreturn_t     status;

	status = dwc3_check_event_buf(dwc->ev_buf);
	if (status == IRQ_WAKE_THREAD)
		ret = status;

	if (ret == IRQ_WAKE_THREAD)
		queue_work(dwc->dwc_wq, &dwc->bh_work);

	return IRQ_HANDLED;
}

static int dwc3_gadget_get_irq(struct dwc3 *dwc)
{
	struct platform_device *dwc3_pdev = to_platform_device(dwc->dev);
	int irq;

	irq = platform_get_irq_byname(dwc3_pdev, "peripheral");
	if (irq > 0)
		goto out;

	if (irq == -EPROBE_DEFER)
		goto out;

	irq = platform_get_irq_byname(dwc3_pdev, "dwc_usb3");
	if (irq > 0)
		goto out;

	if (irq == -EPROBE_DEFER)
		goto out;

	irq = platform_get_irq(dwc3_pdev, 0);
	if (irq > 0)
		goto out;

	if (irq != -EPROBE_DEFER)
		dev_err(dwc->dev, "missing peripheral IRQ\n");

	if (!irq)
		irq = -EINVAL;

out:
	return irq;
}

/**
 * dwc3_gadget_init - initializes gadget related registers
 * @dwc: pointer to our controller context structure
 *
 * Returns 0 on success otherwise negative errno.
 */
int dwc3_gadget_init(struct dwc3 *dwc)
{
	int ret;
	int irq;

	irq = dwc3_gadget_get_irq(dwc);
	if (irq < 0) {
		ret = irq;
		goto err0;
	}

	dwc->irq_gadget = irq;

	INIT_WORK(&dwc->wakeup_work, dwc3_gadget_wakeup_work);

	dwc->ep0_trb = dma_alloc_coherent(dwc->sysdev,
					  sizeof(*dwc->ep0_trb) * 2,
					  &dwc->ep0_trb_addr, GFP_KERNEL);
	if (!dwc->ep0_trb) {
		dev_err(dwc->dev, "failed to allocate ep0 trb\n");
		ret = -ENOMEM;
		goto err0;
	}

	dwc->setup_buf = kzalloc(DWC3_EP0_SETUP_SIZE, GFP_KERNEL);
	if (!dwc->setup_buf) {
		ret = -ENOMEM;
		goto err1;
	}

	dwc->bounce = dma_alloc_coherent(dwc->sysdev, DWC3_BOUNCE_SIZE,
			&dwc->bounce_addr, GFP_KERNEL);
	if (!dwc->bounce) {
		ret = -ENOMEM;
		goto err2;
	}

	init_completion(&dwc->ep0_in_setup);

	dwc->gadget.ops                 = &dwc3_gadget_ops;
	dwc->gadget.speed               = USB_SPEED_UNKNOWN;
	dwc->gadget.sg_supported        = true;
	dwc->gadget.name                = "dwc3-gadget";
	dwc->gadget.is_otg              = dwc->dr_mode == USB_DR_MODE_OTG;

	/*
	 * FIXME We might be setting max_speed to <SUPER, however versions
	 * <2.20a of dwc3 have an issue with metastability (documented
	 * elsewhere in this driver) which tells us we can't set max speed to
	 * anything lower than SUPER.
	 *
	 * Because gadget.max_speed is only used by composite.c and function
	 * drivers (i.e. it won't go into dwc3's registers) we are allowing this
	 * to happen so we avoid sending SuperSpeed Capability descriptor
	 * together with our BOS descriptor as that could confuse host into
	 * thinking we can handle super speed.
	 *
	 * Note that, in fact, we won't even support GetBOS requests when speed
	 * is less than super speed because we don't have means, yet, to tell
	 * composite.c that we are USB 2.0 + LPM ECN.
	 */
	if (dwc->revision < DWC3_REVISION_220A &&
	    !dwc->dis_metastability_quirk)
		dev_info(dwc->dev, "changing max_speed on rev %08x\n",
				dwc->revision);

	dwc->gadget.max_speed		= dwc->maximum_speed;

	/*
	 * REVISIT: Here we should clear all pending IRQs to be
	 * sure we're starting from a well known location.
	 */

	dwc->num_eps = DWC3_ENDPOINTS_NUM;
	ret = dwc3_gadget_init_endpoints(dwc, dwc->num_eps);
	if (ret)
		goto err3;

	ret = usb_add_gadget_udc(dwc->dev, &dwc->gadget);
	if (ret) {
		dev_err(dwc->dev, "failed to register udc\n");
		goto err4;
	}

	return 0;

err4:
	dwc3_gadget_free_endpoints(dwc);

err3:
	dma_free_coherent(dwc->sysdev, DWC3_BOUNCE_SIZE, dwc->bounce,
			dwc->bounce_addr);

err2:
	kfree(dwc->setup_buf);

err1:
	dma_free_coherent(dwc->sysdev, sizeof(*dwc->ep0_trb) * 2,
			dwc->ep0_trb, dwc->ep0_trb_addr);

err0:
	return ret;
}

/* -------------------------------------------------------------------------- */

void dwc3_gadget_exit(struct dwc3 *dwc)
{
	usb_del_gadget_udc(&dwc->gadget);
	dwc3_gadget_free_endpoints(dwc);
	dma_free_coherent(dwc->sysdev, DWC3_BOUNCE_SIZE, dwc->bounce,
			  dwc->bounce_addr);
	kfree(dwc->setup_buf);
	dma_free_coherent(dwc->sysdev, sizeof(*dwc->ep0_trb) * 2,
			  dwc->ep0_trb, dwc->ep0_trb_addr);
}

int dwc3_gadget_suspend(struct dwc3 *dwc)
{
	if (!dwc->gadget_driver)
		return 0;

	dwc3_gadget_run_stop(dwc, false, false);
	dwc3_disconnect_gadget(dwc);
	__dwc3_gadget_stop(dwc);

	synchronize_irq(dwc->irq_gadget);

	return 0;
}

int dwc3_gadget_resume(struct dwc3 *dwc)
{
	int			ret;

	if (!dwc->gadget_driver)
		return 0;

	ret = __dwc3_gadget_start(dwc);
	if (ret < 0)
		goto err0;

	ret = dwc3_gadget_run_stop(dwc, true, false);
	if (ret < 0)
		goto err1;

	return 0;

err1:
	__dwc3_gadget_stop(dwc);

err0:
	return ret;
}

void dwc3_gadget_process_pending_events(struct dwc3 *dwc)
{
	if (dwc->pending_events) {
		dwc3_interrupt(dwc->irq_gadget, dwc->ev_buf);
		dwc->pending_events = false;
		enable_irq(dwc->irq_gadget);
	}
}<|MERGE_RESOLUTION|>--- conflicted
+++ resolved
@@ -2082,9 +2082,6 @@
 	return 0;
 }
 
-<<<<<<< HEAD
-#define DWC3_SOFT_RESET_TIMEOUT 10 /* 10 msec */
-=======
 /**
  * dwc3_device_core_soft_reset - Issues device core soft reset
  * @dwc: pointer to our context structure
@@ -2117,7 +2114,7 @@
 	return 0;
 }
 
->>>>>>> 41638a35
+#define DWC3_SOFT_RESET_TIMEOUT 10 /* 10 msec */
 static int dwc3_gadget_run_stop(struct dwc3 *dwc, int is_on, int suspend)
 {
 	u32			reg, reg1;
@@ -2435,16 +2432,12 @@
 	}
 
 	spin_unlock_irqrestore(&dwc->lock, flags);
-<<<<<<< HEAD
-
-	enable_irq(dwc->irq);
-=======
 	if (!is_active && ret == -ETIMEDOUT) {
 		dev_err(dwc->dev, "%s: Core soft reset...\n", __func__);
 		dwc3_device_core_soft_reset(dwc);
 	}
 
->>>>>>> 41638a35
+	enable_irq(dwc->irq);
 	return 0;
 }
 
