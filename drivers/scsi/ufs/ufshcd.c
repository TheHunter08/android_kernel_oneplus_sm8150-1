/*
 * Universal Flash Storage Host controller driver Core
 *
 * This code is based on drivers/scsi/ufs/ufshcd.c
 * Copyright (C) 2011-2013 Samsung India Software Operations
 * Copyright (c) 2013-2019, The Linux Foundation. All rights reserved.
 *
 * Authors:
 *	Santosh Yaraganavi <santosh.sy@samsung.com>
 *	Vinayak Holikatti <h.vinayak@samsung.com>
 *
 * This program is free software; you can redistribute it and/or
 * modify it under the terms of the GNU General Public License
 * as published by the Free Software Foundation; either version 2
 * of the License, or (at your option) any later version.
 * See the COPYING file in the top-level directory or visit
 * <http://www.gnu.org/licenses/gpl-2.0.html>
 *
 * This program is distributed in the hope that it will be useful,
 * but WITHOUT ANY WARRANTY; without even the implied warranty of
 * MERCHANTABILITY or FITNESS FOR A PARTICULAR PURPOSE.  See the
 * GNU General Public License for more details.
 *
 * This program is provided "AS IS" and "WITH ALL FAULTS" and
 * without warranty of any kind. You are solely responsible for
 * determining the appropriateness of using and distributing
 * the program and assume all risks associated with your exercise
 * of rights with respect to the program, including but not limited
 * to infringement of third party rights, the risks and costs of
 * program errors, damage to or loss of data, programs or equipment,
 * and unavailability or interruption of operations. Under no
 * circumstances will the contributor of this Program be liable for
 * any damages of any kind arising from your use or distribution of
 * this program.
 *
 * The Linux Foundation chooses to take subject only to the GPLv2
 * license terms, and distributes only under these terms.
 */

#include <linux/async.h>
#include <scsi/ufs/ioctl.h>
#include <linux/devfreq.h>
#include <linux/nls.h>
#include <linux/of.h>
#include <linux/blkdev.h>
#include <asm/unaligned.h>

#include "ufshcd.h"
#include "ufs_quirks.h"
#include "unipro.h"
#include "ufs-debugfs.h"
#include "ufs-qcom.h"

#ifdef CONFIG_DEBUG_FS

static int ufshcd_tag_req_type(struct request *rq)
{
	int rq_type = TS_WRITE;

	if (!rq)
		rq_type = TS_NOT_SUPPORTED;
	else if (rq->cmd_flags & REQ_PREFLUSH)
		rq_type = TS_FLUSH;
	else if (rq_data_dir(rq) == READ)
		rq_type = (rq->cmd_flags & REQ_URGENT) ?
			TS_URGENT_READ : TS_READ;
	else if (rq->cmd_flags & REQ_URGENT)
		rq_type = TS_URGENT_WRITE;

	return rq_type;
}

static void ufshcd_update_error_stats(struct ufs_hba *hba, int type)
{
	ufsdbg_set_err_state(hba);
	if (type < UFS_ERR_MAX)
		hba->ufs_stats.err_stats[type]++;
}

static void ufshcd_update_tag_stats(struct ufs_hba *hba, int tag)
{
	struct request *rq =
		hba->lrb[tag].cmd ? hba->lrb[tag].cmd->request : NULL;
	u64 **tag_stats = hba->ufs_stats.tag_stats;
	int rq_type;

	if (!hba->ufs_stats.enabled)
		return;

	tag_stats[tag][TS_TAG]++;
	if (!rq)
		return;

	WARN_ON(hba->ufs_stats.q_depth > hba->nutrs);
	rq_type = ufshcd_tag_req_type(rq);
	if (!(rq_type < 0 || rq_type > TS_NUM_STATS))
		tag_stats[hba->ufs_stats.q_depth++][rq_type]++;
}

static void ufshcd_update_tag_stats_completion(struct ufs_hba *hba,
		struct scsi_cmnd *cmd)
{
	struct request *rq = cmd ? cmd->request : NULL;

	if (rq)
		hba->ufs_stats.q_depth--;
}

static void update_req_stats(struct ufs_hba *hba, struct ufshcd_lrb *lrbp)
{
	int rq_type;
	struct request *rq = lrbp->cmd ? lrbp->cmd->request : NULL;
	s64 delta = ktime_us_delta(lrbp->complete_time_stamp,
		lrbp->issue_time_stamp);

	/* update general request statistics */
	if (hba->ufs_stats.req_stats[TS_TAG].count == 0)
		hba->ufs_stats.req_stats[TS_TAG].min = delta;
	hba->ufs_stats.req_stats[TS_TAG].count++;
	hba->ufs_stats.req_stats[TS_TAG].sum += delta;
	if (delta > hba->ufs_stats.req_stats[TS_TAG].max)
		hba->ufs_stats.req_stats[TS_TAG].max = delta;
	if (delta < hba->ufs_stats.req_stats[TS_TAG].min)
			hba->ufs_stats.req_stats[TS_TAG].min = delta;

	rq_type = ufshcd_tag_req_type(rq);
	if (rq_type == TS_NOT_SUPPORTED)
		return;

	/* update request type specific statistics */
	if (hba->ufs_stats.req_stats[rq_type].count == 0)
		hba->ufs_stats.req_stats[rq_type].min = delta;
	hba->ufs_stats.req_stats[rq_type].count++;
	hba->ufs_stats.req_stats[rq_type].sum += delta;
	if (delta > hba->ufs_stats.req_stats[rq_type].max)
		hba->ufs_stats.req_stats[rq_type].max = delta;
	if (delta < hba->ufs_stats.req_stats[rq_type].min)
			hba->ufs_stats.req_stats[rq_type].min = delta;
}

static void
ufshcd_update_query_stats(struct ufs_hba *hba, enum query_opcode opcode, u8 idn)
{
	if (opcode < UPIU_QUERY_OPCODE_MAX && idn < MAX_QUERY_IDN)
		hba->ufs_stats.query_stats_arr[opcode][idn]++;
}

#else
static inline void ufshcd_update_tag_stats(struct ufs_hba *hba, int tag)
{
}

static inline void ufshcd_update_tag_stats_completion(struct ufs_hba *hba,
		struct scsi_cmnd *cmd)
{
}

static inline void ufshcd_update_error_stats(struct ufs_hba *hba, int type)
{
}

static inline
void update_req_stats(struct ufs_hba *hba, struct ufshcd_lrb *lrbp)
{
}

static inline
void ufshcd_update_query_stats(struct ufs_hba *hba,
			       enum query_opcode opcode, u8 idn)
{
}
#endif

static void ufshcd_update_uic_error_cnt(struct ufs_hba *hba, u32 reg, int type)
{
	unsigned long err_bits;
	int ec;

	switch (type) {
	case UFS_UIC_ERROR_PA:
		err_bits = reg & UIC_PHY_ADAPTER_LAYER_ERROR_CODE_MASK;
		for_each_set_bit(ec, &err_bits, UFS_EC_PA_MAX) {
			hba->ufs_stats.pa_err_cnt[ec]++;
			hba->ufs_stats.pa_err_cnt_total++;
		}
		break;
	case UFS_UIC_ERROR_DL:
		err_bits = reg & UIC_DATA_LINK_LAYER_ERROR_CODE_MASK;
		for_each_set_bit(ec, &err_bits, UFS_EC_DL_MAX) {
			hba->ufs_stats.dl_err_cnt[ec]++;
			hba->ufs_stats.dl_err_cnt_total++;
		}
		break;
	case UFS_UIC_ERROR_DME:
		hba->ufs_stats.dme_err_cnt++;
	default:
		break;
	}
}

#define CREATE_TRACE_POINTS
#include <trace/events/ufs.h>

#define PWR_INFO_MASK	0xF
#define PWR_RX_OFFSET	4

#define UFSHCD_REQ_SENSE_SIZE	18

#define UFSHCD_ENABLE_INTRS	(UTP_TRANSFER_REQ_COMPL |\
				 UTP_TASK_REQ_COMPL |\
				 UFSHCD_ERROR_MASK)
/* UIC command timeout, unit: ms */
#define UIC_CMD_TIMEOUT	500

/* NOP OUT retries waiting for NOP IN response */
#define NOP_OUT_RETRIES    10
/* Timeout after 30 msecs if NOP OUT hangs without response */
#define NOP_OUT_TIMEOUT    30 /* msecs */

/* Query request retries */
#define QUERY_REQ_RETRIES 3
/* Query request timeout */
#define QUERY_REQ_TIMEOUT 1500 /* 1.5 seconds */

/* Task management command timeout */
#define TM_CMD_TIMEOUT	100 /* msecs */

/* maximum number of retries for a general UIC command  */
#define UFS_UIC_COMMAND_RETRIES 3

/* maximum number of link-startup retries */
#define DME_LINKSTARTUP_RETRIES 3

/* Maximum retries for Hibern8 enter */
#define UIC_HIBERN8_ENTER_RETRIES 3

/* maximum number of reset retries before giving up */
#define MAX_HOST_RESET_RETRIES 5

/* Expose the flag value from utp_upiu_query.value */
#define MASK_QUERY_UPIU_FLAG_LOC 0xFF

/* Interrupt aggregation default timeout, unit: 40us */
#define INT_AGGR_DEF_TO	0x02

/* default value of auto suspend is 3 seconds */
#define UFSHCD_AUTO_SUSPEND_DELAY_MS 3000 /* millisecs */

/* default value of ref clock gating wait time is 100 micro seconds */
#define UFSHCD_REF_CLK_GATING_WAIT_US 100 /* microsecs */

#define UFSHCD_CLK_GATING_DELAY_MS_PWR_SAVE	10
#define UFSHCD_CLK_GATING_DELAY_MS_PERF		50

/* IOCTL opcode for command - ufs set device read only */
#define UFS_IOCTL_BLKROSET      BLKROSET

#define ufshcd_toggle_vreg(_dev, _vreg, _on)				\
	({                                                              \
		int _ret;                                               \
		if (_on)                                                \
			_ret = ufshcd_enable_vreg(_dev, _vreg);         \
		else                                                    \
			_ret = ufshcd_disable_vreg(_dev, _vreg);        \
		_ret;                                                   \
	})

static void ufshcd_hex_dump(struct ufs_hba *hba, const char * const str,
			    const void *buf, size_t len)

{
	/*
	 * device name is expected to take up ~20 characters and "str" passed
	 * to this function is expected to be of ~10 character so we would need
	 * ~30 characters string to hold the concatenation of these 2 strings.
	 */
	#define MAX_PREFIX_STR_SIZE 50
	char prefix_str[MAX_PREFIX_STR_SIZE] = {0};

	/* concatenate the device name and "str" */
	snprintf(prefix_str, MAX_PREFIX_STR_SIZE, "%s %s: ",
		 dev_name(hba->dev), str);
	print_hex_dump(KERN_ERR, prefix_str, DUMP_PREFIX_OFFSET,
		       16, 4, buf, len, false);
}

enum {
	UFSHCD_MAX_CHANNEL	= 0,
	UFSHCD_MAX_ID		= 1,
	UFSHCD_CMD_PER_LUN	= 32,
	UFSHCD_CAN_QUEUE	= 32,
};

/* UFSHCD states */
enum {
	UFSHCD_STATE_RESET,
	UFSHCD_STATE_ERROR,
	UFSHCD_STATE_OPERATIONAL,
	UFSHCD_STATE_EH_SCHEDULED,
};

/* UFSHCD error handling flags */
enum {
	UFSHCD_EH_IN_PROGRESS = (1 << 0),
};

/* UFSHCD UIC layer error flags */
enum {
	UFSHCD_UIC_DL_PA_INIT_ERROR = (1 << 0), /* Data link layer error */
	UFSHCD_UIC_DL_NAC_RECEIVED_ERROR = (1 << 1), /* Data link layer error */
	UFSHCD_UIC_DL_TCx_REPLAY_ERROR = (1 << 2), /* Data link layer error */
	UFSHCD_UIC_NL_ERROR = (1 << 3), /* Network layer error */
	UFSHCD_UIC_TL_ERROR = (1 << 4), /* Transport Layer error */
	UFSHCD_UIC_DME_ERROR = (1 << 5), /* DME error */
};

#define DEFAULT_UFSHCD_DBG_PRINT_EN	UFSHCD_DBG_PRINT_ALL

#define ufshcd_set_eh_in_progress(h) \
	((h)->eh_flags |= UFSHCD_EH_IN_PROGRESS)
#define ufshcd_eh_in_progress(h) \
	((h)->eh_flags & UFSHCD_EH_IN_PROGRESS)
#define ufshcd_clear_eh_in_progress(h) \
	((h)->eh_flags &= ~UFSHCD_EH_IN_PROGRESS)

#define ufshcd_set_ufs_dev_active(h) \
	((h)->curr_dev_pwr_mode = UFS_ACTIVE_PWR_MODE)
#define ufshcd_set_ufs_dev_sleep(h) \
	((h)->curr_dev_pwr_mode = UFS_SLEEP_PWR_MODE)
#define ufshcd_set_ufs_dev_poweroff(h) \
	((h)->curr_dev_pwr_mode = UFS_POWERDOWN_PWR_MODE)
#define ufshcd_is_ufs_dev_active(h) \
	((h)->curr_dev_pwr_mode == UFS_ACTIVE_PWR_MODE)
#define ufshcd_is_ufs_dev_sleep(h) \
	((h)->curr_dev_pwr_mode == UFS_SLEEP_PWR_MODE)
#define ufshcd_is_ufs_dev_poweroff(h) \
	((h)->curr_dev_pwr_mode == UFS_POWERDOWN_PWR_MODE)

static struct ufs_pm_lvl_states ufs_pm_lvl_states[] = {
	{UFS_ACTIVE_PWR_MODE, UIC_LINK_ACTIVE_STATE},
	{UFS_ACTIVE_PWR_MODE, UIC_LINK_HIBERN8_STATE},
	{UFS_SLEEP_PWR_MODE, UIC_LINK_ACTIVE_STATE},
	{UFS_SLEEP_PWR_MODE, UIC_LINK_HIBERN8_STATE},
	{UFS_POWERDOWN_PWR_MODE, UIC_LINK_HIBERN8_STATE},
	{UFS_POWERDOWN_PWR_MODE, UIC_LINK_OFF_STATE},
};

static inline enum ufs_dev_pwr_mode
ufs_get_pm_lvl_to_dev_pwr_mode(enum ufs_pm_level lvl)
{
	return ufs_pm_lvl_states[lvl].dev_state;
}

static inline enum uic_link_state
ufs_get_pm_lvl_to_link_pwr_state(enum ufs_pm_level lvl)
{
	return ufs_pm_lvl_states[lvl].link_state;
}

static inline void ufshcd_set_card_online(struct ufs_hba *hba)
{
	atomic_set(&hba->card_state, UFS_CARD_STATE_ONLINE);
}

static inline void ufshcd_set_card_offline(struct ufs_hba *hba)
{
	atomic_set(&hba->card_state, UFS_CARD_STATE_OFFLINE);
}

static inline bool ufshcd_is_card_online(struct ufs_hba *hba)
{
	return (atomic_read(&hba->card_state) == UFS_CARD_STATE_ONLINE);
}

static inline bool ufshcd_is_card_offline(struct ufs_hba *hba)
{
	return (atomic_read(&hba->card_state) == UFS_CARD_STATE_OFFLINE);
}

static inline enum ufs_pm_level
ufs_get_desired_pm_lvl_for_dev_link_state(enum ufs_dev_pwr_mode dev_state,
					enum uic_link_state link_state)
{
	enum ufs_pm_level lvl;

	for (lvl = UFS_PM_LVL_0; lvl < UFS_PM_LVL_MAX; lvl++) {
		if ((ufs_pm_lvl_states[lvl].dev_state == dev_state) &&
			(ufs_pm_lvl_states[lvl].link_state == link_state))
			return lvl;
	}

	/* if no match found, return the level 0 */
	return UFS_PM_LVL_0;
}

static inline bool ufshcd_is_valid_pm_lvl(int lvl)
{
	if (lvl >= 0 && lvl < ARRAY_SIZE(ufs_pm_lvl_states))
		return true;
	else
		return false;
}

static struct ufs_dev_fix ufs_fixups[] = {
	/* UFS cards deviations table */
	UFS_FIX(UFS_VENDOR_SAMSUNG, UFS_ANY_MODEL,
		UFS_DEVICE_QUIRK_DELAY_BEFORE_LPM),
	UFS_FIX(UFS_VENDOR_SAMSUNG, UFS_ANY_MODEL,
		UFS_DEVICE_NO_FASTAUTO),
	UFS_FIX(UFS_VENDOR_SAMSUNG, UFS_ANY_MODEL,
		UFS_DEVICE_QUIRK_HOST_PA_TACTIVATE),
	UFS_FIX(UFS_VENDOR_SAMSUNG, UFS_ANY_MODEL, UFS_DEVICE_NO_VCCQ),
	UFS_FIX(UFS_VENDOR_TOSHIBA, UFS_ANY_MODEL,
		UFS_DEVICE_QUIRK_DELAY_BEFORE_LPM),
	UFS_FIX(UFS_VENDOR_TOSHIBA, UFS_ANY_MODEL,
		UFS_DEVICE_QUIRK_NO_LINK_OFF),
	UFS_FIX(UFS_VENDOR_TOSHIBA, "THGLF2G9C8KBADG",
		UFS_DEVICE_QUIRK_PA_TACTIVATE),
	UFS_FIX(UFS_VENDOR_TOSHIBA, "THGLF2G9D8KBADG",
		UFS_DEVICE_QUIRK_PA_TACTIVATE),
	UFS_FIX(UFS_VENDOR_SKHYNIX, UFS_ANY_MODEL, UFS_DEVICE_NO_VCCQ),
	UFS_FIX(UFS_VENDOR_SKHYNIX, UFS_ANY_MODEL,
		UFS_DEVICE_QUIRK_HOST_PA_SAVECONFIGTIME),
	UFS_FIX(UFS_VENDOR_SKHYNIX, UFS_ANY_MODEL,
		UFS_DEVICE_QUIRK_WAIT_AFTER_REF_CLK_UNGATE),
	UFS_FIX(UFS_VENDOR_SKHYNIX, "hB8aL1",
		UFS_DEVICE_QUIRK_HS_G1_TO_HS_G3_SWITCH),
	UFS_FIX(UFS_VENDOR_SKHYNIX, "hC8aL1",
		UFS_DEVICE_QUIRK_HS_G1_TO_HS_G3_SWITCH),
	UFS_FIX(UFS_VENDOR_SKHYNIX, "hD8aL1",
		UFS_DEVICE_QUIRK_HS_G1_TO_HS_G3_SWITCH),
	UFS_FIX(UFS_VENDOR_SKHYNIX, "hC8aM1",
		UFS_DEVICE_QUIRK_HS_G1_TO_HS_G3_SWITCH),
	UFS_FIX(UFS_VENDOR_SKHYNIX, "h08aM1",
		UFS_DEVICE_QUIRK_HS_G1_TO_HS_G3_SWITCH),
	UFS_FIX(UFS_VENDOR_SKHYNIX, "hC8GL1",
		UFS_DEVICE_QUIRK_HS_G1_TO_HS_G3_SWITCH),
	UFS_FIX(UFS_VENDOR_SKHYNIX, "hC8HL1",
		UFS_DEVICE_QUIRK_HS_G1_TO_HS_G3_SWITCH),

	END_FIX
};

static irqreturn_t ufshcd_intr(int irq, void *__hba);
static irqreturn_t ufshcd_tmc_handler(struct ufs_hba *hba);
static void ufshcd_async_scan(void *data, async_cookie_t cookie);
static int ufshcd_reset_and_restore(struct ufs_hba *hba);
static int ufshcd_eh_host_reset_handler(struct scsi_cmnd *cmd);
static int ufshcd_clear_tm_cmd(struct ufs_hba *hba, int tag);
static void ufshcd_hba_exit(struct ufs_hba *hba);
static int ufshcd_probe_hba(struct ufs_hba *hba);
static int ufshcd_enable_clocks(struct ufs_hba *hba);
static int ufshcd_disable_clocks(struct ufs_hba *hba,
				 bool is_gating_context);
static int ufshcd_disable_clocks_keep_link_active(struct ufs_hba *hba,
					      bool is_gating_context);
static void ufshcd_hold_all(struct ufs_hba *hba);
static void ufshcd_release_all(struct ufs_hba *hba);
static int ufshcd_set_vccq_rail_unused(struct ufs_hba *hba, bool unused);
static inline void ufshcd_add_delay_before_dme_cmd(struct ufs_hba *hba);
static inline void ufshcd_save_tstamp_of_last_dme_cmd(struct ufs_hba *hba);
static int ufshcd_host_reset_and_restore(struct ufs_hba *hba);
static void ufshcd_resume_clkscaling(struct ufs_hba *hba);
static void ufshcd_suspend_clkscaling(struct ufs_hba *hba);
static void __ufshcd_suspend_clkscaling(struct ufs_hba *hba);
static void ufshcd_hold_all(struct ufs_hba *hba);
static void ufshcd_release_all(struct ufs_hba *hba);
static void ufshcd_hba_vreg_set_lpm(struct ufs_hba *hba);
static void ufshcd_hba_vreg_set_hpm(struct ufs_hba *hba);
static int ufshcd_devfreq_target(struct device *dev,
				unsigned long *freq, u32 flags);
static int ufshcd_devfreq_get_dev_status(struct device *dev,
		struct devfreq_dev_status *stat);
static void __ufshcd_shutdown_clkscaling(struct ufs_hba *hba);
static int ufshcd_set_dev_pwr_mode(struct ufs_hba *hba,
				     enum ufs_dev_pwr_mode pwr_mode);
static int ufshcd_config_vreg(struct device *dev,
		struct ufs_vreg *vreg, bool on);
static int ufshcd_enable_vreg(struct device *dev, struct ufs_vreg *vreg);
static int ufshcd_disable_vreg(struct device *dev, struct ufs_vreg *vreg);

#if IS_ENABLED(CONFIG_DEVFREQ_GOV_SIMPLE_ONDEMAND)
static struct devfreq_simple_ondemand_data ufshcd_ondemand_data = {
	.upthreshold = 70,
	.downdifferential = 65,
	.simple_scaling = 1,
};

static void *gov_data = &ufshcd_ondemand_data;
#else
static void *gov_data;
#endif

static struct devfreq_dev_profile ufs_devfreq_profile = {
	.polling_ms	= 60,
	.target		= ufshcd_devfreq_target,
	.get_dev_status	= ufshcd_devfreq_get_dev_status,
};

static int ufshcd_devfreq_init(struct ufs_hba *hba)
{
	struct list_head *clk_list = &hba->clk_list_head;
	struct ufs_clk_info *clki;
	struct devfreq *devfreq;
	int ret;

	/* Skip devfreq if we don't have any clocks in the list */
	if (list_empty(clk_list))
		return 0;

	clki = list_first_entry(clk_list, struct ufs_clk_info, list);
	dev_pm_opp_add(hba->dev, clki->min_freq, 0);
	dev_pm_opp_add(hba->dev, clki->max_freq, 0);

	devfreq = devfreq_add_device(hba->dev,
			&ufs_devfreq_profile,
			"simple_ondemand",
			gov_data);
	if (IS_ERR(devfreq)) {
		ret = PTR_ERR(devfreq);
		dev_err(hba->dev, "Unable to register with devfreq %d\n", ret);

		dev_pm_opp_remove(hba->dev, clki->min_freq);
		dev_pm_opp_remove(hba->dev, clki->max_freq);
		return ret;
	}

	hba->devfreq = devfreq;

	return 0;
}

static inline bool ufshcd_valid_tag(struct ufs_hba *hba, int tag)
{
	return tag >= 0 && tag < hba->nutrs;
}

static inline void ufshcd_enable_irq(struct ufs_hba *hba)
{
	if (!hba->is_irq_enabled) {
		enable_irq(hba->irq);
		hba->is_irq_enabled = true;
	}
}

static inline void ufshcd_disable_irq(struct ufs_hba *hba)
{
	if (hba->is_irq_enabled) {
		disable_irq(hba->irq);
		hba->is_irq_enabled = false;
	}
}

void ufshcd_scsi_unblock_requests(struct ufs_hba *hba)
{
	unsigned long flags;
	bool unblock = false;

	spin_lock_irqsave(hba->host->host_lock, flags);
	hba->scsi_block_reqs_cnt--;
	unblock = !hba->scsi_block_reqs_cnt;
	spin_unlock_irqrestore(hba->host->host_lock, flags);
	if (unblock)
		scsi_unblock_requests(hba->host);
}
EXPORT_SYMBOL(ufshcd_scsi_unblock_requests);

static inline void __ufshcd_scsi_block_requests(struct ufs_hba *hba)
{
	if (!hba->scsi_block_reqs_cnt++)
		scsi_block_requests(hba->host);
}

void ufshcd_scsi_block_requests(struct ufs_hba *hba)
{
	unsigned long flags;

	spin_lock_irqsave(hba->host->host_lock, flags);
	__ufshcd_scsi_block_requests(hba);
	spin_unlock_irqrestore(hba->host->host_lock, flags);
}
EXPORT_SYMBOL(ufshcd_scsi_block_requests);

static int ufshcd_device_reset_ctrl(struct ufs_hba *hba, bool ctrl)
{
	int ret = 0;

	if (!hba->pctrl)
		return 0;

	/* Assert reset if ctrl == true */
	if (ctrl)
		ret = pinctrl_select_state(hba->pctrl,
			pinctrl_lookup_state(hba->pctrl, "dev-reset-assert"));
	else
		ret = pinctrl_select_state(hba->pctrl,
			pinctrl_lookup_state(hba->pctrl, "dev-reset-deassert"));

	if (ret < 0)
		dev_err(hba->dev, "%s: %s failed with err %d\n",
			__func__, ctrl ? "Assert" : "Deassert", ret);

	return ret;
}

static inline int ufshcd_assert_device_reset(struct ufs_hba *hba)
{
	return ufshcd_device_reset_ctrl(hba, true);
}

static inline int ufshcd_deassert_device_reset(struct ufs_hba *hba)
{
	return ufshcd_device_reset_ctrl(hba, false);
}

static int ufshcd_reset_device(struct ufs_hba *hba)
{
	int ret;

	/* reset the connected UFS device */
	ret = ufshcd_assert_device_reset(hba);
	if (ret)
		goto out;
	/*
	 * The reset signal is active low.
	 * The UFS device shall detect more than or equal to 1us of positive
	 * or negative RST_n pulse width.
	 * To be on safe side, keep the reset low for atleast 10us.
	 */
	usleep_range(10, 15);

	ret = ufshcd_deassert_device_reset(hba);
	if (ret)
		goto out;
	/* same as assert, wait for atleast 10us after deassert */
	usleep_range(10, 15);
out:
	return ret;
}

/* replace non-printable or non-ASCII characters with spaces */
static inline void ufshcd_remove_non_printable(char *val)
{
	if (!val || !*val)
		return;

	if (*val < 0x20 || *val > 0x7e)
		*val = ' ';
}

#define UFSHCD_MAX_CMD_LOGGING	200

#ifdef CONFIG_TRACEPOINTS
static inline void ufshcd_add_command_trace(struct ufs_hba *hba,
			struct ufshcd_cmd_log_entry *entry)
{
	if (trace_ufshcd_command_enabled()) {
		u32 intr = ufshcd_readl(hba, REG_INTERRUPT_STATUS);

		trace_ufshcd_command(dev_name(hba->dev), entry->str, entry->tag,
				     entry->doorbell, entry->transfer_len, intr,
				     entry->lba, entry->cmd_id);
	}
}
#else
static inline void ufshcd_add_command_trace(struct ufs_hba *hba,
			struct ufshcd_cmd_log_entry *entry)
{
}
#endif

#ifdef CONFIG_SCSI_UFSHCD_CMD_LOGGING
static void ufshcd_cmd_log_init(struct ufs_hba *hba)
{
	/* Allocate log entries */
	if (!hba->cmd_log.entries) {
		hba->cmd_log.entries = kzalloc(UFSHCD_MAX_CMD_LOGGING *
			sizeof(struct ufshcd_cmd_log_entry), GFP_KERNEL);
		if (!hba->cmd_log.entries)
			return;
		dev_dbg(hba->dev, "%s: cmd_log.entries initialized\n",
				__func__);
	}
}

static void __ufshcd_cmd_log(struct ufs_hba *hba, char *str, char *cmd_type,
			     unsigned int tag, u8 cmd_id, u8 idn, u8 lun,
			     sector_t lba, int transfer_len)
{
	struct ufshcd_cmd_log_entry *entry;

	if (!hba->cmd_log.entries)
		return;

	entry = &hba->cmd_log.entries[hba->cmd_log.pos];
	entry->lun = lun;
	entry->str = str;
	entry->cmd_type = cmd_type;
	entry->cmd_id = cmd_id;
	entry->lba = lba;
	entry->transfer_len = transfer_len;
	entry->idn = idn;
	entry->doorbell = ufshcd_readl(hba, REG_UTP_TRANSFER_REQ_DOOR_BELL);
	entry->tag = tag;
	entry->tstamp = ktime_get();
	entry->outstanding_reqs = hba->outstanding_reqs;
	entry->seq_num = hba->cmd_log.seq_num;
	hba->cmd_log.seq_num++;
	hba->cmd_log.pos =
			(hba->cmd_log.pos + 1) % UFSHCD_MAX_CMD_LOGGING;

	ufshcd_add_command_trace(hba, entry);
}

static void ufshcd_cmd_log(struct ufs_hba *hba, char *str, char *cmd_type,
	unsigned int tag, u8 cmd_id, u8 idn)
{
	__ufshcd_cmd_log(hba, str, cmd_type, tag, cmd_id, idn, 0, 0, 0);
}

static void ufshcd_dme_cmd_log(struct ufs_hba *hba, char *str, u8 cmd_id)
{
	ufshcd_cmd_log(hba, str, "dme", 0, cmd_id, 0);
}

static void ufshcd_custom_cmd_log(struct ufs_hba *hba, char *str)
{
	ufshcd_cmd_log(hba, str, "custom", 0, 0, 0);
}

static void ufshcd_print_cmd_log(struct ufs_hba *hba)
{
	int i;
	int pos;
	struct ufshcd_cmd_log_entry *p;

	if (!hba->cmd_log.entries)
		return;

	pos = hba->cmd_log.pos;
	for (i = 0; i < UFSHCD_MAX_CMD_LOGGING; i++) {
		p = &hba->cmd_log.entries[pos];
		pos = (pos + 1) % UFSHCD_MAX_CMD_LOGGING;

		if (ktime_to_us(p->tstamp)) {
			pr_err("%s: %s: seq_no=%u lun=0x%x cmd_id=0x%02x lba=0x%llx txfer_len=%d tag=%u, doorbell=0x%x outstanding=0x%x idn=%d time=%lld us\n",
				p->cmd_type, p->str, p->seq_num,
				p->lun, p->cmd_id, (unsigned long long)p->lba,
				p->transfer_len, p->tag, p->doorbell,
				p->outstanding_reqs, p->idn,
				ktime_to_us(p->tstamp));
				usleep_range(1000, 1100);
		}
	}
}
#else
static void ufshcd_cmd_log_init(struct ufs_hba *hba)
{
}

static void __ufshcd_cmd_log(struct ufs_hba *hba, char *str, char *cmd_type,
			     unsigned int tag, u8 cmd_id, u8 idn, u8 lun,
			     sector_t lba, int transfer_len)
{
	struct ufshcd_cmd_log_entry entry;

	entry.str = str;
	entry.lba = lba;
	entry.cmd_id = cmd_id;
	entry.transfer_len = transfer_len;
	entry.doorbell = ufshcd_readl(hba, REG_UTP_TRANSFER_REQ_DOOR_BELL);
	entry.tag = tag;

	ufshcd_add_command_trace(hba, &entry);
}

static void ufshcd_dme_cmd_log(struct ufs_hba *hba, char *str, u8 cmd_id)
{
}

static void ufshcd_custom_cmd_log(struct ufs_hba *hba, char *str)
{
}

static void ufshcd_print_cmd_log(struct ufs_hba *hba)
{
}
#endif

#ifdef CONFIG_TRACEPOINTS
static inline void ufshcd_cond_add_cmd_trace(struct ufs_hba *hba,
					unsigned int tag, const char *str)
{
	struct ufshcd_lrb *lrbp;
	char *cmd_type = NULL;
	u8 opcode = 0;
	u8 cmd_id = 0, idn = 0;
	sector_t lba = 0;
	int transfer_len = 0;

	lrbp = &hba->lrb[tag];

	if (lrbp->cmd) { /* data phase exists */
		opcode = (u8)(*lrbp->cmd->cmnd);
		if ((opcode == READ_10) || (opcode == WRITE_10)) {
			/*
			 * Currently we only fully trace read(10) and write(10)
			 * commands
			 */
			if (lrbp->cmd->request && lrbp->cmd->request->bio)
				lba =
				lrbp->cmd->request->bio->bi_iter.bi_sector;
			transfer_len = be32_to_cpu(
				lrbp->ucd_req_ptr->sc.exp_data_transfer_len);
		}
	}

	if (lrbp->cmd && ((lrbp->command_type == UTP_CMD_TYPE_SCSI) ||
			  (lrbp->command_type == UTP_CMD_TYPE_UFS_STORAGE))) {
		cmd_type = "scsi";
		cmd_id = (u8)(*lrbp->cmd->cmnd);
	} else if (lrbp->command_type == UTP_CMD_TYPE_DEV_MANAGE) {
		if (hba->dev_cmd.type == DEV_CMD_TYPE_NOP) {
			cmd_type = "nop";
			cmd_id = 0;
		} else if (hba->dev_cmd.type == DEV_CMD_TYPE_QUERY) {
			cmd_type = "query";
			cmd_id = hba->dev_cmd.query.request.upiu_req.opcode;
			idn = hba->dev_cmd.query.request.upiu_req.idn;
		}
	}

	__ufshcd_cmd_log(hba, (char *) str, cmd_type, tag, cmd_id, idn,
			 lrbp->lun, lba, transfer_len);
}
#else
static inline void ufshcd_cond_add_cmd_trace(struct ufs_hba *hba,
					unsigned int tag, const char *str)
{
}
#endif

static void ufshcd_print_clk_freqs(struct ufs_hba *hba)
{
	struct ufs_clk_info *clki;
	struct list_head *head = &hba->clk_list_head;

	if (!(hba->ufshcd_dbg_print & UFSHCD_DBG_PRINT_CLK_FREQ_EN))
		return;

	if (list_empty(head))
		return;

	list_for_each_entry(clki, head, list) {
		if (!IS_ERR_OR_NULL(clki->clk) && clki->min_freq &&
				clki->max_freq)
			dev_err(hba->dev, "clk: %s, rate: %u\n",
					clki->name, clki->curr_freq);
	}
}

static void ufshcd_print_uic_err_hist(struct ufs_hba *hba,
		struct ufs_uic_err_reg_hist *err_hist, char *err_name)
{
	int i;

	if (!(hba->ufshcd_dbg_print & UFSHCD_DBG_PRINT_UIC_ERR_HIST_EN))
		return;

	for (i = 0; i < UIC_ERR_REG_HIST_LENGTH; i++) {
		int p = (i + err_hist->pos - 1) % UIC_ERR_REG_HIST_LENGTH;

		if (err_hist->reg[p] == 0)
			continue;
		dev_err(hba->dev, "%s[%d] = 0x%x at %lld us\n", err_name, i,
			err_hist->reg[p], ktime_to_us(err_hist->tstamp[p]));
	}
}

static inline void __ufshcd_print_host_regs(struct ufs_hba *hba, bool no_sleep)
{
	if (!(hba->ufshcd_dbg_print & UFSHCD_DBG_PRINT_HOST_REGS_EN))
		return;

	/*
	 * hex_dump reads its data without the readl macro. This might
	 * cause inconsistency issues on some platform, as the printed
	 * values may be from cache and not the most recent value.
	 * To know whether you are looking at an un-cached version verify
	 * that IORESOURCE_MEM flag is on when xxx_get_resource() is invoked
	 * during platform/pci probe function.
	 */
	ufshcd_hex_dump(hba, "host regs", hba->mmio_base,
			UFSHCI_REG_SPACE_SIZE);
	dev_err(hba->dev, "hba->ufs_version = 0x%x, hba->capabilities = 0x%x\n",
		hba->ufs_version, hba->capabilities);
	dev_err(hba->dev,
		"hba->outstanding_reqs = 0x%x, hba->outstanding_tasks = 0x%x\n",
		(u32)hba->outstanding_reqs, (u32)hba->outstanding_tasks);
	dev_err(hba->dev,
		"last_hibern8_exit_tstamp at %lld us, hibern8_exit_cnt = %d\n",
		ktime_to_us(hba->ufs_stats.last_hibern8_exit_tstamp),
		hba->ufs_stats.hibern8_exit_cnt);

	ufshcd_print_uic_err_hist(hba, &hba->ufs_stats.pa_err, "pa_err");
	ufshcd_print_uic_err_hist(hba, &hba->ufs_stats.dl_err, "dl_err");
	ufshcd_print_uic_err_hist(hba, &hba->ufs_stats.nl_err, "nl_err");
	ufshcd_print_uic_err_hist(hba, &hba->ufs_stats.tl_err, "tl_err");
	ufshcd_print_uic_err_hist(hba, &hba->ufs_stats.dme_err, "dme_err");

	ufshcd_print_clk_freqs(hba);

	ufshcd_vops_dbg_register_dump(hba, no_sleep);
}

static void ufshcd_print_host_regs(struct ufs_hba *hba)
{
	__ufshcd_print_host_regs(hba, false);
}

static
void ufshcd_print_trs(struct ufs_hba *hba, unsigned long bitmap, bool pr_prdt)
{
	struct ufshcd_lrb *lrbp;
	int prdt_length;
	int tag;

	if (!(hba->ufshcd_dbg_print & UFSHCD_DBG_PRINT_TRS_EN))
		return;

	for_each_set_bit(tag, &bitmap, hba->nutrs) {
		lrbp = &hba->lrb[tag];

		dev_err(hba->dev, "UPIU[%d] - issue time %lld us\n",
				tag, ktime_to_us(lrbp->issue_time_stamp));
		dev_err(hba->dev,
			"UPIU[%d] - Transfer Request Descriptor phys@0x%llx\n",
			tag, (u64)lrbp->utrd_dma_addr);

		ufshcd_hex_dump(hba, "UPIU TRD", lrbp->utr_descriptor_ptr,
				sizeof(struct utp_transfer_req_desc));
		dev_err(hba->dev, "UPIU[%d] - Request UPIU phys@0x%llx\n", tag,
			(u64)lrbp->ucd_req_dma_addr);
		ufshcd_hex_dump(hba, "UPIU REQ", lrbp->ucd_req_ptr,
				sizeof(struct utp_upiu_req));
		dev_err(hba->dev, "UPIU[%d] - Response UPIU phys@0x%llx\n", tag,
			(u64)lrbp->ucd_rsp_dma_addr);
		ufshcd_hex_dump(hba, "UPIU RSP", lrbp->ucd_rsp_ptr,
				sizeof(struct utp_upiu_rsp));

		prdt_length = le16_to_cpu(
			lrbp->utr_descriptor_ptr->prd_table_length);
		dev_err(hba->dev,
			"UPIU[%d] - PRDT - %d entries  phys@0x%llx\n",
			tag, prdt_length,
			(u64)lrbp->ucd_prdt_dma_addr);

		if (pr_prdt)
			ufshcd_hex_dump(hba, "UPIU PRDT", lrbp->ucd_prdt_ptr,
				sizeof(struct ufshcd_sg_entry) * prdt_length);
	}
}

static void ufshcd_print_tmrs(struct ufs_hba *hba, unsigned long bitmap)
{
	struct utp_task_req_desc *tmrdp;
	int tag;

	if (!(hba->ufshcd_dbg_print & UFSHCD_DBG_PRINT_TMRS_EN))
		return;

	for_each_set_bit(tag, &bitmap, hba->nutmrs) {
		tmrdp = &hba->utmrdl_base_addr[tag];
		dev_err(hba->dev, "TM[%d] - Task Management Header\n", tag);
		ufshcd_hex_dump(hba, "TM TRD", &tmrdp->header,
				sizeof(struct request_desc_header));
		dev_err(hba->dev, "TM[%d] - Task Management Request UPIU\n",
				tag);
		ufshcd_hex_dump(hba, "TM REQ", tmrdp->task_req_upiu,
				sizeof(struct utp_upiu_req));
		dev_err(hba->dev, "TM[%d] - Task Management Response UPIU\n",
				tag);
		ufshcd_hex_dump(hba, "TM RSP", tmrdp->task_rsp_upiu,
				sizeof(struct utp_task_req_desc));
	}
}

static void ufshcd_print_fsm_state(struct ufs_hba *hba)
{
	int err = 0, tx_fsm_val = 0, rx_fsm_val = 0;

	err = ufshcd_dme_get(hba,
			UIC_ARG_MIB_SEL(MPHY_TX_FSM_STATE,
			UIC_ARG_MPHY_TX_GEN_SEL_INDEX(0)),
			&tx_fsm_val);
	dev_err(hba->dev, "%s: TX_FSM_STATE = %u, err = %d\n", __func__,
			tx_fsm_val, err);
	err = ufshcd_dme_get(hba,
			UIC_ARG_MIB_SEL(MPHY_RX_FSM_STATE,
			UIC_ARG_MPHY_RX_GEN_SEL_INDEX(0)),
			&rx_fsm_val);
	dev_err(hba->dev, "%s: RX_FSM_STATE = %u, err = %d\n", __func__,
			rx_fsm_val, err);
}

static void ufshcd_print_host_state(struct ufs_hba *hba)
{
	if (!(hba->ufshcd_dbg_print & UFSHCD_DBG_PRINT_HOST_STATE_EN))
		return;

	dev_err(hba->dev, "UFS Host state=%d\n", hba->ufshcd_state);
	dev_err(hba->dev, "lrb in use=0x%lx, outstanding reqs=0x%lx tasks=0x%lx\n",
		hba->lrb_in_use, hba->outstanding_reqs, hba->outstanding_tasks);
	dev_err(hba->dev, "saved_err=0x%x, saved_uic_err=0x%x, saved_ce_err=0x%x\n",
		hba->saved_err, hba->saved_uic_err, hba->saved_ce_err);
	dev_err(hba->dev, "Device power mode=%d, UIC link state=%d\n",
		hba->curr_dev_pwr_mode, hba->uic_link_state);
	dev_err(hba->dev, "PM in progress=%d, sys. suspended=%d\n",
		hba->pm_op_in_progress, hba->is_sys_suspended);
	dev_err(hba->dev, "Auto BKOPS=%d, Host self-block=%d\n",
		hba->auto_bkops_enabled, hba->host->host_self_blocked);
	dev_err(hba->dev, "Clk gate=%d, hibern8 on idle=%d\n",
		hba->clk_gating.state, hba->hibern8_on_idle.state);
	dev_err(hba->dev, "error handling flags=0x%x, req. abort count=%d\n",
		hba->eh_flags, hba->req_abort_count);
	dev_err(hba->dev, "Host capabilities=0x%x, caps=0x%x\n",
		hba->capabilities, hba->caps);
	dev_err(hba->dev, "quirks=0x%x, dev. quirks=0x%x\n", hba->quirks,
		hba->dev_info.quirks);
	dev_err(hba->dev, "pa_err_cnt_total=%d, pa_lane_0_err_cnt=%d, pa_lane_1_err_cnt=%d, pa_line_reset_err_cnt=%d\n",
		hba->ufs_stats.pa_err_cnt_total,
		hba->ufs_stats.pa_err_cnt[UFS_EC_PA_LANE_0],
		hba->ufs_stats.pa_err_cnt[UFS_EC_PA_LANE_1],
		hba->ufs_stats.pa_err_cnt[UFS_EC_PA_LINE_RESET]);
	dev_err(hba->dev, "dl_err_cnt_total=%d, dl_nac_received_err_cnt=%d, dl_tcx_replay_timer_expired_err_cnt=%d\n",
		hba->ufs_stats.dl_err_cnt_total,
		hba->ufs_stats.dl_err_cnt[UFS_EC_DL_NAC_RECEIVED],
		hba->ufs_stats.dl_err_cnt[UFS_EC_DL_TCx_REPLAY_TIMER_EXPIRED]);
	dev_err(hba->dev, "dl_afcx_request_timer_expired_err_cnt=%d, dl_fcx_protection_timer_expired_err_cnt=%d, dl_crc_err_cnt=%d\n",
		hba->ufs_stats.dl_err_cnt[UFS_EC_DL_AFCx_REQUEST_TIMER_EXPIRED],
		hba->ufs_stats.dl_err_cnt[UFS_EC_DL_FCx_PROTECT_TIMER_EXPIRED],
		hba->ufs_stats.dl_err_cnt[UFS_EC_DL_CRC_ERROR]);
	dev_err(hba->dev, "dll_rx_buffer_overflow_err_cnt=%d, dl_max_frame_length_exceeded_err_cnt=%d, dl_wrong_sequence_number_err_cnt=%d\n",
		hba->ufs_stats.dl_err_cnt[UFS_EC_DL_RX_BUFFER_OVERFLOW],
		hba->ufs_stats.dl_err_cnt[UFS_EC_DL_MAX_FRAME_LENGTH_EXCEEDED],
		hba->ufs_stats.dl_err_cnt[UFS_EC_DL_WRONG_SEQUENCE_NUMBER]);
	dev_err(hba->dev, "dl_afc_frame_syntax_err_cnt=%d, dl_nac_frame_syntax_err_cnt=%d, dl_eof_syntax_err_cnt=%d\n",
		hba->ufs_stats.dl_err_cnt[UFS_EC_DL_AFC_FRAME_SYNTAX_ERROR],
		hba->ufs_stats.dl_err_cnt[UFS_EC_DL_NAC_FRAME_SYNTAX_ERROR],
		hba->ufs_stats.dl_err_cnt[UFS_EC_DL_EOF_SYNTAX_ERROR]);
	dev_err(hba->dev, "dl_frame_syntax_err_cnt=%d, dl_bad_ctrl_symbol_type_err_cnt=%d, dl_pa_init_err_cnt=%d, dl_pa_error_ind_received=%d\n",
		hba->ufs_stats.dl_err_cnt[UFS_EC_DL_FRAME_SYNTAX_ERROR],
		hba->ufs_stats.dl_err_cnt[UFS_EC_DL_BAD_CTRL_SYMBOL_TYPE],
		hba->ufs_stats.dl_err_cnt[UFS_EC_DL_PA_INIT_ERROR],
		hba->ufs_stats.dl_err_cnt[UFS_EC_DL_PA_ERROR_IND_RECEIVED]);
	dev_err(hba->dev, "dme_err_cnt=%d\n", hba->ufs_stats.dme_err_cnt);
}

/**
 * ufshcd_print_pwr_info - print power params as saved in hba
 * power info
 * @hba: per-adapter instance
 */
static void ufshcd_print_pwr_info(struct ufs_hba *hba)
{
	static const char * const names[] = {
		"INVALID MODE",
		"FAST MODE",
		"SLOW_MODE",
		"INVALID MODE",
		"FASTAUTO_MODE",
		"SLOWAUTO_MODE",
		"INVALID MODE",
	};

	if (!(hba->ufshcd_dbg_print & UFSHCD_DBG_PRINT_PWR_EN))
		return;

	dev_err(hba->dev, "%s:[RX, TX]: gear=[%d, %d], lane[%d, %d], pwr[%s, %s], rate = %d\n",
		 __func__,
		 hba->pwr_info.gear_rx, hba->pwr_info.gear_tx,
		 hba->pwr_info.lane_rx, hba->pwr_info.lane_tx,
		 names[hba->pwr_info.pwr_rx],
		 names[hba->pwr_info.pwr_tx],
		 hba->pwr_info.hs_rate);
}

/*
 * ufshcd_wait_for_register - wait for register value to change
 * @hba - per-adapter interface
 * @reg - mmio register offset
 * @mask - mask to apply to read register value
 * @val - wait condition
 * @interval_us - polling interval in microsecs
 * @timeout_ms - timeout in millisecs
 * @can_sleep - perform sleep or just spin
 *
 * Returns -ETIMEDOUT on error, zero on success
 */
int ufshcd_wait_for_register(struct ufs_hba *hba, u32 reg, u32 mask,
				u32 val, unsigned long interval_us,
				unsigned long timeout_ms, bool can_sleep)
{
	int err = 0;
	unsigned long timeout = jiffies + msecs_to_jiffies(timeout_ms);

	/* ignore bits that we don't intend to wait on */
	val = val & mask;

	while ((ufshcd_readl(hba, reg) & mask) != val) {
		if (can_sleep)
			usleep_range(interval_us, interval_us + 50);
		else
			udelay(interval_us);
		if (time_after(jiffies, timeout)) {
			if ((ufshcd_readl(hba, reg) & mask) != val)
				err = -ETIMEDOUT;
			break;
		}
	}

	return err;
}

/**
 * ufshcd_get_intr_mask - Get the interrupt bit mask
 * @hba - Pointer to adapter instance
 *
 * Returns interrupt bit mask per version
 */
static inline u32 ufshcd_get_intr_mask(struct ufs_hba *hba)
{
	u32 intr_mask = 0;

	switch (hba->ufs_version) {
	case UFSHCI_VERSION_10:
		intr_mask = INTERRUPT_MASK_ALL_VER_10;
		break;
	case UFSHCI_VERSION_11:
	case UFSHCI_VERSION_20:
		intr_mask = INTERRUPT_MASK_ALL_VER_11;
		break;
	case UFSHCI_VERSION_21:
	default:
		intr_mask = INTERRUPT_MASK_ALL_VER_21;
		break;
	}

	if (!ufshcd_is_crypto_supported(hba))
		intr_mask &= ~CRYPTO_ENGINE_FATAL_ERROR;

	return intr_mask;
}

/**
 * ufshcd_get_ufs_version - Get the UFS version supported by the HBA
 * @hba - Pointer to adapter instance
 *
 * Returns UFSHCI version supported by the controller
 */
static inline u32 ufshcd_get_ufs_version(struct ufs_hba *hba)
{
	if (hba->quirks & UFSHCD_QUIRK_BROKEN_UFS_HCI_VERSION)
		return ufshcd_vops_get_ufs_hci_version(hba);

	return ufshcd_readl(hba, REG_UFS_VERSION);
}

/**
 * ufshcd_is_device_present - Check if any device connected to
 *			      the host controller
 * @hba: pointer to adapter instance
 *
 * Returns true if device present, false if no device detected
 */
static inline bool ufshcd_is_device_present(struct ufs_hba *hba)
{
	return (ufshcd_readl(hba, REG_CONTROLLER_STATUS) &
						DEVICE_PRESENT) ? true : false;
}

/**
 * ufshcd_get_tr_ocs - Get the UTRD Overall Command Status
 * @lrb: pointer to local command reference block
 *
 * This function is used to get the OCS field from UTRD
 * Returns the OCS field in the UTRD
 */
static inline int ufshcd_get_tr_ocs(struct ufshcd_lrb *lrbp)
{
	return le32_to_cpu(lrbp->utr_descriptor_ptr->header.dword_2) & MASK_OCS;
}

/**
 * ufshcd_get_tmr_ocs - Get the UTMRD Overall Command Status
 * @task_req_descp: pointer to utp_task_req_desc structure
 *
 * This function is used to get the OCS field from UTMRD
 * Returns the OCS field in the UTMRD
 */
static inline int
ufshcd_get_tmr_ocs(struct utp_task_req_desc *task_req_descp)
{
	return le32_to_cpu(task_req_descp->header.dword_2) & MASK_OCS;
}

/**
 * ufshcd_get_tm_free_slot - get a free slot for task management request
 * @hba: per adapter instance
 * @free_slot: pointer to variable with available slot value
 *
 * Get a free tag and lock it until ufshcd_put_tm_slot() is called.
 * Returns 0 if free slot is not available, else return 1 with tag value
 * in @free_slot.
 */
static bool ufshcd_get_tm_free_slot(struct ufs_hba *hba, int *free_slot)
{
	int tag;
	bool ret = false;

	if (!free_slot)
		goto out;

	do {
		tag = find_first_zero_bit(&hba->tm_slots_in_use, hba->nutmrs);
		if (tag >= hba->nutmrs)
			goto out;
	} while (test_and_set_bit_lock(tag, &hba->tm_slots_in_use));

	*free_slot = tag;
	ret = true;
out:
	return ret;
}

static inline void ufshcd_put_tm_slot(struct ufs_hba *hba, int slot)
{
	clear_bit_unlock(slot, &hba->tm_slots_in_use);
}

/**
 * ufshcd_utrl_clear - Clear a bit in UTRLCLR register
 * @hba: per adapter instance
 * @pos: position of the bit to be cleared
 */
static inline void ufshcd_utrl_clear(struct ufs_hba *hba, u32 pos)
{
	ufshcd_writel(hba, ~(1 << pos), REG_UTP_TRANSFER_REQ_LIST_CLEAR);
}

/**
 * ufshcd_outstanding_req_clear - Clear a bit in outstanding request field
 * @hba: per adapter instance
 * @tag: position of the bit to be cleared
 */
static inline void ufshcd_outstanding_req_clear(struct ufs_hba *hba, int tag)
{
	__clear_bit(tag, &hba->outstanding_reqs);
}

/**
 * ufshcd_get_lists_status - Check UCRDY, UTRLRDY and UTMRLRDY
 * @reg: Register value of host controller status
 *
 * Returns integer, 0 on Success and positive value if failed
 */
static inline int ufshcd_get_lists_status(u32 reg)
{
	return !((reg & UFSHCD_STATUS_READY) == UFSHCD_STATUS_READY);
}

/**
 * ufshcd_get_uic_cmd_result - Get the UIC command result
 * @hba: Pointer to adapter instance
 *
 * This function gets the result of UIC command completion
 * Returns 0 on success, non zero value on error
 */
static inline int ufshcd_get_uic_cmd_result(struct ufs_hba *hba)
{
	return ufshcd_readl(hba, REG_UIC_COMMAND_ARG_2) &
	       MASK_UIC_COMMAND_RESULT;
}

/**
 * ufshcd_get_dme_attr_val - Get the value of attribute returned by UIC command
 * @hba: Pointer to adapter instance
 *
 * This function gets UIC command argument3
 * Returns 0 on success, non zero value on error
 */
static inline u32 ufshcd_get_dme_attr_val(struct ufs_hba *hba)
{
	return ufshcd_readl(hba, REG_UIC_COMMAND_ARG_3);
}

/**
 * ufshcd_get_req_rsp - returns the TR response transaction type
 * @ucd_rsp_ptr: pointer to response UPIU
 */
static inline int
ufshcd_get_req_rsp(struct utp_upiu_rsp *ucd_rsp_ptr)
{
	return be32_to_cpu(ucd_rsp_ptr->header.dword_0) >> 24;
}

/**
 * ufshcd_get_rsp_upiu_result - Get the result from response UPIU
 * @ucd_rsp_ptr: pointer to response UPIU
 *
 * This function gets the response status and scsi_status from response UPIU
 * Returns the response result code.
 */
static inline int
ufshcd_get_rsp_upiu_result(struct utp_upiu_rsp *ucd_rsp_ptr)
{
	return be32_to_cpu(ucd_rsp_ptr->header.dword_1) & MASK_RSP_UPIU_RESULT;
}

/*
 * ufshcd_get_rsp_upiu_data_seg_len - Get the data segment length
 *				from response UPIU
 * @ucd_rsp_ptr: pointer to response UPIU
 *
 * Return the data segment length.
 */
static inline unsigned int
ufshcd_get_rsp_upiu_data_seg_len(struct utp_upiu_rsp *ucd_rsp_ptr)
{
	return be32_to_cpu(ucd_rsp_ptr->header.dword_2) &
		MASK_RSP_UPIU_DATA_SEG_LEN;
}

/**
 * ufshcd_is_exception_event - Check if the device raised an exception event
 * @ucd_rsp_ptr: pointer to response UPIU
 *
 * The function checks if the device raised an exception event indicated in
 * the Device Information field of response UPIU.
 *
 * Returns true if exception is raised, false otherwise.
 */
static inline bool ufshcd_is_exception_event(struct utp_upiu_rsp *ucd_rsp_ptr)
{
	return be32_to_cpu(ucd_rsp_ptr->header.dword_2) &
			MASK_RSP_EXCEPTION_EVENT ? true : false;
}

/**
 * ufshcd_reset_intr_aggr - Reset interrupt aggregation values.
 * @hba: per adapter instance
 */
static inline void
ufshcd_reset_intr_aggr(struct ufs_hba *hba)
{
	ufshcd_writel(hba, INT_AGGR_ENABLE |
		      INT_AGGR_COUNTER_AND_TIMER_RESET,
		      REG_UTP_TRANSFER_REQ_INT_AGG_CONTROL);
}

/**
 * ufshcd_config_intr_aggr - Configure interrupt aggregation values.
 * @hba: per adapter instance
 * @cnt: Interrupt aggregation counter threshold
 * @tmout: Interrupt aggregation timeout value
 */
static inline void
ufshcd_config_intr_aggr(struct ufs_hba *hba, u8 cnt, u8 tmout)
{
	ufshcd_writel(hba, INT_AGGR_ENABLE | INT_AGGR_PARAM_WRITE |
		      INT_AGGR_COUNTER_THLD_VAL(cnt) |
		      INT_AGGR_TIMEOUT_VAL(tmout),
		      REG_UTP_TRANSFER_REQ_INT_AGG_CONTROL);
}

/**
 * ufshcd_disable_intr_aggr - Disables interrupt aggregation.
 * @hba: per adapter instance
 */
static inline void ufshcd_disable_intr_aggr(struct ufs_hba *hba)
{
	ufshcd_writel(hba, 0, REG_UTP_TRANSFER_REQ_INT_AGG_CONTROL);
}

/**
 * ufshcd_enable_run_stop_reg - Enable run-stop registers,
 *			When run-stop registers are set to 1, it indicates the
 *			host controller that it can process the requests
 * @hba: per adapter instance
 */
static void ufshcd_enable_run_stop_reg(struct ufs_hba *hba)
{
	ufshcd_writel(hba, UTP_TASK_REQ_LIST_RUN_STOP_BIT,
		      REG_UTP_TASK_REQ_LIST_RUN_STOP);
	ufshcd_writel(hba, UTP_TRANSFER_REQ_LIST_RUN_STOP_BIT,
		      REG_UTP_TRANSFER_REQ_LIST_RUN_STOP);
}

/**
 * ufshcd_hba_start - Start controller initialization sequence
 * @hba: per adapter instance
 */
static inline void ufshcd_hba_start(struct ufs_hba *hba)
{
	u32 val = CONTROLLER_ENABLE;

	if (ufshcd_is_crypto_supported(hba))
		val |= CRYPTO_GENERAL_ENABLE;
	ufshcd_writel(hba, val, REG_CONTROLLER_ENABLE);
}

/**
 * ufshcd_is_hba_active - Get controller state
 * @hba: per adapter instance
 *
 * Returns false if controller is active, true otherwise
 */
static inline bool ufshcd_is_hba_active(struct ufs_hba *hba)
{
	return (ufshcd_readl(hba, REG_CONTROLLER_ENABLE) & CONTROLLER_ENABLE)
		? false : true;
}

static const char *ufschd_uic_link_state_to_string(
			enum uic_link_state state)
{
	switch (state) {
	case UIC_LINK_OFF_STATE:	return "OFF";
	case UIC_LINK_ACTIVE_STATE:	return "ACTIVE";
	case UIC_LINK_HIBERN8_STATE:	return "HIBERN8";
	default:			return "UNKNOWN";
	}
}

static const char *ufschd_ufs_dev_pwr_mode_to_string(
			enum ufs_dev_pwr_mode state)
{
	switch (state) {
	case UFS_ACTIVE_PWR_MODE:	return "ACTIVE";
	case UFS_SLEEP_PWR_MODE:	return "SLEEP";
	case UFS_POWERDOWN_PWR_MODE:	return "POWERDOWN";
	default:			return "UNKNOWN";
	}
}

u32 ufshcd_get_local_unipro_ver(struct ufs_hba *hba)
{
	/* HCI version 1.0 and 1.1 supports UniPro 1.41 */
	if ((hba->ufs_version == UFSHCI_VERSION_10) ||
	    (hba->ufs_version == UFSHCI_VERSION_11))
		return UFS_UNIPRO_VER_1_41;
	else
		return UFS_UNIPRO_VER_1_6;
}
EXPORT_SYMBOL(ufshcd_get_local_unipro_ver);

static bool ufshcd_is_unipro_pa_params_tuning_req(struct ufs_hba *hba)
{
	/*
	 * If both host and device support UniPro ver1.6 or later, PA layer
	 * parameters tuning happens during link startup itself.
	 *
	 * We can manually tune PA layer parameters if either host or device
	 * doesn't support UniPro ver 1.6 or later. But to keep manual tuning
	 * logic simple, we will only do manual tuning if local unipro version
	 * doesn't support ver1.6 or later.
	 */
	if (ufshcd_get_local_unipro_ver(hba) < UFS_UNIPRO_VER_1_6)
		return true;
	else
		return false;
}

/**
 * ufshcd_set_clk_freq - set UFS controller clock frequencies
 * @hba: per adapter instance
 * @scale_up: If True, set max possible frequency othewise set low frequency
 *
 * Returns 0 if successful
 * Returns < 0 for any other errors
 */
static int ufshcd_set_clk_freq(struct ufs_hba *hba, bool scale_up)
{
	int ret = 0;
	struct ufs_clk_info *clki;
	struct list_head *head = &hba->clk_list_head;

	if (list_empty(head))
		goto out;

	list_for_each_entry(clki, head, list) {
		if (!IS_ERR_OR_NULL(clki->clk)) {
			if (scale_up && clki->max_freq) {
				if (clki->curr_freq == clki->max_freq)
					continue;

				ret = clk_set_rate(clki->clk, clki->max_freq);
				if (ret) {
					dev_err(hba->dev, "%s: %s clk set rate(%dHz) failed, %d\n",
						__func__, clki->name,
						clki->max_freq, ret);
					break;
				}
				trace_ufshcd_clk_scaling(dev_name(hba->dev),
						"scaled up", clki->name,
						clki->curr_freq,
						clki->max_freq);

				clki->curr_freq = clki->max_freq;

			} else if (!scale_up && clki->min_freq) {
				if (clki->curr_freq == clki->min_freq)
					continue;

				ret = clk_set_rate(clki->clk, clki->min_freq);
				if (ret) {
					dev_err(hba->dev, "%s: %s clk set rate(%dHz) failed, %d\n",
						__func__, clki->name,
						clki->min_freq, ret);
					break;
				}
				trace_ufshcd_clk_scaling(dev_name(hba->dev),
						"scaled down", clki->name,
						clki->curr_freq,
						clki->min_freq);
				clki->curr_freq = clki->min_freq;
			}
		}
		dev_dbg(hba->dev, "%s: clk: %s, rate: %lu\n", __func__,
				clki->name, clk_get_rate(clki->clk));
	}

out:
	return ret;
}

/**
 * ufshcd_scale_clks - scale up or scale down UFS controller clocks
 * @hba: per adapter instance
 * @scale_up: True if scaling up and false if scaling down
 *
 * Returns 0 if successful
 * Returns < 0 for any other errors
 */
int ufshcd_scale_clks(struct ufs_hba *hba, bool scale_up)
{
	int ret = 0;

	ret = ufshcd_vops_clk_scale_notify(hba, scale_up, PRE_CHANGE);
	if (ret)
		return ret;

	ret = ufshcd_set_clk_freq(hba, scale_up);
	if (ret)
		return ret;

	ret = ufshcd_vops_clk_scale_notify(hba, scale_up, POST_CHANGE);
	if (ret) {
		ufshcd_set_clk_freq(hba, !scale_up);
		return ret;
	}

	return ret;
}

static inline void ufshcd_cancel_gate_work(struct ufs_hba *hba)
{
	hrtimer_cancel(&hba->clk_gating.gate_hrtimer);
	cancel_work_sync(&hba->clk_gating.gate_work);
}

/**
 * ufshcd_is_devfreq_scaling_required - check if scaling is required or not
 * @hba: per adapter instance
 * @scale_up: True if scaling up and false if scaling down
 *
 * Returns true if scaling is required, false otherwise.
 */
static bool ufshcd_is_devfreq_scaling_required(struct ufs_hba *hba,
					       bool scale_up)
{
	struct ufs_clk_info *clki;
	struct list_head *head = &hba->clk_list_head;

	if (list_empty(head))
		return false;

	list_for_each_entry(clki, head, list) {
		if (!IS_ERR_OR_NULL(clki->clk)) {
			if (scale_up && clki->max_freq) {
				if (clki->curr_freq == clki->max_freq)
					continue;
				return true;
			} else if (!scale_up && clki->min_freq) {
				if (clki->curr_freq == clki->min_freq)
					continue;
				return true;
			}
		}
	}

	return false;
}

int ufshcd_wait_for_doorbell_clr(struct ufs_hba *hba,
					u64 wait_timeout_us)
{
	unsigned long flags;
	int ret = 0;
	u32 tm_doorbell;
	u32 tr_doorbell;
	bool timeout = false, do_last_check = false;
	ktime_t start;

	ufshcd_hold_all(hba);
	spin_lock_irqsave(hba->host->host_lock, flags);
	/*
	 * Wait for all the outstanding tasks/transfer requests.
	 * Verify by checking the doorbell registers are clear.
	 */
	start = ktime_get();
	do {
		if (hba->ufshcd_state != UFSHCD_STATE_OPERATIONAL) {
			ret = -EBUSY;
			goto out;
		}

		tm_doorbell = ufshcd_readl(hba, REG_UTP_TASK_REQ_DOOR_BELL);
		tr_doorbell = ufshcd_readl(hba, REG_UTP_TRANSFER_REQ_DOOR_BELL);
		if (!tm_doorbell && !tr_doorbell) {
			timeout = false;
			break;
		} else if (do_last_check) {
			break;
		}

		spin_unlock_irqrestore(hba->host->host_lock, flags);
		schedule();
		if (ktime_to_us(ktime_sub(ktime_get(), start)) >
		    wait_timeout_us) {
			timeout = true;
			/*
			 * We might have scheduled out for long time so make
			 * sure to check if doorbells are cleared by this time
			 * or not.
			 */
			do_last_check = true;
		}
		spin_lock_irqsave(hba->host->host_lock, flags);
	} while (tm_doorbell || tr_doorbell);

	if (timeout) {
		dev_err(hba->dev,
			"%s: timedout waiting for doorbell to clear (tm=0x%x, tr=0x%x)\n",
			__func__, tm_doorbell, tr_doorbell);
		ret = -EBUSY;
	}
out:
	spin_unlock_irqrestore(hba->host->host_lock, flags);
	ufshcd_release_all(hba);
	return ret;
}

/**
 * ufshcd_scale_gear - scale up/down UFS gear
 * @hba: per adapter instance
 * @scale_up: True for scaling up gear and false for scaling down
 *
 * Returns 0 for success,
 * Returns -EBUSY if scaling can't happen at this time
 * Returns non-zero for any other errors
 */
static int ufshcd_scale_gear(struct ufs_hba *hba, bool scale_up)
{
	int ret = 0;
	struct ufs_pa_layer_attr new_pwr_info;
	u32 scale_down_gear = ufshcd_vops_get_scale_down_gear(hba);

	WARN_ON(!hba->clk_scaling.saved_pwr_info.is_valid);

	if (scale_up) {
		memcpy(&new_pwr_info, &hba->clk_scaling.saved_pwr_info.info,
		       sizeof(struct ufs_pa_layer_attr));
		/*
		 * Some UFS devices may stop responding after switching from
		 * HS-G1 to HS-G3. Also, it is found that these devices work
		 * fine if we do 2 steps switch: HS-G1 to HS-G2 followed by
		 * HS-G2 to HS-G3. If UFS_DEVICE_QUIRK_HS_G1_TO_HS_G3_SWITCH
		 * quirk is enabled for such devices, this 2 steps gear switch
		 * workaround will be applied.
		 */
		if ((hba->dev_info.quirks &
		     UFS_DEVICE_QUIRK_HS_G1_TO_HS_G3_SWITCH)
		    && (hba->pwr_info.gear_tx == UFS_HS_G1)
		    && (new_pwr_info.gear_tx == UFS_HS_G3)) {
			/* scale up to G2 first */
			new_pwr_info.gear_tx = UFS_HS_G2;
			new_pwr_info.gear_rx = UFS_HS_G2;
			ret = ufshcd_change_power_mode(hba, &new_pwr_info);
			if (ret)
				goto out;

			/* scale up to G3 now */
			new_pwr_info.gear_tx = UFS_HS_G3;
			new_pwr_info.gear_rx = UFS_HS_G3;
			/* now, fall through to set the HS-G3 */
		}
		ret = ufshcd_change_power_mode(hba, &new_pwr_info);
		if (ret)
			goto out;
	} else {
		memcpy(&new_pwr_info, &hba->pwr_info,
		       sizeof(struct ufs_pa_layer_attr));

		if (hba->pwr_info.gear_tx > scale_down_gear
		    || hba->pwr_info.gear_rx > scale_down_gear) {
			/* save the current power mode */
			memcpy(&hba->clk_scaling.saved_pwr_info.info,
				&hba->pwr_info,
				sizeof(struct ufs_pa_layer_attr));

			/* scale down gear */
			new_pwr_info.gear_tx = scale_down_gear;
			new_pwr_info.gear_rx = scale_down_gear;
			if (!(hba->dev_info.quirks & UFS_DEVICE_NO_FASTAUTO)) {
				new_pwr_info.pwr_tx = FASTAUTO_MODE;
				new_pwr_info.pwr_rx = FASTAUTO_MODE;
			}
		}
		ret = ufshcd_change_power_mode(hba, &new_pwr_info);
	}

out:
	if (ret)
		dev_err(hba->dev, "%s: failed err %d, old gear: (tx %d rx %d), new gear: (tx %d rx %d), scale_up = %d",
			__func__, ret,
			hba->pwr_info.gear_tx, hba->pwr_info.gear_rx,
			new_pwr_info.gear_tx, new_pwr_info.gear_rx,
			scale_up);

	return ret;
}

static int ufshcd_clock_scaling_prepare(struct ufs_hba *hba)
{
	#define DOORBELL_CLR_TOUT_US		(1000 * 1000) /* 1 sec */
	int ret = 0;
	/*
	 * make sure that there are no outstanding requests when
	 * clock scaling is in progress
	 */
	down_write(&hba->lock);
	ufshcd_scsi_block_requests(hba);
	if (ufshcd_wait_for_doorbell_clr(hba, DOORBELL_CLR_TOUT_US)) {
		ret = -EBUSY;
		up_write(&hba->lock);
		ufshcd_scsi_unblock_requests(hba);
	}

	return ret;
}

static void ufshcd_clock_scaling_unprepare(struct ufs_hba *hba)
{
	up_write(&hba->lock);
	ufshcd_scsi_unblock_requests(hba);
}

/**
 * ufshcd_devfreq_scale - scale up/down UFS clocks and gear
 * @hba: per adapter instance
 * @scale_up: True for scaling up and false for scalin down
 *
 * Returns 0 for success,
 * Returns -EBUSY if scaling can't happen at this time
 * Returns non-zero for any other errors
 */
static int ufshcd_devfreq_scale(struct ufs_hba *hba, bool scale_up)
{
	int ret = 0;

	if (hba->extcon && ufshcd_is_card_offline(hba))
		return 0;

	/* let's not get into low power until clock scaling is completed */
	hba->ufs_stats.clk_hold.ctx = CLK_SCALE_WORK;
	ufshcd_hold_all(hba);

	ret = ufshcd_clock_scaling_prepare(hba);
	if (ret)
		goto out;

	ufshcd_custom_cmd_log(hba, "waited-for-DB-clear");

	/* scale down the gear before scaling down clocks */
	if (!scale_up) {
		ret = ufshcd_scale_gear(hba, false);
		if (ret)
			goto clk_scaling_unprepare;
		ufshcd_custom_cmd_log(hba, "Gear-scaled-down");
	}

	/*
	 * If auto hibern8 is supported then put the link in
	 * hibern8 manually, this is to avoid auto hibern8
	 * racing during clock frequency scaling sequence.
	 */
	if (ufshcd_is_auto_hibern8_supported(hba) &&
	    hba->hibern8_on_idle.is_enabled) {
		ret = ufshcd_uic_hibern8_enter(hba);
		if (ret)
			/* link will be bad state so no need to scale_up_gear */
			return ret;
		ufshcd_custom_cmd_log(hba, "Hibern8-entered");
	}

	ret = ufshcd_scale_clks(hba, scale_up);
	if (ret)
		goto scale_up_gear;
	ufshcd_custom_cmd_log(hba, "Clk-freq-switched");

	if (ufshcd_is_auto_hibern8_supported(hba) &&
	    hba->hibern8_on_idle.is_enabled) {
		ret = ufshcd_uic_hibern8_exit(hba);
		if (ret)
			/* link will be bad state so no need to scale_up_gear */
			return ret;
		ufshcd_custom_cmd_log(hba, "Hibern8-Exited");
	}

	/* scale up the gear after scaling up clocks */
	if (scale_up) {
		ret = ufshcd_scale_gear(hba, true);
		if (ret) {
			ufshcd_scale_clks(hba, false);
			goto clk_scaling_unprepare;
		}
		ufshcd_custom_cmd_log(hba, "Gear-scaled-up");
	}

	if (!ret) {
		hba->clk_scaling.is_scaled_up = scale_up;
		if (scale_up)
			hba->clk_gating.delay_ms =
				hba->clk_gating.delay_ms_perf;
		else
			hba->clk_gating.delay_ms =
				hba->clk_gating.delay_ms_pwr_save;
	}

	goto clk_scaling_unprepare;

scale_up_gear:
	if (!scale_up)
		ufshcd_scale_gear(hba, true);
clk_scaling_unprepare:
	ufshcd_clock_scaling_unprepare(hba);
out:
	hba->ufs_stats.clk_rel.ctx = CLK_SCALE_WORK;
	ufshcd_release_all(hba);
	return ret;
}

static void ufshcd_clk_scaling_suspend_work(struct work_struct *work)
{
	struct ufs_hba *hba = container_of(work, struct ufs_hba,
					   clk_scaling.suspend_work);
	unsigned long irq_flags;

	spin_lock_irqsave(hba->host->host_lock, irq_flags);
	if (hba->clk_scaling.active_reqs || hba->clk_scaling.is_suspended) {
		spin_unlock_irqrestore(hba->host->host_lock, irq_flags);
		return;
	}
	hba->clk_scaling.is_suspended = true;
	spin_unlock_irqrestore(hba->host->host_lock, irq_flags);

	__ufshcd_suspend_clkscaling(hba);
}

static void ufshcd_clk_scaling_resume_work(struct work_struct *work)
{
	struct ufs_hba *hba = container_of(work, struct ufs_hba,
					   clk_scaling.resume_work);
	unsigned long irq_flags;

	spin_lock_irqsave(hba->host->host_lock, irq_flags);
	if (!hba->clk_scaling.is_suspended) {
		spin_unlock_irqrestore(hba->host->host_lock, irq_flags);
		return;
	}
	hba->clk_scaling.is_suspended = false;
	spin_unlock_irqrestore(hba->host->host_lock, irq_flags);

	devfreq_resume_device(hba->devfreq);
}

static int ufshcd_devfreq_target(struct device *dev,
				unsigned long *freq, u32 flags)
{
	int ret = 0;
	struct ufs_hba *hba = dev_get_drvdata(dev);
	ktime_t start;
	bool scale_up, sched_clk_scaling_suspend_work = false;
	struct list_head *clk_list = &hba->clk_list_head;
	struct ufs_clk_info *clki;
	unsigned long irq_flags;

	if (!ufshcd_is_clkscaling_supported(hba))
		return -EINVAL;

	spin_lock_irqsave(hba->host->host_lock, irq_flags);
	if (ufshcd_eh_in_progress(hba)) {
		spin_unlock_irqrestore(hba->host->host_lock, irq_flags);
		return 0;
	}

	if (!hba->clk_scaling.active_reqs)
		sched_clk_scaling_suspend_work = true;

	if (list_empty(clk_list)) {
		spin_unlock_irqrestore(hba->host->host_lock, irq_flags);
		goto out;
	}

	clki = list_first_entry(&hba->clk_list_head, struct ufs_clk_info, list);
	scale_up = (*freq == clki->max_freq) ? true : false;
	if (!ufshcd_is_devfreq_scaling_required(hba, scale_up)) {
		spin_unlock_irqrestore(hba->host->host_lock, irq_flags);
		ret = 0;
		goto out; /* no state change required */
	}
	spin_unlock_irqrestore(hba->host->host_lock, irq_flags);

	start = ktime_get();
	ret = ufshcd_devfreq_scale(hba, scale_up);
	trace_ufshcd_profile_clk_scaling(dev_name(hba->dev),
		(scale_up ? "up" : "down"),
		ktime_to_us(ktime_sub(ktime_get(), start)), ret);

out:
	if (sched_clk_scaling_suspend_work)
		queue_work(hba->clk_scaling.workq,
			   &hba->clk_scaling.suspend_work);

	return ret;
}


static int ufshcd_devfreq_get_dev_status(struct device *dev,
		struct devfreq_dev_status *stat)
{
	struct ufs_hba *hba = dev_get_drvdata(dev);
	struct ufs_clk_scaling *scaling = &hba->clk_scaling;
	unsigned long flags;

	if (!ufshcd_is_clkscaling_supported(hba))
		return -EINVAL;

	memset(stat, 0, sizeof(*stat));

	spin_lock_irqsave(hba->host->host_lock, flags);
	if (!scaling->window_start_t)
		goto start_window;

	if (scaling->is_busy_started)
		scaling->tot_busy_t += ktime_to_us(ktime_sub(ktime_get(),
					scaling->busy_start_t));

	stat->total_time = jiffies_to_usecs((long)jiffies -
				(long)scaling->window_start_t);
	stat->busy_time = scaling->tot_busy_t;
start_window:
	scaling->window_start_t = jiffies;
	scaling->tot_busy_t = 0;

	if (hba->outstanding_reqs) {
		scaling->busy_start_t = ktime_get();
		scaling->is_busy_started = true;
	} else {
		scaling->busy_start_t = 0;
		scaling->is_busy_started = false;
	}
	spin_unlock_irqrestore(hba->host->host_lock, flags);
	return 0;
}

static void ufshcd_devfreq_remove(struct ufs_hba *hba)
{
	struct list_head *clk_list = &hba->clk_list_head;
	struct ufs_clk_info *clki;

	if (!hba->devfreq)
		return;

	devfreq_remove_device(hba->devfreq);
	hba->devfreq = NULL;

	clki = list_first_entry(clk_list, struct ufs_clk_info, list);
	dev_pm_opp_remove(hba->dev, clki->min_freq);
	dev_pm_opp_remove(hba->dev, clki->max_freq);
}

static void __ufshcd_suspend_clkscaling(struct ufs_hba *hba)
{
	unsigned long flags;

	devfreq_suspend_device(hba->devfreq);
	spin_lock_irqsave(hba->host->host_lock, flags);
	hba->clk_scaling.window_start_t = 0;
	spin_unlock_irqrestore(hba->host->host_lock, flags);
}

static void ufshcd_suspend_clkscaling(struct ufs_hba *hba)
{
	unsigned long flags;
	bool suspend = false;

	if (!ufshcd_is_clkscaling_supported(hba))
		return;

	spin_lock_irqsave(hba->host->host_lock, flags);
	if (!hba->clk_scaling.is_suspended) {
		suspend = true;
		hba->clk_scaling.is_suspended = true;
	}
	spin_unlock_irqrestore(hba->host->host_lock, flags);

	if (suspend)
		__ufshcd_suspend_clkscaling(hba);
}

static void ufshcd_resume_clkscaling(struct ufs_hba *hba)
{
	unsigned long flags;
	bool resume = false;

	if (!ufshcd_is_clkscaling_supported(hba))
		return;

	spin_lock_irqsave(hba->host->host_lock, flags);
	if (hba->clk_scaling.is_suspended) {
		resume = true;
		hba->clk_scaling.is_suspended = false;
	}
	spin_unlock_irqrestore(hba->host->host_lock, flags);

	if (resume)
		devfreq_resume_device(hba->devfreq);
}

static ssize_t ufshcd_clkscale_enable_show(struct device *dev,
		struct device_attribute *attr, char *buf)
{
	struct ufs_hba *hba = dev_get_drvdata(dev);

	return snprintf(buf, PAGE_SIZE, "%d\n", hba->clk_scaling.is_allowed);
}

static ssize_t ufshcd_clkscale_enable_store(struct device *dev,
		struct device_attribute *attr, const char *buf, size_t count)
{
	struct ufs_hba *hba = dev_get_drvdata(dev);
	u32 value;
	int err;

	if (kstrtou32(buf, 0, &value))
		return -EINVAL;

	value = !!value;
	if (value == hba->clk_scaling.is_allowed)
		goto out;

	pm_runtime_get_sync(hba->dev);
	ufshcd_hold(hba, false);

	cancel_work_sync(&hba->clk_scaling.suspend_work);
	cancel_work_sync(&hba->clk_scaling.resume_work);

	hba->clk_scaling.is_allowed = value;

	if (value) {
		ufshcd_resume_clkscaling(hba);
	} else {
		ufshcd_suspend_clkscaling(hba);
		err = ufshcd_devfreq_scale(hba, true);
		if (err)
			dev_err(hba->dev, "%s: failed to scale clocks up %d\n",
					__func__, err);
	}

	ufshcd_release(hba, false);
	pm_runtime_put_sync(hba->dev);
out:
	return count;
}

static void ufshcd_clkscaling_init_sysfs(struct ufs_hba *hba)
{
	hba->clk_scaling.enable_attr.show = ufshcd_clkscale_enable_show;
	hba->clk_scaling.enable_attr.store = ufshcd_clkscale_enable_store;
	sysfs_attr_init(&hba->clk_scaling.enable_attr.attr);
	hba->clk_scaling.enable_attr.attr.name = "clkscale_enable";
	hba->clk_scaling.enable_attr.attr.mode = 0644;
	if (device_create_file(hba->dev, &hba->clk_scaling.enable_attr))
		dev_err(hba->dev, "Failed to create sysfs for clkscale_enable\n");
}

static void ufshcd_ungate_work(struct work_struct *work)
{
	int ret;
	unsigned long flags;
	struct ufs_hba *hba = container_of(work, struct ufs_hba,
			clk_gating.ungate_work);

	ufshcd_cancel_gate_work(hba);

	spin_lock_irqsave(hba->host->host_lock, flags);
	if (hba->clk_gating.state == CLKS_ON) {
		spin_unlock_irqrestore(hba->host->host_lock, flags);
		goto unblock_reqs;
	}

	spin_unlock_irqrestore(hba->host->host_lock, flags);
	ufshcd_hba_vreg_set_hpm(hba);
	ufshcd_enable_clocks(hba);

	/* Exit from hibern8 */
	if (ufshcd_can_hibern8_during_gating(hba)) {
		/* Prevent gating in this path */
		hba->clk_gating.is_suspended = true;
		if (ufshcd_is_link_hibern8(hba)) {
			ret = ufshcd_uic_hibern8_exit(hba);
			if (ret)
				dev_err(hba->dev, "%s: hibern8 exit failed %d\n",
					__func__, ret);
			else
				ufshcd_set_link_active(hba);
		}
		hba->clk_gating.is_suspended = false;
	}
unblock_reqs:
	ufshcd_scsi_unblock_requests(hba);
}

/**
 * ufshcd_hold - Enable clocks that were gated earlier due to ufshcd_release.
 * Also, exit from hibern8 mode and set the link as active.
 * @hba: per adapter instance
 * @async: This indicates whether caller should ungate clocks asynchronously.
 */
int ufshcd_hold(struct ufs_hba *hba, bool async)
{
	int rc = 0;
	unsigned long flags;

	if (!ufshcd_is_clkgating_allowed(hba))
		goto out;
	spin_lock_irqsave(hba->host->host_lock, flags);
	hba->clk_gating.active_reqs++;

	if (ufshcd_eh_in_progress(hba)) {
		spin_unlock_irqrestore(hba->host->host_lock, flags);
		return 0;
	}

start:
	switch (hba->clk_gating.state) {
	case CLKS_ON:
		/*
		 * Wait for the ungate work to complete if in progress.
		 * Though the clocks may be in ON state, the link could
		 * still be in hibner8 state if hibern8 is allowed
		 * during clock gating.
		 * Make sure we exit hibern8 state also in addition to
		 * clocks being ON.
		 */
		if (ufshcd_can_hibern8_during_gating(hba) &&
		    ufshcd_is_link_hibern8(hba)) {
			if (async) {
				rc = -EAGAIN;
				hba->clk_gating.active_reqs--;
				break;
			}

			spin_unlock_irqrestore(hba->host->host_lock, flags);
			flush_work(&hba->clk_gating.ungate_work);
			spin_lock_irqsave(hba->host->host_lock, flags);
			if (hba->ufshcd_state == UFSHCD_STATE_OPERATIONAL)
				goto start;
		}
		break;
	case REQ_CLKS_OFF:
		/*
		 * If the timer was active but the callback was not running
		 * we have nothing to do, just change state and return.
		 */
		if (hrtimer_try_to_cancel(&hba->clk_gating.gate_hrtimer) == 1) {
			hba->clk_gating.state = CLKS_ON;
			trace_ufshcd_clk_gating(dev_name(hba->dev),
						hba->clk_gating.state);
			break;
		}
		/*
		 * If we are here, it means gating work is either done or
		 * currently running. Hence, fall through to cancel gating
		 * work and to enable clocks.
		 */
	case CLKS_OFF:
		__ufshcd_scsi_block_requests(hba);
		hba->clk_gating.state = REQ_CLKS_ON;
		trace_ufshcd_clk_gating(dev_name(hba->dev),
					hba->clk_gating.state);
		queue_work(hba->clk_gating.clk_gating_workq,
				&hba->clk_gating.ungate_work);
		/*
		 * fall through to check if we should wait for this
		 * work to be done or not.
		 */
	case REQ_CLKS_ON:
		if (async) {
			rc = -EAGAIN;
			hba->clk_gating.active_reqs--;
			break;
		}

		spin_unlock_irqrestore(hba->host->host_lock, flags);
		flush_work(&hba->clk_gating.ungate_work);
		/* Make sure state is CLKS_ON before returning */
		spin_lock_irqsave(hba->host->host_lock, flags);
		goto start;
	default:
		dev_err(hba->dev, "%s: clk gating is in invalid state %d\n",
				__func__, hba->clk_gating.state);
		break;
	}
	spin_unlock_irqrestore(hba->host->host_lock, flags);
out:
	hba->ufs_stats.clk_hold.ts = ktime_get();
	return rc;
}
EXPORT_SYMBOL_GPL(ufshcd_hold);

static void ufshcd_gate_work(struct work_struct *work)
{
	struct ufs_hba *hba = container_of(work, struct ufs_hba,
						clk_gating.gate_work);
	unsigned long flags;

	spin_lock_irqsave(hba->host->host_lock, flags);
	/*
	 * In case you are here to cancel this work the gating state
	 * would be marked as REQ_CLKS_ON. In this case save time by
	 * skipping the gating work and exit after changing the clock
	 * state to CLKS_ON.
	 */
	if (hba->clk_gating.is_suspended ||
		(hba->clk_gating.state != REQ_CLKS_OFF)) {
		hba->clk_gating.state = CLKS_ON;
		trace_ufshcd_clk_gating(dev_name(hba->dev),
					hba->clk_gating.state);
		goto rel_lock;
	}

	if (hba->clk_gating.active_reqs
		|| hba->ufshcd_state != UFSHCD_STATE_OPERATIONAL
		|| hba->lrb_in_use || hba->outstanding_tasks
		|| hba->active_uic_cmd || hba->uic_async_done)
		goto rel_lock;

	spin_unlock_irqrestore(hba->host->host_lock, flags);

	if (ufshcd_is_hibern8_on_idle_allowed(hba) &&
	    hba->hibern8_on_idle.is_enabled)
		/*
		 * Hibern8 enter work (on Idle) needs clocks to be ON hence
		 * make sure that it is flushed before turning off the clocks.
		 */
		flush_delayed_work(&hba->hibern8_on_idle.enter_work);

	/* put the link into hibern8 mode before turning off clocks */
	if (ufshcd_can_hibern8_during_gating(hba)) {
		if (ufshcd_uic_hibern8_enter(hba)) {
			hba->clk_gating.state = CLKS_ON;
			trace_ufshcd_clk_gating(dev_name(hba->dev),
						hba->clk_gating.state);
			goto out;
		}
		ufshcd_set_link_hibern8(hba);
	}

	/*
	 * If auto hibern8 is supported and enabled then the link will already
	 * be in hibern8 state and the ref clock can be gated.
	 */
	if ((((ufshcd_is_auto_hibern8_supported(hba) &&
	       hba->hibern8_on_idle.is_enabled)) ||
	     !ufshcd_is_link_active(hba)) && !hba->no_ref_clk_gating)
		ufshcd_disable_clocks(hba, true);
	else
		/* If link is active, device ref_clk can't be switched off */
		ufshcd_disable_clocks_keep_link_active(hba, true);

	/* Put the host controller in low power mode if possible */
	ufshcd_hba_vreg_set_lpm(hba);

	/*
	 * In case you are here to cancel this work the gating state
	 * would be marked as REQ_CLKS_ON. In this case keep the state
	 * as REQ_CLKS_ON which would anyway imply that clocks are off
	 * and a request to turn them on is pending. By doing this way,
	 * we keep the state machine in tact and this would ultimately
	 * prevent from doing cancel work multiple times when there are
	 * new requests arriving before the current cancel work is done.
	 */
	spin_lock_irqsave(hba->host->host_lock, flags);
	if (hba->clk_gating.state == REQ_CLKS_OFF) {
		hba->clk_gating.state = CLKS_OFF;
		trace_ufshcd_clk_gating(dev_name(hba->dev),
					hba->clk_gating.state);
	}
rel_lock:
	spin_unlock_irqrestore(hba->host->host_lock, flags);
out:
	return;
}

/* host lock must be held before calling this variant */
static void __ufshcd_release(struct ufs_hba *hba, bool no_sched)
{
	if (!ufshcd_is_clkgating_allowed(hba))
		return;

	hba->clk_gating.active_reqs--;

	if (hba->clk_gating.active_reqs || hba->clk_gating.is_suspended
		|| hba->ufshcd_state != UFSHCD_STATE_OPERATIONAL
		|| hba->lrb_in_use || hba->outstanding_tasks
		|| hba->active_uic_cmd || hba->uic_async_done
		|| ufshcd_eh_in_progress(hba) || no_sched)
		return;

	hba->clk_gating.state = REQ_CLKS_OFF;
	trace_ufshcd_clk_gating(dev_name(hba->dev), hba->clk_gating.state);
	hba->ufs_stats.clk_rel.ts = ktime_get();

	hrtimer_start(&hba->clk_gating.gate_hrtimer,
			ms_to_ktime(hba->clk_gating.delay_ms),
			HRTIMER_MODE_REL);
}

void ufshcd_release(struct ufs_hba *hba, bool no_sched)
{
	unsigned long flags;

	spin_lock_irqsave(hba->host->host_lock, flags);
	__ufshcd_release(hba, no_sched);
	spin_unlock_irqrestore(hba->host->host_lock, flags);
}
EXPORT_SYMBOL_GPL(ufshcd_release);

static ssize_t ufshcd_clkgate_delay_show(struct device *dev,
		struct device_attribute *attr, char *buf)
{
	struct ufs_hba *hba = dev_get_drvdata(dev);

	return snprintf(buf, PAGE_SIZE, "%lu\n", hba->clk_gating.delay_ms);
}

static ssize_t ufshcd_clkgate_delay_store(struct device *dev,
		struct device_attribute *attr, const char *buf, size_t count)
{
	struct ufs_hba *hba = dev_get_drvdata(dev);
	unsigned long flags, value;

	if (kstrtoul(buf, 0, &value))
		return -EINVAL;

	spin_lock_irqsave(hba->host->host_lock, flags);
	hba->clk_gating.delay_ms = value;
	spin_unlock_irqrestore(hba->host->host_lock, flags);
	return count;
}

static ssize_t ufshcd_clkgate_delay_pwr_save_show(struct device *dev,
		struct device_attribute *attr, char *buf)
{
	struct ufs_hba *hba = dev_get_drvdata(dev);

	return snprintf(buf, PAGE_SIZE, "%lu\n",
			hba->clk_gating.delay_ms_pwr_save);
}

static ssize_t ufshcd_clkgate_delay_pwr_save_store(struct device *dev,
		struct device_attribute *attr, const char *buf, size_t count)
{
	struct ufs_hba *hba = dev_get_drvdata(dev);
	unsigned long flags, value;

	if (kstrtoul(buf, 0, &value))
		return -EINVAL;

	spin_lock_irqsave(hba->host->host_lock, flags);

	hba->clk_gating.delay_ms_pwr_save = value;
	if (ufshcd_is_clkscaling_supported(hba) &&
	    !hba->clk_scaling.is_scaled_up)
		hba->clk_gating.delay_ms = hba->clk_gating.delay_ms_pwr_save;

	spin_unlock_irqrestore(hba->host->host_lock, flags);
	return count;
}

static ssize_t ufshcd_clkgate_delay_perf_show(struct device *dev,
		struct device_attribute *attr, char *buf)
{
	struct ufs_hba *hba = dev_get_drvdata(dev);

	return snprintf(buf, PAGE_SIZE, "%lu\n", hba->clk_gating.delay_ms_perf);
}

static ssize_t ufshcd_clkgate_delay_perf_store(struct device *dev,
		struct device_attribute *attr, const char *buf, size_t count)
{
	struct ufs_hba *hba = dev_get_drvdata(dev);
	unsigned long flags, value;

	if (kstrtoul(buf, 0, &value))
		return -EINVAL;

	spin_lock_irqsave(hba->host->host_lock, flags);

	hba->clk_gating.delay_ms_perf = value;
	if (ufshcd_is_clkscaling_supported(hba) &&
	    hba->clk_scaling.is_scaled_up)
		hba->clk_gating.delay_ms = hba->clk_gating.delay_ms_perf;

	spin_unlock_irqrestore(hba->host->host_lock, flags);
	return count;
}

static ssize_t ufshcd_clkgate_enable_show(struct device *dev,
		struct device_attribute *attr, char *buf)
{
	struct ufs_hba *hba = dev_get_drvdata(dev);

	return snprintf(buf, PAGE_SIZE, "%d\n", hba->clk_gating.is_enabled);
}

static ssize_t ufshcd_clkgate_enable_store(struct device *dev,
		struct device_attribute *attr, const char *buf, size_t count)
{
	struct ufs_hba *hba = dev_get_drvdata(dev);
	unsigned long flags;
	u32 value;

	if (kstrtou32(buf, 0, &value))
		return -EINVAL;

	value = !!value;
	if (value == hba->clk_gating.is_enabled)
		goto out;

	if (value) {
		ufshcd_release(hba, false);
	} else {
		spin_lock_irqsave(hba->host->host_lock, flags);
		hba->clk_gating.active_reqs++;
		spin_unlock_irqrestore(hba->host->host_lock, flags);
	}

	hba->clk_gating.is_enabled = value;
out:
	return count;
}

static enum hrtimer_restart ufshcd_clkgate_hrtimer_handler(
					struct hrtimer *timer)
{
	struct ufs_hba *hba = container_of(timer, struct ufs_hba,
					   clk_gating.gate_hrtimer);

	queue_work(hba->clk_gating.clk_gating_workq,
				&hba->clk_gating.gate_work);

	return HRTIMER_NORESTART;
}

static void ufshcd_init_clk_gating(struct ufs_hba *hba)
{
	struct ufs_clk_gating *gating = &hba->clk_gating;
	char wq_name[sizeof("ufs_clk_gating_00")];

	hba->clk_gating.state = CLKS_ON;

	if (!ufshcd_is_clkgating_allowed(hba))
		return;

	INIT_WORK(&gating->gate_work, ufshcd_gate_work);
	INIT_WORK(&gating->ungate_work, ufshcd_ungate_work);
	/*
	 * Clock gating work must be executed only after auto hibern8
	 * timeout has expired in the hardware or after aggressive
	 * hibern8 on idle software timeout. Using jiffy based low
	 * resolution delayed work is not reliable to guarantee this,
	 * hence use a high resolution timer to make sure we schedule
	 * the gate work precisely more than hibern8 timeout.
	 *
	 * Always make sure gating->delay_ms > hibern8_on_idle->delay_ms
	 */
	hrtimer_init(&gating->gate_hrtimer, CLOCK_MONOTONIC, HRTIMER_MODE_REL);
	gating->gate_hrtimer.function = ufshcd_clkgate_hrtimer_handler;

	snprintf(wq_name, ARRAY_SIZE(wq_name), "ufs_clk_gating_%d",
			hba->host->host_no);
	hba->clk_gating.clk_gating_workq =
		create_singlethread_workqueue(wq_name);

	gating->is_enabled = true;

	gating->delay_ms_pwr_save = UFSHCD_CLK_GATING_DELAY_MS_PWR_SAVE;
	gating->delay_ms_perf = UFSHCD_CLK_GATING_DELAY_MS_PERF;

	/* start with performance mode */
	gating->delay_ms = gating->delay_ms_perf;

	if (!ufshcd_is_clkscaling_supported(hba))
		goto scaling_not_supported;

	gating->delay_pwr_save_attr.show = ufshcd_clkgate_delay_pwr_save_show;
	gating->delay_pwr_save_attr.store = ufshcd_clkgate_delay_pwr_save_store;
	sysfs_attr_init(&gating->delay_pwr_save_attr.attr);
	gating->delay_pwr_save_attr.attr.name = "clkgate_delay_ms_pwr_save";
	gating->delay_pwr_save_attr.attr.mode = S_IRUGO | S_IWUSR;
	if (device_create_file(hba->dev, &gating->delay_pwr_save_attr))
		dev_err(hba->dev, "Failed to create sysfs for clkgate_delay_ms_pwr_save\n");

	gating->delay_perf_attr.show = ufshcd_clkgate_delay_perf_show;
	gating->delay_perf_attr.store = ufshcd_clkgate_delay_perf_store;
	sysfs_attr_init(&gating->delay_perf_attr.attr);
	gating->delay_perf_attr.attr.name = "clkgate_delay_ms_perf";
	gating->delay_perf_attr.attr.mode = S_IRUGO | S_IWUSR;
	if (device_create_file(hba->dev, &gating->delay_perf_attr))
		dev_err(hba->dev, "Failed to create sysfs for clkgate_delay_ms_perf\n");

	goto add_clkgate_enable;

scaling_not_supported:
	hba->clk_gating.delay_attr.show = ufshcd_clkgate_delay_show;
	hba->clk_gating.delay_attr.store = ufshcd_clkgate_delay_store;
	sysfs_attr_init(&hba->clk_gating.delay_attr.attr);
	hba->clk_gating.delay_attr.attr.name = "clkgate_delay_ms";
	hba->clk_gating.delay_attr.attr.mode = 0644;
	if (device_create_file(hba->dev, &hba->clk_gating.delay_attr))
		dev_err(hba->dev, "Failed to create sysfs for clkgate_delay\n");

add_clkgate_enable:
	gating->enable_attr.show = ufshcd_clkgate_enable_show;
	gating->enable_attr.store = ufshcd_clkgate_enable_store;
	sysfs_attr_init(&gating->enable_attr.attr);
	gating->enable_attr.attr.name = "clkgate_enable";
	gating->enable_attr.attr.mode = S_IRUGO | S_IWUSR;
	if (device_create_file(hba->dev, &gating->enable_attr))
		dev_err(hba->dev, "Failed to create sysfs for clkgate_enable\n");
}

static void ufshcd_exit_clk_gating(struct ufs_hba *hba)
{
	if (!ufshcd_is_clkgating_allowed(hba))
		return;
	if (ufshcd_is_clkscaling_supported(hba)) {
		device_remove_file(hba->dev,
				   &hba->clk_gating.delay_pwr_save_attr);
		device_remove_file(hba->dev, &hba->clk_gating.delay_perf_attr);
	} else {
		device_remove_file(hba->dev, &hba->clk_gating.delay_attr);
	}
	device_remove_file(hba->dev, &hba->clk_gating.enable_attr);
	ufshcd_cancel_gate_work(hba);
	cancel_work_sync(&hba->clk_gating.ungate_work);
	destroy_workqueue(hba->clk_gating.clk_gating_workq);
}

static void ufshcd_set_auto_hibern8_timer(struct ufs_hba *hba, u32 delay)
{
	ufshcd_rmwl(hba, AUTO_HIBERN8_TIMER_SCALE_MASK |
			 AUTO_HIBERN8_IDLE_TIMER_MASK,
			AUTO_HIBERN8_TIMER_SCALE_1_MS | delay,
			REG_AUTO_HIBERNATE_IDLE_TIMER);
	/* Make sure the timer gets applied before further operations */
	mb();
}

/**
 * ufshcd_hibern8_hold - Make sure that link is not in hibern8.
 *
 * @hba: per adapter instance
 * @async: This indicates whether caller wants to exit hibern8 asynchronously.
 *
 * Exit from hibern8 mode and set the link as active.
 *
 * Return 0 on success, non-zero on failure.
 */
static int ufshcd_hibern8_hold(struct ufs_hba *hba, bool async)
{
	int rc = 0;
	unsigned long flags;

	if (!ufshcd_is_hibern8_on_idle_allowed(hba))
		goto out;

	spin_lock_irqsave(hba->host->host_lock, flags);
	hba->hibern8_on_idle.active_reqs++;

	if (ufshcd_eh_in_progress(hba)) {
		spin_unlock_irqrestore(hba->host->host_lock, flags);
		return 0;
	}

start:
	switch (hba->hibern8_on_idle.state) {
	case HIBERN8_EXITED:
		break;
	case REQ_HIBERN8_ENTER:
		if (cancel_delayed_work(&hba->hibern8_on_idle.enter_work)) {
			hba->hibern8_on_idle.state = HIBERN8_EXITED;
			trace_ufshcd_hibern8_on_idle(dev_name(hba->dev),
				hba->hibern8_on_idle.state);
			break;
		}
		/*
		 * If we here, it means Hibern8 enter work is either done or
		 * currently running. Hence, fall through to cancel hibern8
		 * work and exit hibern8.
		 */
	case HIBERN8_ENTERED:
		__ufshcd_scsi_block_requests(hba);
		hba->hibern8_on_idle.state = REQ_HIBERN8_EXIT;
		trace_ufshcd_hibern8_on_idle(dev_name(hba->dev),
			hba->hibern8_on_idle.state);
		schedule_work(&hba->hibern8_on_idle.exit_work);
		/*
		 * fall through to check if we should wait for this
		 * work to be done or not.
		 */
	case REQ_HIBERN8_EXIT:
		if (async) {
			rc = -EAGAIN;
			hba->hibern8_on_idle.active_reqs--;
			break;
		} else {
			spin_unlock_irqrestore(hba->host->host_lock, flags);
			flush_work(&hba->hibern8_on_idle.exit_work);
			/* Make sure state is HIBERN8_EXITED before returning */
			spin_lock_irqsave(hba->host->host_lock, flags);
			goto start;
		}
	default:
		dev_err(hba->dev, "%s: H8 is in invalid state %d\n",
				__func__, hba->hibern8_on_idle.state);
		break;
	}
	spin_unlock_irqrestore(hba->host->host_lock, flags);
out:
	return rc;
}

/* host lock must be held before calling this variant */
static void __ufshcd_hibern8_release(struct ufs_hba *hba, bool no_sched)
{
	unsigned long delay_in_jiffies;

	if (!ufshcd_is_hibern8_on_idle_allowed(hba))
		return;

	hba->hibern8_on_idle.active_reqs--;
	BUG_ON(hba->hibern8_on_idle.active_reqs < 0);

	if (hba->hibern8_on_idle.active_reqs
		|| hba->hibern8_on_idle.is_suspended
		|| hba->ufshcd_state != UFSHCD_STATE_OPERATIONAL
		|| hba->lrb_in_use || hba->outstanding_tasks
		|| hba->active_uic_cmd || hba->uic_async_done
		|| ufshcd_eh_in_progress(hba) || no_sched)
		return;

	hba->hibern8_on_idle.state = REQ_HIBERN8_ENTER;
	trace_ufshcd_hibern8_on_idle(dev_name(hba->dev),
		hba->hibern8_on_idle.state);
	/*
	 * Scheduling the delayed work after 1 jiffies will make the work to
	 * get schedule any time from 0ms to 1000/HZ ms which is not desirable
	 * for hibern8 enter work as it may impact the performance if it gets
	 * scheduled almost immediately. Hence make sure that hibern8 enter
	 * work gets scheduled atleast after 2 jiffies (any time between
	 * 1000/HZ ms to 2000/HZ ms).
	 */
	delay_in_jiffies = msecs_to_jiffies(hba->hibern8_on_idle.delay_ms);
	if (delay_in_jiffies == 1)
		delay_in_jiffies++;

	schedule_delayed_work(&hba->hibern8_on_idle.enter_work,
			      delay_in_jiffies);
}

static void ufshcd_hibern8_release(struct ufs_hba *hba, bool no_sched)
{
	unsigned long flags;

	spin_lock_irqsave(hba->host->host_lock, flags);
	__ufshcd_hibern8_release(hba, no_sched);
	spin_unlock_irqrestore(hba->host->host_lock, flags);
}

static void ufshcd_hibern8_enter_work(struct work_struct *work)
{
	struct ufs_hba *hba = container_of(work, struct ufs_hba,
					   hibern8_on_idle.enter_work.work);
	unsigned long flags;

	spin_lock_irqsave(hba->host->host_lock, flags);
	if (hba->hibern8_on_idle.is_suspended) {
		hba->hibern8_on_idle.state = HIBERN8_EXITED;
		trace_ufshcd_hibern8_on_idle(dev_name(hba->dev),
			hba->hibern8_on_idle.state);
		goto rel_lock;
	}

	if (hba->hibern8_on_idle.active_reqs
		|| hba->ufshcd_state != UFSHCD_STATE_OPERATIONAL
		|| hba->lrb_in_use || hba->outstanding_tasks
		|| hba->active_uic_cmd || hba->uic_async_done)
		goto rel_lock;

	spin_unlock_irqrestore(hba->host->host_lock, flags);

	if (ufshcd_is_link_active(hba) && ufshcd_uic_hibern8_enter(hba)) {
		/* Enter failed */
		hba->hibern8_on_idle.state = HIBERN8_EXITED;
		trace_ufshcd_hibern8_on_idle(dev_name(hba->dev),
			hba->hibern8_on_idle.state);
		goto out;
	}
	ufshcd_set_link_hibern8(hba);

	/*
	 * In case you are here to cancel this work the hibern8_on_idle.state
	 * would be marked as REQ_HIBERN8_EXIT. In this case keep the state
	 * as REQ_HIBERN8_EXIT which would anyway imply that we are in hibern8
	 * and a request to exit from it is pending. By doing this way,
	 * we keep the state machine in tact and this would ultimately
	 * prevent from doing cancel work multiple times when there are
	 * new requests arriving before the current cancel work is done.
	 */
	spin_lock_irqsave(hba->host->host_lock, flags);
	if (hba->hibern8_on_idle.state == REQ_HIBERN8_ENTER) {
		hba->hibern8_on_idle.state = HIBERN8_ENTERED;
		trace_ufshcd_hibern8_on_idle(dev_name(hba->dev),
			hba->hibern8_on_idle.state);
	}
rel_lock:
	spin_unlock_irqrestore(hba->host->host_lock, flags);
out:
	return;
}

static void __ufshcd_set_auto_hibern8_timer(struct ufs_hba *hba,
					    unsigned long delay_ms)
{
	pm_runtime_get_sync(hba->dev);
	ufshcd_hold_all(hba);
	down_write(&hba->lock);
	ufshcd_scsi_block_requests(hba);
	/* wait for all the outstanding requests to finish */
	ufshcd_wait_for_doorbell_clr(hba, U64_MAX);
	ufshcd_set_auto_hibern8_timer(hba, delay_ms);
	hba->hibern8_on_idle.is_enabled = !!delay_ms;
	up_write(&hba->lock);
	ufshcd_scsi_unblock_requests(hba);
	ufshcd_release_all(hba);
	pm_runtime_put_sync(hba->dev);
}

static void ufshcd_hibern8_exit_work(struct work_struct *work)
{
	int ret;
	unsigned long flags;
	struct ufs_hba *hba = container_of(work, struct ufs_hba,
					   hibern8_on_idle.exit_work);

	cancel_delayed_work_sync(&hba->hibern8_on_idle.enter_work);

	spin_lock_irqsave(hba->host->host_lock, flags);
	if ((hba->hibern8_on_idle.state == HIBERN8_EXITED)
	     || ufshcd_is_link_active(hba)) {
		hba->hibern8_on_idle.state = HIBERN8_EXITED;
		spin_unlock_irqrestore(hba->host->host_lock, flags);
		goto unblock_reqs;
	}
	spin_unlock_irqrestore(hba->host->host_lock, flags);

	/* Exit from hibern8 */
	if (ufshcd_is_link_hibern8(hba)) {
		hba->ufs_stats.clk_hold.ctx = H8_EXIT_WORK;
		ufshcd_hold(hba, false);
		ret = ufshcd_uic_hibern8_exit(hba);
		hba->ufs_stats.clk_rel.ctx = H8_EXIT_WORK;
		ufshcd_release(hba, false);
		if (!ret) {
			spin_lock_irqsave(hba->host->host_lock, flags);
			ufshcd_set_link_active(hba);
			hba->hibern8_on_idle.state = HIBERN8_EXITED;
			trace_ufshcd_hibern8_on_idle(dev_name(hba->dev),
				hba->hibern8_on_idle.state);
			spin_unlock_irqrestore(hba->host->host_lock, flags);
		}
	}
unblock_reqs:
	ufshcd_scsi_unblock_requests(hba);
}

static ssize_t ufshcd_hibern8_on_idle_delay_show(struct device *dev,
		struct device_attribute *attr, char *buf)
{
	struct ufs_hba *hba = dev_get_drvdata(dev);

	return snprintf(buf, PAGE_SIZE, "%lu\n", hba->hibern8_on_idle.delay_ms);
}

static ssize_t ufshcd_hibern8_on_idle_delay_store(struct device *dev,
		struct device_attribute *attr, const char *buf, size_t count)
{
	struct ufs_hba *hba = dev_get_drvdata(dev);
	unsigned long flags, value;
	bool change = true;

	if (kstrtoul(buf, 0, &value))
		return -EINVAL;

	spin_lock_irqsave(hba->host->host_lock, flags);
	if (hba->hibern8_on_idle.delay_ms == value)
		change = false;

	if (value >= hba->clk_gating.delay_ms_pwr_save ||
	    value >= hba->clk_gating.delay_ms_perf) {
		dev_err(hba->dev, "hibern8_on_idle_delay (%lu) can not be >= to clkgate_delay_ms_pwr_save (%lu) and clkgate_delay_ms_perf (%lu)\n",
			value, hba->clk_gating.delay_ms_pwr_save,
			hba->clk_gating.delay_ms_perf);
		spin_unlock_irqrestore(hba->host->host_lock, flags);
		return -EINVAL;
	}

	hba->hibern8_on_idle.delay_ms = value;
	spin_unlock_irqrestore(hba->host->host_lock, flags);

	/* Update auto hibern8 timer value if supported */
	if (change && ufshcd_is_auto_hibern8_supported(hba) &&
	    hba->hibern8_on_idle.is_enabled)
		__ufshcd_set_auto_hibern8_timer(hba,
						hba->hibern8_on_idle.delay_ms);

	return count;
}

static ssize_t ufshcd_hibern8_on_idle_enable_show(struct device *dev,
		struct device_attribute *attr, char *buf)
{
	struct ufs_hba *hba = dev_get_drvdata(dev);

	return snprintf(buf, PAGE_SIZE, "%d\n",
			hba->hibern8_on_idle.is_enabled);
}

static ssize_t ufshcd_hibern8_on_idle_enable_store(struct device *dev,
		struct device_attribute *attr, const char *buf, size_t count)
{
	struct ufs_hba *hba = dev_get_drvdata(dev);
	unsigned long flags;
	u32 value;

	if (kstrtou32(buf, 0, &value))
		return -EINVAL;

	value = !!value;
	if (value == hba->hibern8_on_idle.is_enabled)
		goto out;

	/* Update auto hibern8 timer value if supported */
	if (ufshcd_is_auto_hibern8_supported(hba)) {
		__ufshcd_set_auto_hibern8_timer(hba,
			value ? hba->hibern8_on_idle.delay_ms : value);
		goto out;
	}

	if (value) {
		/*
		 * As clock gating work would wait for the hibern8 enter work
		 * to finish, clocks would remain on during hibern8 enter work.
		 */
		ufshcd_hold(hba, false);
		ufshcd_release_all(hba);
	} else {
		spin_lock_irqsave(hba->host->host_lock, flags);
		hba->hibern8_on_idle.active_reqs++;
		spin_unlock_irqrestore(hba->host->host_lock, flags);
	}

	hba->hibern8_on_idle.is_enabled = value;
out:
	return count;
}

static void ufshcd_init_hibern8_on_idle(struct ufs_hba *hba)
{
	/* initialize the state variable here */
	hba->hibern8_on_idle.state = HIBERN8_EXITED;

	if (!ufshcd_is_hibern8_on_idle_allowed(hba) &&
	    !ufshcd_is_auto_hibern8_supported(hba))
		return;

	if (ufshcd_is_auto_hibern8_supported(hba)) {
		hba->hibern8_on_idle.delay_ms = 1;
		hba->hibern8_on_idle.state = AUTO_HIBERN8;
		/*
		 * Disable SW hibern8 enter on idle in case
		 * auto hibern8 is supported
		 */
		hba->caps &= ~UFSHCD_CAP_HIBERN8_ENTER_ON_IDLE;
	} else {
		hba->hibern8_on_idle.delay_ms = 10;
		INIT_DELAYED_WORK(&hba->hibern8_on_idle.enter_work,
				  ufshcd_hibern8_enter_work);
		INIT_WORK(&hba->hibern8_on_idle.exit_work,
			  ufshcd_hibern8_exit_work);
	}

	hba->hibern8_on_idle.is_enabled = true;

	hba->hibern8_on_idle.delay_attr.show =
					ufshcd_hibern8_on_idle_delay_show;
	hba->hibern8_on_idle.delay_attr.store =
					ufshcd_hibern8_on_idle_delay_store;
	sysfs_attr_init(&hba->hibern8_on_idle.delay_attr.attr);
	hba->hibern8_on_idle.delay_attr.attr.name = "hibern8_on_idle_delay_ms";
	hba->hibern8_on_idle.delay_attr.attr.mode = S_IRUGO | S_IWUSR;
	if (device_create_file(hba->dev, &hba->hibern8_on_idle.delay_attr))
		dev_err(hba->dev, "Failed to create sysfs for hibern8_on_idle_delay\n");

	hba->hibern8_on_idle.enable_attr.show =
					ufshcd_hibern8_on_idle_enable_show;
	hba->hibern8_on_idle.enable_attr.store =
					ufshcd_hibern8_on_idle_enable_store;
	sysfs_attr_init(&hba->hibern8_on_idle.enable_attr.attr);
	hba->hibern8_on_idle.enable_attr.attr.name = "hibern8_on_idle_enable";
	hba->hibern8_on_idle.enable_attr.attr.mode = S_IRUGO | S_IWUSR;
	if (device_create_file(hba->dev, &hba->hibern8_on_idle.enable_attr))
		dev_err(hba->dev, "Failed to create sysfs for hibern8_on_idle_enable\n");
}

static void ufshcd_exit_hibern8_on_idle(struct ufs_hba *hba)
{
	if (!ufshcd_is_hibern8_on_idle_allowed(hba) &&
	    !ufshcd_is_auto_hibern8_supported(hba))
		return;
	device_remove_file(hba->dev, &hba->hibern8_on_idle.delay_attr);
	device_remove_file(hba->dev, &hba->hibern8_on_idle.enable_attr);
}

static void ufshcd_hold_all(struct ufs_hba *hba)
{
	ufshcd_hold(hba, false);
	ufshcd_hibern8_hold(hba, false);
}

static void ufshcd_release_all(struct ufs_hba *hba)
{
	ufshcd_hibern8_release(hba, false);
	ufshcd_release(hba, false);
}

/* Must be called with host lock acquired */
static void ufshcd_clk_scaling_start_busy(struct ufs_hba *hba)
{
	bool queue_resume_work = false;

	if (!ufshcd_is_clkscaling_supported(hba))
		return;

	if (!hba->clk_scaling.active_reqs++)
		queue_resume_work = true;

	if (!hba->clk_scaling.is_allowed || hba->pm_op_in_progress)
		return;

	if (queue_resume_work)
		queue_work(hba->clk_scaling.workq,
			   &hba->clk_scaling.resume_work);

	if (!hba->clk_scaling.window_start_t) {
		hba->clk_scaling.window_start_t = jiffies;
		hba->clk_scaling.tot_busy_t = 0;
		hba->clk_scaling.is_busy_started = false;
	}

	if (!hba->clk_scaling.is_busy_started) {
		hba->clk_scaling.busy_start_t = ktime_get();
		hba->clk_scaling.is_busy_started = true;
	}
}

static void ufshcd_clk_scaling_update_busy(struct ufs_hba *hba)
{
	struct ufs_clk_scaling *scaling = &hba->clk_scaling;

	if (!ufshcd_is_clkscaling_supported(hba))
		return;

	if (!hba->outstanding_reqs && scaling->is_busy_started) {
		scaling->tot_busy_t += ktime_to_us(ktime_sub(ktime_get(),
					scaling->busy_start_t));
		scaling->busy_start_t = 0;
		scaling->is_busy_started = false;
	}
}
/**
 * ufshcd_send_command - Send SCSI or device management commands
 * @hba: per adapter instance
 * @task_tag: Task tag of the command
 */
static inline
int ufshcd_send_command(struct ufs_hba *hba, unsigned int task_tag)
{
	int ret = 0;

	hba->lrb[task_tag].issue_time_stamp = ktime_get();
	hba->lrb[task_tag].complete_time_stamp = ktime_set(0, 0);
	ufshcd_clk_scaling_start_busy(hba);
	__set_bit(task_tag, &hba->outstanding_reqs);
	ufshcd_writel(hba, 1 << task_tag, REG_UTP_TRANSFER_REQ_DOOR_BELL);
	/* Make sure that doorbell is committed immediately */
	wmb();
	ufshcd_cond_add_cmd_trace(hba, task_tag,
			hba->lrb[task_tag].cmd ? "scsi_send" : "dev_cmd_send");
	ufshcd_update_tag_stats(hba, task_tag);
	return ret;
}

/**
 * ufshcd_copy_sense_data - Copy sense data in case of check condition
 * @lrb - pointer to local reference block
 */
static inline void ufshcd_copy_sense_data(struct ufshcd_lrb *lrbp)
{
	int len;
	if (lrbp->sense_buffer &&
	    ufshcd_get_rsp_upiu_data_seg_len(lrbp->ucd_rsp_ptr)) {
		int len_to_copy;

		len = be16_to_cpu(lrbp->ucd_rsp_ptr->sr.sense_data_len);
		len_to_copy = min_t(int, RESPONSE_UPIU_SENSE_DATA_LENGTH, len);

		memcpy(lrbp->sense_buffer,
			lrbp->ucd_rsp_ptr->sr.sense_data,
			min_t(int, len_to_copy, UFSHCD_REQ_SENSE_SIZE));
	}
}

/**
 * ufshcd_copy_query_response() - Copy the Query Response and the data
 * descriptor
 * @hba: per adapter instance
 * @lrb - pointer to local reference block
 */
static
int ufshcd_copy_query_response(struct ufs_hba *hba, struct ufshcd_lrb *lrbp)
{
	struct ufs_query_res *query_res = &hba->dev_cmd.query.response;

	memcpy(&query_res->upiu_res, &lrbp->ucd_rsp_ptr->qr, QUERY_OSF_SIZE);

	/* Get the descriptor */
	if (hba->dev_cmd.query.descriptor &&
	    lrbp->ucd_rsp_ptr->qr.opcode == UPIU_QUERY_OPCODE_READ_DESC) {
		u8 *descp = (u8 *)lrbp->ucd_rsp_ptr +
				GENERAL_UPIU_REQUEST_SIZE;
		u16 resp_len;
		u16 buf_len;

		/* data segment length */
		resp_len = be32_to_cpu(lrbp->ucd_rsp_ptr->header.dword_2) &
						MASK_QUERY_DATA_SEG_LEN;
		buf_len = be16_to_cpu(
				hba->dev_cmd.query.request.upiu_req.length);
		if (likely(buf_len >= resp_len)) {
			memcpy(hba->dev_cmd.query.descriptor, descp, resp_len);
		} else {
			dev_warn(hba->dev,
				"%s: Response size is bigger than buffer",
				__func__);
			return -EINVAL;
		}
	}

	return 0;
}

/**
 * ufshcd_hba_capabilities - Read controller capabilities
 * @hba: per adapter instance
 */
static inline void ufshcd_hba_capabilities(struct ufs_hba *hba)
{
	hba->capabilities = ufshcd_readl(hba, REG_CONTROLLER_CAPABILITIES);

	/* nutrs and nutmrs are 0 based values */
	hba->nutrs = (hba->capabilities & MASK_TRANSFER_REQUESTS_SLOTS) + 1;
	hba->nutmrs =
	((hba->capabilities & MASK_TASK_MANAGEMENT_REQUEST_SLOTS) >> 16) + 1;
}

/**
 * ufshcd_ready_for_uic_cmd - Check if controller is ready
 *                            to accept UIC commands
 * @hba: per adapter instance
 * Return true on success, else false
 */
static inline bool ufshcd_ready_for_uic_cmd(struct ufs_hba *hba)
{
	if (ufshcd_readl(hba, REG_CONTROLLER_STATUS) & UIC_COMMAND_READY)
		return true;
	else
		return false;
}

/**
 * ufshcd_get_upmcrs - Get the power mode change request status
 * @hba: Pointer to adapter instance
 *
 * This function gets the UPMCRS field of HCS register
 * Returns value of UPMCRS field
 */
static inline u8 ufshcd_get_upmcrs(struct ufs_hba *hba)
{
	return (ufshcd_readl(hba, REG_CONTROLLER_STATUS) >> 8) & 0x7;
}

/**
 * ufshcd_dispatch_uic_cmd - Dispatch UIC commands to unipro layers
 * @hba: per adapter instance
 * @uic_cmd: UIC command
 *
 * Mutex must be held.
 */
static inline void
ufshcd_dispatch_uic_cmd(struct ufs_hba *hba, struct uic_command *uic_cmd)
{
	WARN_ON(hba->active_uic_cmd);

	hba->active_uic_cmd = uic_cmd;

	ufshcd_dme_cmd_log(hba, "dme_send", hba->active_uic_cmd->command);
	/* Write Args */
	ufshcd_writel(hba, uic_cmd->argument1, REG_UIC_COMMAND_ARG_1);
	ufshcd_writel(hba, uic_cmd->argument2, REG_UIC_COMMAND_ARG_2);
	ufshcd_writel(hba, uic_cmd->argument3, REG_UIC_COMMAND_ARG_3);

	/* Write UIC Cmd */
	ufshcd_writel(hba, uic_cmd->command & COMMAND_OPCODE_MASK,
		      REG_UIC_COMMAND);
}

/**
 * ufshcd_wait_for_uic_cmd - Wait complectioin of UIC command
 * @hba: per adapter instance
 * @uic_command: UIC command
 *
 * Must be called with mutex held.
 * Returns 0 only if success.
 */
static int
ufshcd_wait_for_uic_cmd(struct ufs_hba *hba, struct uic_command *uic_cmd)
{
	int ret;
	unsigned long flags;

	if (wait_for_completion_timeout(&uic_cmd->done,
					msecs_to_jiffies(UIC_CMD_TIMEOUT)))
		ret = uic_cmd->argument2 & MASK_UIC_COMMAND_RESULT;
	else
		ret = -ETIMEDOUT;

	if (ret)
		ufsdbg_set_err_state(hba);

	ufshcd_dme_cmd_log(hba, "dme_cmpl_1", hba->active_uic_cmd->command);

	spin_lock_irqsave(hba->host->host_lock, flags);
	hba->active_uic_cmd = NULL;
	spin_unlock_irqrestore(hba->host->host_lock, flags);

	return ret;
}

/**
 * __ufshcd_send_uic_cmd - Send UIC commands and retrieve the result
 * @hba: per adapter instance
 * @uic_cmd: UIC command
 * @completion: initialize the completion only if this is set to true
 *
 * Identical to ufshcd_send_uic_cmd() expect mutex. Must be called
 * with mutex held and host_lock locked.
 * Returns 0 only if success.
 */
static int
__ufshcd_send_uic_cmd(struct ufs_hba *hba, struct uic_command *uic_cmd,
		      bool completion)
{
	if (!ufshcd_ready_for_uic_cmd(hba)) {
		dev_err(hba->dev,
			"Controller not ready to accept UIC commands\n");
		return -EIO;
	}

	if (completion)
		init_completion(&uic_cmd->done);

	ufshcd_dispatch_uic_cmd(hba, uic_cmd);

	return 0;
}

/**
 * ufshcd_send_uic_cmd - Send UIC commands and retrieve the result
 * @hba: per adapter instance
 * @uic_cmd: UIC command
 *
 * Returns 0 only if success.
 */
static int
ufshcd_send_uic_cmd(struct ufs_hba *hba, struct uic_command *uic_cmd)
{
	int ret;
	unsigned long flags;

	hba->ufs_stats.clk_hold.ctx = UIC_CMD_SEND;
	ufshcd_hold_all(hba);
	mutex_lock(&hba->uic_cmd_mutex);
	ufshcd_add_delay_before_dme_cmd(hba);

	spin_lock_irqsave(hba->host->host_lock, flags);
	ret = __ufshcd_send_uic_cmd(hba, uic_cmd, true);
	spin_unlock_irqrestore(hba->host->host_lock, flags);
	if (!ret)
		ret = ufshcd_wait_for_uic_cmd(hba, uic_cmd);

	ufshcd_save_tstamp_of_last_dme_cmd(hba);
	mutex_unlock(&hba->uic_cmd_mutex);
	ufshcd_release_all(hba);
	hba->ufs_stats.clk_rel.ctx = UIC_CMD_SEND;

	ufsdbg_error_inject_dispatcher(hba,
		ERR_INJECT_UIC, 0, &ret);

	return ret;
}

/**
 * ufshcd_map_sg - Map scatter-gather list to prdt
 * @lrbp - pointer to local reference block
 *
 * Returns 0 in case of success, non-zero value in case of failure
 */
static int ufshcd_map_sg(struct ufs_hba *hba, struct ufshcd_lrb *lrbp)
{
	struct ufshcd_sg_entry *prd_table;
	struct scatterlist *sg;
	struct scsi_cmnd *cmd;
	int sg_segments;
	int i;

	cmd = lrbp->cmd;
	sg_segments = scsi_dma_map(cmd);
	if (sg_segments < 0)
		return sg_segments;

	if (sg_segments) {
		if (hba->quirks & UFSHCD_QUIRK_PRDT_BYTE_GRAN)
			lrbp->utr_descriptor_ptr->prd_table_length =
				cpu_to_le16((u16)(sg_segments *
					sizeof(struct ufshcd_sg_entry)));
		else
			lrbp->utr_descriptor_ptr->prd_table_length =
				cpu_to_le16((u16) (sg_segments));

		prd_table = (struct ufshcd_sg_entry *)lrbp->ucd_prdt_ptr;

		scsi_for_each_sg(cmd, sg, sg_segments, i) {
			prd_table[i].size  =
				cpu_to_le32(((u32) sg_dma_len(sg))-1);
			prd_table[i].base_addr =
				cpu_to_le32(lower_32_bits(sg->dma_address));
			prd_table[i].upper_addr =
				cpu_to_le32(upper_32_bits(sg->dma_address));
			prd_table[i].reserved = 0;
		}
	} else {
		lrbp->utr_descriptor_ptr->prd_table_length = 0;
	}

	return 0;
}

/**
 * ufshcd_enable_intr - enable interrupts
 * @hba: per adapter instance
 * @intrs: interrupt bits
 */
static void ufshcd_enable_intr(struct ufs_hba *hba, u32 intrs)
{
	u32 set = ufshcd_readl(hba, REG_INTERRUPT_ENABLE);

	if (hba->ufs_version == UFSHCI_VERSION_10) {
		u32 rw;
		rw = set & INTERRUPT_MASK_RW_VER_10;
		set = rw | ((set ^ intrs) & intrs);
	} else {
		set |= intrs;
	}

	ufshcd_writel(hba, set, REG_INTERRUPT_ENABLE);
}

/**
 * ufshcd_disable_intr - disable interrupts
 * @hba: per adapter instance
 * @intrs: interrupt bits
 */
static void ufshcd_disable_intr(struct ufs_hba *hba, u32 intrs)
{
	u32 set = ufshcd_readl(hba, REG_INTERRUPT_ENABLE);

	if (hba->ufs_version == UFSHCI_VERSION_10) {
		u32 rw;
		rw = (set & INTERRUPT_MASK_RW_VER_10) &
			~(intrs & INTERRUPT_MASK_RW_VER_10);
		set = rw | ((set & intrs) & ~INTERRUPT_MASK_RW_VER_10);

	} else {
		set &= ~intrs;
	}

	ufshcd_writel(hba, set, REG_INTERRUPT_ENABLE);
}

static int ufshcd_prepare_crypto_utrd(struct ufs_hba *hba,
		struct ufshcd_lrb *lrbp)
{
	struct utp_transfer_req_desc *req_desc = lrbp->utr_descriptor_ptr;
	u8 cc_index = 0;
	bool enable = false;
	u64 dun = 0;
	int ret;

	/*
	 * Call vendor specific code to get crypto info for this request:
	 * enable, crypto config. index, DUN.
	 * If bypass is set, don't bother setting the other fields.
	 */
	ret = ufshcd_vops_crypto_req_setup(hba, lrbp, &cc_index, &enable, &dun);
	if (ret) {
		if (ret != -EAGAIN) {
			dev_err(hba->dev,
				"%s: failed to setup crypto request (%d)\n",
				__func__, ret);
		}

		return ret;
	}

	if (!enable)
		goto out;

	req_desc->header.dword_0 |= cc_index | UTRD_CRYPTO_ENABLE;
	req_desc->header.dword_1 = (u32)(dun & 0xFFFFFFFF);
	req_desc->header.dword_3 = (u32)((dun >> 32) & 0xFFFFFFFF);
out:
	return 0;
}

/**
 * ufshcd_prepare_req_desc_hdr() - Fills the requests header
 * descriptor according to request
 * @hba: per adapter instance
 * @lrbp: pointer to local reference block
 * @upiu_flags: flags required in the header
 * @cmd_dir: requests data direction
 */
static int ufshcd_prepare_req_desc_hdr(struct ufs_hba *hba,
	struct ufshcd_lrb *lrbp, u32 *upiu_flags,
	enum dma_data_direction cmd_dir)
{
	struct utp_transfer_req_desc *req_desc = lrbp->utr_descriptor_ptr;
	u32 data_direction;
	u32 dword_0;

	if (cmd_dir == DMA_FROM_DEVICE) {
		data_direction = UTP_DEVICE_TO_HOST;
		*upiu_flags = UPIU_CMD_FLAGS_READ;
	} else if (cmd_dir == DMA_TO_DEVICE) {
		data_direction = UTP_HOST_TO_DEVICE;
		*upiu_flags = UPIU_CMD_FLAGS_WRITE;
	} else {
		data_direction = UTP_NO_DATA_TRANSFER;
		*upiu_flags = UPIU_CMD_FLAGS_NONE;
	}

	dword_0 = data_direction | (lrbp->command_type
				<< UPIU_COMMAND_TYPE_OFFSET);
	if (lrbp->intr_cmd)
		dword_0 |= UTP_REQ_DESC_INT_CMD;

	/* Transfer request descriptor header fields */
	req_desc->header.dword_0 = cpu_to_le32(dword_0);
	/* dword_1 is reserved, hence it is set to 0 */
	req_desc->header.dword_1 = 0;
	/*
	 * assigning invalid value for command status. Controller
	 * updates OCS on command completion, with the command
	 * status
	 */
	req_desc->header.dword_2 =
		cpu_to_le32(OCS_INVALID_COMMAND_STATUS);
	/* dword_3 is reserved, hence it is set to 0 */
	req_desc->header.dword_3 = 0;

	req_desc->prd_table_length = 0;

	if (ufshcd_is_crypto_supported(hba))
		return ufshcd_prepare_crypto_utrd(hba, lrbp);

	return 0;
}

/**
 * ufshcd_prepare_utp_scsi_cmd_upiu() - fills the utp_transfer_req_desc,
 * for scsi commands
 * @lrbp - local reference block pointer
 * @upiu_flags - flags
 */
static
void ufshcd_prepare_utp_scsi_cmd_upiu(struct ufshcd_lrb *lrbp, u32 upiu_flags)
{
	struct utp_upiu_req *ucd_req_ptr = lrbp->ucd_req_ptr;
	unsigned short cdb_len;

	/* command descriptor fields */
	ucd_req_ptr->header.dword_0 = UPIU_HEADER_DWORD(
				UPIU_TRANSACTION_COMMAND, upiu_flags,
				lrbp->lun, lrbp->task_tag);
	ucd_req_ptr->header.dword_1 = UPIU_HEADER_DWORD(
				UPIU_COMMAND_SET_TYPE_SCSI, 0, 0, 0);

	/* Total EHS length and Data segment length will be zero */
	ucd_req_ptr->header.dword_2 = 0;

	ucd_req_ptr->sc.exp_data_transfer_len =
		cpu_to_be32(lrbp->cmd->sdb.length);

	cdb_len = min_t(unsigned short, lrbp->cmd->cmd_len, MAX_CDB_SIZE);
	memcpy(ucd_req_ptr->sc.cdb, lrbp->cmd->cmnd, cdb_len);
	if (cdb_len < MAX_CDB_SIZE)
		memset(ucd_req_ptr->sc.cdb + cdb_len, 0,
			(MAX_CDB_SIZE - cdb_len));
	memset(lrbp->ucd_rsp_ptr, 0, sizeof(struct utp_upiu_rsp));
}

/**
 * ufshcd_prepare_utp_query_req_upiu() - fills the utp_transfer_req_desc,
 * for query requsts
 * @hba: UFS hba
 * @lrbp: local reference block pointer
 * @upiu_flags: flags
 */
static void ufshcd_prepare_utp_query_req_upiu(struct ufs_hba *hba,
				struct ufshcd_lrb *lrbp, u32 upiu_flags)
{
	struct utp_upiu_req *ucd_req_ptr = lrbp->ucd_req_ptr;
	struct ufs_query *query = &hba->dev_cmd.query;
	u16 len = be16_to_cpu(query->request.upiu_req.length);
	u8 *descp = (u8 *)lrbp->ucd_req_ptr + GENERAL_UPIU_REQUEST_SIZE;

	/* Query request header */
	ucd_req_ptr->header.dword_0 = UPIU_HEADER_DWORD(
			UPIU_TRANSACTION_QUERY_REQ, upiu_flags,
			lrbp->lun, lrbp->task_tag);
	ucd_req_ptr->header.dword_1 = UPIU_HEADER_DWORD(
			0, query->request.query_func, 0, 0);

	/* Data segment length only need for WRITE_DESC */
	if (query->request.upiu_req.opcode == UPIU_QUERY_OPCODE_WRITE_DESC)
		ucd_req_ptr->header.dword_2 =
			UPIU_HEADER_DWORD(0, 0, (len >> 8), (u8)len);
	else
		ucd_req_ptr->header.dword_2 = 0;

	/* Copy the Query Request buffer as is */
	memcpy(&ucd_req_ptr->qr, &query->request.upiu_req,
			QUERY_OSF_SIZE);

	/* Copy the Descriptor */
	if (query->request.upiu_req.opcode == UPIU_QUERY_OPCODE_WRITE_DESC)
		memcpy(descp, query->descriptor, len);

	memset(lrbp->ucd_rsp_ptr, 0, sizeof(struct utp_upiu_rsp));
}

static inline void ufshcd_prepare_utp_nop_upiu(struct ufshcd_lrb *lrbp)
{
	struct utp_upiu_req *ucd_req_ptr = lrbp->ucd_req_ptr;

	memset(ucd_req_ptr, 0, sizeof(struct utp_upiu_req));

	/* command descriptor fields */
	ucd_req_ptr->header.dword_0 =
		UPIU_HEADER_DWORD(
			UPIU_TRANSACTION_NOP_OUT, 0, 0, lrbp->task_tag);
	/* clear rest of the fields of basic header */
	ucd_req_ptr->header.dword_1 = 0;
	ucd_req_ptr->header.dword_2 = 0;

	memset(lrbp->ucd_rsp_ptr, 0, sizeof(struct utp_upiu_rsp));
}

/**
 * ufshcd_comp_devman_upiu - UFS Protocol Information Unit(UPIU)
 *			     for Device Management Purposes
 * @hba - per adapter instance
 * @lrb - pointer to local reference block
 */
static int ufshcd_comp_devman_upiu(struct ufs_hba *hba, struct ufshcd_lrb *lrbp)
{
	u32 upiu_flags;
	int ret = 0;

	if ((hba->ufs_version == UFSHCI_VERSION_10) ||
	    (hba->ufs_version == UFSHCI_VERSION_11))
		lrbp->command_type = UTP_CMD_TYPE_DEV_MANAGE;
	else
		lrbp->command_type = UTP_CMD_TYPE_UFS_STORAGE;

	ret = ufshcd_prepare_req_desc_hdr(hba, lrbp, &upiu_flags,
			DMA_NONE);
	if (hba->dev_cmd.type == DEV_CMD_TYPE_QUERY)
		ufshcd_prepare_utp_query_req_upiu(hba, lrbp, upiu_flags);
	else if (hba->dev_cmd.type == DEV_CMD_TYPE_NOP)
		ufshcd_prepare_utp_nop_upiu(lrbp);
	else
		ret = -EINVAL;

	return ret;
}

/**
 * ufshcd_comp_scsi_upiu - UFS Protocol Information Unit(UPIU)
 *			   for SCSI Purposes
 * @hba - per adapter instance
 * @lrb - pointer to local reference block
 */
static int ufshcd_comp_scsi_upiu(struct ufs_hba *hba, struct ufshcd_lrb *lrbp)
{
	u32 upiu_flags;
	int ret = 0;

	if ((hba->ufs_version == UFSHCI_VERSION_10) ||
	    (hba->ufs_version == UFSHCI_VERSION_11))
		lrbp->command_type = UTP_CMD_TYPE_SCSI;
	else
		lrbp->command_type = UTP_CMD_TYPE_UFS_STORAGE;

	if (likely(lrbp->cmd)) {
		ret = ufshcd_prepare_req_desc_hdr(hba, lrbp,
				&upiu_flags, lrbp->cmd->sc_data_direction);
		ufshcd_prepare_utp_scsi_cmd_upiu(lrbp, upiu_flags);
	} else {
		ret = -EINVAL;
	}

	return ret;
}

/*
 * ufshcd_scsi_to_upiu_lun - maps scsi LUN to UPIU LUN
 * @scsi_lun: scsi LUN id
 *
 * Returns UPIU LUN id
 */
static inline u8 ufshcd_scsi_to_upiu_lun(unsigned int scsi_lun)
{
	if (scsi_is_wlun(scsi_lun))
		return (scsi_lun & UFS_UPIU_MAX_UNIT_NUM_ID)
			| UFS_UPIU_WLUN_ID;
	else
		return scsi_lun & UFS_UPIU_MAX_UNIT_NUM_ID;
}

/**
 * ufshcd_upiu_wlun_to_scsi_wlun - maps UPIU W-LUN id to SCSI W-LUN ID
 * @scsi_lun: UPIU W-LUN id
 *
 * Returns SCSI W-LUN id
 */
static inline u16 ufshcd_upiu_wlun_to_scsi_wlun(u8 upiu_wlun_id)
{
	return (upiu_wlun_id & ~UFS_UPIU_WLUN_ID) | SCSI_W_LUN_BASE;
}

/**
 * ufshcd_get_write_lock - synchronize between shutdown, scaling &
 * arrival of requests
 * @hba: ufs host
 *
 * Lock is predominantly held by shutdown context thus, ensuring
 * that no requests from any other context may sneak through.
 */
static inline void ufshcd_get_write_lock(struct ufs_hba *hba)
{
	down_write(&hba->lock);
}

/**
 * ufshcd_get_read_lock - synchronize between shutdown, scaling &
 * arrival of requests
 * @hba: ufs host
 *
 * Returns 1 if acquired, < 0 on contention
 *
 * After shutdown's initiated, allow requests only directed to the
 * well known device lun. The sync between scaling & issue is maintained
 * as is and this restructuring syncs shutdown with these too.
 */
static int ufshcd_get_read_lock(struct ufs_hba *hba, u64 lun)
{
	int err = 0;

	err = down_read_trylock(&hba->lock);
	if (err > 0)
		goto out;
	/* let requests for well known device lun to go through */
	if (ufshcd_scsi_to_upiu_lun(lun) == UFS_UPIU_UFS_DEVICE_WLUN)
		return 0;
	else if (!ufshcd_is_shutdown_ongoing(hba))
		return -EAGAIN;
	else
		return -EPERM;

out:
	return err;
}

/**
 * ufshcd_put_read_lock - synchronize between shutdown, scaling &
 * arrival of requests
 * @hba: ufs host
 *
 * Returns none
 */
static inline void ufshcd_put_read_lock(struct ufs_hba *hba)
{
	up_read(&hba->lock);
}

/**
 * ufshcd_queuecommand - main entry point for SCSI requests
 * @cmd: command from SCSI Midlayer
 * @done: call back function
 *
 * Returns 0 for success, non-zero in case of failure
 */
static int ufshcd_queuecommand(struct Scsi_Host *host, struct scsi_cmnd *cmd)
{
	struct ufshcd_lrb *lrbp;
	struct ufs_hba *hba;
	unsigned long flags;
	int tag;
	int err = 0;
	bool has_read_lock = false;

	hba = shost_priv(host);

	if (!cmd || !cmd->request || !hba)
		return -EINVAL;

	tag = cmd->request->tag;
	if (!ufshcd_valid_tag(hba, tag)) {
		dev_err(hba->dev,
			"%s: invalid command tag %d: cmd=0x%p, cmd->request=0x%p",
			__func__, tag, cmd, cmd->request);
		BUG();
	}

	err = ufshcd_get_read_lock(hba, cmd->device->lun);
	if (unlikely(err < 0)) {
		if (err == -EPERM) {
			if (!ufshcd_vops_crypto_engine_get_req_status(hba)) {
				set_host_byte(cmd, DID_ERROR);
				cmd->scsi_done(cmd);
				return 0;
			} else {
				return SCSI_MLQUEUE_HOST_BUSY;
			}
		}
		if (err == -EAGAIN)
			return SCSI_MLQUEUE_HOST_BUSY;
	} else if (err == 1) {
		has_read_lock = true;
	}

	/*
	 * err might be non-zero here but logic later in this function
	 * assumes that err is set to 0.
	 */
	err = 0;

	spin_lock_irqsave(hba->host->host_lock, flags);

	/* if error handling is in progress, return host busy */
	if (ufshcd_eh_in_progress(hba)) {
		err = SCSI_MLQUEUE_HOST_BUSY;
		goto out_unlock;
	}

	if (hba->extcon && ufshcd_is_card_offline(hba)) {
		set_host_byte(cmd, DID_BAD_TARGET);
		cmd->scsi_done(cmd);
		goto out_unlock;
	}

	switch (hba->ufshcd_state) {
	case UFSHCD_STATE_OPERATIONAL:
		break;
	case UFSHCD_STATE_EH_SCHEDULED:
	case UFSHCD_STATE_RESET:
		err = SCSI_MLQUEUE_HOST_BUSY;
		goto out_unlock;
	case UFSHCD_STATE_ERROR:
		set_host_byte(cmd, DID_ERROR);
		cmd->scsi_done(cmd);
		goto out_unlock;
	default:
		dev_WARN_ONCE(hba->dev, 1, "%s: invalid state %d\n",
				__func__, hba->ufshcd_state);
		set_host_byte(cmd, DID_BAD_TARGET);
		cmd->scsi_done(cmd);
		goto out_unlock;
	}
	spin_unlock_irqrestore(hba->host->host_lock, flags);

	hba->req_abort_count = 0;

	/* acquire the tag to make sure device cmds don't use it */
	if (test_and_set_bit_lock(tag, &hba->lrb_in_use)) {
		/*
		 * Dev manage command in progress, requeue the command.
		 * Requeuing the command helps in cases where the request *may*
		 * find different tag instead of waiting for dev manage command
		 * completion.
		 */
		err = SCSI_MLQUEUE_HOST_BUSY;
		goto out;
	}

	hba->ufs_stats.clk_hold.ctx = QUEUE_CMD;
	err = ufshcd_hold(hba, true);
	if (err) {
		err = SCSI_MLQUEUE_HOST_BUSY;
		clear_bit_unlock(tag, &hba->lrb_in_use);
		goto out;
	}
	if (ufshcd_is_clkgating_allowed(hba))
		WARN_ON(hba->clk_gating.state != CLKS_ON);

	err = ufshcd_hibern8_hold(hba, true);
	if (err) {
		clear_bit_unlock(tag, &hba->lrb_in_use);
		err = SCSI_MLQUEUE_HOST_BUSY;
		hba->ufs_stats.clk_rel.ctx = QUEUE_CMD;
		ufshcd_release(hba, true);
		goto out;
	}

	if (ufshcd_is_hibern8_on_idle_allowed(hba))
		WARN_ON(hba->hibern8_on_idle.state != HIBERN8_EXITED);

	/* Vote PM QoS for the request */
	ufshcd_vops_pm_qos_req_start(hba, cmd->request);

	/* IO svc time latency histogram */
	if (hba != NULL && cmd->request != NULL) {
		if (hba->latency_hist_enabled) {
			switch (req_op(cmd->request)) {
			case REQ_OP_READ:
			case REQ_OP_WRITE:
				cmd->request->lat_hist_io_start = ktime_get();
				cmd->request->lat_hist_enabled = 1;
			}
		} else
			cmd->request->lat_hist_enabled = 0;
	}

	WARN_ON(hba->clk_gating.state != CLKS_ON);

	lrbp = &hba->lrb[tag];

	WARN_ON(lrbp->cmd);
	lrbp->cmd = cmd;
	lrbp->sense_bufflen = UFSHCD_REQ_SENSE_SIZE;
	lrbp->sense_buffer = cmd->sense_buffer;
	lrbp->task_tag = tag;
	lrbp->lun = ufshcd_scsi_to_upiu_lun(cmd->device->lun);
	lrbp->intr_cmd = !ufshcd_is_intr_aggr_allowed(hba) ? true : false;
	lrbp->req_abort_skip = false;

	err = ufshcd_comp_scsi_upiu(hba, lrbp);
	if (err) {
		if (err != -EAGAIN)
			dev_err(hba->dev,
				"%s: failed to compose upiu %d cmd:0x%08x lun:%d\n",
				__func__, err, cmd, lrbp->lun);

		lrbp->cmd = NULL;
		clear_bit_unlock(tag, &hba->lrb_in_use);
		ufshcd_release_all(hba);
		ufshcd_vops_pm_qos_req_end(hba, cmd->request, true);
		goto out;
	}

	err = ufshcd_map_sg(hba, lrbp);
	if (err) {
		lrbp->cmd = NULL;
		clear_bit_unlock(tag, &hba->lrb_in_use);
		ufshcd_release_all(hba);
		ufshcd_vops_pm_qos_req_end(hba, cmd->request, true);
		goto out;
	}

	err = ufshcd_vops_crypto_engine_cfg_start(hba, tag);
	if (err) {
		if (err != -EAGAIN)
			dev_err(hba->dev,
				"%s: failed to configure crypto engine %d\n",
				__func__, err);

		scsi_dma_unmap(lrbp->cmd);
		lrbp->cmd = NULL;
		clear_bit_unlock(tag, &hba->lrb_in_use);
		ufshcd_release_all(hba);
		ufshcd_vops_pm_qos_req_end(hba, cmd->request, true);

		goto out;
	}

	/* Make sure descriptors are ready before ringing the doorbell */
	wmb();

	/* issue command to the controller */
	spin_lock_irqsave(hba->host->host_lock, flags);
	ufshcd_vops_setup_xfer_req(hba, tag, (lrbp->cmd ? true : false));

	err = ufshcd_send_command(hba, tag);
	if (err) {
		spin_unlock_irqrestore(hba->host->host_lock, flags);
		scsi_dma_unmap(lrbp->cmd);
		lrbp->cmd = NULL;
		clear_bit_unlock(tag, &hba->lrb_in_use);
		ufshcd_release_all(hba);
		ufshcd_vops_pm_qos_req_end(hba, cmd->request, true);
		ufshcd_vops_crypto_engine_cfg_end(hba, lrbp, cmd->request);
		dev_err(hba->dev, "%s: failed sending command, %d\n",
							__func__, err);
		err = DID_ERROR;
		goto out;
	}

out_unlock:
	spin_unlock_irqrestore(hba->host->host_lock, flags);
out:
	if (has_read_lock)
		ufshcd_put_read_lock(hba);
	return err;
}

static int ufshcd_compose_dev_cmd(struct ufs_hba *hba,
		struct ufshcd_lrb *lrbp, enum dev_cmd_type cmd_type, int tag)
{
	lrbp->cmd = NULL;
	lrbp->sense_bufflen = 0;
	lrbp->sense_buffer = NULL;
	lrbp->task_tag = tag;
	lrbp->lun = 0; /* device management cmd is not specific to any LUN */
	lrbp->intr_cmd = true; /* No interrupt aggregation */
	hba->dev_cmd.type = cmd_type;

	return ufshcd_comp_devman_upiu(hba, lrbp);
}

static int
ufshcd_clear_cmd(struct ufs_hba *hba, int tag)
{
	int err = 0;
	unsigned long flags;
	u32 mask = 1 << tag;

	/* clear outstanding transaction before retry */
	spin_lock_irqsave(hba->host->host_lock, flags);
	ufshcd_utrl_clear(hba, tag);
	spin_unlock_irqrestore(hba->host->host_lock, flags);

	/*
	 * wait for for h/w to clear corresponding bit in door-bell.
	 * max. wait is 1 sec.
	 */
	err = ufshcd_wait_for_register(hba,
			REG_UTP_TRANSFER_REQ_DOOR_BELL,
			mask, ~mask, 1000, 1000, true);

	return err;
}

static int
ufshcd_check_query_response(struct ufs_hba *hba, struct ufshcd_lrb *lrbp)
{
	struct ufs_query_res *query_res = &hba->dev_cmd.query.response;

	/* Get the UPIU response */
	query_res->response = ufshcd_get_rsp_upiu_result(lrbp->ucd_rsp_ptr) >>
				UPIU_RSP_CODE_OFFSET;
	return query_res->response;
}

/**
 * ufshcd_dev_cmd_completion() - handles device management command responses
 * @hba: per adapter instance
 * @lrbp: pointer to local reference block
 */
static int
ufshcd_dev_cmd_completion(struct ufs_hba *hba, struct ufshcd_lrb *lrbp)
{
	int resp;
	int err = 0;

	hba->ufs_stats.last_hibern8_exit_tstamp = ktime_set(0, 0);
	resp = ufshcd_get_req_rsp(lrbp->ucd_rsp_ptr);

	switch (resp) {
	case UPIU_TRANSACTION_NOP_IN:
		if (hba->dev_cmd.type != DEV_CMD_TYPE_NOP) {
			err = -EINVAL;
			dev_err(hba->dev, "%s: unexpected response %x\n",
					__func__, resp);
		}
		break;
	case UPIU_TRANSACTION_QUERY_RSP:
		err = ufshcd_check_query_response(hba, lrbp);
		if (!err)
			err = ufshcd_copy_query_response(hba, lrbp);
		break;
	case UPIU_TRANSACTION_REJECT_UPIU:
		/* TODO: handle Reject UPIU Response */
		err = -EPERM;
		dev_err(hba->dev, "%s: Reject UPIU not fully implemented\n",
				__func__);
		break;
	default:
		err = -EINVAL;
		dev_err(hba->dev, "%s: Invalid device management cmd response: %x\n",
				__func__, resp);
		break;
	}

	return err;
}

static int ufshcd_wait_for_dev_cmd(struct ufs_hba *hba,
		struct ufshcd_lrb *lrbp, int max_timeout)
{
	int err = 0;
	unsigned long time_left;
	unsigned long flags;

	time_left = wait_for_completion_timeout(hba->dev_cmd.complete,
			msecs_to_jiffies(max_timeout));

	/* Make sure descriptors are ready before ringing the doorbell */
	wmb();
	spin_lock_irqsave(hba->host->host_lock, flags);
	hba->dev_cmd.complete = NULL;
	if (likely(time_left)) {
		err = ufshcd_get_tr_ocs(lrbp);
		if (!err)
			err = ufshcd_dev_cmd_completion(hba, lrbp);
	}
	spin_unlock_irqrestore(hba->host->host_lock, flags);

	if (!time_left) {
		err = -ETIMEDOUT;
		dev_dbg(hba->dev, "%s: dev_cmd request timedout, tag %d\n",
			__func__, lrbp->task_tag);
		if (!ufshcd_clear_cmd(hba, lrbp->task_tag))
			/* successfully cleared the command, retry if needed */
			err = -EAGAIN;
		/*
		 * in case of an error, after clearing the doorbell,
		 * we also need to clear the outstanding_request
		 * field in hba
		 */
		ufshcd_outstanding_req_clear(hba, lrbp->task_tag);
	}

	if (err && err != -EAGAIN)
		ufsdbg_set_err_state(hba);

	return err;
}

/**
 * ufshcd_get_dev_cmd_tag - Get device management command tag
 * @hba: per-adapter instance
 * @tag: pointer to variable with available slot value
 *
 * Get a free slot and lock it until device management command
 * completes.
 *
 * Returns false if free slot is unavailable for locking, else
 * return true with tag value in @tag.
 */
static bool ufshcd_get_dev_cmd_tag(struct ufs_hba *hba, int *tag_out)
{
	int tag;
	bool ret = false;
	unsigned long tmp;

	if (!tag_out)
		goto out;

	do {
		tmp = ~hba->lrb_in_use;
		tag = find_last_bit(&tmp, hba->nutrs);
		if (tag >= hba->nutrs)
			goto out;
	} while (test_and_set_bit_lock(tag, &hba->lrb_in_use));

	*tag_out = tag;
	ret = true;
out:
	return ret;
}

static inline void ufshcd_put_dev_cmd_tag(struct ufs_hba *hba, int tag)
{
	clear_bit_unlock(tag, &hba->lrb_in_use);
}

/**
 * ufshcd_exec_dev_cmd - API for sending device management requests
 * @hba - UFS hba
 * @cmd_type - specifies the type (NOP, Query...)
 * @timeout - time in seconds
 *
 * NOTE: Since there is only one available tag for device management commands,
 * it is expected you hold the hba->dev_cmd.lock mutex.
 */
static int ufshcd_exec_dev_cmd(struct ufs_hba *hba,
		enum dev_cmd_type cmd_type, int timeout)
{
	struct ufshcd_lrb *lrbp;
	int err;
	int tag;
	struct completion wait;
	unsigned long flags;
	bool has_read_lock = false;

	/*
	 * May get invoked from shutdown and IOCTL contexts.
	 * In shutdown context, it comes in with lock acquired.
	 * In error recovery context, it may come with lock acquired.
	 */

	if (!ufshcd_is_shutdown_ongoing(hba) && !ufshcd_eh_in_progress(hba)) {
		down_read(&hba->lock);
		has_read_lock = true;
	}

	/*
	 * Get free slot, sleep if slots are unavailable.
	 * Even though we use wait_event() which sleeps indefinitely,
	 * the maximum wait time is bounded by SCSI request timeout.
	 */
	wait_event(hba->dev_cmd.tag_wq, ufshcd_get_dev_cmd_tag(hba, &tag));

	init_completion(&wait);
	lrbp = &hba->lrb[tag];
	WARN_ON(lrbp->cmd);
	err = ufshcd_compose_dev_cmd(hba, lrbp, cmd_type, tag);
	if (unlikely(err))
		goto out_put_tag;

	hba->dev_cmd.complete = &wait;

	/* Make sure descriptors are ready before ringing the doorbell */
	wmb();
	spin_lock_irqsave(hba->host->host_lock, flags);
	ufshcd_vops_setup_xfer_req(hba, tag, (lrbp->cmd ? true : false));
	err = ufshcd_send_command(hba, tag);
	spin_unlock_irqrestore(hba->host->host_lock, flags);
	if (err) {
		dev_err(hba->dev, "%s: failed sending command, %d\n",
							__func__, err);
		goto out_put_tag;
	}
	err = ufshcd_wait_for_dev_cmd(hba, lrbp, timeout);

out_put_tag:
	ufshcd_put_dev_cmd_tag(hba, tag);
	wake_up(&hba->dev_cmd.tag_wq);
	if (has_read_lock)
		up_read(&hba->lock);
	return err;
}

/**
 * ufshcd_init_query() - init the query response and request parameters
 * @hba: per-adapter instance
 * @request: address of the request pointer to be initialized
 * @response: address of the response pointer to be initialized
 * @opcode: operation to perform
 * @idn: flag idn to access
 * @index: LU number to access
 * @selector: query/flag/descriptor further identification
 */
static inline void ufshcd_init_query(struct ufs_hba *hba,
		struct ufs_query_req **request, struct ufs_query_res **response,
		enum query_opcode opcode, u8 idn, u8 index, u8 selector)
{
	int idn_t = (int)idn;

	ufsdbg_error_inject_dispatcher(hba,
		ERR_INJECT_QUERY, idn_t, (int *)&idn_t);
	idn = idn_t;

	*request = &hba->dev_cmd.query.request;
	*response = &hba->dev_cmd.query.response;
	memset(*request, 0, sizeof(struct ufs_query_req));
	memset(*response, 0, sizeof(struct ufs_query_res));
	(*request)->upiu_req.opcode = opcode;
	(*request)->upiu_req.idn = idn;
	(*request)->upiu_req.index = index;
	(*request)->upiu_req.selector = selector;

	ufshcd_update_query_stats(hba, opcode, idn);
}

static int ufshcd_query_flag_retry(struct ufs_hba *hba,
	enum query_opcode opcode, enum flag_idn idn, bool *flag_res)
{
	int ret;
	int retries;

	for (retries = 0; retries < QUERY_REQ_RETRIES; retries++) {
		ret = ufshcd_query_flag(hba, opcode, idn, flag_res);
		if (ret)
			dev_dbg(hba->dev,
				"%s: failed with error %d, retries %d\n",
				__func__, ret, retries);
		else
			break;
	}

	if (ret)
		dev_err(hba->dev,
			"%s: query attribute, opcode %d, idn %d, failed with error %d after %d retires\n",
			__func__, opcode, idn, ret, retries);
	return ret;
}

/**
 * ufshcd_query_flag() - API function for sending flag query requests
 * hba: per-adapter instance
 * query_opcode: flag query to perform
 * idn: flag idn to access
 * flag_res: the flag value after the query request completes
 *
 * Returns 0 for success, non-zero in case of failure
 */
int ufshcd_query_flag(struct ufs_hba *hba, enum query_opcode opcode,
			enum flag_idn idn, bool *flag_res)
{
	struct ufs_query_req *request = NULL;
	struct ufs_query_res *response = NULL;
	int err, index = 0, selector = 0;
	int timeout = QUERY_REQ_TIMEOUT;

	BUG_ON(!hba);

	ufshcd_hold_all(hba);
	mutex_lock(&hba->dev_cmd.lock);
	ufshcd_init_query(hba, &request, &response, opcode, idn, index,
			selector);

	switch (opcode) {
	case UPIU_QUERY_OPCODE_SET_FLAG:
	case UPIU_QUERY_OPCODE_CLEAR_FLAG:
	case UPIU_QUERY_OPCODE_TOGGLE_FLAG:
		request->query_func = UPIU_QUERY_FUNC_STANDARD_WRITE_REQUEST;
		break;
	case UPIU_QUERY_OPCODE_READ_FLAG:
		request->query_func = UPIU_QUERY_FUNC_STANDARD_READ_REQUEST;
		if (!flag_res) {
			/* No dummy reads */
			dev_err(hba->dev, "%s: Invalid argument for read request\n",
					__func__);
			err = -EINVAL;
			goto out_unlock;
		}
		break;
	default:
		dev_err(hba->dev,
			"%s: Expected query flag opcode but got = %d\n",
			__func__, opcode);
		err = -EINVAL;
		goto out_unlock;
	}

	err = ufshcd_exec_dev_cmd(hba, DEV_CMD_TYPE_QUERY, timeout);

	if (err) {
		dev_err(hba->dev,
			"%s: Sending flag query for idn %d failed, err = %d\n",
			__func__, request->upiu_req.idn, err);
		goto out_unlock;
	}

	if (flag_res)
		*flag_res = (be32_to_cpu(response->upiu_res.value) &
				MASK_QUERY_UPIU_FLAG_LOC) & 0x1;

out_unlock:
	mutex_unlock(&hba->dev_cmd.lock);
	ufshcd_release_all(hba);
	return err;
}

/**
 * ufshcd_query_attr - API function for sending attribute requests
 * hba: per-adapter instance
 * opcode: attribute opcode
 * idn: attribute idn to access
 * index: index field
 * selector: selector field
 * attr_val: the attribute value after the query request completes
 *
 * Returns 0 for success, non-zero in case of failure
*/
int ufshcd_query_attr(struct ufs_hba *hba, enum query_opcode opcode,
			enum attr_idn idn, u8 index, u8 selector, u32 *attr_val)
{
	struct ufs_query_req *request = NULL;
	struct ufs_query_res *response = NULL;
	int err;

	BUG_ON(!hba);

	ufshcd_hold_all(hba);
	if (!attr_val) {
		dev_err(hba->dev, "%s: attribute value required for opcode 0x%x\n",
				__func__, opcode);
		err = -EINVAL;
		goto out;
	}

	mutex_lock(&hba->dev_cmd.lock);
	ufshcd_init_query(hba, &request, &response, opcode, idn, index,
			selector);

	switch (opcode) {
	case UPIU_QUERY_OPCODE_WRITE_ATTR:
		request->query_func = UPIU_QUERY_FUNC_STANDARD_WRITE_REQUEST;
		request->upiu_req.value = cpu_to_be32(*attr_val);
		break;
	case UPIU_QUERY_OPCODE_READ_ATTR:
		request->query_func = UPIU_QUERY_FUNC_STANDARD_READ_REQUEST;
		break;
	default:
		dev_err(hba->dev, "%s: Expected query attr opcode but got = 0x%.2x\n",
				__func__, opcode);
		err = -EINVAL;
		goto out_unlock;
	}

	err = ufshcd_exec_dev_cmd(hba, DEV_CMD_TYPE_QUERY, QUERY_REQ_TIMEOUT);

	if (err) {
		dev_err(hba->dev, "%s: opcode 0x%.2x for idn %d failed, index %d, err = %d\n",
				__func__, opcode,
				request->upiu_req.idn, index, err);
		goto out_unlock;
	}

	*attr_val = be32_to_cpu(response->upiu_res.value);

out_unlock:
	mutex_unlock(&hba->dev_cmd.lock);
out:
	ufshcd_release_all(hba);
	return err;
}

/**
 * ufshcd_query_attr_retry() - API function for sending query
 * attribute with retries
 * @hba: per-adapter instance
 * @opcode: attribute opcode
 * @idn: attribute idn to access
 * @index: index field
 * @selector: selector field
 * @attr_val: the attribute value after the query request
 * completes
 *
 * Returns 0 for success, non-zero in case of failure
*/
static int ufshcd_query_attr_retry(struct ufs_hba *hba,
	enum query_opcode opcode, enum attr_idn idn, u8 index, u8 selector,
	u32 *attr_val)
{
	int ret = 0;
	u32 retries;

	 for (retries = QUERY_REQ_RETRIES; retries > 0; retries--) {
		ret = ufshcd_query_attr(hba, opcode, idn, index,
						selector, attr_val);
		if (ret)
			dev_dbg(hba->dev, "%s: failed with error %d, retries %d\n",
				__func__, ret, retries);
		else
			break;
	}

	if (ret)
		dev_err(hba->dev,
			"%s: query attribute, idn %d, failed with error %d after %d retires\n",
			__func__, idn, ret, retries);
	return ret;
}

static int __ufshcd_query_descriptor(struct ufs_hba *hba,
			enum query_opcode opcode, enum desc_idn idn, u8 index,
			u8 selector, u8 *desc_buf, int *buf_len)
{
	struct ufs_query_req *request = NULL;
	struct ufs_query_res *response = NULL;
	int err;

	BUG_ON(!hba);

	ufshcd_hold_all(hba);
	if (!desc_buf) {
		dev_err(hba->dev, "%s: descriptor buffer required for opcode 0x%x\n",
				__func__, opcode);
		err = -EINVAL;
		goto out;
	}

	if (*buf_len < QUERY_DESC_MIN_SIZE || *buf_len > QUERY_DESC_MAX_SIZE) {
		dev_err(hba->dev, "%s: descriptor buffer size (%d) is out of range\n",
				__func__, *buf_len);
		err = -EINVAL;
		goto out;
	}

	mutex_lock(&hba->dev_cmd.lock);
	ufshcd_init_query(hba, &request, &response, opcode, idn, index,
			selector);
	hba->dev_cmd.query.descriptor = desc_buf;
	request->upiu_req.length = cpu_to_be16(*buf_len);

	switch (opcode) {
	case UPIU_QUERY_OPCODE_WRITE_DESC:
		request->query_func = UPIU_QUERY_FUNC_STANDARD_WRITE_REQUEST;
		break;
	case UPIU_QUERY_OPCODE_READ_DESC:
		request->query_func = UPIU_QUERY_FUNC_STANDARD_READ_REQUEST;
		break;
	default:
		dev_err(hba->dev,
				"%s: Expected query descriptor opcode but got = 0x%.2x\n",
				__func__, opcode);
		err = -EINVAL;
		goto out_unlock;
	}

	err = ufshcd_exec_dev_cmd(hba, DEV_CMD_TYPE_QUERY, QUERY_REQ_TIMEOUT);

	if (err) {
		dev_err(hba->dev, "%s: opcode 0x%.2x for idn %d failed, index %d, err = %d\n",
				__func__, opcode,
				request->upiu_req.idn, index, err);
		goto out_unlock;
	}

	hba->dev_cmd.query.descriptor = NULL;
	*buf_len = be16_to_cpu(response->upiu_res.length);

out_unlock:
	mutex_unlock(&hba->dev_cmd.lock);
out:
	ufshcd_release_all(hba);
	return err;
}

/**
 * ufshcd_query_descriptor_retry - API function for sending descriptor
 * requests
 * hba: per-adapter instance
 * opcode: attribute opcode
 * idn: attribute idn to access
 * index: index field
 * selector: selector field
 * desc_buf: the buffer that contains the descriptor
 * buf_len: length parameter passed to the device
 *
 * Returns 0 for success, non-zero in case of failure.
 * The buf_len parameter will contain, on return, the length parameter
 * received on the response.
 */
int ufshcd_query_descriptor_retry(struct ufs_hba *hba,
					 enum query_opcode opcode,
					 enum desc_idn idn, u8 index,
					 u8 selector,
					 u8 *desc_buf, int *buf_len)
{
	int err;
	int retries;

	for (retries = QUERY_REQ_RETRIES; retries > 0; retries--) {
		err = __ufshcd_query_descriptor(hba, opcode, idn, index,
						selector, desc_buf, buf_len);
		if (!err || err == -EINVAL)
			break;
	}

	return err;
}
EXPORT_SYMBOL(ufshcd_query_descriptor_retry);

/**
 * ufshcd_read_desc_length - read the specified descriptor length from header
 * @hba: Pointer to adapter instance
 * @desc_id: descriptor idn value
 * @desc_index: descriptor index
 * @desc_length: pointer to variable to read the length of descriptor
 *
 * Return 0 in case of success, non-zero otherwise
 */
static int ufshcd_read_desc_length(struct ufs_hba *hba,
	enum desc_idn desc_id,
	int desc_index,
	int *desc_length)
{
	int ret;
	u8 header[QUERY_DESC_HDR_SIZE];
	int header_len = QUERY_DESC_HDR_SIZE;

	if (desc_id >= QUERY_DESC_IDN_MAX)
		return -EINVAL;

	ret = ufshcd_query_descriptor_retry(hba, UPIU_QUERY_OPCODE_READ_DESC,
					desc_id, desc_index, 0, header,
					&header_len);

	if (ret) {
		dev_err(hba->dev, "%s: Failed to get descriptor header id %d",
			__func__, desc_id);
		return ret;
	} else if (desc_id != header[QUERY_DESC_DESC_TYPE_OFFSET]) {
		dev_warn(hba->dev, "%s: descriptor header id %d and desc_id %d mismatch",
			__func__, header[QUERY_DESC_DESC_TYPE_OFFSET],
			desc_id);
		ret = -EINVAL;
	}

	*desc_length = header[QUERY_DESC_LENGTH_OFFSET];
	return ret;

}

/**
 * ufshcd_map_desc_id_to_length - map descriptor IDN to its length
 * @hba: Pointer to adapter instance
 * @desc_id: descriptor idn value
 * @desc_len: mapped desc length (out)
 *
 * Return 0 in case of success, non-zero otherwise
 */
int ufshcd_map_desc_id_to_length(struct ufs_hba *hba,
	enum desc_idn desc_id, int *desc_len)
{
	switch (desc_id) {
	case QUERY_DESC_IDN_DEVICE:
		*desc_len = hba->desc_size.dev_desc;
		break;
	case QUERY_DESC_IDN_POWER:
		*desc_len = hba->desc_size.pwr_desc;
		break;
	case QUERY_DESC_IDN_GEOMETRY:
		*desc_len = hba->desc_size.geom_desc;
		break;
	case QUERY_DESC_IDN_CONFIGURATION:
		*desc_len = hba->desc_size.conf_desc;
		break;
	case QUERY_DESC_IDN_UNIT:
		*desc_len = hba->desc_size.unit_desc;
		break;
	case QUERY_DESC_IDN_INTERCONNECT:
		*desc_len = hba->desc_size.interc_desc;
		break;
	case QUERY_DESC_IDN_STRING:
		*desc_len = QUERY_DESC_MAX_SIZE;
		break;
	case QUERY_DESC_IDN_HEALTH:
		*desc_len = hba->desc_size.hlth_desc;
		break;
	case QUERY_DESC_IDN_RFU_0:
	case QUERY_DESC_IDN_RFU_1:
		*desc_len = 0;
		break;
	default:
		*desc_len = 0;
		return -EINVAL;
	}
	return 0;
}
EXPORT_SYMBOL(ufshcd_map_desc_id_to_length);

/**
 * ufshcd_read_desc_param - read the specified descriptor parameter
 * @hba: Pointer to adapter instance
 * @desc_id: descriptor idn value
 * @desc_index: descriptor index
 * @param_offset: offset of the parameter to read
 * @param_read_buf: pointer to buffer where parameter would be read
 * @param_size: sizeof(param_read_buf)
 *
 * Return 0 in case of success, non-zero otherwise
 */
static int ufshcd_read_desc_param(struct ufs_hba *hba,
				  enum desc_idn desc_id,
				  int desc_index,
				  u8 param_offset,
				  u8 *param_read_buf,
				  u8 param_size)
{
	int ret;
	u8 *desc_buf;
	int buff_len;
	bool is_kmalloc = true;

	/* Safety check */
	if (desc_id >= QUERY_DESC_IDN_MAX || !param_size)
		return -EINVAL;

	/* Get the max length of descriptor from structure filled up at probe
	 * time.
	 */
	ret = ufshcd_map_desc_id_to_length(hba, desc_id, &buff_len);

	/* Sanity checks */
	if (ret || !buff_len) {
		dev_err(hba->dev, "%s: Failed to get full descriptor length",
			__func__);
		return ret;
	}

	/* Check whether we need temp memory */
	if (param_offset != 0 || param_size < buff_len) {
		desc_buf = kmalloc(buff_len, GFP_KERNEL);
		if (!desc_buf)
			return -ENOMEM;
	} else {
		desc_buf = param_read_buf;
		is_kmalloc = false;
	}

	/* Request for full descriptor */
	ret = ufshcd_query_descriptor_retry(hba, UPIU_QUERY_OPCODE_READ_DESC,
					desc_id, desc_index, 0,
					desc_buf, &buff_len);

	if (ret) {
		dev_err(hba->dev, "%s: Failed reading descriptor. desc_id %d, desc_index %d, param_offset %d, ret %d",
			__func__, desc_id, desc_index, param_offset, ret);
		goto out;
	}

	/* Sanity check */
	if (desc_buf[QUERY_DESC_DESC_TYPE_OFFSET] != desc_id) {
		dev_err(hba->dev, "%s: invalid desc_id %d in descriptor header",
			__func__, desc_buf[QUERY_DESC_DESC_TYPE_OFFSET]);
		ret = -EINVAL;
		goto out;
	}

	/* Check wherher we will not copy more data, than available */
	if (is_kmalloc && param_size > buff_len)
		param_size = buff_len;

	if (is_kmalloc)
		memcpy(param_read_buf, &desc_buf[param_offset], param_size);
out:
	if (is_kmalloc)
		kfree(desc_buf);
	return ret;
}

static inline int ufshcd_read_desc(struct ufs_hba *hba,
				   enum desc_idn desc_id,
				   int desc_index,
				   u8 *buf,
				   u32 size)
{
	return ufshcd_read_desc_param(hba, desc_id, desc_index, 0, buf, size);
}

static inline int ufshcd_read_power_desc(struct ufs_hba *hba,
					 u8 *buf,
					 u32 size)
{
	return ufshcd_read_desc(hba, QUERY_DESC_IDN_POWER, 0, buf, size);
}

int ufshcd_read_device_desc(struct ufs_hba *hba, u8 *buf, u32 size)
{
	return ufshcd_read_desc(hba, QUERY_DESC_IDN_DEVICE, 0, buf, size);
}

/**
 * ufshcd_read_string_desc - read string descriptor
 * @hba: pointer to adapter instance
 * @desc_index: descriptor index
 * @buf: pointer to buffer where descriptor would be read
 * @size: size of buf
 * @ascii: if true convert from unicode to ascii characters
 *
 * Return 0 in case of success, non-zero otherwise
 */
#define ASCII_STD true
static int ufshcd_read_string_desc(struct ufs_hba *hba, int desc_index,
				   u8 *buf, u32 size, bool ascii)
{
	int err = 0;

	err = ufshcd_read_desc(hba,
				QUERY_DESC_IDN_STRING, desc_index, buf, size);

	if (err) {
		dev_err(hba->dev, "%s: reading String Desc failed after %d retries. err = %d\n",
			__func__, QUERY_REQ_RETRIES, err);
		goto out;
	}

	if (ascii) {
		int desc_len;
		int ascii_len;
		int i;
		char *buff_ascii;

		desc_len = buf[0];
		/* remove header and divide by 2 to move from UTF16 to UTF8 */
		ascii_len = (desc_len - QUERY_DESC_HDR_SIZE) / 2 + 1;
		if (size < ascii_len + QUERY_DESC_HDR_SIZE) {
			dev_err(hba->dev, "%s: buffer allocated size is too small\n",
					__func__);
			err = -ENOMEM;
			goto out;
		}

		buff_ascii = kzalloc(ascii_len, GFP_KERNEL);
		if (!buff_ascii) {
			err = -ENOMEM;
			goto out;
		}

		/*
		 * the descriptor contains string in UTF16 format
		 * we need to convert to utf-8 so it can be displayed
		 */
		utf16s_to_utf8s((wchar_t *)&buf[QUERY_DESC_HDR_SIZE],
				desc_len - QUERY_DESC_HDR_SIZE,
				UTF16_BIG_ENDIAN, buff_ascii, ascii_len);

		/* replace non-printable or non-ASCII characters with spaces */
		for (i = 0; i < ascii_len; i++)
			ufshcd_remove_non_printable(&buff_ascii[i]);

		memset(buf + QUERY_DESC_HDR_SIZE, 0,
				size - QUERY_DESC_HDR_SIZE);
		memcpy(buf + QUERY_DESC_HDR_SIZE, buff_ascii, ascii_len);
		buf[QUERY_DESC_LENGTH_OFFSET] = ascii_len + QUERY_DESC_HDR_SIZE;
		kfree(buff_ascii);
	}
out:
	return err;
}

/**
 * ufshcd_read_unit_desc_param - read the specified unit descriptor parameter
 * @hba: Pointer to adapter instance
 * @lun: lun id
 * @param_offset: offset of the parameter to read
 * @param_read_buf: pointer to buffer where parameter would be read
 * @param_size: sizeof(param_read_buf)
 *
 * Return 0 in case of success, non-zero otherwise
 */
static inline int ufshcd_read_unit_desc_param(struct ufs_hba *hba,
					      int lun,
					      enum unit_desc_param param_offset,
					      u8 *param_read_buf,
					      u32 param_size)
{
	/*
	 * Unit descriptors are only available for general purpose LUs (LUN id
	 * from 0 to 7) and RPMB Well known LU.
	 */
	if (!ufs_is_valid_unit_desc_lun(lun))
		return -EOPNOTSUPP;

	return ufshcd_read_desc_param(hba, QUERY_DESC_IDN_UNIT, lun,
				      param_offset, param_read_buf, param_size);
}

/**
 * ufshcd_memory_alloc - allocate memory for host memory space data structures
 * @hba: per adapter instance
 *
 * 1. Allocate DMA memory for Command Descriptor array
 *	Each command descriptor consist of Command UPIU, Response UPIU and PRDT
 * 2. Allocate DMA memory for UTP Transfer Request Descriptor List (UTRDL).
 * 3. Allocate DMA memory for UTP Task Management Request Descriptor List
 *	(UTMRDL)
 * 4. Allocate memory for local reference block(lrb).
 *
 * Returns 0 for success, non-zero in case of failure
 */
static int ufshcd_memory_alloc(struct ufs_hba *hba)
{
	size_t utmrdl_size, utrdl_size, ucdl_size;

	/* Allocate memory for UTP command descriptors */
	ucdl_size = (sizeof(struct utp_transfer_cmd_desc) * hba->nutrs);
	hba->ucdl_base_addr = dmam_alloc_coherent(hba->dev,
						  ucdl_size,
						  &hba->ucdl_dma_addr,
						  GFP_KERNEL);

	/*
	 * UFSHCI requires UTP command descriptor to be 128 byte aligned.
	 * make sure hba->ucdl_dma_addr is aligned to PAGE_SIZE
	 * if hba->ucdl_dma_addr is aligned to PAGE_SIZE, then it will
	 * be aligned to 128 bytes as well
	 */
	if (!hba->ucdl_base_addr ||
	    WARN_ON(hba->ucdl_dma_addr & (PAGE_SIZE - 1))) {
		dev_err(hba->dev,
			"Command Descriptor Memory allocation failed\n");
		goto out;
	}

	/*
	 * Allocate memory for UTP Transfer descriptors
	 * UFSHCI requires 1024 byte alignment of UTRD
	 */
	utrdl_size = (sizeof(struct utp_transfer_req_desc) * hba->nutrs);
	hba->utrdl_base_addr = dmam_alloc_coherent(hba->dev,
						   utrdl_size,
						   &hba->utrdl_dma_addr,
						   GFP_KERNEL);
	if (!hba->utrdl_base_addr ||
	    WARN_ON(hba->utrdl_dma_addr & (PAGE_SIZE - 1))) {
		dev_err(hba->dev,
			"Transfer Descriptor Memory allocation failed\n");
		goto out;
	}

	/*
	 * Allocate memory for UTP Task Management descriptors
	 * UFSHCI requires 1024 byte alignment of UTMRD
	 */
	utmrdl_size = sizeof(struct utp_task_req_desc) * hba->nutmrs;
	hba->utmrdl_base_addr = dmam_alloc_coherent(hba->dev,
						    utmrdl_size,
						    &hba->utmrdl_dma_addr,
						    GFP_KERNEL);
	if (!hba->utmrdl_base_addr ||
	    WARN_ON(hba->utmrdl_dma_addr & (PAGE_SIZE - 1))) {
		dev_err(hba->dev,
		"Task Management Descriptor Memory allocation failed\n");
		goto out;
	}

	/* Allocate memory for local reference block */
	hba->lrb = devm_kzalloc(hba->dev,
				hba->nutrs * sizeof(struct ufshcd_lrb),
				GFP_KERNEL);
	if (!hba->lrb) {
		dev_err(hba->dev, "LRB Memory allocation failed\n");
		goto out;
	}
	return 0;
out:
	return -ENOMEM;
}

/**
 * ufshcd_host_memory_configure - configure local reference block with
 *				memory offsets
 * @hba: per adapter instance
 *
 * Configure Host memory space
 * 1. Update Corresponding UTRD.UCDBA and UTRD.UCDBAU with UCD DMA
 * address.
 * 2. Update each UTRD with Response UPIU offset, Response UPIU length
 * and PRDT offset.
 * 3. Save the corresponding addresses of UTRD, UCD.CMD, UCD.RSP and UCD.PRDT
 * into local reference block.
 */
static void ufshcd_host_memory_configure(struct ufs_hba *hba)
{
	struct utp_transfer_cmd_desc *cmd_descp;
	struct utp_transfer_req_desc *utrdlp;
	dma_addr_t cmd_desc_dma_addr;
	dma_addr_t cmd_desc_element_addr;
	u16 response_offset;
	u16 prdt_offset;
	int cmd_desc_size;
	int i;

	utrdlp = hba->utrdl_base_addr;
	cmd_descp = hba->ucdl_base_addr;

	response_offset =
		offsetof(struct utp_transfer_cmd_desc, response_upiu);
	prdt_offset =
		offsetof(struct utp_transfer_cmd_desc, prd_table);

	cmd_desc_size = sizeof(struct utp_transfer_cmd_desc);
	cmd_desc_dma_addr = hba->ucdl_dma_addr;

	for (i = 0; i < hba->nutrs; i++) {
		/* Configure UTRD with command descriptor base address */
		cmd_desc_element_addr =
				(cmd_desc_dma_addr + (cmd_desc_size * i));
		utrdlp[i].command_desc_base_addr_lo =
				cpu_to_le32(lower_32_bits(cmd_desc_element_addr));
		utrdlp[i].command_desc_base_addr_hi =
				cpu_to_le32(upper_32_bits(cmd_desc_element_addr));

		/* Response upiu and prdt offset should be in double words */
		if (hba->quirks & UFSHCD_QUIRK_PRDT_BYTE_GRAN) {
			utrdlp[i].response_upiu_offset =
				cpu_to_le16(response_offset);
			utrdlp[i].prd_table_offset =
				cpu_to_le16(prdt_offset);
			utrdlp[i].response_upiu_length =
				cpu_to_le16(ALIGNED_UPIU_SIZE);
		} else {
			utrdlp[i].response_upiu_offset =
				cpu_to_le16((response_offset >> 2));
			utrdlp[i].prd_table_offset =
				cpu_to_le16((prdt_offset >> 2));
			utrdlp[i].response_upiu_length =
				cpu_to_le16(ALIGNED_UPIU_SIZE >> 2);
		}

		hba->lrb[i].utr_descriptor_ptr = (utrdlp + i);
		hba->lrb[i].utrd_dma_addr = hba->utrdl_dma_addr +
				(i * sizeof(struct utp_transfer_req_desc));
		hba->lrb[i].ucd_req_ptr =
			(struct utp_upiu_req *)(cmd_descp + i);
		hba->lrb[i].ucd_req_dma_addr = cmd_desc_element_addr;
		hba->lrb[i].ucd_rsp_ptr =
			(struct utp_upiu_rsp *)cmd_descp[i].response_upiu;
		hba->lrb[i].ucd_rsp_dma_addr = cmd_desc_element_addr +
				response_offset;
		hba->lrb[i].ucd_prdt_ptr =
			(struct ufshcd_sg_entry *)cmd_descp[i].prd_table;
		hba->lrb[i].ucd_prdt_dma_addr = cmd_desc_element_addr +
				prdt_offset;
	}
}

/**
 * ufshcd_dme_link_startup - Notify Unipro to perform link startup
 * @hba: per adapter instance
 *
 * UIC_CMD_DME_LINK_STARTUP command must be issued to Unipro layer,
 * in order to initialize the Unipro link startup procedure.
 * Once the Unipro links are up, the device connected to the controller
 * is detected.
 *
 * Returns 0 on success, non-zero value on failure
 */
static int ufshcd_dme_link_startup(struct ufs_hba *hba)
{
	struct uic_command uic_cmd = {0};
	int ret;

	uic_cmd.command = UIC_CMD_DME_LINK_STARTUP;

	ret = ufshcd_send_uic_cmd(hba, &uic_cmd);
	if (ret)
		dev_dbg(hba->dev,
			"dme-link-startup: error code %d\n", ret);
	return ret;
}

static inline void ufshcd_add_delay_before_dme_cmd(struct ufs_hba *hba)
{
	#define MIN_DELAY_BEFORE_DME_CMDS_US	1000
	unsigned long min_sleep_time_us;

	if (!(hba->quirks & UFSHCD_QUIRK_DELAY_BEFORE_DME_CMDS))
		return;

	/*
	 * last_dme_cmd_tstamp will be 0 only for 1st call to
	 * this function
	 */
	if (unlikely(!ktime_to_us(hba->last_dme_cmd_tstamp))) {
		min_sleep_time_us = MIN_DELAY_BEFORE_DME_CMDS_US;
	} else {
		unsigned long delta =
			(unsigned long) ktime_to_us(
				ktime_sub(ktime_get(),
				hba->last_dme_cmd_tstamp));

		if (delta < MIN_DELAY_BEFORE_DME_CMDS_US)
			min_sleep_time_us =
				MIN_DELAY_BEFORE_DME_CMDS_US - delta;
		else
			return; /* no more delay required */
	}

	/* allow sleep for extra 50us if needed */
	usleep_range(min_sleep_time_us, min_sleep_time_us + 50);
}

static inline void ufshcd_save_tstamp_of_last_dme_cmd(
			struct ufs_hba *hba)
{
	if (hba->quirks & UFSHCD_QUIRK_DELAY_BEFORE_DME_CMDS)
		hba->last_dme_cmd_tstamp = ktime_get();
}

/**
 * ufshcd_dme_set_attr - UIC command for DME_SET, DME_PEER_SET
 * @hba: per adapter instance
 * @attr_sel: uic command argument1
 * @attr_set: attribute set type as uic command argument2
 * @mib_val: setting value as uic command argument3
 * @peer: indicate whether peer or local
 *
 * Returns 0 on success, non-zero value on failure
 */
int ufshcd_dme_set_attr(struct ufs_hba *hba, u32 attr_sel,
			u8 attr_set, u32 mib_val, u8 peer)
{
	struct uic_command uic_cmd = {0};
	static const char *const action[] = {
		"dme-set",
		"dme-peer-set"
	};
	const char *set = action[!!peer];
	int ret;
	int retries = UFS_UIC_COMMAND_RETRIES;

	ufsdbg_error_inject_dispatcher(hba,
		ERR_INJECT_DME_ATTR, attr_sel, &attr_sel);

	uic_cmd.command = peer ?
		UIC_CMD_DME_PEER_SET : UIC_CMD_DME_SET;
	uic_cmd.argument1 = attr_sel;
	uic_cmd.argument2 = UIC_ARG_ATTR_TYPE(attr_set);
	uic_cmd.argument3 = mib_val;

	do {
		/* for peer attributes we retry upon failure */
		ret = ufshcd_send_uic_cmd(hba, &uic_cmd);
		if (ret)
			dev_dbg(hba->dev, "%s: attr-id 0x%x val 0x%x error code %d\n",
				set, UIC_GET_ATTR_ID(attr_sel), mib_val, ret);
	} while (ret && peer && --retries);

	if (ret)
		dev_err(hba->dev, "%s: attr-id 0x%x val 0x%x failed %d retries, err %d\n",
			set, UIC_GET_ATTR_ID(attr_sel), mib_val,
			UFS_UIC_COMMAND_RETRIES - retries, ret);

	return ret;
}
EXPORT_SYMBOL_GPL(ufshcd_dme_set_attr);

/**
 * ufshcd_dme_get_attr - UIC command for DME_GET, DME_PEER_GET
 * @hba: per adapter instance
 * @attr_sel: uic command argument1
 * @mib_val: the value of the attribute as returned by the UIC command
 * @peer: indicate whether peer or local
 *
 * Returns 0 on success, non-zero value on failure
 */
int ufshcd_dme_get_attr(struct ufs_hba *hba, u32 attr_sel,
			u32 *mib_val, u8 peer)
{
	struct uic_command uic_cmd = {0};
	static const char *const action[] = {
		"dme-get",
		"dme-peer-get"
	};
	const char *get = action[!!peer];
	int ret;
	int retries = UFS_UIC_COMMAND_RETRIES;
	struct ufs_pa_layer_attr orig_pwr_info;
	struct ufs_pa_layer_attr temp_pwr_info;
	bool pwr_mode_change = false;

	if (peer && (hba->quirks & UFSHCD_QUIRK_DME_PEER_ACCESS_AUTO_MODE)) {
		orig_pwr_info = hba->pwr_info;
		temp_pwr_info = orig_pwr_info;

		if (orig_pwr_info.pwr_tx == FAST_MODE ||
		    orig_pwr_info.pwr_rx == FAST_MODE) {
			temp_pwr_info.pwr_tx = FASTAUTO_MODE;
			temp_pwr_info.pwr_rx = FASTAUTO_MODE;
			pwr_mode_change = true;
		} else if (orig_pwr_info.pwr_tx == SLOW_MODE ||
		    orig_pwr_info.pwr_rx == SLOW_MODE) {
			temp_pwr_info.pwr_tx = SLOWAUTO_MODE;
			temp_pwr_info.pwr_rx = SLOWAUTO_MODE;
			pwr_mode_change = true;
		}
		if (pwr_mode_change) {
			ret = ufshcd_change_power_mode(hba, &temp_pwr_info);
			if (ret)
				goto out;
		}
	}

	uic_cmd.command = peer ?
		UIC_CMD_DME_PEER_GET : UIC_CMD_DME_GET;

	ufsdbg_error_inject_dispatcher(hba,
		ERR_INJECT_DME_ATTR, attr_sel, &attr_sel);

	uic_cmd.argument1 = attr_sel;

	do {
		/* for peer attributes we retry upon failure */
		ret = ufshcd_send_uic_cmd(hba, &uic_cmd);
		if (ret)
			dev_dbg(hba->dev, "%s: attr-id 0x%x error code %d\n",
				get, UIC_GET_ATTR_ID(attr_sel), ret);
	} while (ret && peer && --retries);

	if (ret)
		dev_err(hba->dev, "%s: attr-id 0x%x failed %d retries\n",
			get, UIC_GET_ATTR_ID(attr_sel),
			UFS_UIC_COMMAND_RETRIES - retries);

	if (mib_val && !ret)
		*mib_val = uic_cmd.argument3;

	if (peer && (hba->quirks & UFSHCD_QUIRK_DME_PEER_ACCESS_AUTO_MODE)
	    && pwr_mode_change)
		ufshcd_change_power_mode(hba, &orig_pwr_info);
out:
	return ret;
}
EXPORT_SYMBOL_GPL(ufshcd_dme_get_attr);

/**
 * ufshcd_uic_pwr_ctrl - executes UIC commands (which affects the link power
 * state) and waits for it to take effect.
 *
 * @hba: per adapter instance
 * @cmd: UIC command to execute
 *
 * DME operations like DME_SET(PA_PWRMODE), DME_HIBERNATE_ENTER &
 * DME_HIBERNATE_EXIT commands take some time to take its effect on both host
 * and device UniPro link and hence it's final completion would be indicated by
 * dedicated status bits in Interrupt Status register (UPMS, UHES, UHXS) in
 * addition to normal UIC command completion Status (UCCS). This function only
 * returns after the relevant status bits indicate the completion.
 *
 * Returns 0 on success, non-zero value on failure
 */
static int ufshcd_uic_pwr_ctrl(struct ufs_hba *hba, struct uic_command *cmd)
{
	struct completion uic_async_done;
	unsigned long flags;
	u8 status;
	int ret;
	bool reenable_intr = false;

	mutex_lock(&hba->uic_cmd_mutex);
	init_completion(&uic_async_done);
	ufshcd_add_delay_before_dme_cmd(hba);

	spin_lock_irqsave(hba->host->host_lock, flags);
	hba->uic_async_done = &uic_async_done;

	if (ufshcd_readl(hba, REG_INTERRUPT_ENABLE) & UIC_COMMAND_COMPL) {
		ufshcd_disable_intr(hba, UIC_COMMAND_COMPL);
		/*
		 * Make sure UIC command completion interrupt is disabled before
		 * issuing UIC command.
		 */
		wmb();
		reenable_intr = true;
	}
	ret = __ufshcd_send_uic_cmd(hba, cmd, false);
	spin_unlock_irqrestore(hba->host->host_lock, flags);
	if (ret) {
		dev_err(hba->dev,
			"pwr ctrl cmd 0x%x with mode 0x%x uic error %d\n",
			cmd->command, cmd->argument3, ret);
		goto out;
	}

	if (!wait_for_completion_timeout(hba->uic_async_done,
					 msecs_to_jiffies(UIC_CMD_TIMEOUT))) {
		dev_err(hba->dev,
			"pwr ctrl cmd 0x%x with mode 0x%x completion timeout\n",
			cmd->command, cmd->argument3);
		ret = -ETIMEDOUT;
		goto out;
	}

	status = ufshcd_get_upmcrs(hba);
	if (status != PWR_LOCAL) {
		dev_err(hba->dev,
			"pwr ctrl cmd 0x%0x failed, host upmcrs:0x%x\n",
			cmd->command, status);
		ret = (status != PWR_OK) ? status : -1;
	}
	ufshcd_dme_cmd_log(hba, "dme_cmpl_2", hba->active_uic_cmd->command);

out:
	if (ret) {
		ufsdbg_set_err_state(hba);
		ufshcd_print_host_state(hba);
		ufshcd_print_pwr_info(hba);
		ufshcd_print_host_regs(hba);
		ufshcd_print_cmd_log(hba);
		if (hba->crash_on_err)
			BUG_ON(1);
	}

	ufshcd_save_tstamp_of_last_dme_cmd(hba);
	spin_lock_irqsave(hba->host->host_lock, flags);
	hba->active_uic_cmd = NULL;
	hba->uic_async_done = NULL;
	if (reenable_intr)
		ufshcd_enable_intr(hba, UIC_COMMAND_COMPL);
	spin_unlock_irqrestore(hba->host->host_lock, flags);
	mutex_unlock(&hba->uic_cmd_mutex);
	return ret;
}

/**
 * ufshcd_uic_change_pwr_mode - Perform the UIC power mode chage
 *				using DME_SET primitives.
 * @hba: per adapter instance
 * @mode: powr mode value
 *
 * Returns 0 on success, non-zero value on failure
 */
static int ufshcd_uic_change_pwr_mode(struct ufs_hba *hba, u8 mode)
{
	struct uic_command uic_cmd = {0};
	int ret;

	if (hba->quirks & UFSHCD_QUIRK_BROKEN_PA_RXHSUNTERMCAP) {
		ret = ufshcd_dme_set(hba,
				UIC_ARG_MIB_SEL(PA_RXHSUNTERMCAP, 0), 1);
		if (ret) {
			dev_err(hba->dev, "%s: failed to enable PA_RXHSUNTERMCAP ret %d\n",
						__func__, ret);
			goto out;
		}
	}

	uic_cmd.command = UIC_CMD_DME_SET;
	uic_cmd.argument1 = UIC_ARG_MIB(PA_PWRMODE);
	uic_cmd.argument3 = mode;
	hba->ufs_stats.clk_hold.ctx = PWRCTL_CMD_SEND;
	ufshcd_hold_all(hba);
	ret = ufshcd_uic_pwr_ctrl(hba, &uic_cmd);
	hba->ufs_stats.clk_rel.ctx = PWRCTL_CMD_SEND;
	ufshcd_release_all(hba);
out:
	return ret;
}

static int ufshcd_link_recovery(struct ufs_hba *hba)
{
	int ret = 0;
	unsigned long flags;

	/*
	 * Check if there is any race with fatal error handling.
	 * If so, wait for it to complete. Even though fatal error
	 * handling does reset and restore in some cases, don't assume
	 * anything out of it. We are just avoiding race here.
	 */
	do {
		spin_lock_irqsave(hba->host->host_lock, flags);
		if (!(work_pending(&hba->eh_work) ||
				hba->ufshcd_state == UFSHCD_STATE_RESET))
			break;
		spin_unlock_irqrestore(hba->host->host_lock, flags);
		dev_dbg(hba->dev, "%s: reset in progress\n", __func__);
		flush_work(&hba->eh_work);
	} while (1);


	/*
	 * we don't know if previous reset had really reset the host controller
	 * or not. So let's force reset here to be sure.
	 */
	hba->ufshcd_state = UFSHCD_STATE_ERROR;
	hba->force_host_reset = true;
	ufshcd_set_eh_in_progress(hba);
	schedule_work(&hba->eh_work);

	/* wait for the reset work to finish */
	do {
		if (!(work_pending(&hba->eh_work) ||
				hba->ufshcd_state == UFSHCD_STATE_RESET))
			break;
		spin_unlock_irqrestore(hba->host->host_lock, flags);
		dev_dbg(hba->dev, "%s: reset in progress\n", __func__);
		flush_work(&hba->eh_work);
		spin_lock_irqsave(hba->host->host_lock, flags);
	} while (1);

	if (!((hba->ufshcd_state == UFSHCD_STATE_OPERATIONAL) &&
	      ufshcd_is_link_active(hba)))
		ret = -ENOLINK;
	spin_unlock_irqrestore(hba->host->host_lock, flags);

	return ret;
}

static int __ufshcd_uic_hibern8_enter(struct ufs_hba *hba)
{
	int ret;
	struct uic_command uic_cmd = {0};
	ktime_t start = ktime_get();

	ufshcd_vops_hibern8_notify(hba, UIC_CMD_DME_HIBER_ENTER, PRE_CHANGE);

	uic_cmd.command = UIC_CMD_DME_HIBER_ENTER;
	ret = ufshcd_uic_pwr_ctrl(hba, &uic_cmd);
	trace_ufshcd_profile_hibern8(dev_name(hba->dev), "enter",
			     ktime_to_us(ktime_sub(ktime_get(), start)), ret);

	ufsdbg_error_inject_dispatcher(hba, ERR_INJECT_HIBERN8_ENTER, 0, &ret);

	/*
	 * Do full reinit if enter failed or if LINERESET was detected during
	 * Hibern8 operation. After LINERESET, link moves to default PWM-G1
	 * mode hence full reinit is required to move link to HS speeds.
	 */
	if (ret || hba->full_init_linereset) {
		int err;

		hba->full_init_linereset = false;
		ufshcd_update_error_stats(hba, UFS_ERR_HIBERN8_ENTER);
		dev_err(hba->dev, "%s: hibern8 enter failed. ret = %d\n",
			__func__, ret);

		/*
		 * If link recovery fails then return error code (-ENOLINK)
		 * returned ufshcd_link_recovery().
		 * If link recovery succeeds then return -EAGAIN to attempt
		 * hibern8 enter retry again.
		 */
		err = ufshcd_link_recovery(hba);
		if (err) {
			dev_err(hba->dev, "%s: link recovery failed", __func__);
			ret = err;
		} else {
			ret = -EAGAIN;
		}
	} else {
		ufshcd_vops_hibern8_notify(hba, UIC_CMD_DME_HIBER_ENTER,
								POST_CHANGE);
		dev_dbg(hba->dev, "%s: Hibern8 Enter at %lld us", __func__,
			ktime_to_us(ktime_get()));
	}

	return ret;
}

int ufshcd_uic_hibern8_enter(struct ufs_hba *hba)
{
	int ret = 0, retries;

	for (retries = UIC_HIBERN8_ENTER_RETRIES; retries > 0; retries--) {
		ret = __ufshcd_uic_hibern8_enter(hba);
		if (!ret)
			goto out;
		else if (ret != -EAGAIN)
			/* Unable to recover the link, so no point proceeding */
			BUG();
	}
out:
	return ret;
}

int ufshcd_uic_hibern8_exit(struct ufs_hba *hba)
{
	struct uic_command uic_cmd = {0};
	int ret;
	ktime_t start = ktime_get();

	ufshcd_vops_hibern8_notify(hba, UIC_CMD_DME_HIBER_EXIT, PRE_CHANGE);

	uic_cmd.command = UIC_CMD_DME_HIBER_EXIT;
	ret = ufshcd_uic_pwr_ctrl(hba, &uic_cmd);
	trace_ufshcd_profile_hibern8(dev_name(hba->dev), "exit",
			     ktime_to_us(ktime_sub(ktime_get(), start)), ret);

	ufsdbg_error_inject_dispatcher(hba, ERR_INJECT_HIBERN8_EXIT, 0, &ret);

	/* Do full reinit if exit failed */
	if (ret) {
		ufshcd_update_error_stats(hba, UFS_ERR_HIBERN8_EXIT);
		dev_err(hba->dev, "%s: hibern8 exit failed. ret = %d\n",
			__func__, ret);
		ret = ufshcd_link_recovery(hba);
		/* Unable to recover the link, so no point proceeding */
		if (ret)
			BUG();
	} else {
		ufshcd_vops_hibern8_notify(hba, UIC_CMD_DME_HIBER_EXIT,
								POST_CHANGE);
		dev_dbg(hba->dev, "%s: Hibern8 Exit at %lld us", __func__,
			ktime_to_us(ktime_get()));
		hba->ufs_stats.last_hibern8_exit_tstamp = ktime_get();
		hba->ufs_stats.hibern8_exit_cnt++;
	}

	return ret;
}

 /**
 * ufshcd_init_pwr_info - setting the POR (power on reset)
 * values in hba power info
 * @hba: per-adapter instance
 */
static void ufshcd_init_pwr_info(struct ufs_hba *hba)
{
	hba->pwr_info.gear_rx = UFS_PWM_G1;
	hba->pwr_info.gear_tx = UFS_PWM_G1;
	hba->pwr_info.lane_rx = 1;
	hba->pwr_info.lane_tx = 1;
	hba->pwr_info.pwr_rx = SLOWAUTO_MODE;
	hba->pwr_info.pwr_tx = SLOWAUTO_MODE;
	hba->pwr_info.hs_rate = 0;
}

/**
 * ufshcd_get_max_pwr_mode - reads the max power mode negotiated with device
 * @hba: per-adapter instance
 */
static int ufshcd_get_max_pwr_mode(struct ufs_hba *hba)
{
	struct ufs_pa_layer_attr *pwr_info = &hba->max_pwr_info.info;

	if (hba->max_pwr_info.is_valid)
		return 0;

	pwr_info->pwr_tx = FAST_MODE;
	pwr_info->pwr_rx = FAST_MODE;
	pwr_info->hs_rate = PA_HS_MODE_B;

	/* Get the connected lane count */
	ufshcd_dme_get(hba, UIC_ARG_MIB(PA_CONNECTEDRXDATALANES),
			&pwr_info->lane_rx);
	ufshcd_dme_get(hba, UIC_ARG_MIB(PA_CONNECTEDTXDATALANES),
			&pwr_info->lane_tx);

	if (!pwr_info->lane_rx || !pwr_info->lane_tx) {
		dev_err(hba->dev, "%s: invalid connected lanes value. rx=%d, tx=%d\n",
				__func__,
				pwr_info->lane_rx,
				pwr_info->lane_tx);
		return -EINVAL;
	}

	/*
	 * First, get the maximum gears of HS speed.
	 * If a zero value, it means there is no HSGEAR capability.
	 * Then, get the maximum gears of PWM speed.
	 */
	ufshcd_dme_get(hba, UIC_ARG_MIB(PA_MAXRXHSGEAR), &pwr_info->gear_rx);
	if (!pwr_info->gear_rx) {
		ufshcd_dme_get(hba, UIC_ARG_MIB(PA_MAXRXPWMGEAR),
				&pwr_info->gear_rx);
		if (!pwr_info->gear_rx) {
			dev_err(hba->dev, "%s: invalid max pwm rx gear read = %d\n",
				__func__, pwr_info->gear_rx);
			return -EINVAL;
		} else {
			if (hba->limit_rx_pwm_gear > 0 &&
			    (hba->limit_rx_pwm_gear < pwr_info->gear_rx))
				pwr_info->gear_rx = hba->limit_rx_pwm_gear;
		}
		pwr_info->pwr_rx = SLOW_MODE;
	} else {
		if (hba->limit_rx_hs_gear > 0 &&
		    (hba->limit_rx_hs_gear < pwr_info->gear_rx))
			pwr_info->gear_rx = hba->limit_rx_hs_gear;
	}

	ufshcd_dme_peer_get(hba, UIC_ARG_MIB(PA_MAXRXHSGEAR),
			&pwr_info->gear_tx);
	if (!pwr_info->gear_tx) {
		ufshcd_dme_peer_get(hba, UIC_ARG_MIB(PA_MAXRXPWMGEAR),
				&pwr_info->gear_tx);
		if (!pwr_info->gear_tx) {
			dev_err(hba->dev, "%s: invalid max pwm tx gear read = %d\n",
				__func__, pwr_info->gear_tx);
			return -EINVAL;
		} else {
			if (hba->limit_tx_pwm_gear > 0 &&
			    (hba->limit_tx_pwm_gear < pwr_info->gear_tx))
				pwr_info->gear_tx = hba->limit_tx_pwm_gear;
		}
		pwr_info->pwr_tx = SLOW_MODE;
	} else {
		if (hba->limit_tx_hs_gear > 0 &&
		    (hba->limit_tx_hs_gear < pwr_info->gear_tx))
			pwr_info->gear_tx = hba->limit_tx_hs_gear;
	}

	hba->max_pwr_info.is_valid = true;
	return 0;
}

int ufshcd_change_power_mode(struct ufs_hba *hba,
			     struct ufs_pa_layer_attr *pwr_mode)
{
	int ret = 0;
	u32 peer_rx_hs_adapt_initial_cap;

	/* if already configured to the requested pwr_mode */
	if (!hba->restore_needed &&
		pwr_mode->gear_rx == hba->pwr_info.gear_rx &&
		pwr_mode->gear_tx == hba->pwr_info.gear_tx &&
	    pwr_mode->lane_rx == hba->pwr_info.lane_rx &&
	    pwr_mode->lane_tx == hba->pwr_info.lane_tx &&
	    pwr_mode->pwr_rx == hba->pwr_info.pwr_rx &&
	    pwr_mode->pwr_tx == hba->pwr_info.pwr_tx &&
	    pwr_mode->hs_rate == hba->pwr_info.hs_rate) {
		dev_dbg(hba->dev, "%s: power already configured\n", __func__);
		return 0;
	}

	ufsdbg_error_inject_dispatcher(hba, ERR_INJECT_PWR_CHANGE, 0, &ret);
	if (ret)
		return ret;

	/*
	 * Configure attributes for power mode change with below.
	 * - PA_RXGEAR, PA_ACTIVERXDATALANES, PA_RXTERMINATION,
	 * - PA_TXGEAR, PA_ACTIVETXDATALANES, PA_TXTERMINATION,
	 * - PA_HSSERIES
	 */
	ufshcd_dme_set(hba, UIC_ARG_MIB(PA_RXGEAR), pwr_mode->gear_rx);
	ufshcd_dme_set(hba, UIC_ARG_MIB(PA_ACTIVERXDATALANES),
			pwr_mode->lane_rx);
	if (pwr_mode->pwr_rx == FASTAUTO_MODE ||
			pwr_mode->pwr_rx == FAST_MODE)
		ufshcd_dme_set(hba, UIC_ARG_MIB(PA_RXTERMINATION), TRUE);
	else
		ufshcd_dme_set(hba, UIC_ARG_MIB(PA_RXTERMINATION), FALSE);

	ufshcd_dme_set(hba, UIC_ARG_MIB(PA_TXGEAR), pwr_mode->gear_tx);
	ufshcd_dme_set(hba, UIC_ARG_MIB(PA_ACTIVETXDATALANES),
			pwr_mode->lane_tx);
	if (pwr_mode->pwr_tx == FASTAUTO_MODE ||
			pwr_mode->pwr_tx == FAST_MODE)
		ufshcd_dme_set(hba, UIC_ARG_MIB(PA_TXTERMINATION), TRUE);
	else
		ufshcd_dme_set(hba, UIC_ARG_MIB(PA_TXTERMINATION), FALSE);

	if (pwr_mode->pwr_rx == FASTAUTO_MODE ||
	    pwr_mode->pwr_tx == FASTAUTO_MODE ||
	    pwr_mode->pwr_rx == FAST_MODE ||
	    pwr_mode->pwr_tx == FAST_MODE)
		ufshcd_dme_set(hba, UIC_ARG_MIB(PA_HSSERIES),
						pwr_mode->hs_rate);

	if (pwr_mode->gear_tx == UFS_HS_G4) {
		ret = ufshcd_dme_peer_get(hba,
				 UIC_ARG_MIB_SEL(RX_HS_ADAPT_INITIAL_CAPABILITY,
					UIC_ARG_MPHY_RX_GEN_SEL_INDEX(0)),
				    &peer_rx_hs_adapt_initial_cap);
		if (ret) {
			dev_err(hba->dev,
				"%s: RX_HS_ADAPT_INITIAL_CAP get failed %d\n",
				__func__, ret);
			peer_rx_hs_adapt_initial_cap =
						PA_PEERRXHSADAPTINITIAL_Default;
		}
		ret = ufshcd_dme_set(hba, UIC_ARG_MIB(PA_PEERRXHSADAPTINITIAL),
				     peer_rx_hs_adapt_initial_cap);
		/* INITIAL ADAPT */
		ufshcd_dme_set(hba, UIC_ARG_MIB(PA_TXHSADAPTTYPE),
			       PA_INITIAL_ADAPT);
	} else if (hba->ufs_version >= UFSHCI_VERSION_30) {
		/* NO ADAPT */
		ufshcd_dme_set(hba, UIC_ARG_MIB(PA_TXHSADAPTTYPE), PA_NO_ADAPT);
	}

	ufshcd_dme_set(hba, UIC_ARG_MIB(PA_PWRMODEUSERDATA0),
			DL_FC0ProtectionTimeOutVal_Default);
	ufshcd_dme_set(hba, UIC_ARG_MIB(PA_PWRMODEUSERDATA1),
			DL_TC0ReplayTimeOutVal_Default);
	ufshcd_dme_set(hba, UIC_ARG_MIB(PA_PWRMODEUSERDATA2),
			DL_AFC0ReqTimeOutVal_Default);

	ufshcd_dme_set(hba, UIC_ARG_MIB(DME_LocalFC0ProtectionTimeOutVal),
			DL_FC0ProtectionTimeOutVal_Default);
	ufshcd_dme_set(hba, UIC_ARG_MIB(DME_LocalTC0ReplayTimeOutVal),
			DL_TC0ReplayTimeOutVal_Default);
	ufshcd_dme_set(hba, UIC_ARG_MIB(DME_LocalAFC0ReqTimeOutVal),
			DL_AFC0ReqTimeOutVal_Default);

	ret = ufshcd_uic_change_pwr_mode(hba, pwr_mode->pwr_rx << 4
			| pwr_mode->pwr_tx);

	if (ret) {
		ufshcd_update_error_stats(hba, UFS_ERR_POWER_MODE_CHANGE);
		dev_err(hba->dev,
			"%s: power mode change failed %d\n", __func__, ret);
	} else {
		ufshcd_vops_pwr_change_notify(hba, POST_CHANGE, NULL,
								pwr_mode);

		memcpy(&hba->pwr_info, pwr_mode,
			sizeof(struct ufs_pa_layer_attr));
		hba->ufs_stats.power_mode_change_cnt++;
	}

	return ret;
}

/**
 * ufshcd_config_pwr_mode - configure a new power mode
 * @hba: per-adapter instance
 * @desired_pwr_mode: desired power configuration
 */
static int ufshcd_config_pwr_mode(struct ufs_hba *hba,
		struct ufs_pa_layer_attr *desired_pwr_mode)
{
	struct ufs_pa_layer_attr final_params = { 0 };
	int ret;

	ret = ufshcd_vops_pwr_change_notify(hba, PRE_CHANGE,
					desired_pwr_mode, &final_params);

	if (ret)
		memcpy(&final_params, desired_pwr_mode, sizeof(final_params));

	ret = ufshcd_change_power_mode(hba, &final_params);
	if (!ret)
		ufshcd_print_pwr_info(hba);

	return ret;
}

/**
 * ufshcd_complete_dev_init() - checks device readiness
 * hba: per-adapter instance
 *
 * Set fDeviceInit flag and poll until device toggles it.
 */
static int ufshcd_complete_dev_init(struct ufs_hba *hba)
{
	int i = 0;
	int err;
	bool flag_res = 1;
	ktime_t timeout;

	err = ufshcd_query_flag_retry(hba, UPIU_QUERY_OPCODE_SET_FLAG,
		QUERY_FLAG_IDN_FDEVICEINIT, NULL);
	if (err) {
		dev_err(hba->dev,
			"%s setting fDeviceInit flag failed with error %d\n",
			__func__, err);
		goto out;
	}

	/*
	 * Some vendor devices are taking longer time to complete its internal
	 * initialization, so set fDeviceInit flag poll time to 5 secs
	 */
	timeout = ktime_add_ms(ktime_get(), 5000);

	/* poll for max. 5sec for fDeviceInit flag to clear */
	while (1) {
		bool timedout = ktime_after(ktime_get(), timeout);
		err = ufshcd_query_flag_retry(hba, UPIU_QUERY_OPCODE_READ_FLAG,
					QUERY_FLAG_IDN_FDEVICEINIT, &flag_res);
		if (err || !flag_res || timedout)
			break;

		/*
		 * Poll for this flag in a tight loop for first 1000 iterations.
		 * This is same as old logic which is working for most of the
		 * devices, so continue using the same.
		 */
		if (i == 1000)
			msleep(20);
		else
			i++;
	}

	if (err)
		dev_err(hba->dev,
			"%s reading fDeviceInit flag failed with error %d\n",
			__func__, err);
	else if (flag_res)
		dev_err(hba->dev,
			"%s fDeviceInit was not cleared by the device\n",
			__func__);

out:
	return err;
}

/**
 * ufshcd_make_hba_operational - Make UFS controller operational
 * @hba: per adapter instance
 *
 * To bring UFS host controller to operational state,
 * 1. Enable required interrupts
 * 2. Configure interrupt aggregation
 * 3. Program UTRL and UTMRL base address
 * 4. Configure run-stop-registers
 *
 * Returns 0 on success, non-zero value on failure
 */
static int ufshcd_make_hba_operational(struct ufs_hba *hba)
{
	int err = 0;
	u32 reg;

	/* Enable required interrupts */
	ufshcd_enable_intr(hba, UFSHCD_ENABLE_INTRS);

	/* Configure interrupt aggregation */
	if (ufshcd_is_intr_aggr_allowed(hba))
		ufshcd_config_intr_aggr(hba, hba->nutrs - 1, INT_AGGR_DEF_TO);
	else
		ufshcd_disable_intr_aggr(hba);

	/* Configure UTRL and UTMRL base address registers */
	ufshcd_writel(hba, lower_32_bits(hba->utrdl_dma_addr),
			REG_UTP_TRANSFER_REQ_LIST_BASE_L);
	ufshcd_writel(hba, upper_32_bits(hba->utrdl_dma_addr),
			REG_UTP_TRANSFER_REQ_LIST_BASE_H);
	ufshcd_writel(hba, lower_32_bits(hba->utmrdl_dma_addr),
			REG_UTP_TASK_REQ_LIST_BASE_L);
	ufshcd_writel(hba, upper_32_bits(hba->utmrdl_dma_addr),
			REG_UTP_TASK_REQ_LIST_BASE_H);

	/*
	 * Make sure base address and interrupt setup are updated before
	 * enabling the run/stop registers below.
	 */
	wmb();

	/*
	 * UCRDY, UTMRLDY and UTRLRDY bits must be 1
	 */
	reg = ufshcd_readl(hba, REG_CONTROLLER_STATUS);
	if (!(ufshcd_get_lists_status(reg))) {
		ufshcd_enable_run_stop_reg(hba);
	} else {
		dev_err(hba->dev,
			"Host controller not ready to process requests");
		err = -EIO;
		goto out;
	}

out:
	return err;
}

/**
 * ufshcd_hba_stop - Send controller to reset state
 * @hba: per adapter instance
 * @can_sleep: perform sleep or just spin
 */
static inline void ufshcd_hba_stop(struct ufs_hba *hba, bool can_sleep)
{
	int err;

	ufshcd_writel(hba, CONTROLLER_DISABLE,  REG_CONTROLLER_ENABLE);
	err = ufshcd_wait_for_register(hba, REG_CONTROLLER_ENABLE,
					CONTROLLER_ENABLE, CONTROLLER_DISABLE,
					10, 1, can_sleep);
	if (err)
		dev_err(hba->dev, "%s: Controller disable failed\n", __func__);
}

/**
 * ufshcd_hba_enable - initialize the controller
 * @hba: per adapter instance
 *
 * The controller resets itself and controller firmware initialization
 * sequence kicks off. When controller is ready it will set
 * the Host Controller Enable bit to 1.
 *
 * Returns 0 on success, non-zero value on failure
 */
static int ufshcd_hba_enable(struct ufs_hba *hba)
{
	int retry;

	/*
	 * msleep of 1 and 5 used in this function might result in msleep(20),
	 * but it was necessary to send the UFS FPGA to reset mode during
	 * development and testing of this driver. msleep can be changed to
	 * mdelay and retry count can be reduced based on the controller.
	 */
	if (!ufshcd_is_hba_active(hba))
		/* change controller state to "reset state" */
		ufshcd_hba_stop(hba, true);

	/* UniPro link is disabled at this point */
	ufshcd_set_link_off(hba);

	ufshcd_vops_hce_enable_notify(hba, PRE_CHANGE);

	/* start controller initialization sequence */
	ufshcd_hba_start(hba);

	/*
	 * To initialize a UFS host controller HCE bit must be set to 1.
	 * During initialization the HCE bit value changes from 1->0->1.
	 * When the host controller completes initialization sequence
	 * it sets the value of HCE bit to 1. The same HCE bit is read back
	 * to check if the controller has completed initialization sequence.
	 * So without this delay the value HCE = 1, set in the previous
	 * instruction might be read back.
	 * This delay can be changed based on the controller.
	 */
	msleep(1);

	/* wait for the host controller to complete initialization */
	retry = 10;
	while (ufshcd_is_hba_active(hba)) {
		if (retry) {
			retry--;
		} else {
			dev_err(hba->dev,
				"Controller enable failed\n");
			return -EIO;
		}
		msleep(5);
	}

	/* enable UIC related interrupts */
	ufshcd_enable_intr(hba, UFSHCD_UIC_MASK);

	ufshcd_vops_hce_enable_notify(hba, POST_CHANGE);

	return 0;
}

static int ufshcd_disable_tx_lcc(struct ufs_hba *hba, bool peer)
{
	int tx_lanes, i, err = 0;

	if (!peer)
		ufshcd_dme_get(hba, UIC_ARG_MIB(PA_CONNECTEDTXDATALANES),
			       &tx_lanes);
	else
		ufshcd_dme_peer_get(hba, UIC_ARG_MIB(PA_CONNECTEDTXDATALANES),
				    &tx_lanes);
	for (i = 0; i < tx_lanes; i++) {
		if (!peer)
			err = ufshcd_dme_set(hba,
				UIC_ARG_MIB_SEL(TX_LCC_ENABLE,
					UIC_ARG_MPHY_TX_GEN_SEL_INDEX(i)),
					0);
		else
			err = ufshcd_dme_peer_set(hba,
				UIC_ARG_MIB_SEL(TX_LCC_ENABLE,
					UIC_ARG_MPHY_TX_GEN_SEL_INDEX(i)),
					0);
		if (err) {
			dev_err(hba->dev, "%s: TX LCC Disable failed, peer = %d, lane = %d, err = %d",
				__func__, peer, i, err);
			break;
		}
	}

	return err;
}

static inline int ufshcd_disable_host_tx_lcc(struct ufs_hba *hba)
{
	return ufshcd_disable_tx_lcc(hba, false);
}

static inline int ufshcd_disable_device_tx_lcc(struct ufs_hba *hba)
{
	return ufshcd_disable_tx_lcc(hba, true);
}

/**
 * ufshcd_link_startup - Initialize unipro link startup
 * @hba: per adapter instance
 *
 * Returns 0 for success, non-zero in case of failure
 */
static int ufshcd_link_startup(struct ufs_hba *hba)
{
	int ret;
	int retries = DME_LINKSTARTUP_RETRIES;

	do {
		ufshcd_vops_link_startup_notify(hba, PRE_CHANGE);

		ret = ufshcd_dme_link_startup(hba);
		if (ret)
			ufshcd_update_error_stats(hba, UFS_ERR_LINKSTARTUP);

		/* check if device is detected by inter-connect layer */
		if (!ret && !ufshcd_is_device_present(hba)) {
			ufshcd_update_error_stats(hba, UFS_ERR_LINKSTARTUP);
			dev_err(hba->dev, "%s: Device not present\n", __func__);
			ret = -ENXIO;
			goto out;
		}

		/*
		 * DME link lost indication is only received when link is up,
		 * but we can't be sure if the link is up until link startup
		 * succeeds. So reset the local Uni-Pro and try again.
		 */
		if (ret && ufshcd_hba_enable(hba))
			goto out;
	} while (ret && retries--);

	if (ret)
		/* failed to get the link up... retire */
		goto out;

	/* Mark that link is up in PWM-G1, 1-lane, SLOW-AUTO mode */
	ufshcd_init_pwr_info(hba);
	ufshcd_print_pwr_info(hba);

	if (hba->quirks & UFSHCD_QUIRK_BROKEN_LCC) {
		ret = ufshcd_disable_device_tx_lcc(hba);
		if (ret)
			goto out;
	}

	if (hba->dev_info.quirks & UFS_DEVICE_QUIRK_BROKEN_LCC) {
		ret = ufshcd_disable_host_tx_lcc(hba);
		if (ret)
			goto out;
	}

	/* Include any host controller configuration via UIC commands */
	ret = ufshcd_vops_link_startup_notify(hba, POST_CHANGE);
	if (ret)
		goto out;

	ret = ufshcd_make_hba_operational(hba);
out:
	if (ret)
		dev_err(hba->dev, "link startup failed %d\n", ret);
	/*
	 * For some external cards, link startup succeeds only after few link
	 * startup attempts and err_state may get set in this case.
	 * But as the link startup has finally succeded, we are clearing the
	 * error state.
	 */
	else if (hba->extcon)
		ufsdbg_clr_err_state(hba);

	return ret;
}

/**
 * ufshcd_verify_dev_init() - Verify device initialization
 * @hba: per-adapter instance
 *
 * Send NOP OUT UPIU and wait for NOP IN response to check whether the
 * device Transport Protocol (UTP) layer is ready after a reset.
 * If the UTP layer at the device side is not initialized, it may
 * not respond with NOP IN UPIU within timeout of %NOP_OUT_TIMEOUT
 * and we retry sending NOP OUT for %NOP_OUT_RETRIES iterations.
 */
static int ufshcd_verify_dev_init(struct ufs_hba *hba)
{
	int err = 0;
	int retries;

	ufshcd_hold_all(hba);
	mutex_lock(&hba->dev_cmd.lock);
	for (retries = NOP_OUT_RETRIES; retries > 0; retries--) {
		err = ufshcd_exec_dev_cmd(hba, DEV_CMD_TYPE_NOP,
					       NOP_OUT_TIMEOUT);

		if (!err || err == -ETIMEDOUT)
			break;

		dev_dbg(hba->dev, "%s: error %d retrying\n", __func__, err);
	}
	mutex_unlock(&hba->dev_cmd.lock);
	ufshcd_release_all(hba);

	if (err)
		dev_err(hba->dev, "%s: NOP OUT failed %d\n", __func__, err);
	return err;
}

/**
 * ufshcd_set_queue_depth - set lun queue depth
 * @sdev: pointer to SCSI device
 *
 * Read bLUQueueDepth value and activate scsi tagged command
 * queueing. For WLUN, queue depth is set to 1. For best-effort
 * cases (bLUQueueDepth = 0) the queue depth is set to a maximum
 * value that host can queue.
 */
static void ufshcd_set_queue_depth(struct scsi_device *sdev)
{
	int ret = 0;
	u8 lun_qdepth;
	struct ufs_hba *hba;

	hba = shost_priv(sdev->host);

	lun_qdepth = hba->nutrs;
	ret = ufshcd_read_unit_desc_param(hba,
			  ufshcd_scsi_to_upiu_lun(sdev->lun),
			  UNIT_DESC_PARAM_LU_Q_DEPTH,
			  &lun_qdepth,
			  sizeof(lun_qdepth));

	/* Some WLUN doesn't support unit descriptor */
	if (ret == -EOPNOTSUPP)
		lun_qdepth = 1;
	else if (!lun_qdepth)
		/* eventually, we can figure out the real queue depth */
		lun_qdepth = hba->nutrs;
	else
		lun_qdepth = min_t(int, lun_qdepth, hba->nutrs);

	dev_dbg(hba->dev, "%s: activate tcq with queue depth %d\n",
			__func__, lun_qdepth);
	scsi_change_queue_depth(sdev, lun_qdepth);
}

/*
 * ufshcd_get_lu_wp - returns the "b_lu_write_protect" from UNIT DESCRIPTOR
 * @hba: per-adapter instance
 * @lun: UFS device lun id
 * @b_lu_write_protect: pointer to buffer to hold the LU's write protect info
 *
 * Returns 0 in case of success and b_lu_write_protect status would be returned
 * @b_lu_write_protect parameter.
 * Returns -ENOTSUPP if reading b_lu_write_protect is not supported.
 * Returns -EINVAL in case of invalid parameters passed to this function.
 */
static int ufshcd_get_lu_wp(struct ufs_hba *hba,
			    u8 lun,
			    u8 *b_lu_write_protect)
{
	int ret;

	if (!b_lu_write_protect)
		ret = -EINVAL;
	/*
	 * According to UFS device spec, RPMB LU can't be write
	 * protected so skip reading bLUWriteProtect parameter for
	 * it. For other W-LUs, UNIT DESCRIPTOR is not available.
	 */
	else if (lun >= UFS_UPIU_MAX_GENERAL_LUN)
		ret = -ENOTSUPP;
	else
		ret = ufshcd_read_unit_desc_param(hba,
					  lun,
					  UNIT_DESC_PARAM_LU_WR_PROTECT,
					  b_lu_write_protect,
					  sizeof(*b_lu_write_protect));
	return ret;
}

/**
 * ufshcd_get_lu_power_on_wp_status - get LU's power on write protect
 * status
 * @hba: per-adapter instance
 * @sdev: pointer to SCSI device
 *
 */
static inline void ufshcd_get_lu_power_on_wp_status(struct ufs_hba *hba,
						    struct scsi_device *sdev)
{
	if (hba->dev_info.f_power_on_wp_en &&
	    !hba->dev_info.is_lu_power_on_wp) {
		u8 b_lu_write_protect;

		if (!ufshcd_get_lu_wp(hba, ufshcd_scsi_to_upiu_lun(sdev->lun),
				      &b_lu_write_protect) &&
		    (b_lu_write_protect == UFS_LU_POWER_ON_WP))
			hba->dev_info.is_lu_power_on_wp = true;
	}
}

/**
 * ufshcd_slave_alloc - handle initial SCSI device configurations
 * @sdev: pointer to SCSI device
 *
 * Returns success
 */
static int ufshcd_slave_alloc(struct scsi_device *sdev)
{
	struct ufs_hba *hba;

	hba = shost_priv(sdev->host);

	/* Mode sense(6) is not supported by UFS, so use Mode sense(10) */
	sdev->use_10_for_ms = 1;

	/* allow SCSI layer to restart the device in case of errors */
	sdev->allow_restart = 1;

	/* REPORT SUPPORTED OPERATION CODES is not supported */
	sdev->no_report_opcodes = 1;

	/* WRITE_SAME command is not supported */
	sdev->no_write_same = 1;

	ufshcd_set_queue_depth(sdev);

	ufshcd_get_lu_power_on_wp_status(hba, sdev);

	return 0;
}

/**
 * ufshcd_change_queue_depth - change queue depth
 * @sdev: pointer to SCSI device
 * @depth: required depth to set
 *
 * Change queue depth and make sure the max. limits are not crossed.
 */
static int ufshcd_change_queue_depth(struct scsi_device *sdev, int depth)
{
	struct ufs_hba *hba = shost_priv(sdev->host);

	if (depth > hba->nutrs)
		depth = hba->nutrs;
	return scsi_change_queue_depth(sdev, depth);
}

/**
 * ufshcd_slave_configure - adjust SCSI device configurations
 * @sdev: pointer to SCSI device
 */
static int ufshcd_slave_configure(struct scsi_device *sdev)
{
	struct request_queue *q = sdev->request_queue;
	struct ufs_hba *hba = shost_priv(sdev->host);

	blk_queue_update_dma_pad(q, PRDT_DATA_BYTE_COUNT_PAD - 1);
	blk_queue_max_segment_size(q, PRDT_DATA_BYTE_COUNT_MAX);

	if (hba->scsi_cmd_timeout) {
		blk_queue_rq_timeout(q, hba->scsi_cmd_timeout * HZ);
		scsi_set_cmd_timeout_override(sdev, hba->scsi_cmd_timeout * HZ);
	}

	sdev->autosuspend_delay = UFSHCD_AUTO_SUSPEND_DELAY_MS;
	sdev->use_rpm_auto = 1;

	return 0;
}

/**
 * ufshcd_slave_destroy - remove SCSI device configurations
 * @sdev: pointer to SCSI device
 */
static void ufshcd_slave_destroy(struct scsi_device *sdev)
{
	struct ufs_hba *hba;

	hba = shost_priv(sdev->host);
	/* Drop the reference as it won't be needed anymore */
	if (ufshcd_scsi_to_upiu_lun(sdev->lun) == UFS_UPIU_UFS_DEVICE_WLUN) {
		unsigned long flags;

		spin_lock_irqsave(hba->host->host_lock, flags);
		hba->sdev_ufs_device = NULL;
		spin_unlock_irqrestore(hba->host->host_lock, flags);
	}
}

/**
 * ufshcd_task_req_compl - handle task management request completion
 * @hba: per adapter instance
 * @index: index of the completed request
 * @resp: task management service response
 *
 * Returns non-zero value on error, zero on success
 */
static int ufshcd_task_req_compl(struct ufs_hba *hba, u32 index, u8 *resp)
{
	struct utp_task_req_desc *task_req_descp;
	struct utp_upiu_task_rsp *task_rsp_upiup;
	unsigned long flags;
	int ocs_value;
	int task_result;

	spin_lock_irqsave(hba->host->host_lock, flags);

	/* Clear completed tasks from outstanding_tasks */
	__clear_bit(index, &hba->outstanding_tasks);

	task_req_descp = hba->utmrdl_base_addr;
	ocs_value = ufshcd_get_tmr_ocs(&task_req_descp[index]);

	if (ocs_value == OCS_SUCCESS) {
		task_rsp_upiup = (struct utp_upiu_task_rsp *)
				task_req_descp[index].task_rsp_upiu;
		task_result = be32_to_cpu(task_rsp_upiup->output_param1);
		task_result = task_result & MASK_TM_SERVICE_RESP;
		if (resp)
			*resp = (u8)task_result;
	} else {
		dev_err(hba->dev, "%s: failed, ocs = 0x%x\n",
				__func__, ocs_value);
	}
	spin_unlock_irqrestore(hba->host->host_lock, flags);

	return ocs_value;
}

/**
 * ufshcd_scsi_cmd_status - Update SCSI command result based on SCSI status
 * @lrb: pointer to local reference block of completed command
 * @scsi_status: SCSI command status
 *
 * Returns value base on SCSI command status
 */
static inline int
ufshcd_scsi_cmd_status(struct ufshcd_lrb *lrbp, int scsi_status)
{
	int result = 0;

	switch (scsi_status) {
	case SAM_STAT_CHECK_CONDITION:
		ufshcd_copy_sense_data(lrbp);
	case SAM_STAT_GOOD:
		result |= DID_OK << 16 |
			  COMMAND_COMPLETE << 8 |
			  scsi_status;
		break;
	case SAM_STAT_TASK_SET_FULL:
	case SAM_STAT_BUSY:
	case SAM_STAT_TASK_ABORTED:
		ufshcd_copy_sense_data(lrbp);
		result |= scsi_status;
		break;
	default:
		result |= DID_ERROR << 16;
		break;
	} /* end of switch */

	return result;
}

/**
 * ufshcd_transfer_rsp_status - Get overall status of the response
 * @hba: per adapter instance
 * @lrb: pointer to local reference block of completed command
 *
 * Returns result of the command to notify SCSI midlayer
 */
static inline int
ufshcd_transfer_rsp_status(struct ufs_hba *hba, struct ufshcd_lrb *lrbp)
{
	int result = 0;
	int scsi_status;
	int ocs;
	bool print_prdt;

	/* overall command status of utrd */
	ocs = ufshcd_get_tr_ocs(lrbp);

	switch (ocs) {
	case OCS_SUCCESS:
		result = ufshcd_get_req_rsp(lrbp->ucd_rsp_ptr);
		hba->ufs_stats.last_hibern8_exit_tstamp = ktime_set(0, 0);
		switch (result) {
		case UPIU_TRANSACTION_RESPONSE:
			/*
			 * get the response UPIU result to extract
			 * the SCSI command status
			 */
			result = ufshcd_get_rsp_upiu_result(lrbp->ucd_rsp_ptr);

			/*
			 * get the result based on SCSI status response
			 * to notify the SCSI midlayer of the command status
			 */
			scsi_status = result & MASK_SCSI_STATUS;
			result = ufshcd_scsi_cmd_status(lrbp, scsi_status);

			/*
			 * Currently we are only supporting BKOPs exception
			 * events hence we can ignore BKOPs exception event
			 * during power management callbacks. BKOPs exception
			 * event is not expected to be raised in runtime suspend
			 * callback as it allows the urgent bkops.
			 * During system suspend, we are anyway forcefully
			 * disabling the bkops and if urgent bkops is needed
			 * it will be enabled on system resume. Long term
			 * solution could be to abort the system suspend if
			 * UFS device needs urgent BKOPs.
			 */
			if (!hba->pm_op_in_progress &&
			    ufshcd_is_exception_event(lrbp->ucd_rsp_ptr)) {
				/*
				 * Prevent suspend once eeh_work is scheduled
				 * to avoid deadlock between ufshcd_suspend
				 * and exception event handler.
				 */
				if (schedule_work(&hba->eeh_work))
					pm_runtime_get_noresume(hba->dev);
			}
			break;
		case UPIU_TRANSACTION_REJECT_UPIU:
			/* TODO: handle Reject UPIU Response */
			result = DID_ERROR << 16;
			dev_err(hba->dev,
				"Reject UPIU not fully implemented\n");
			break;
		default:
			result = DID_ERROR << 16;
			dev_err(hba->dev,
				"Unexpected request response code = %x\n",
				result);
			break;
		}
		break;
	case OCS_ABORTED:
		result |= DID_ABORT << 16;
		break;
	case OCS_INVALID_COMMAND_STATUS:
		result |= DID_REQUEUE << 16;
		break;
	case OCS_INVALID_CMD_TABLE_ATTR:
	case OCS_INVALID_PRDT_ATTR:
	case OCS_MISMATCH_DATA_BUF_SIZE:
	case OCS_MISMATCH_RESP_UPIU_SIZE:
	case OCS_PEER_COMM_FAILURE:
	case OCS_FATAL_ERROR:
	case OCS_DEVICE_FATAL_ERROR:
	case OCS_INVALID_CRYPTO_CONFIG:
	case OCS_GENERAL_CRYPTO_ERROR:
	default:
		result |= DID_ERROR << 16;
		dev_err(hba->dev,
				"OCS error from controller = %x for tag %d\n",
				ocs, lrbp->task_tag);
		/*
		 * This is called in interrupt context, hence avoid sleep
		 * while printing debug registers. Also print only the minimum
		 * debug registers needed to debug OCS failure.
		 */
		__ufshcd_print_host_regs(hba, true);
		ufshcd_print_host_state(hba);
		break;
	} /* end of switch */

	if ((host_byte(result) != DID_OK) && !hba->silence_err_logs) {
		print_prdt = (ocs == OCS_INVALID_PRDT_ATTR ||
			ocs == OCS_MISMATCH_DATA_BUF_SIZE);
		ufshcd_print_trs(hba, 1 << lrbp->task_tag, print_prdt);
	}

	if ((host_byte(result) == DID_ERROR) ||
	    (host_byte(result) == DID_ABORT))
		ufsdbg_set_err_state(hba);

	return result;
}

/**
 * ufshcd_uic_cmd_compl - handle completion of uic command
 * @hba: per adapter instance
 * @intr_status: interrupt status generated by the controller
 *
 * Returns
 *  IRQ_HANDLED - If interrupt is valid
 *  IRQ_NONE    - If invalid interrupt
 */
static irqreturn_t ufshcd_uic_cmd_compl(struct ufs_hba *hba, u32 intr_status)
{
	irqreturn_t retval = IRQ_NONE;

	if ((intr_status & UIC_COMMAND_COMPL) && hba->active_uic_cmd) {
		hba->active_uic_cmd->argument2 |=
			ufshcd_get_uic_cmd_result(hba);
		hba->active_uic_cmd->argument3 =
			ufshcd_get_dme_attr_val(hba);
		complete(&hba->active_uic_cmd->done);
		retval = IRQ_HANDLED;
	}

	if (intr_status & UFSHCD_UIC_PWR_MASK) {
		if (hba->uic_async_done) {
			complete(hba->uic_async_done);
			retval = IRQ_HANDLED;
		} else if (ufshcd_is_auto_hibern8_supported(hba) &&
			   hba->hibern8_on_idle.is_enabled) {
			/*
			 * If uic_async_done flag is not set then this
			 * is an Auto hibern8 err interrupt.
			 * Perform a host reset followed by a full
			 * link recovery.
			 */
			hba->ufshcd_state = UFSHCD_STATE_ERROR;
			hba->force_host_reset = true;
			dev_err(hba->dev, "%s: Auto Hibern8 %s failed - status: 0x%08x, upmcrs: 0x%08x\n",
				__func__, (intr_status & UIC_HIBERNATE_ENTER) ?
				"Enter" : "Exit",
				intr_status, ufshcd_get_upmcrs(hba));
			/*
			 * It is possible to see auto-h8 errors during card
			 * removal, so set this flag and let the error handler
			 * decide if this error is seen while card was present
			 * or due to card removal.
			 * If error is seen during card removal, we don't want
			 * to printout the debug messages.
			 */
			hba->auto_h8_err = true;
			schedule_work(&hba->eh_work);
			retval = IRQ_HANDLED;
		}
	}
	return retval;
}

/**
 * __ufshcd_transfer_req_compl - handle SCSI and query command completion
 * @hba: per adapter instance
 * @completed_reqs: requests to complete
 */
static void __ufshcd_transfer_req_compl(struct ufs_hba *hba,
					unsigned long completed_reqs)
{
	struct ufshcd_lrb *lrbp;
	struct scsi_cmnd *cmd;
	int result;
	int index;
	struct request *req;

	for_each_set_bit(index, &completed_reqs, hba->nutrs) {
		lrbp = &hba->lrb[index];
		cmd = lrbp->cmd;
		if (cmd) {
			ufshcd_cond_add_cmd_trace(hba, index, "scsi_cmpl");
			ufshcd_update_tag_stats_completion(hba, cmd);
			result = ufshcd_transfer_rsp_status(hba, lrbp);
			scsi_dma_unmap(cmd);
			cmd->result = result;
			clear_bit_unlock(index, &hba->lrb_in_use);
			lrbp->complete_time_stamp = ktime_get();
			update_req_stats(hba, lrbp);
			/* Mark completed command as NULL in LRB */
			lrbp->cmd = NULL;
			hba->ufs_stats.clk_rel.ctx = XFR_REQ_COMPL;
			__ufshcd_release(hba, false);
			__ufshcd_hibern8_release(hba, false);
			if (cmd->request) {
				/*
				 * As we are accessing the "request" structure,
				 * this must be called before calling
				 * ->scsi_done() callback.
				 */
				ufshcd_vops_pm_qos_req_end(hba, cmd->request,
					false);
				ufshcd_vops_crypto_engine_cfg_end(hba,
					lrbp, cmd->request);
			}

			req = cmd->request;
			if (req) {
				/* Update IO svc time latency histogram */
				if (req->lat_hist_enabled) {
					ktime_t completion;
					u_int64_t delta_us;

					completion = ktime_get();
					delta_us = ktime_us_delta(completion,
						  req->lat_hist_io_start);
					/* rq_data_dir() => true if WRITE */
					blk_update_latency_hist(&hba->io_lat_s,
						(rq_data_dir(req) == READ),
						delta_us);
				}
			}

			/* Do not touch lrbp after scsi done */
			cmd->scsi_done(cmd);
		} else if (lrbp->command_type == UTP_CMD_TYPE_DEV_MANAGE ||
			lrbp->command_type == UTP_CMD_TYPE_UFS_STORAGE) {
			if (hba->dev_cmd.complete) {
				ufshcd_cond_add_cmd_trace(hba, index,
						"dev_cmd_cmpl");
				complete(hba->dev_cmd.complete);
			}
		}
		if (ufshcd_is_clkscaling_supported(hba))
			hba->clk_scaling.active_reqs--;
	}

	/* clear corresponding bits of completed commands */
	hba->outstanding_reqs ^= completed_reqs;

	ufshcd_clk_scaling_update_busy(hba);

	/* we might have free'd some tags above */
	wake_up(&hba->dev_cmd.tag_wq);
}

/**
 * ufshcd_abort_outstanding_requests - abort all outstanding transfer requests.
 * @hba: per adapter instance
 * @result: error result to inform scsi layer about
 */
void ufshcd_abort_outstanding_transfer_requests(struct ufs_hba *hba, int result)
{
	u8 index;
	struct ufshcd_lrb *lrbp;
	struct scsi_cmnd *cmd;

	if (!hba->outstanding_reqs)
		return;

	for_each_set_bit(index, &hba->outstanding_reqs, hba->nutrs) {
		lrbp = &hba->lrb[index];
		cmd = lrbp->cmd;
		if (cmd) {
			ufshcd_cond_add_cmd_trace(hba, index, "scsi_failed");
			ufshcd_update_error_stats(hba,
					UFS_ERR_INT_FATAL_ERRORS);
			scsi_dma_unmap(cmd);
			cmd->result = result;
			/* Clear pending transfer requests */
			ufshcd_clear_cmd(hba, index);
			ufshcd_outstanding_req_clear(hba, index);
			clear_bit_unlock(index, &hba->lrb_in_use);
			lrbp->complete_time_stamp = ktime_get();
			update_req_stats(hba, lrbp);
			/* Mark completed command as NULL in LRB */
			lrbp->cmd = NULL;
			ufshcd_release_all(hba);
			if (cmd->request) {
				/*
				 * As we are accessing the "request" structure,
				 * this must be called before calling
				 * ->scsi_done() callback.
				 */
				ufshcd_vops_pm_qos_req_end(hba, cmd->request,
					true);
				ufshcd_vops_crypto_engine_cfg_end(hba,
						lrbp, cmd->request);
			}
			/* Do not touch lrbp after scsi done */
			cmd->scsi_done(cmd);
		} else if (lrbp->command_type == UTP_CMD_TYPE_DEV_MANAGE) {
			if (hba->dev_cmd.complete) {
				ufshcd_cond_add_cmd_trace(hba, index,
							"dev_cmd_failed");
				ufshcd_outstanding_req_clear(hba, index);
				complete(hba->dev_cmd.complete);
			}
		}
		if (ufshcd_is_clkscaling_supported(hba))
			hba->clk_scaling.active_reqs--;
	}
}

/**
 * ufshcd_transfer_req_compl - handle SCSI and query command completion
 * @hba: per adapter instance
 *
 * Returns
 *  IRQ_HANDLED - If interrupt is valid
 *  IRQ_NONE    - If invalid interrupt
 */
static irqreturn_t ufshcd_transfer_req_compl(struct ufs_hba *hba)
{
	unsigned long completed_reqs;
	u32 tr_doorbell;

	/* Resetting interrupt aggregation counters first and reading the
	 * DOOR_BELL afterward allows us to handle all the completed requests.
	 * In order to prevent other interrupts starvation the DB is read once
	 * after reset. The down side of this solution is the possibility of
	 * false interrupt if device completes another request after resetting
	 * aggregation and before reading the DB.
	 */
	if (ufshcd_is_intr_aggr_allowed(hba))
		ufshcd_reset_intr_aggr(hba);

	tr_doorbell = ufshcd_readl(hba, REG_UTP_TRANSFER_REQ_DOOR_BELL);
	completed_reqs = tr_doorbell ^ hba->outstanding_reqs;

	if (completed_reqs) {
		__ufshcd_transfer_req_compl(hba, completed_reqs);
		return IRQ_HANDLED;
	} else {
		return IRQ_NONE;
	}
}

/**
 * ufshcd_disable_ee - disable exception event
 * @hba: per-adapter instance
 * @mask: exception event to disable
 *
 * Disables exception event in the device so that the EVENT_ALERT
 * bit is not set.
 *
 * Returns zero on success, non-zero error value on failure.
 */
static int ufshcd_disable_ee(struct ufs_hba *hba, u16 mask)
{
	int err = 0;
	u32 val;

	if (!(hba->ee_ctrl_mask & mask))
		goto out;

	val = hba->ee_ctrl_mask & ~mask;
	val &= MASK_EE_STATUS;
	err = ufshcd_query_attr_retry(hba, UPIU_QUERY_OPCODE_WRITE_ATTR,
			QUERY_ATTR_IDN_EE_CONTROL, 0, 0, &val);
	if (!err)
		hba->ee_ctrl_mask &= ~mask;
out:
	return err;
}

/**
 * ufshcd_enable_ee - enable exception event
 * @hba: per-adapter instance
 * @mask: exception event to enable
 *
 * Enable corresponding exception event in the device to allow
 * device to alert host in critical scenarios.
 *
 * Returns zero on success, non-zero error value on failure.
 */
static int ufshcd_enable_ee(struct ufs_hba *hba, u16 mask)
{
	int err = 0;
	u32 val;

	if (hba->ee_ctrl_mask & mask)
		goto out;

	val = hba->ee_ctrl_mask | mask;
	val &= MASK_EE_STATUS;
	err = ufshcd_query_attr_retry(hba, UPIU_QUERY_OPCODE_WRITE_ATTR,
			QUERY_ATTR_IDN_EE_CONTROL, 0, 0, &val);
	if (!err)
		hba->ee_ctrl_mask |= mask;
out:
	return err;
}

/**
 * ufshcd_enable_auto_bkops - Allow device managed BKOPS
 * @hba: per-adapter instance
 *
 * Allow device to manage background operations on its own. Enabling
 * this might lead to inconsistent latencies during normal data transfers
 * as the device is allowed to manage its own way of handling background
 * operations.
 *
 * Returns zero on success, non-zero on failure.
 */
static int ufshcd_enable_auto_bkops(struct ufs_hba *hba)
{
	int err = 0;

	if (hba->auto_bkops_enabled)
		goto out;

	err = ufshcd_query_flag_retry(hba, UPIU_QUERY_OPCODE_SET_FLAG,
			QUERY_FLAG_IDN_BKOPS_EN, NULL);
	if (err) {
		dev_err(hba->dev, "%s: failed to enable bkops %d\n",
				__func__, err);
		goto out;
	}

	hba->auto_bkops_enabled = true;
	trace_ufshcd_auto_bkops_state(dev_name(hba->dev), 1);

	/* No need of URGENT_BKOPS exception from the device */
	err = ufshcd_disable_ee(hba, MASK_EE_URGENT_BKOPS);
	if (err)
		dev_err(hba->dev, "%s: failed to disable exception event %d\n",
				__func__, err);
out:
	return err;
}

/**
 * ufshcd_disable_auto_bkops - block device in doing background operations
 * @hba: per-adapter instance
 *
 * Disabling background operations improves command response latency but
 * has drawback of device moving into critical state where the device is
 * not-operable. Make sure to call ufshcd_enable_auto_bkops() whenever the
 * host is idle so that BKOPS are managed effectively without any negative
 * impacts.
 *
 * Returns zero on success, non-zero on failure.
 */
static int ufshcd_disable_auto_bkops(struct ufs_hba *hba)
{
	int err = 0;

	if (!hba->auto_bkops_enabled)
		goto out;

	/*
	 * If host assisted BKOPs is to be enabled, make sure
	 * urgent bkops exception is allowed.
	 */
	err = ufshcd_enable_ee(hba, MASK_EE_URGENT_BKOPS);
	if (err) {
		dev_err(hba->dev, "%s: failed to enable exception event %d\n",
				__func__, err);
		goto out;
	}

	err = ufshcd_query_flag_retry(hba, UPIU_QUERY_OPCODE_CLEAR_FLAG,
			QUERY_FLAG_IDN_BKOPS_EN, NULL);
	if (err) {
		dev_err(hba->dev, "%s: failed to disable bkops %d\n",
				__func__, err);
		ufshcd_disable_ee(hba, MASK_EE_URGENT_BKOPS);
		goto out;
	}

	hba->auto_bkops_enabled = false;
	trace_ufshcd_auto_bkops_state(dev_name(hba->dev), 0);
out:
	return err;
}

/**
 * ufshcd_force_reset_auto_bkops - force reset auto bkops state
 * @hba: per adapter instance
 *
 * After a device reset the device may toggle the BKOPS_EN flag
 * to default value. The s/w tracking variables should be updated
 * as well. This function would change the auto-bkops state based on
 * UFSHCD_CAP_KEEP_AUTO_BKOPS_ENABLED_EXCEPT_SUSPEND.
 */
static void ufshcd_force_reset_auto_bkops(struct ufs_hba *hba)
{
	if (ufshcd_keep_autobkops_enabled_except_suspend(hba)) {
		hba->auto_bkops_enabled = false;
		hba->ee_ctrl_mask |= MASK_EE_URGENT_BKOPS;
		ufshcd_enable_auto_bkops(hba);
	} else {
		hba->auto_bkops_enabled = true;
		hba->ee_ctrl_mask &= ~MASK_EE_URGENT_BKOPS;
		ufshcd_disable_auto_bkops(hba);
	}
}

static inline int ufshcd_get_bkops_status(struct ufs_hba *hba, u32 *status)
{
	return ufshcd_query_attr_retry(hba, UPIU_QUERY_OPCODE_READ_ATTR,
			QUERY_ATTR_IDN_BKOPS_STATUS, 0, 0, status);
}

/**
 * ufshcd_bkops_ctrl - control the auto bkops based on current bkops status
 * @hba: per-adapter instance
 * @status: bkops_status value
 *
 * Read the bkops_status from the UFS device and Enable fBackgroundOpsEn
 * flag in the device to permit background operations if the device
 * bkops_status is greater than or equal to "status" argument passed to
 * this function, disable otherwise.
 *
 * Returns 0 for success, non-zero in case of failure.
 *
 * NOTE: Caller of this function can check the "hba->auto_bkops_enabled" flag
 * to know whether auto bkops is enabled or disabled after this function
 * returns control to it.
 */
static int ufshcd_bkops_ctrl(struct ufs_hba *hba,
			     enum bkops_status status)
{
	int err;
	u32 curr_status = 0;

	err = ufshcd_get_bkops_status(hba, &curr_status);
	if (err) {
		dev_err(hba->dev, "%s: failed to get BKOPS status %d\n",
				__func__, err);
		goto out;
	} else if (curr_status > BKOPS_STATUS_MAX) {
		dev_err(hba->dev, "%s: invalid BKOPS status %d\n",
				__func__, curr_status);
		err = -EINVAL;
		goto out;
	}

	if (curr_status >= status)
		err = ufshcd_enable_auto_bkops(hba);
	else
		err = ufshcd_disable_auto_bkops(hba);
out:
	return err;
}

/**
 * ufshcd_urgent_bkops - handle urgent bkops exception event
 * @hba: per-adapter instance
 *
 * Enable fBackgroundOpsEn flag in the device to permit background
 * operations.
 *
 * If BKOPs is enabled, this function returns 0, 1 if the bkops in not enabled
 * and negative error value for any other failure.
 */
static int ufshcd_urgent_bkops(struct ufs_hba *hba)
{
	return ufshcd_bkops_ctrl(hba, hba->urgent_bkops_lvl);
}

static inline int ufshcd_get_ee_status(struct ufs_hba *hba, u32 *status)
{
	return ufshcd_query_attr_retry(hba, UPIU_QUERY_OPCODE_READ_ATTR,
			QUERY_ATTR_IDN_EE_STATUS, 0, 0, status);
}

static void ufshcd_bkops_exception_event_handler(struct ufs_hba *hba)
{
	int err;
	u32 curr_status = 0;

	if (hba->is_urgent_bkops_lvl_checked)
		goto enable_auto_bkops;

	err = ufshcd_get_bkops_status(hba, &curr_status);
	if (err) {
		dev_err(hba->dev, "%s: failed to get BKOPS status %d\n",
				__func__, err);
		goto out;
	}

	/*
	 * We are seeing that some devices are raising the urgent bkops
	 * exception events even when BKOPS status doesn't indicate performace
	 * impacted or critical. Handle these device by determining their urgent
	 * bkops status at runtime.
	 */
	if (curr_status < BKOPS_STATUS_PERF_IMPACT) {
		dev_err(hba->dev, "%s: device raised urgent BKOPS exception for bkops status %d\n",
				__func__, curr_status);
		/* update the current status as the urgent bkops level */
		hba->urgent_bkops_lvl = curr_status;
		hba->is_urgent_bkops_lvl_checked = true;
	}

enable_auto_bkops:
	err = ufshcd_enable_auto_bkops(hba);
out:
	if (err < 0)
		dev_err(hba->dev, "%s: failed to handle urgent bkops %d\n",
				__func__, err);
}

/**
 * ufshcd_exception_event_handler - handle exceptions raised by device
 * @work: pointer to work data
 *
 * Read bExceptionEventStatus attribute from the device and handle the
 * exception event accordingly.
 */
static void ufshcd_exception_event_handler(struct work_struct *work)
{
	struct ufs_hba *hba;
	int err;
	u32 status = 0;
	hba = container_of(work, struct ufs_hba, eeh_work);

	pm_runtime_get_sync(hba->dev);
	ufshcd_scsi_block_requests(hba);
	err = ufshcd_get_ee_status(hba, &status);
	if (err) {
		dev_err(hba->dev, "%s: failed to get exception status %d\n",
				__func__, err);
		goto out;
	}

	status &= hba->ee_ctrl_mask;

	if (status & MASK_EE_URGENT_BKOPS)
		ufshcd_bkops_exception_event_handler(hba);

out:
	ufshcd_scsi_unblock_requests(hba);
	/*
	 * pm_runtime_get_noresume is called while scheduling
	 * eeh_work to avoid suspend racing with exception work.
	 * Hence decrement usage counter using pm_runtime_put_noidle
	 * to allow suspend on completion of exception event handler.
	 */
	pm_runtime_put_noidle(hba->dev);
	pm_runtime_put(hba->dev);
	return;
}

/* Complete requests that have door-bell cleared */
static void ufshcd_complete_requests(struct ufs_hba *hba)
{
	ufshcd_transfer_req_compl(hba);
	ufshcd_tmc_handler(hba);
}

/**
 * ufshcd_quirk_dl_nac_errors - This function checks if error handling is
 *				to recover from the DL NAC errors or not.
 * @hba: per-adapter instance
 *
 * Returns true if error handling is required, false otherwise
 */
static bool ufshcd_quirk_dl_nac_errors(struct ufs_hba *hba)
{
	unsigned long flags;
	bool err_handling = true;

	spin_lock_irqsave(hba->host->host_lock, flags);
	/*
	 * UFS_DEVICE_QUIRK_RECOVERY_FROM_DL_NAC_ERRORS only workaround the
	 * device fatal error and/or DL NAC & REPLAY timeout errors.
	 */
	if (hba->saved_err & (CONTROLLER_FATAL_ERROR | SYSTEM_BUS_FATAL_ERROR))
		goto out;

	if ((hba->saved_err & DEVICE_FATAL_ERROR) ||
	    ((hba->saved_err & UIC_ERROR) &&
	     (hba->saved_uic_err & UFSHCD_UIC_DL_TCx_REPLAY_ERROR))) {
		/*
		 * we have to do error recovery but atleast silence the error
		 * logs.
		 */
		hba->silence_err_logs = true;
		goto out;
	}

	if ((hba->saved_err & UIC_ERROR) &&
	    (hba->saved_uic_err & UFSHCD_UIC_DL_NAC_RECEIVED_ERROR)) {
		int err;
		/*
		 * wait for 50ms to see if we can get any other errors or not.
		 */
		spin_unlock_irqrestore(hba->host->host_lock, flags);
		msleep(50);
		spin_lock_irqsave(hba->host->host_lock, flags);

		/*
		 * now check if we have got any other severe errors other than
		 * DL NAC error?
		 */
		if ((hba->saved_err & INT_FATAL_ERRORS) ||
		    ((hba->saved_err & UIC_ERROR) &&
		    (hba->saved_uic_err & ~UFSHCD_UIC_DL_NAC_RECEIVED_ERROR))) {
			if (((hba->saved_err & INT_FATAL_ERRORS) ==
				DEVICE_FATAL_ERROR) || (hba->saved_uic_err &
					~UFSHCD_UIC_DL_NAC_RECEIVED_ERROR))
				hba->silence_err_logs = true;
			goto out;
		}

		/*
		 * As DL NAC is the only error received so far, send out NOP
		 * command to confirm if link is still active or not.
		 *   - If we don't get any response then do error recovery.
		 *   - If we get response then clear the DL NAC error bit.
		 */

		/* silence the error logs from NOP command */
		hba->silence_err_logs = true;
		spin_unlock_irqrestore(hba->host->host_lock, flags);
		err = ufshcd_verify_dev_init(hba);
		spin_lock_irqsave(hba->host->host_lock, flags);
		hba->silence_err_logs = false;

		if (err) {
			hba->silence_err_logs = true;
			goto out;
		}

		/* Link seems to be alive hence ignore the DL NAC errors */
		if (hba->saved_uic_err == UFSHCD_UIC_DL_NAC_RECEIVED_ERROR)
			hba->saved_err &= ~UIC_ERROR;
		/* clear NAC error */
		hba->saved_uic_err &= ~UFSHCD_UIC_DL_NAC_RECEIVED_ERROR;
		if (!hba->saved_uic_err) {
			err_handling = false;
			goto out;
		}
		/*
		 * there seems to be some errors other than NAC, so do error
		 * recovery
		 */
		hba->silence_err_logs = true;
	}
out:
	spin_unlock_irqrestore(hba->host->host_lock, flags);
	return err_handling;
}

/**
 * ufshcd_err_handler - handle UFS errors that require s/w attention
 * @work: pointer to work structure
 */
static void ufshcd_err_handler(struct work_struct *work)
{
	struct ufs_hba *hba;
	unsigned long flags;
	bool err_xfer = false, err_tm = false;
	int err = 0;
	int tag;
	bool needs_reset = false;
	bool clks_enabled = false;

	hba = container_of(work, struct ufs_hba, eh_work);

	spin_lock_irqsave(hba->host->host_lock, flags);
	if (hba->extcon) {
		if (ufshcd_is_card_online(hba)) {
			spin_unlock_irqrestore(hba->host->host_lock, flags);
			/*
			 * TODO: need better way to ensure that this delay is
			 * more than extcon's debounce-ms
			 */
			msleep(300);
			spin_lock_irqsave(hba->host->host_lock, flags);
		}

		/*
		 * ignore error if card was online and offline/removed now or
		 * card was already offline.
		 */
		if (ufshcd_is_card_offline(hba)) {
			hba->saved_err = 0;
			hba->saved_uic_err = 0;
			hba->saved_ce_err = 0;
			hba->auto_h8_err = false;
			hba->force_host_reset = false;
			hba->ufshcd_state = UFSHCD_STATE_OPERATIONAL;
			goto out;
		}
	}

	ufsdbg_set_err_state(hba);

	if (hba->ufshcd_state == UFSHCD_STATE_RESET)
		goto out;

	/*
	 * Make sure the clocks are ON before we proceed with err
	 * handling. For the majority of cases err handler would be
	 * run with clocks ON. There is a possibility that the err
	 * handler was scheduled due to auto hibern8 error interrupt,
	 * in which case the clocks could be gated or be in the
	 * process of gating when the err handler runs.
	 */
	if (unlikely((hba->clk_gating.state != CLKS_ON) &&
	    (hba->clk_gating.state == REQ_CLKS_OFF &&
	     ufshcd_is_link_hibern8(hba)) &&
	    ufshcd_is_auto_hibern8_supported(hba) &&
	    hba->hibern8_on_idle.is_enabled)) {
		spin_unlock_irqrestore(hba->host->host_lock, flags);
		hba->ufs_stats.clk_hold.ctx = ERR_HNDLR_WORK;
		ufshcd_hold(hba, false);
		spin_lock_irqsave(hba->host->host_lock, flags);
		clks_enabled = true;
	}

	hba->ufshcd_state = UFSHCD_STATE_RESET;
	ufshcd_set_eh_in_progress(hba);

	/* Complete requests that have door-bell cleared by h/w */
	ufshcd_complete_requests(hba);

	if (hba->dev_info.quirks &
	    UFS_DEVICE_QUIRK_RECOVERY_FROM_DL_NAC_ERRORS) {
		bool ret;

		spin_unlock_irqrestore(hba->host->host_lock, flags);
		/* release the lock as ufshcd_quirk_dl_nac_errors() may sleep */
		ret = ufshcd_quirk_dl_nac_errors(hba);
		spin_lock_irqsave(hba->host->host_lock, flags);
		if (!ret)
			goto skip_err_handling;
	}

	/*
	 * Dump controller state before resetting. Transfer requests state
	 * will be dump as part of the request completion.
	 */
	if ((hba->saved_err & (INT_FATAL_ERRORS | UIC_ERROR | UIC_LINK_LOST)) ||
	    hba->auto_h8_err) {
		dev_err(hba->dev, "%s: saved_err 0x%x saved_uic_err 0x%x",
			__func__, hba->saved_err, hba->saved_uic_err);
		if (!hba->silence_err_logs) {
			/* release lock as print host regs sleeps */
			spin_unlock_irqrestore(hba->host->host_lock, flags);
			ufshcd_print_host_regs(hba);
			ufshcd_print_host_state(hba);
			ufshcd_print_pwr_info(hba);
			ufshcd_print_tmrs(hba, hba->outstanding_tasks);
			ufshcd_print_cmd_log(hba);
			spin_lock_irqsave(hba->host->host_lock, flags);
		}
		hba->auto_h8_err = false;
	}

	if ((hba->saved_err & (INT_FATAL_ERRORS | UIC_LINK_LOST))
	    || hba->saved_ce_err || hba->force_host_reset ||
	    ((hba->saved_err & UIC_ERROR) &&
	    (hba->saved_uic_err & (UFSHCD_UIC_DL_PA_INIT_ERROR |
				   UFSHCD_UIC_DL_NAC_RECEIVED_ERROR |
				   UFSHCD_UIC_DL_TCx_REPLAY_ERROR))))
		needs_reset = true;

	/*
	 * if host reset is required then skip clearing the pending
	 * transfers forcefully because they will get cleared during
	 * host reset and restore
	 */
	if (needs_reset)
		goto skip_pending_xfer_clear;

	/* release lock as clear command might sleep */
	spin_unlock_irqrestore(hba->host->host_lock, flags);
	/* Clear pending transfer requests */
	for_each_set_bit(tag, &hba->outstanding_reqs, hba->nutrs) {
		if (ufshcd_clear_cmd(hba, tag)) {
			err_xfer = true;
			goto lock_skip_pending_xfer_clear;
		}
	}

	/* Clear pending task management requests */
	for_each_set_bit(tag, &hba->outstanding_tasks, hba->nutmrs) {
		if (ufshcd_clear_tm_cmd(hba, tag)) {
			err_tm = true;
			goto lock_skip_pending_xfer_clear;
		}
	}

lock_skip_pending_xfer_clear:
	spin_lock_irqsave(hba->host->host_lock, flags);

	/* Complete the requests that are cleared by s/w */
	ufshcd_complete_requests(hba);

	if (err_xfer || err_tm)
		needs_reset = true;

skip_pending_xfer_clear:
	/* Fatal errors need reset */
	if (needs_reset) {
		unsigned long max_doorbells = (1UL << hba->nutrs) - 1;

		if (hba->saved_err & INT_FATAL_ERRORS)
			ufshcd_update_error_stats(hba,
						  UFS_ERR_INT_FATAL_ERRORS);
		if (hba->saved_ce_err)
			ufshcd_update_error_stats(hba, UFS_ERR_CRYPTO_ENGINE);

		if (hba->saved_err & UIC_ERROR)
			ufshcd_update_error_stats(hba,
						  UFS_ERR_INT_UIC_ERROR);

		if (err_xfer || err_tm)
			ufshcd_update_error_stats(hba,
						  UFS_ERR_CLEAR_PEND_XFER_TM);

		/*
		 * ufshcd_reset_and_restore() does the link reinitialization
		 * which will need atleast one empty doorbell slot to send the
		 * device management commands (NOP and query commands).
		 * If there is no slot empty at this moment then free up last
		 * slot forcefully.
		 */
		if (hba->outstanding_reqs == max_doorbells)
			__ufshcd_transfer_req_compl(hba,
						    (1UL << (hba->nutrs - 1)));

		spin_unlock_irqrestore(hba->host->host_lock, flags);
		err = ufshcd_reset_and_restore(hba);
		spin_lock_irqsave(hba->host->host_lock, flags);
		if (err) {
			dev_err(hba->dev, "%s: reset and restore failed\n",
					__func__);
			hba->ufshcd_state = UFSHCD_STATE_ERROR;
		}
		/*
		 * Inform scsi mid-layer that we did reset and allow to handle
		 * Unit Attention properly.
		 */
		scsi_report_bus_reset(hba->host, 0);
		hba->saved_err = 0;
		hba->saved_uic_err = 0;
		hba->saved_ce_err = 0;
		hba->force_host_reset = false;
	}

skip_err_handling:
	if (!needs_reset) {
		hba->ufshcd_state = UFSHCD_STATE_OPERATIONAL;
		if (hba->saved_err || hba->saved_uic_err)
			dev_err_ratelimited(hba->dev, "%s: exit: saved_err 0x%x saved_uic_err 0x%x",
			    __func__, hba->saved_err, hba->saved_uic_err);
	}

	hba->silence_err_logs = false;

	if (clks_enabled) {
		__ufshcd_release(hba, false);
		hba->ufs_stats.clk_rel.ctx = ERR_HNDLR_WORK;
	}
out:
	ufshcd_clear_eh_in_progress(hba);
	spin_unlock_irqrestore(hba->host->host_lock, flags);
}

static void ufshcd_update_uic_reg_hist(struct ufs_uic_err_reg_hist *reg_hist,
		u32 reg)
{
	reg_hist->reg[reg_hist->pos] = reg;
	reg_hist->tstamp[reg_hist->pos] = ktime_get();
	reg_hist->pos = (reg_hist->pos + 1) % UIC_ERR_REG_HIST_LENGTH;
}

static void ufshcd_rls_handler(struct work_struct *work)
{
	struct ufs_hba *hba;
	int ret = 0;
	u32 mode;

	hba = container_of(work, struct ufs_hba, rls_work);
	pm_runtime_get_sync(hba->dev);
	down_write(&hba->lock);
	ufshcd_scsi_block_requests(hba);
	if (ufshcd_is_shutdown_ongoing(hba))
		goto out;
	ret = ufshcd_wait_for_doorbell_clr(hba, U64_MAX);
	if (ret) {
		dev_err(hba->dev,
			"Timed out (%d) waiting for DB to clear\n",
			ret);
		goto out;
	}

	ufshcd_dme_get(hba, UIC_ARG_MIB(PA_PWRMODE), &mode);
	if (hba->pwr_info.pwr_rx != ((mode >> PWR_RX_OFFSET) & PWR_INFO_MASK))
		hba->restore_needed = true;

	if (hba->pwr_info.pwr_tx != (mode & PWR_INFO_MASK))
		hba->restore_needed = true;

	ufshcd_dme_get(hba, UIC_ARG_MIB(PA_RXGEAR), &mode);
	if (hba->pwr_info.gear_rx != mode)
		hba->restore_needed = true;

	ufshcd_dme_get(hba, UIC_ARG_MIB(PA_TXGEAR), &mode);
	if (hba->pwr_info.gear_tx != mode)
		hba->restore_needed = true;

	if (hba->restore_needed)
		ret = ufshcd_config_pwr_mode(hba, &(hba->pwr_info));

	if (ret)
		dev_err(hba->dev, "%s: Failed setting power mode, err = %d\n",
			__func__, ret);
	else
		hba->restore_needed = false;

out:
	up_write(&hba->lock);
	ufshcd_scsi_unblock_requests(hba);
	pm_runtime_put_sync(hba->dev);
}

/**
 * ufshcd_update_uic_error - check and set fatal UIC error flags.
 * @hba: per-adapter instance
 *
 * Returns
 *  IRQ_HANDLED - If interrupt is valid
 *  IRQ_NONE    - If invalid interrupt
 */
static irqreturn_t ufshcd_update_uic_error(struct ufs_hba *hba)
{
	u32 reg;
	irqreturn_t retval = IRQ_NONE;

	/* PHY layer lane error */
	reg = ufshcd_readl(hba, REG_UIC_ERROR_CODE_PHY_ADAPTER_LAYER);
	if ((reg & UIC_PHY_ADAPTER_LAYER_ERROR) &&
	    (reg & UIC_PHY_ADAPTER_LAYER_ERROR_CODE_MASK)) {
		/*
		 * To know whether this error is fatal or not, DB timeout
		 * must be checked but this error is handled separately.
		 */
		dev_dbg(hba->dev, "%s: UIC Lane error reported, reg 0x%x\n",
				__func__, reg);
		ufshcd_update_uic_error_cnt(hba, reg, UFS_UIC_ERROR_PA);
		ufshcd_update_uic_reg_hist(&hba->ufs_stats.pa_err, reg);

		/*
		 * Don't ignore LINERESET indication during hibern8
		 * enter operation.
		 */
		if (reg & UIC_PHY_ADAPTER_LAYER_GENERIC_ERROR) {
			struct uic_command *cmd = hba->active_uic_cmd;

			if (cmd) {
				if (cmd->command == UIC_CMD_DME_HIBER_ENTER) {
					dev_err(hba->dev, "%s: LINERESET during hibern8 enter, reg 0x%x\n",
						__func__, reg);
					hba->full_init_linereset = true;
				}
			}
			if (!hba->full_init_linereset)
				schedule_work(&hba->rls_work);
		}
		retval |= IRQ_HANDLED;
	}

	/* PA_INIT_ERROR is fatal and needs UIC reset */
	reg = ufshcd_readl(hba, REG_UIC_ERROR_CODE_DATA_LINK_LAYER);
	if ((reg & UIC_DATA_LINK_LAYER_ERROR) &&
	    (reg & UIC_DATA_LINK_LAYER_ERROR_CODE_MASK)) {
		ufshcd_update_uic_error_cnt(hba, reg, UFS_UIC_ERROR_DL);
		ufshcd_update_uic_reg_hist(&hba->ufs_stats.dl_err, reg);

		if (reg & UIC_DATA_LINK_LAYER_ERROR_PA_INIT) {
			hba->uic_error |= UFSHCD_UIC_DL_PA_INIT_ERROR;
		} else if (hba->dev_info.quirks &
			   UFS_DEVICE_QUIRK_RECOVERY_FROM_DL_NAC_ERRORS) {
			if (reg & UIC_DATA_LINK_LAYER_ERROR_NAC_RECEIVED)
				hba->uic_error |=
					UFSHCD_UIC_DL_NAC_RECEIVED_ERROR;
			else if (reg &
				 UIC_DATA_LINK_LAYER_ERROR_TCx_REPLAY_TIMEOUT)
				hba->uic_error |=
					UFSHCD_UIC_DL_TCx_REPLAY_ERROR;
		}
		retval |= IRQ_HANDLED;
	}

	/* UIC NL/TL/DME errors needs software retry */
	reg = ufshcd_readl(hba, REG_UIC_ERROR_CODE_NETWORK_LAYER);
	if ((reg & UIC_NETWORK_LAYER_ERROR) &&
	    (reg & UIC_NETWORK_LAYER_ERROR_CODE_MASK)) {
		ufshcd_update_uic_reg_hist(&hba->ufs_stats.nl_err, reg);
		hba->uic_error |= UFSHCD_UIC_NL_ERROR;
		retval |= IRQ_HANDLED;
	}

	reg = ufshcd_readl(hba, REG_UIC_ERROR_CODE_TRANSPORT_LAYER);
	if ((reg & UIC_TRANSPORT_LAYER_ERROR) &&
	    (reg & UIC_TRANSPORT_LAYER_ERROR_CODE_MASK)) {
		ufshcd_update_uic_reg_hist(&hba->ufs_stats.tl_err, reg);
		hba->uic_error |= UFSHCD_UIC_TL_ERROR;
		retval |= IRQ_HANDLED;
	}

	reg = ufshcd_readl(hba, REG_UIC_ERROR_CODE_DME);
	if ((reg & UIC_DME_ERROR) &&
	    (reg & UIC_DME_ERROR_CODE_MASK)) {
		ufshcd_update_uic_error_cnt(hba, reg, UFS_UIC_ERROR_DME);
		ufshcd_update_uic_reg_hist(&hba->ufs_stats.dme_err, reg);
		hba->uic_error |= UFSHCD_UIC_DME_ERROR;
		retval |= IRQ_HANDLED;
	}

	dev_dbg(hba->dev, "%s: UIC error flags = 0x%08x\n",
			__func__, hba->uic_error);
	return retval;
}

/**
 * ufshcd_check_errors - Check for errors that need s/w attention
 * @hba: per-adapter instance
 *
 * Returns
 *  IRQ_HANDLED - If interrupt is valid
 *  IRQ_NONE    - If invalid interrupt
 */
static irqreturn_t ufshcd_check_errors(struct ufs_hba *hba)
{
	bool queue_eh_work = false;
	irqreturn_t retval = IRQ_NONE;

	if (hba->errors & INT_FATAL_ERRORS || hba->ce_error)
		queue_eh_work = true;

	if (hba->errors & UIC_LINK_LOST) {
		dev_err(hba->dev, "%s: UIC_LINK_LOST received, errors 0x%x\n",
					__func__, hba->errors);
		queue_eh_work = true;
	}

	if (hba->errors & UIC_ERROR) {
		hba->uic_error = 0;
		retval = ufshcd_update_uic_error(hba);
		if (hba->uic_error)
			queue_eh_work = true;
	}

	if (hba->extcon && ufshcd_is_card_offline(hba)) {
		/* ignore UIC errors if card is offline */
		retval |= IRQ_HANDLED;
	} else if (queue_eh_work) {
		/*
		 * update the transfer error masks to sticky bits, let's do this
		 * irrespective of current ufshcd_state.
		 */
		hba->saved_err |= hba->errors;
		hba->saved_uic_err |= hba->uic_error;
		hba->saved_ce_err |= hba->ce_error;

		/* handle fatal errors only when link is functional */
		if (hba->ufshcd_state == UFSHCD_STATE_OPERATIONAL) {
			/*
			 * Set error handling in progress flag early so that we
			 * don't issue new requests any more.
			 */
			ufshcd_set_eh_in_progress(hba);

			hba->ufshcd_state = UFSHCD_STATE_EH_SCHEDULED;
			schedule_work(&hba->eh_work);
		}
		retval |= IRQ_HANDLED;
	}
	/*
	 * if (!queue_eh_work) -
	 * Other errors are either non-fatal where host recovers
	 * itself without s/w intervention or errors that will be
	 * handled by the SCSI core layer.
	 */
	return retval;
}

/**
 * ufshcd_tmc_handler - handle task management function completion
 * @hba: per adapter instance
 *
 * Returns
 *  IRQ_HANDLED - If interrupt is valid
 *  IRQ_NONE    - If invalid interrupt
 */
static irqreturn_t ufshcd_tmc_handler(struct ufs_hba *hba)
{
	u32 tm_doorbell;

	tm_doorbell = ufshcd_readl(hba, REG_UTP_TASK_REQ_DOOR_BELL);
	hba->tm_condition = tm_doorbell ^ hba->outstanding_tasks;
	if (hba->tm_condition) {
		wake_up(&hba->tm_wq);
		return IRQ_HANDLED;
	} else {
		return IRQ_NONE;
	}
}

/**
 * ufshcd_sl_intr - Interrupt service routine
 * @hba: per adapter instance
 * @intr_status: contains interrupts generated by the controller
 *
 * Returns
 *  IRQ_HANDLED - If interrupt is valid
 *  IRQ_NONE    - If invalid interrupt
 */
static irqreturn_t ufshcd_sl_intr(struct ufs_hba *hba, u32 intr_status)
{
	irqreturn_t retval = IRQ_NONE;

	ufsdbg_error_inject_dispatcher(hba,
		ERR_INJECT_INTR, intr_status, &intr_status);

	ufshcd_vops_crypto_engine_get_status(hba, &hba->ce_error);

	hba->errors = UFSHCD_ERROR_MASK & intr_status;
	if (hba->errors || hba->ce_error)
		retval |= ufshcd_check_errors(hba);

	if (intr_status & UFSHCD_UIC_MASK)
		retval |= ufshcd_uic_cmd_compl(hba, intr_status);

	if (intr_status & UTP_TASK_REQ_COMPL)
		retval |= ufshcd_tmc_handler(hba);

	if (intr_status & UTP_TRANSFER_REQ_COMPL)
		retval |= ufshcd_transfer_req_compl(hba);

	return retval;
}

/**
 * ufshcd_intr - Main interrupt service routine
 * @irq: irq number
 * @__hba: pointer to adapter instance
 *
 * Returns
 *  IRQ_HANDLED - If interrupt is valid
 *  IRQ_NONE    - If invalid interrupt
 */
static irqreturn_t ufshcd_intr(int irq, void *__hba)
{
	u32 intr_status, enabled_intr_status;
	irqreturn_t retval = IRQ_NONE;
	struct ufs_hba *hba = __hba;
	int retries = hba->nutrs;

	spin_lock(hba->host->host_lock);
	intr_status = ufshcd_readl(hba, REG_INTERRUPT_STATUS);
	hba->ufs_stats.last_intr_status = intr_status;
	hba->ufs_stats.last_intr_ts = ktime_get();
	/*
	 * There could be max of hba->nutrs reqs in flight and in worst case
	 * if the reqs get finished 1 by 1 after the interrupt status is
	 * read, make sure we handle them by checking the interrupt status
	 * again in a loop until we process all of the reqs before returning.
	 */
	do {
		enabled_intr_status =
			intr_status & ufshcd_readl(hba, REG_INTERRUPT_ENABLE);
		if (intr_status)
			ufshcd_writel(hba, intr_status, REG_INTERRUPT_STATUS);
		if (enabled_intr_status)
			retval |= ufshcd_sl_intr(hba, enabled_intr_status);

		intr_status = ufshcd_readl(hba, REG_INTERRUPT_STATUS);
	} while (intr_status && --retries);

	if (retval == IRQ_NONE) {
		dev_err(hba->dev, "%s: Unhandled interrupt 0x%08x\n",
					__func__, intr_status);
		ufshcd_hex_dump(hba, "host regs: ", hba->mmio_base,
					UFSHCI_REG_SPACE_SIZE);
	}

	spin_unlock(hba->host->host_lock);
	return retval;
}

static int ufshcd_clear_tm_cmd(struct ufs_hba *hba, int tag)
{
	int err = 0;
	u32 mask = 1 << tag;
	unsigned long flags;

	if (!test_bit(tag, &hba->outstanding_tasks))
		goto out;

	spin_lock_irqsave(hba->host->host_lock, flags);
	ufshcd_writel(hba, ~(1 << tag), REG_UTP_TASK_REQ_LIST_CLEAR);
	spin_unlock_irqrestore(hba->host->host_lock, flags);

	/* poll for max. 1 sec to clear door bell register by h/w */
	err = ufshcd_wait_for_register(hba,
			REG_UTP_TASK_REQ_DOOR_BELL,
			mask, 0, 1000, 1000, true);
out:
	return err;
}

/**
 * ufshcd_issue_tm_cmd - issues task management commands to controller
 * @hba: per adapter instance
 * @lun_id: LUN ID to which TM command is sent
 * @task_id: task ID to which the TM command is applicable
 * @tm_function: task management function opcode
 * @tm_response: task management service response return value
 *
 * Returns non-zero value on error, zero on success.
 */
static int ufshcd_issue_tm_cmd(struct ufs_hba *hba, int lun_id, int task_id,
		u8 tm_function, u8 *tm_response)
{
	struct utp_task_req_desc *task_req_descp;
	struct utp_upiu_task_req *task_req_upiup;
	struct Scsi_Host *host;
	unsigned long flags;
	int free_slot;
	int err;
	int task_tag;

	host = hba->host;

	/*
	 * Get free slot, sleep if slots are unavailable.
	 * Even though we use wait_event() which sleeps indefinitely,
	 * the maximum wait time is bounded by %TM_CMD_TIMEOUT.
	 */
	wait_event(hba->tm_tag_wq, ufshcd_get_tm_free_slot(hba, &free_slot));
	hba->ufs_stats.clk_hold.ctx = TM_CMD_SEND;
	ufshcd_hold_all(hba);

	spin_lock_irqsave(host->host_lock, flags);
	task_req_descp = hba->utmrdl_base_addr;
	task_req_descp += free_slot;

	/* Configure task request descriptor */
	task_req_descp->header.dword_0 = cpu_to_le32(UTP_REQ_DESC_INT_CMD);
	task_req_descp->header.dword_2 =
			cpu_to_le32(OCS_INVALID_COMMAND_STATUS);

	/* Configure task request UPIU */
	task_req_upiup =
		(struct utp_upiu_task_req *) task_req_descp->task_req_upiu;
	task_tag = hba->nutrs + free_slot;
	task_req_upiup->header.dword_0 =
		UPIU_HEADER_DWORD(UPIU_TRANSACTION_TASK_REQ, 0,
					      lun_id, task_tag);
	task_req_upiup->header.dword_1 =
		UPIU_HEADER_DWORD(0, tm_function, 0, 0);
	/*
	 * The host shall provide the same value for LUN field in the basic
	 * header and for Input Parameter.
	 */
	task_req_upiup->input_param1 = cpu_to_be32(lun_id);
	task_req_upiup->input_param2 = cpu_to_be32(task_id);

	ufshcd_vops_setup_task_mgmt(hba, free_slot, tm_function);

	/* send command to the controller */
	__set_bit(free_slot, &hba->outstanding_tasks);

	/* Make sure descriptors are ready before ringing the task doorbell */
	wmb();

	ufshcd_writel(hba, 1 << free_slot, REG_UTP_TASK_REQ_DOOR_BELL);
	/* Make sure that doorbell is committed immediately */
	wmb();

	spin_unlock_irqrestore(host->host_lock, flags);

	/* wait until the task management command is completed */
	err = wait_event_timeout(hba->tm_wq,
			test_bit(free_slot, &hba->tm_condition),
			msecs_to_jiffies(TM_CMD_TIMEOUT));
	if (!err) {
		dev_err(hba->dev, "%s: task management cmd 0x%.2x timed-out\n",
				__func__, tm_function);
		if (ufshcd_clear_tm_cmd(hba, free_slot))
			dev_WARN(hba->dev, "%s: unable clear tm cmd (slot %d) after timeout\n",
					__func__, free_slot);
		err = -ETIMEDOUT;
	} else {
		err = ufshcd_task_req_compl(hba, free_slot, tm_response);
	}

	clear_bit(free_slot, &hba->tm_condition);
	ufshcd_put_tm_slot(hba, free_slot);
	wake_up(&hba->tm_tag_wq);
	hba->ufs_stats.clk_rel.ctx = TM_CMD_SEND;

	ufshcd_release_all(hba);
	return err;
}

/**
 * ufshcd_eh_device_reset_handler - device reset handler registered to
 *                                    scsi layer.
 * @cmd: SCSI command pointer
 *
 * Returns SUCCESS/FAILED
 */
static int ufshcd_eh_device_reset_handler(struct scsi_cmnd *cmd)
{
	struct Scsi_Host *host;
	struct ufs_hba *hba;
	unsigned int tag;
	u32 pos;
	int err;
	u8 resp = 0xF;
	struct ufshcd_lrb *lrbp;
	unsigned long flags;

	host = cmd->device->host;
	hba = shost_priv(host);
	tag = cmd->request->tag;

	ufshcd_print_cmd_log(hba);
	lrbp = &hba->lrb[tag];
	err = ufshcd_issue_tm_cmd(hba, lrbp->lun, 0, UFS_LOGICAL_RESET, &resp);
	if (err || resp != UPIU_TASK_MANAGEMENT_FUNC_COMPL) {
		if (!err)
			err = resp;
		goto out;
	}

	/* clear the commands that were pending for corresponding LUN */
	for_each_set_bit(pos, &hba->outstanding_reqs, hba->nutrs) {
		if (hba->lrb[pos].lun == lrbp->lun) {
			err = ufshcd_clear_cmd(hba, pos);
			if (err)
				break;
		}
	}
	spin_lock_irqsave(host->host_lock, flags);
	ufshcd_transfer_req_compl(hba);
	spin_unlock_irqrestore(host->host_lock, flags);

out:
	hba->req_abort_count = 0;
	if (!err) {
		err = SUCCESS;
	} else {
		dev_err(hba->dev, "%s: failed with err %d\n", __func__, err);
		err = FAILED;
	}
	return err;
}

static void ufshcd_set_req_abort_skip(struct ufs_hba *hba, unsigned long bitmap)
{
	struct ufshcd_lrb *lrbp;
	int tag;

	for_each_set_bit(tag, &bitmap, hba->nutrs) {
		lrbp = &hba->lrb[tag];
		lrbp->req_abort_skip = true;
	}
}

/**
 * ufshcd_abort - abort a specific command
 * @cmd: SCSI command pointer
 *
 * Abort the pending command in device by sending UFS_ABORT_TASK task management
 * command, and in host controller by clearing the door-bell register. There can
 * be race between controller sending the command to the device while abort is
 * issued. To avoid that, first issue UFS_QUERY_TASK to check if the command is
 * really issued and then try to abort it.
 *
 * Returns SUCCESS/FAILED
 */
static int ufshcd_abort(struct scsi_cmnd *cmd)
{
	struct Scsi_Host *host;
	struct ufs_hba *hba;
	unsigned long flags;
	unsigned int tag;
	int err = 0;
	int poll_cnt;
	u8 resp = 0xF;
	struct ufshcd_lrb *lrbp;
	u32 reg;

	host = cmd->device->host;
	hba = shost_priv(host);
	tag = cmd->request->tag;
	if (!ufshcd_valid_tag(hba, tag)) {
		dev_err(hba->dev,
			"%s: invalid command tag %d: cmd=0x%p, cmd->request=0x%p",
			__func__, tag, cmd, cmd->request);
		BUG();
	}

	lrbp = &hba->lrb[tag];

	ufshcd_update_error_stats(hba, UFS_ERR_TASK_ABORT);

	if (!ufshcd_valid_tag(hba, tag)) {
		dev_err(hba->dev,
			"%s: invalid command tag %d: cmd=0x%p, cmd->request=0x%p",
			__func__, tag, cmd, cmd->request);
		BUG();
	}

	/*
	 * Task abort to the device W-LUN is illegal. When this command
	 * will fail, due to spec violation, scsi err handling next step
	 * will be to send LU reset which, again, is a spec violation.
	 * To avoid these unnecessary/illegal step we skip to the last error
	 * handling stage: reset and restore.
	 */
	if ((lrbp->lun == UFS_UPIU_UFS_DEVICE_WLUN) ||
	    (lrbp->lun == UFS_UPIU_REPORT_LUNS_WLUN) ||
	    (lrbp->lun == UFS_UPIU_BOOT_WLUN) ||
	    (lrbp->lun == UFS_UPIU_RPMB_WLUN))
		return ufshcd_eh_host_reset_handler(cmd);

	ufshcd_hold_all(hba);
	reg = ufshcd_readl(hba, REG_UTP_TRANSFER_REQ_DOOR_BELL);
	/* If command is already aborted/completed, return SUCCESS */
	if (!(test_bit(tag, &hba->outstanding_reqs))) {
		dev_err(hba->dev,
			"%s: cmd at tag %d already completed, outstanding=0x%lx, doorbell=0x%x\n",
			__func__, tag, hba->outstanding_reqs, reg);
		goto out;
	}

	if (!(reg & (1 << tag))) {
		dev_err(hba->dev,
		"%s: cmd was completed, but without a notifying intr, tag = %d",
		__func__, tag);
	}

	/* Print Transfer Request of aborted task */
	dev_err(hba->dev, "%s: Device abort task at tag %d\n", __func__, tag);

	/*
	 * Print detailed info about aborted request.
	 * As more than one request might get aborted at the same time,
	 * print full information only for the first aborted request in order
	 * to reduce repeated printouts. For other aborted requests only print
	 * basic details.
	 */
	scsi_print_command(cmd);
	if (!hba->req_abort_count) {
		ufshcd_print_fsm_state(hba);
		ufshcd_print_host_regs(hba);
		ufshcd_print_host_state(hba);
		ufshcd_print_pwr_info(hba);
		ufshcd_print_trs(hba, 1 << tag, true);
		/* crash the system upon setting this debugfs. */
		if (hba->crash_on_err)
			BUG_ON(1);
	} else {
		ufshcd_print_trs(hba, 1 << tag, false);
	}
	hba->req_abort_count++;

	/* Skip task abort in case previous aborts failed and report failure */
	if (lrbp->req_abort_skip) {
		err = -EIO;
		goto out;
	}

	for (poll_cnt = 100; poll_cnt; poll_cnt--) {
		err = ufshcd_issue_tm_cmd(hba, lrbp->lun, lrbp->task_tag,
				UFS_QUERY_TASK, &resp);
		if (!err && resp == UPIU_TASK_MANAGEMENT_FUNC_SUCCEEDED) {
			/* cmd pending in the device */
			dev_err(hba->dev, "%s: cmd pending in the device. tag = %d\n",
				__func__, tag);
			break;
		} else if (!err && resp == UPIU_TASK_MANAGEMENT_FUNC_COMPL) {
			/*
			 * cmd not pending in the device, check if it is
			 * in transition.
			 */
			dev_err(hba->dev, "%s: cmd at tag %d not pending in the device.\n",
				__func__, tag);
			reg = ufshcd_readl(hba, REG_UTP_TRANSFER_REQ_DOOR_BELL);
			if (reg & (1 << tag)) {
				/* sleep for max. 200us to stabilize */
				usleep_range(100, 200);
				continue;
			}
			/* command completed already */
			dev_err(hba->dev, "%s: cmd at tag %d successfully cleared from DB.\n",
				__func__, tag);
			goto out;
		} else {
			dev_err(hba->dev,
				"%s: no response from device. tag = %d, err %d\n",
				__func__, tag, err);
			if (!err)
				err = resp; /* service response error */
			goto out;
		}
	}

	if (!poll_cnt) {
		err = -EBUSY;
		goto out;
	}

	err = ufshcd_issue_tm_cmd(hba, lrbp->lun, lrbp->task_tag,
			UFS_ABORT_TASK, &resp);
	if (err || resp != UPIU_TASK_MANAGEMENT_FUNC_COMPL) {
		if (!err) {
			err = resp; /* service response error */
			dev_err(hba->dev, "%s: issued. tag = %d, err %d\n",
				__func__, tag, err);
		}
		goto out;
	}

	err = ufshcd_clear_cmd(hba, tag);
	if (err) {
		dev_err(hba->dev, "%s: Failed clearing cmd at tag %d, err %d\n",
			__func__, tag, err);
		goto out;
	}

	scsi_dma_unmap(cmd);

	spin_lock_irqsave(host->host_lock, flags);
	ufshcd_outstanding_req_clear(hba, tag);
	hba->lrb[tag].cmd = NULL;
	spin_unlock_irqrestore(host->host_lock, flags);

	clear_bit_unlock(tag, &hba->lrb_in_use);
	wake_up(&hba->dev_cmd.tag_wq);

out:
	if (!err) {
		err = SUCCESS;
	} else {
		dev_err(hba->dev, "%s: failed with err %d\n", __func__, err);
		ufshcd_set_req_abort_skip(hba, hba->outstanding_reqs);
		err = FAILED;
	}

	/*
	 * This ufshcd_release_all() corresponds to the original scsi cmd that
	 * got aborted here (as we won't get any IRQ for it).
	 */
	ufshcd_release_all(hba);
	return err;
}

/**
 * ufshcd_host_reset_and_restore - reset and restore host controller
 * @hba: per-adapter instance
 *
 * Note that host controller reset may issue DME_RESET to
 * local and remote (device) Uni-Pro stack and the attributes
 * are reset to default state.
 *
 * Returns zero on success, non-zero on failure
 */
static int ufshcd_host_reset_and_restore(struct ufs_hba *hba)
{
	int err;
	unsigned long flags;

	/*
	 * Stop the host controller and complete the requests
	 * cleared by h/w
	 */
	spin_lock_irqsave(hba->host->host_lock, flags);
	ufshcd_hba_stop(hba, false);
	hba->silence_err_logs = true;
	ufshcd_complete_requests(hba);
	hba->silence_err_logs = false;
	spin_unlock_irqrestore(hba->host->host_lock, flags);

	/* scale up clocks to max frequency before full reinitialization */
	ufshcd_set_clk_freq(hba, true);

	err = ufshcd_hba_enable(hba);
	if (err)
		goto out;

	/* Establish the link again and restore the device */
	err = ufshcd_probe_hba(hba);

	if (!err && (hba->ufshcd_state != UFSHCD_STATE_OPERATIONAL)) {
		err = -EIO;
		goto out;
	}

	if (!err) {
		err = ufshcd_vops_crypto_engine_reset(hba);
		if (err) {
			dev_err(hba->dev,
				"%s: failed to reset crypto engine %d\n",
				__func__, err);
			goto out;
		}
	}

out:
	if (err)
		dev_err(hba->dev, "%s: Host init failed %d\n", __func__, err);

	return err;
}

static int ufshcd_detect_device(struct ufs_hba *hba)
{
	int err = 0;

	err = ufshcd_vops_full_reset(hba);
	if (err)
		dev_warn(hba->dev, "%s: full reset returned %d\n",
			 __func__, err);

	err = ufshcd_reset_device(hba);
	if (err)
		dev_warn(hba->dev, "%s: device reset failed. err %d\n",
			 __func__, err);

	return ufshcd_host_reset_and_restore(hba);
}

/**
 * ufshcd_reset_and_restore - reset and re-initialize host/device
 * @hba: per-adapter instance
 *
 * Reset and recover device, host and re-establish link. This
 * is helpful to recover the communication in fatal error conditions.
 *
 * Returns zero on success, non-zero on failure
 */
static int ufshcd_reset_and_restore(struct ufs_hba *hba)
{
	int err = 0;
	unsigned long flags;
	int retries = MAX_HOST_RESET_RETRIES;

	ufshcd_enable_irq(hba);

	do {
		err = ufshcd_detect_device(hba);
	} while (err && --retries);

	/*
	 * There is no point proceeding even after failing
	 * to recover after multiple retries.
	 */
	if (err && ufshcd_is_embedded_dev(hba))
		BUG();

	/*
	 * After reset the door-bell might be cleared, complete
	 * outstanding requests in s/w here.
	 */
	spin_lock_irqsave(hba->host->host_lock, flags);
	ufshcd_transfer_req_compl(hba);
	ufshcd_tmc_handler(hba);
	spin_unlock_irqrestore(hba->host->host_lock, flags);

	return err;
}

/**
 * ufshcd_eh_host_reset_handler - host reset handler registered to scsi layer
 * @cmd - SCSI command pointer
 *
 * Returns SUCCESS/FAILED
 */
static int ufshcd_eh_host_reset_handler(struct scsi_cmnd *cmd)
{
	int err = SUCCESS;
	unsigned long flags;
	struct ufs_hba *hba;

	hba = shost_priv(cmd->device->host);

	/*
	 * Check if there is any race with fatal error handling.
	 * If so, wait for it to complete. Even though fatal error
	 * handling does reset and restore in some cases, don't assume
	 * anything out of it. We are just avoiding race here.
	 */
	do {
		spin_lock_irqsave(hba->host->host_lock, flags);
		if (!(work_pending(&hba->eh_work) ||
			    hba->ufshcd_state == UFSHCD_STATE_RESET ||
			    hba->ufshcd_state == UFSHCD_STATE_EH_SCHEDULED))
			break;
		spin_unlock_irqrestore(hba->host->host_lock, flags);
		dev_err(hba->dev, "%s: reset in progress - 1\n", __func__);
		flush_work(&hba->eh_work);
	} while (1);

	/*
	 * we don't know if previous reset had really reset the host controller
	 * or not. So let's force reset here to be sure.
	 */
	hba->ufshcd_state = UFSHCD_STATE_ERROR;
	hba->force_host_reset = true;
	schedule_work(&hba->eh_work);

	/* wait for the reset work to finish */
	do {
		if (!(work_pending(&hba->eh_work) ||
				hba->ufshcd_state == UFSHCD_STATE_RESET))
			break;
		spin_unlock_irqrestore(hba->host->host_lock, flags);
		dev_err(hba->dev, "%s: reset in progress - 2\n", __func__);
		flush_work(&hba->eh_work);
		spin_lock_irqsave(hba->host->host_lock, flags);
	} while (1);

	if (!((hba->ufshcd_state == UFSHCD_STATE_OPERATIONAL) &&
	      ufshcd_is_link_active(hba))) {
		err = FAILED;
		hba->ufshcd_state = UFSHCD_STATE_ERROR;
	}

	spin_unlock_irqrestore(hba->host->host_lock, flags);

	return err;
}

/**
 * ufshcd_get_max_icc_level - calculate the ICC level
 * @sup_curr_uA: max. current supported by the regulator
 * @start_scan: row at the desc table to start scan from
 * @buff: power descriptor buffer
 *
 * Returns calculated max ICC level for specific regulator
 */
static u32 ufshcd_get_max_icc_level(int sup_curr_uA, u32 start_scan, char *buff)
{
	int i;
	int curr_uA;
	u16 data;
	u16 unit;

	for (i = start_scan; i >= 0; i--) {
		data = be16_to_cpup((__be16 *)&buff[2 * i]);
		unit = (data & ATTR_ICC_LVL_UNIT_MASK) >>
						ATTR_ICC_LVL_UNIT_OFFSET;
		curr_uA = data & ATTR_ICC_LVL_VALUE_MASK;
		switch (unit) {
		case UFSHCD_NANO_AMP:
			curr_uA = curr_uA / 1000;
			break;
		case UFSHCD_MILI_AMP:
			curr_uA = curr_uA * 1000;
			break;
		case UFSHCD_AMP:
			curr_uA = curr_uA * 1000 * 1000;
			break;
		case UFSHCD_MICRO_AMP:
		default:
			break;
		}
		if (sup_curr_uA >= curr_uA)
			break;
	}
	if (i < 0) {
		i = 0;
		pr_err("%s: Couldn't find valid icc_level = %d", __func__, i);
	}

	return (u32)i;
}

/**
 * ufshcd_find_max_sup_active_icc_level - find the max ICC level
 * In case regulators are not initialized we'll return 0
 * @hba: per-adapter instance
 * @desc_buf: power descriptor buffer to extract ICC levels from.
 * @len: length of desc_buff
 *
 * Returns calculated max ICC level
 */
static u32 ufshcd_find_max_sup_active_icc_level(struct ufs_hba *hba,
							u8 *desc_buf, int len)
{
	u32 icc_level = 0;

	/*
	 * VCCQ rail is optional for removable UFS card and also most of the
	 * vendors don't use this rail for embedded UFS devices as well. So
	 * it is normal that VCCQ rail may not be provided for given platform.
	 */
	if (!hba->vreg_info.vcc || !hba->vreg_info.vccq2) {
		dev_err(hba->dev, "%s: Regulator capability was not set, bActiveICCLevel=%d\n",
			__func__, icc_level);
		goto out;
	}

	if (hba->vreg_info.vcc && hba->vreg_info.vcc->max_uA)
		icc_level = ufshcd_get_max_icc_level(
				hba->vreg_info.vcc->max_uA,
				POWER_DESC_MAX_ACTV_ICC_LVLS - 1,
				&desc_buf[PWR_DESC_ACTIVE_LVLS_VCC_0]);

	if (hba->vreg_info.vccq && hba->vreg_info.vccq->max_uA)
		icc_level = ufshcd_get_max_icc_level(
				hba->vreg_info.vccq->max_uA,
				icc_level,
				&desc_buf[PWR_DESC_ACTIVE_LVLS_VCCQ_0]);

	if (hba->vreg_info.vccq2 && hba->vreg_info.vccq2->max_uA)
		icc_level = ufshcd_get_max_icc_level(
				hba->vreg_info.vccq2->max_uA,
				icc_level,
				&desc_buf[PWR_DESC_ACTIVE_LVLS_VCCQ2_0]);
out:
	return icc_level;
}

static void ufshcd_set_active_icc_lvl(struct ufs_hba *hba)
{
	int ret;
	int buff_len = hba->desc_size.pwr_desc;
	u8 *desc_buf = NULL;
	u32 icc_level;

	if (buff_len) {
		desc_buf = kmalloc(buff_len, GFP_KERNEL);
		if (!desc_buf)
			return;
	}

	ret = ufshcd_read_power_desc(hba, desc_buf, buff_len);
	if (ret) {
		dev_err(hba->dev,
			"%s: Failed reading power descriptor.len = %d ret = %d",
			__func__, buff_len, ret);
		goto out;
	}

	icc_level = ufshcd_find_max_sup_active_icc_level(hba, desc_buf,
							 buff_len);
	dev_dbg(hba->dev, "%s: setting icc_level 0x%x", __func__, icc_level);

	ret = ufshcd_query_attr_retry(hba, UPIU_QUERY_OPCODE_WRITE_ATTR,
		QUERY_ATTR_IDN_ACTIVE_ICC_LVL, 0, 0, &icc_level);

	if (ret)
		dev_err(hba->dev,
			"%s: Failed configuring bActiveICCLevel = %d ret = %d",
			__func__, icc_level, ret);
out:
	kfree(desc_buf);
}

static int ufshcd_set_low_vcc_level(struct ufs_hba *hba,
				  struct ufs_dev_desc *dev_desc)
{
	int ret;
	struct ufs_vreg *vreg = hba->vreg_info.vcc;

	/* Check if device supports the low voltage VCC feature */
	if (dev_desc->wspecversion < 0x300)
		return 0;

	/*
	 * Check if host has support for low VCC voltage?
	 * In addition, also check if we have already set the low VCC level
	 * or not?
	 */
	if (!vreg->low_voltage_sup || vreg->low_voltage_active)
		return 0;

	/* Put the device in sleep before lowering VCC level */
	ret = ufshcd_set_dev_pwr_mode(hba, UFS_SLEEP_PWR_MODE);

	/* Switch off VCC before switching it ON at 2.5v */
	ret = ufshcd_disable_vreg(hba->dev, vreg);
	/* add ~2ms delay before renabling VCC at lower voltage */
	usleep_range(2000, 2100);
	/* Now turn back VCC ON at low voltage */
	vreg->low_voltage_active = true;
	ret = ufshcd_enable_vreg(hba->dev, vreg);

	/* Bring the device in active now */
	ret = ufshcd_set_dev_pwr_mode(hba, UFS_ACTIVE_PWR_MODE);

	return ret;
}

/**
 * ufshcd_scsi_add_wlus - Adds required W-LUs
 * @hba: per-adapter instance
 *
 * UFS devices can support upto 4 well known logical units:
 *	"REPORT_LUNS" (address: 01h)
 *	"UFS Device" (address: 50h)
 *	"RPMB" (address: 44h)
 *	"BOOT" (address: 30h)
 *
 * "REPORT_LUNS" & "UFS Device" are mandatory for all device classes (see
 * "bDeviceSubClass" parameter of device descriptor) while "BOOT" is supported
 * only for bootable devices. "RPMB" is only supported with embedded devices.
 *
 * UFS device's power management needs to be controlled by "POWER CONDITION"
 * field of SSU (START STOP UNIT) command. But this "power condition" field
 * will take effect only when its sent to "UFS device" well known logical unit
 * hence we require the scsi_device instance to represent this logical unit in
 * order for the UFS host driver to send the SSU command for power management.

 * We also require the scsi_device instance for "RPMB" (Replay Protected Memory
 * Block) LU so user space process can control this LU. User space may also
 * want to have access to BOOT LU.

 * This function tries to add scsi device instances for each of all well known
 * LUs (except "REPORT LUNS" LU) depending on device class.
 *
 * Returns zero on success (all required W-LUs are added successfully),
 * non-zero error value on failure (if failed to add any of the required W-LU).
 */
static int ufshcd_scsi_add_wlus(struct ufs_hba *hba)
{
	int ret = 0;
	struct scsi_device *sdev_rpmb = NULL;
	struct scsi_device *sdev_boot = NULL;
	bool is_bootable_dev = false;
	bool is_embedded_dev = false;

	if ((hba->dev_info.b_device_sub_class == UFS_DEV_EMBEDDED_BOOTABLE) ||
	    (hba->dev_info.b_device_sub_class == UFS_DEV_REMOVABLE_BOOTABLE))
		is_bootable_dev = true;

	if ((hba->dev_info.b_device_sub_class == UFS_DEV_EMBEDDED_BOOTABLE) ||
	    (hba->dev_info.b_device_sub_class == UFS_DEV_EMBEDDED_NON_BOOTABLE))
		is_embedded_dev = true;

	hba->sdev_ufs_device = __scsi_add_device(hba->host, 0, 0,
		ufshcd_upiu_wlun_to_scsi_wlun(UFS_UPIU_UFS_DEVICE_WLUN), NULL);
	if (IS_ERR(hba->sdev_ufs_device)) {
		ret = PTR_ERR(hba->sdev_ufs_device);
		dev_err(hba->dev, "%s: failed adding DEVICE_WLUN. ret %d\n",
			__func__, ret);
		hba->sdev_ufs_device = NULL;
		goto out;
	}
	scsi_device_put(hba->sdev_ufs_device);

	if (is_bootable_dev) {
		sdev_boot = __scsi_add_device(hba->host, 0, 0,
			ufshcd_upiu_wlun_to_scsi_wlun(UFS_UPIU_BOOT_WLUN),
			NULL);

		if (IS_ERR(sdev_boot)) {
			dev_err(hba->dev, "%s: failed adding BOOT_WLUN. ret %d\n",
				__func__, ret);
			ret = PTR_ERR(sdev_boot);
			goto remove_sdev_ufs_device;
		}
		scsi_device_put(sdev_boot);
	}

	if (is_embedded_dev) {
		sdev_rpmb = __scsi_add_device(hba->host, 0, 0,
			ufshcd_upiu_wlun_to_scsi_wlun(UFS_UPIU_RPMB_WLUN),
			NULL);
		if (IS_ERR(sdev_rpmb)) {
			dev_err(hba->dev, "%s: failed adding RPMB_WLUN. ret %d\n",
				__func__, ret);
			ret = PTR_ERR(sdev_rpmb);
			goto remove_sdev_boot;
		}
		scsi_device_put(sdev_rpmb);
	}
	goto out;

remove_sdev_boot:
	if (is_bootable_dev)
		scsi_remove_device(sdev_boot);
remove_sdev_ufs_device:
	scsi_remove_device(hba->sdev_ufs_device);
out:
	return ret;
}

static int ufs_get_device_desc(struct ufs_hba *hba,
			       struct ufs_dev_desc *dev_desc)
{
	int err;
	u8 model_index;
	u8 str_desc_buf[QUERY_DESC_MAX_SIZE + 1] = {0};
	u8 desc_buf[hba->desc_size.dev_desc];

	err = ufshcd_read_device_desc(hba, desc_buf, hba->desc_size.dev_desc);
	if (err) {
		dev_err(hba->dev, "%s: Failed reading Device Desc. err = %d\n",
			__func__, err);
		goto out;
	}

	/*
	 * getting vendor (manufacturerID) and Bank Index in big endian
	 * format
	 */
	dev_desc->wmanufacturerid = desc_buf[DEVICE_DESC_PARAM_MANF_ID] << 8 |
				     desc_buf[DEVICE_DESC_PARAM_MANF_ID + 1];

	model_index = desc_buf[DEVICE_DESC_PARAM_PRDCT_NAME];

	err = ufshcd_read_string_desc(hba, model_index, str_desc_buf,
				QUERY_DESC_MAX_SIZE, ASCII_STD);
	if (err) {
		dev_err(hba->dev, "%s: Failed reading Product Name. err = %d\n",
			__func__, err);
		goto out;
	}

	str_desc_buf[QUERY_DESC_MAX_SIZE] = '\0';
	strlcpy(dev_desc->model, (str_desc_buf + QUERY_DESC_HDR_SIZE),
		min_t(u8, str_desc_buf[QUERY_DESC_LENGTH_OFFSET],
		      MAX_MODEL_LEN));

	/* Null terminate the model string */
	dev_desc->model[MAX_MODEL_LEN] = '\0';

	dev_desc->wspecversion = desc_buf[DEVICE_DESC_PARAM_SPEC_VER] << 8 |
				  desc_buf[DEVICE_DESC_PARAM_SPEC_VER + 1];

out:
	return err;
}

static void ufs_fixup_device_setup(struct ufs_hba *hba,
				   struct ufs_dev_desc *dev_desc)
{
	struct ufs_dev_fix *f;

	for (f = ufs_fixups; f->quirk; f++) {
		if ((f->w_manufacturer_id == dev_desc->wmanufacturerid ||
		     f->w_manufacturer_id == UFS_ANY_VENDOR) &&
		    (STR_PRFX_EQUAL(f->model, dev_desc->model) ||
		     !strcmp(f->model, UFS_ANY_MODEL)))
			hba->dev_info.quirks |= f->quirk;
	}
}

/**
 * ufshcd_tune_pa_tactivate - Tunes PA_TActivate of local UniPro
 * @hba: per-adapter instance
 *
 * PA_TActivate parameter can be tuned manually if UniPro version is less than
 * 1.61. PA_TActivate needs to be greater than or equal to peerM-PHY's
 * RX_MIN_ACTIVATETIME_CAPABILITY attribute. This optimal value can help reduce
 * the hibern8 exit latency.
 *
 * Returns zero on success, non-zero error value on failure.
 */
static int ufshcd_tune_pa_tactivate(struct ufs_hba *hba)
{
	int ret = 0;
	u32 peer_rx_min_activatetime = 0, tuned_pa_tactivate;

	if (!ufshcd_is_unipro_pa_params_tuning_req(hba))
		return 0;

	ret = ufshcd_dme_peer_get(hba,
				  UIC_ARG_MIB_SEL(
					RX_MIN_ACTIVATETIME_CAPABILITY,
					UIC_ARG_MPHY_RX_GEN_SEL_INDEX(0)),
				  &peer_rx_min_activatetime);
	if (ret)
		goto out;

	/* make sure proper unit conversion is applied */
	tuned_pa_tactivate =
		((peer_rx_min_activatetime * RX_MIN_ACTIVATETIME_UNIT_US)
		 / PA_TACTIVATE_TIME_UNIT_US);
	ret = ufshcd_dme_set(hba, UIC_ARG_MIB(PA_TACTIVATE),
			     tuned_pa_tactivate);

out:
	return ret;
}

/**
 * ufshcd_tune_pa_hibern8time - Tunes PA_Hibern8Time of local UniPro
 * @hba: per-adapter instance
 *
 * PA_Hibern8Time parameter can be tuned manually if UniPro version is less than
 * 1.61. PA_Hibern8Time needs to be maximum of local M-PHY's
 * TX_HIBERN8TIME_CAPABILITY & peer M-PHY's RX_HIBERN8TIME_CAPABILITY.
 * This optimal value can help reduce the hibern8 exit latency.
 *
 * Returns zero on success, non-zero error value on failure.
 */
static int ufshcd_tune_pa_hibern8time(struct ufs_hba *hba)
{
	int ret = 0;
	u32 local_tx_hibern8_time_cap = 0, peer_rx_hibern8_time_cap = 0;
	u32 max_hibern8_time, tuned_pa_hibern8time;

	ret = ufshcd_dme_get(hba,
			     UIC_ARG_MIB_SEL(TX_HIBERN8TIME_CAPABILITY,
					UIC_ARG_MPHY_TX_GEN_SEL_INDEX(0)),
				  &local_tx_hibern8_time_cap);
	if (ret)
		goto out;

	ret = ufshcd_dme_peer_get(hba,
				  UIC_ARG_MIB_SEL(RX_HIBERN8TIME_CAPABILITY,
					UIC_ARG_MPHY_RX_GEN_SEL_INDEX(0)),
				  &peer_rx_hibern8_time_cap);
	if (ret)
		goto out;

	max_hibern8_time = max(local_tx_hibern8_time_cap,
			       peer_rx_hibern8_time_cap);
	/* make sure proper unit conversion is applied */
	tuned_pa_hibern8time = ((max_hibern8_time * HIBERN8TIME_UNIT_US)
				/ PA_HIBERN8_TIME_UNIT_US);
	ret = ufshcd_dme_set(hba, UIC_ARG_MIB(PA_HIBERN8TIME),
			     tuned_pa_hibern8time);
out:
	return ret;
}

/**
 * ufshcd_quirk_tune_host_pa_tactivate - Ensures that host PA_TACTIVATE is
 * less than device PA_TACTIVATE time.
 * @hba: per-adapter instance
 *
 * Some UFS devices require host PA_TACTIVATE to be lower than device
 * PA_TACTIVATE, we need to enable UFS_DEVICE_QUIRK_HOST_PA_TACTIVATE quirk
 * for such devices.
 *
 * Returns zero on success, non-zero error value on failure.
 */
static int ufshcd_quirk_tune_host_pa_tactivate(struct ufs_hba *hba)
{
	int ret = 0;
	u32 granularity, peer_granularity;
	u32 pa_tactivate, peer_pa_tactivate;
	u32 pa_tactivate_us, peer_pa_tactivate_us;
	u8 gran_to_us_table[] = {1, 4, 8, 16, 32, 100};

	ret = ufshcd_dme_get(hba, UIC_ARG_MIB(PA_GRANULARITY),
				  &granularity);
	if (ret)
		goto out;

	ret = ufshcd_dme_peer_get(hba, UIC_ARG_MIB(PA_GRANULARITY),
				  &peer_granularity);
	if (ret)
		goto out;

	if ((granularity < PA_GRANULARITY_MIN_VAL) ||
	    (granularity > PA_GRANULARITY_MAX_VAL)) {
		dev_err(hba->dev, "%s: invalid host PA_GRANULARITY %d",
			__func__, granularity);
		return -EINVAL;
	}

	if ((peer_granularity < PA_GRANULARITY_MIN_VAL) ||
	    (peer_granularity > PA_GRANULARITY_MAX_VAL)) {
		dev_err(hba->dev, "%s: invalid device PA_GRANULARITY %d",
			__func__, peer_granularity);
		return -EINVAL;
	}

	ret = ufshcd_dme_get(hba, UIC_ARG_MIB(PA_TACTIVATE), &pa_tactivate);
	if (ret)
		goto out;

	ret = ufshcd_dme_peer_get(hba, UIC_ARG_MIB(PA_TACTIVATE),
				  &peer_pa_tactivate);
	if (ret)
		goto out;

	pa_tactivate_us = pa_tactivate * gran_to_us_table[granularity - 1];
	peer_pa_tactivate_us = peer_pa_tactivate *
			     gran_to_us_table[peer_granularity - 1];

	if (pa_tactivate_us > peer_pa_tactivate_us) {
		u32 new_peer_pa_tactivate;

		new_peer_pa_tactivate = pa_tactivate_us /
				      gran_to_us_table[peer_granularity - 1];
		new_peer_pa_tactivate++;
		ret = ufshcd_dme_peer_set(hba, UIC_ARG_MIB(PA_TACTIVATE),
					  new_peer_pa_tactivate);
	}

out:
	return ret;
}

static void ufshcd_tune_unipro_params(struct ufs_hba *hba)
{
	if (ufshcd_is_unipro_pa_params_tuning_req(hba)) {
		ufshcd_tune_pa_tactivate(hba);
		ufshcd_tune_pa_hibern8time(hba);
	}

	if (hba->dev_info.quirks & UFS_DEVICE_QUIRK_PA_TACTIVATE)
		/* set 1ms timeout for PA_TACTIVATE */
		ufshcd_dme_set(hba, UIC_ARG_MIB(PA_TACTIVATE), 10);

	if (hba->dev_info.quirks & UFS_DEVICE_QUIRK_HOST_PA_TACTIVATE)
		ufshcd_quirk_tune_host_pa_tactivate(hba);

	ufshcd_vops_apply_dev_quirks(hba);
}

static void ufshcd_clear_dbg_ufs_stats(struct ufs_hba *hba)
{
	int err_reg_hist_size = sizeof(struct ufs_uic_err_reg_hist);

	memset(&hba->ufs_stats.pa_err, 0, err_reg_hist_size);
	memset(&hba->ufs_stats.dl_err, 0, err_reg_hist_size);
	memset(&hba->ufs_stats.nl_err, 0, err_reg_hist_size);
	memset(&hba->ufs_stats.tl_err, 0, err_reg_hist_size);
	memset(&hba->ufs_stats.dme_err, 0, err_reg_hist_size);

	hba->req_abort_count = 0;
}

static void ufshcd_init_desc_sizes(struct ufs_hba *hba)
{
	int err;

	err = ufshcd_read_desc_length(hba, QUERY_DESC_IDN_DEVICE, 0,
		&hba->desc_size.dev_desc);
	if (err)
		hba->desc_size.dev_desc = QUERY_DESC_DEVICE_DEF_SIZE;

	err = ufshcd_read_desc_length(hba, QUERY_DESC_IDN_POWER, 0,
		&hba->desc_size.pwr_desc);
	if (err)
		hba->desc_size.pwr_desc = QUERY_DESC_POWER_DEF_SIZE;

	err = ufshcd_read_desc_length(hba, QUERY_DESC_IDN_INTERCONNECT, 0,
		&hba->desc_size.interc_desc);
	if (err)
		hba->desc_size.interc_desc = QUERY_DESC_INTERCONNECT_DEF_SIZE;

	err = ufshcd_read_desc_length(hba, QUERY_DESC_IDN_CONFIGURATION, 0,
		&hba->desc_size.conf_desc);
	if (err)
		hba->desc_size.conf_desc = QUERY_DESC_CONFIGURATION_DEF_SIZE;

	err = ufshcd_read_desc_length(hba, QUERY_DESC_IDN_UNIT, 0,
		&hba->desc_size.unit_desc);
	if (err)
		hba->desc_size.unit_desc = QUERY_DESC_UNIT_DEF_SIZE;

	err = ufshcd_read_desc_length(hba, QUERY_DESC_IDN_GEOMETRY, 0,
		&hba->desc_size.geom_desc);
	if (err)
		hba->desc_size.geom_desc = QUERY_DESC_GEOMETRY_DEF_SIZE;

	err = ufshcd_read_desc_length(hba, QUERY_DESC_IDN_HEALTH, 0,
		&hba->desc_size.hlth_desc);
	if (err)
		hba->desc_size.hlth_desc = QUERY_DESC_HEALTH_DEF_SIZE;
}

static void ufshcd_def_desc_sizes(struct ufs_hba *hba)
{
	hba->desc_size.dev_desc = QUERY_DESC_DEVICE_DEF_SIZE;
	hba->desc_size.pwr_desc = QUERY_DESC_POWER_DEF_SIZE;
	hba->desc_size.interc_desc = QUERY_DESC_INTERCONNECT_DEF_SIZE;
	hba->desc_size.conf_desc = QUERY_DESC_CONFIGURATION_DEF_SIZE;
	hba->desc_size.unit_desc = QUERY_DESC_UNIT_DEF_SIZE;
	hba->desc_size.geom_desc = QUERY_DESC_GEOMETRY_DEF_SIZE;
	hba->desc_size.hlth_desc = QUERY_DESC_HEALTH_DEF_SIZE;
}

static void ufshcd_apply_pm_quirks(struct ufs_hba *hba)
{
	if (hba->dev_info.quirks & UFS_DEVICE_QUIRK_NO_LINK_OFF) {
		if (ufs_get_pm_lvl_to_link_pwr_state(hba->rpm_lvl) ==
		    UIC_LINK_OFF_STATE) {
			hba->rpm_lvl =
				ufs_get_desired_pm_lvl_for_dev_link_state(
						UFS_SLEEP_PWR_MODE,
						UIC_LINK_HIBERN8_STATE);
			dev_info(hba->dev, "UFS_DEVICE_QUIRK_NO_LINK_OFF enabled, changed rpm_lvl to %d\n",
				hba->rpm_lvl);
		}
		if (ufs_get_pm_lvl_to_link_pwr_state(hba->spm_lvl) ==
		    UIC_LINK_OFF_STATE) {
			hba->spm_lvl =
				ufs_get_desired_pm_lvl_for_dev_link_state(
						UFS_SLEEP_PWR_MODE,
						UIC_LINK_HIBERN8_STATE);
			dev_info(hba->dev, "UFS_DEVICE_QUIRK_NO_LINK_OFF enabled, changed spm_lvl to %d\n",
				hba->spm_lvl);
		}
	}
}

/**
 * ufshcd_set_dev_ref_clk - set the device bRefClkFreq
 * @hba: per-adapter instance
 *
 * Read the current value of the bRefClkFreq attribute from device and update it
 * if host is supplying different reference clock frequency than one mentioned
 * in bRefClkFreq attribute.
 *
 * Returns zero on success, non-zero error value on failure.
 */
static int ufshcd_set_dev_ref_clk(struct ufs_hba *hba)
{
	int err = 0;
	int ref_clk = -1;
	static const char * const ref_clk_freqs[] = {"19.2 MHz", "26 MHz",
						     "38.4 MHz", "52 MHz"};

	err = ufshcd_query_attr_retry(hba, UPIU_QUERY_OPCODE_READ_ATTR,
			QUERY_ATTR_IDN_REF_CLK_FREQ, 0, 0, &ref_clk);

	if (err) {
		dev_err(hba->dev, "%s: failed reading bRefClkFreq. err = %d\n",
			 __func__, err);
		goto out;
	}

	if ((ref_clk < 0) || (ref_clk > REF_CLK_FREQ_52_MHZ)) {
		dev_err(hba->dev, "%s: invalid ref_clk setting = %d\n",
			 __func__, ref_clk);
		err = -EINVAL;
		goto out;
	}

	if (ref_clk == hba->dev_ref_clk_freq)
		goto out; /* nothing to update */

	err = ufshcd_query_attr_retry(hba, UPIU_QUERY_OPCODE_WRITE_ATTR,
			QUERY_ATTR_IDN_REF_CLK_FREQ, 0, 0,
			&hba->dev_ref_clk_freq);

	if (err)
		dev_err(hba->dev, "%s: bRefClkFreq setting to %s failed\n",
			__func__, ref_clk_freqs[hba->dev_ref_clk_freq]);
	else
		/*
		 * It is good to print this out here to debug any later failures
		 * related to gear switch.
		 */
		dev_info(hba->dev, "%s: bRefClkFreq setting to %s succeeded\n",
			__func__, ref_clk_freqs[hba->dev_ref_clk_freq]);

out:
	return err;
}

static int ufshcd_get_dev_ref_clk_gating_wait(struct ufs_hba *hba,
					struct ufs_dev_desc *dev_desc)
{
	int err = 0;
	u32 gating_wait = UFSHCD_REF_CLK_GATING_WAIT_US;

	if (dev_desc->wspecversion >= 0x300) {
		err = ufshcd_query_attr_retry(hba, UPIU_QUERY_OPCODE_READ_ATTR,
				QUERY_ATTR_IDN_REF_CLK_GATING_WAIT_TIME, 0, 0,
				&gating_wait);

		if (err)
			dev_err(hba->dev, "failed reading bRefClkGatingWait. err = %d, use default %uus\n",
					err, gating_wait);

		if (gating_wait == 0) {
			gating_wait = UFSHCD_REF_CLK_GATING_WAIT_US;
			dev_err(hba->dev, "undefined ref clk gating wait time, use default %uus\n",
					gating_wait);
		}
	}

	hba->dev_ref_clk_gating_wait = gating_wait;
	return err;
}

static int ufs_read_device_desc_data(struct ufs_hba *hba)
{
	int err = 0;
	u8 *desc_buf = NULL;

	if (hba->desc_size.dev_desc) {
		desc_buf = kmalloc(hba->desc_size.dev_desc, GFP_KERNEL);
		if (!desc_buf) {
			err = -ENOMEM;
			dev_err(hba->dev,
				"%s: Failed to allocate desc_buf\n", __func__);
			return err;
		}
	}
	err = ufshcd_read_device_desc(hba, desc_buf, hba->desc_size.dev_desc);
	if (err)
		goto out;

	/*
	 * getting vendor (manufacturerID) and Bank Index in big endian
	 * format
	 */
	hba->dev_info.w_manufacturer_id =
		desc_buf[DEVICE_DESC_PARAM_MANF_ID] << 8 |
		desc_buf[DEVICE_DESC_PARAM_MANF_ID + 1];
	hba->dev_info.b_device_sub_class =
		desc_buf[DEVICE_DESC_PARAM_DEVICE_SUB_CLASS];
	hba->dev_info.i_product_name = desc_buf[DEVICE_DESC_PARAM_PRDCT_NAME];
	hba->dev_info.w_spec_version =
		desc_buf[DEVICE_DESC_PARAM_SPEC_VER] << 8 |
		desc_buf[DEVICE_DESC_PARAM_SPEC_VER + 1];

out:
	kfree(desc_buf);
	return err;
}

/**
 * ufshcd_probe_hba - probe hba to detect device and initialize
 * @hba: per-adapter instance
 *
 * Execute link-startup and verify device initialization
 */
static int ufshcd_probe_hba(struct ufs_hba *hba)
{
	struct ufs_dev_desc card = {0};
	int ret;
	ktime_t start = ktime_get();

reinit:
	ret = ufshcd_link_startup(hba);
	if (ret)
		goto out;

	/* Debug counters initialization */
	ufshcd_clear_dbg_ufs_stats(hba);
	/* set the default level for urgent bkops */
	hba->urgent_bkops_lvl = BKOPS_STATUS_PERF_IMPACT;
	hba->is_urgent_bkops_lvl_checked = false;

	/* UniPro link is active now */
	ufshcd_set_link_active(hba);

	ret = ufshcd_verify_dev_init(hba);
	if (ret)
		goto out;

	ret = ufshcd_complete_dev_init(hba);
	if (ret)
		goto out;

	/* clear any previous UFS device information */
	memset(&hba->dev_info, 0, sizeof(hba->dev_info));

	/* cache important parameters from device descriptor for later use */
	ret = ufs_read_device_desc_data(hba);
	if (ret)
		goto out;

	/* Init check for device descriptor sizes */
	ufshcd_init_desc_sizes(hba);

	ret = ufs_get_device_desc(hba, &card);
	if (ret) {
		dev_err(hba->dev, "%s: Failed getting device info. err = %d\n",
			__func__, ret);
		goto out;
	}

	if (card.wspecversion >= 0x300 && !hba->reinit_g4_rate_A) {
		unsigned long flags;
		int err;

		hba->reinit_g4_rate_A = true;

		err = ufshcd_vops_full_reset(hba);
		if (err)
			dev_warn(hba->dev, "%s: full reset returned %d\n",
				 __func__, err);

		err = ufshcd_reset_device(hba);
		if (err)
			dev_warn(hba->dev, "%s: device reset failed. err %d\n",
				 __func__, err);

		/* Reset the host controller */
		spin_lock_irqsave(hba->host->host_lock, flags);
		ufshcd_hba_stop(hba, false);
		spin_unlock_irqrestore(hba->host->host_lock, flags);

		err = ufshcd_hba_enable(hba);
		if (err)
			goto out;

		goto reinit;
	}

	ufs_fixup_device_setup(hba, &card);
	ufshcd_tune_unipro_params(hba);

	ufshcd_apply_pm_quirks(hba);
	if (card.wspecversion < 0x300) {
		ret = ufshcd_set_vccq_rail_unused(hba,
			(hba->dev_info.quirks & UFS_DEVICE_NO_VCCQ) ?
			true : false);
		if (ret)
			goto out;
	}

	/* UFS device is also active now */
	ufshcd_set_ufs_dev_active(hba);
	ufshcd_force_reset_auto_bkops(hba);

	if (ufshcd_get_max_pwr_mode(hba)) {
		dev_err(hba->dev,
			"%s: Failed getting max supported power mode\n",
			__func__);
	} else {
		ufshcd_get_dev_ref_clk_gating_wait(hba, &card);

		/*
		 * Set the right value to bRefClkFreq before attempting to
		 * switch to HS gears.
		 */
		ufshcd_set_dev_ref_clk(hba);
		ret = ufshcd_config_pwr_mode(hba, &hba->max_pwr_info.info);
		if (ret) {
			dev_err(hba->dev, "%s: Failed setting power mode, err = %d\n",
					__func__, ret);
			goto out;
		}
	}

	/*
	 * bActiveICCLevel is volatile for UFS device (as per latest v2.1 spec)
	 * and for removable UFS card as well, hence always set the parameter.
	 * Note: Error handler may issue the device reset hence resetting
	 *       bActiveICCLevel as well so it is always safe to set this here.
	 */
	ufshcd_set_active_icc_lvl(hba);

	/* set the state as operational after switching to desired gear */
	hba->ufshcd_state = UFSHCD_STATE_OPERATIONAL;

	/*
	 * If we are in error handling context or in power management callbacks
	 * context, no need to scan the host
	 */
	if (!ufshcd_eh_in_progress(hba) && !hba->pm_op_in_progress) {
		bool flag;

		if (!ufshcd_query_flag_retry(hba, UPIU_QUERY_OPCODE_READ_FLAG,
				QUERY_FLAG_IDN_PWR_ON_WPE, &flag))
			hba->dev_info.f_power_on_wp_en = flag;

		/* Add required well known logical units to scsi mid layer */
		if (ufshcd_scsi_add_wlus(hba))
			goto out;

		/* lower VCC voltage level */
		ufshcd_set_low_vcc_level(hba, &card);

		/* Initialize devfreq after UFS device is detected */
		if (ufshcd_is_clkscaling_supported(hba)) {
			memcpy(&hba->clk_scaling.saved_pwr_info.info,
				&hba->pwr_info,
				sizeof(struct ufs_pa_layer_attr));
			hba->clk_scaling.saved_pwr_info.is_valid = true;
			hba->clk_scaling.is_scaled_up = true;
			if (!hba->devfreq) {
				ret = ufshcd_devfreq_init(hba);
				if (ret)
					goto out;
			}
			hba->clk_scaling.is_allowed = true;
		}

		scsi_scan_host(hba->host);
		pm_runtime_put_sync(hba->dev);
	}

	/*
	 * Enable auto hibern8 if supported, after full host and
	 * device initialization.
	 */
	if (ufshcd_is_auto_hibern8_supported(hba) &&
	    hba->hibern8_on_idle.is_enabled)
		ufshcd_set_auto_hibern8_timer(hba,
				      hba->hibern8_on_idle.delay_ms);
out:
	if (ret) {
		ufshcd_set_ufs_dev_poweroff(hba);
		ufshcd_set_link_off(hba);
		if (hba->extcon) {
			if (!ufshcd_is_card_online(hba))
				ufsdbg_clr_err_state(hba);
			ufshcd_set_card_offline(hba);
		}
	} else if (hba->extcon) {
		ufshcd_set_card_online(hba);
	}

	/*
	 * If we failed to initialize the device or the device is not
	 * present, turn off the power/clocks etc.
	 */
	if (ret && !ufshcd_eh_in_progress(hba) && !hba->pm_op_in_progress)
		pm_runtime_put_sync(hba->dev);

	trace_ufshcd_init(dev_name(hba->dev), ret,
		ktime_to_us(ktime_sub(ktime_get(), start)),
		hba->curr_dev_pwr_mode, hba->uic_link_state);
	return ret;
}

static void ufshcd_remove_device(struct ufs_hba *hba)
{
	struct scsi_device *sdev;
	struct scsi_device *sdev_cache[UFS_MAX_LUS];
	int sdev_count = 0, i;
	unsigned long flags;

	ufshcd_hold_all(hba);
	/* Reset the host controller */
	spin_lock_irqsave(hba->host->host_lock, flags);
	hba->silence_err_logs = true;
	ufshcd_hba_stop(hba, false);
	spin_unlock_irqrestore(hba->host->host_lock, flags);

	ufshcd_set_ufs_dev_poweroff(hba);
	ufshcd_set_link_off(hba);
	__ufshcd_shutdown_clkscaling(hba);

	/* Complete requests that have door-bell cleared by h/w */
	ufshcd_complete_requests(hba);

	/* remove all scsi devices */
	list_for_each_entry(sdev, &hba->host->__devices, siblings) {
		if (sdev_count < UFS_MAX_LUS) {
			sdev_cache[sdev_count] = sdev;
			sdev_count++;
		}
	}

	for (i = 0; i < sdev_count; i++)
		scsi_remove_device(sdev_cache[i]);

	spin_lock_irqsave(hba->host->host_lock, flags);
	hba->silence_err_logs = false;
	spin_unlock_irqrestore(hba->host->host_lock, flags);

	ufshcd_release_all(hba);
}

static void ufshcd_card_detect_handler(struct work_struct *work)
{
	struct ufs_hba *hba;

	hba = container_of(work, struct ufs_hba, card_detect_work);

	if (ufshcd_is_card_online(hba) && !hba->sdev_ufs_device) {
		pm_runtime_get_sync(hba->dev);
		ufshcd_detect_device(hba);
		/* ufshcd_probe_hba() calls pm_runtime_put_sync() on exit */
	} else if (ufshcd_is_card_offline(hba) && hba->sdev_ufs_device) {
		pm_runtime_get_sync(hba->dev);
		ufshcd_remove_device(hba);
		pm_runtime_put_sync(hba->dev);
		ufsdbg_clr_err_state(hba);
	}
}

static int ufshcd_card_detect_notifier(struct notifier_block *nb,
				       unsigned long event, void *ptr)
{
	struct ufs_hba *hba = container_of(nb, struct ufs_hba, card_detect_nb);

	if (event)
		ufshcd_set_card_online(hba);
	else
		ufshcd_set_card_offline(hba);

	if (ufshcd_is_card_offline(hba) && !hba->sdev_ufs_device)
		goto out;

	/*
	 * card insertion/removal are very infrequent events and having this
	 * message helps if there is some issue with card detection/removal.
	 */
	dev_info(hba->dev, "%s: card %s notification rcvd\n",
		__func__, ufshcd_is_card_online(hba) ? "inserted" : "removed");

	schedule_work(&hba->card_detect_work);
out:
	return NOTIFY_DONE;
}

static int ufshcd_extcon_register(struct ufs_hba *hba)
{
	int ret;

	if (!hba->extcon)
		return 0;

	hba->card_detect_nb.notifier_call = ufshcd_card_detect_notifier;
	ret = extcon_register_notifier(hba->extcon,
				       EXTCON_MECHANICAL,
				       &hba->card_detect_nb);
	if (ret)
		dev_err(hba->dev, "%s: extcon_register_notifier() failed, ret %d\n",
			__func__, ret);

	return ret;
}

static int ufshcd_extcon_unregister(struct ufs_hba *hba)
{
	int ret;

	if (!hba->extcon)
		return 0;

	ret = extcon_unregister_notifier(hba->extcon, EXTCON_MECHANICAL,
					 &hba->card_detect_nb);
	if (ret)
		dev_err(hba->dev, "%s: extcon_unregister_notifier() failed, ret %d\n",
			__func__, ret);

	return ret;
}

/**
 * ufshcd_async_scan - asynchronous execution for probing hba
 * @data: data pointer to pass to this function
 * @cookie: cookie data
 */
static void ufshcd_async_scan(void *data, async_cookie_t cookie)
{
	struct ufs_hba *hba = (struct ufs_hba *)data;

	/*
	 * Don't allow clock gating and hibern8 enter for faster device
	 * detection.
	 */
	ufshcd_hold_all(hba);
	ufshcd_probe_hba(hba);
	ufshcd_release_all(hba);

	ufshcd_extcon_register(hba);
}

static enum blk_eh_timer_return ufshcd_eh_timed_out(struct scsi_cmnd *scmd)
{
	unsigned long flags;
	struct Scsi_Host *host;
	struct ufs_hba *hba;
	int index;
	bool found = false;

	if (!scmd || !scmd->device || !scmd->device->host)
		return BLK_EH_NOT_HANDLED;

	host = scmd->device->host;
	hba = shost_priv(host);
	if (!hba)
		return BLK_EH_NOT_HANDLED;

	spin_lock_irqsave(host->host_lock, flags);

	for_each_set_bit(index, &hba->outstanding_reqs, hba->nutrs) {
		if (hba->lrb[index].cmd == scmd) {
			found = true;
			break;
		}
	}

	spin_unlock_irqrestore(host->host_lock, flags);

	/*
	 * Bypass SCSI error handling and reset the block layer timer if this
	 * SCSI command was not actually dispatched to UFS driver, otherwise
	 * let SCSI layer handle the error as usual.
	 */
	return found ? BLK_EH_NOT_HANDLED : BLK_EH_RESET_TIMER;
}

/**
 * ufshcd_query_ioctl - perform user read queries
 * @hba: per-adapter instance
 * @lun: used for lun specific queries
 * @buffer: user space buffer for reading and submitting query data and params
 * @return: 0 for success negative error code otherwise
 *
 * Expected/Submitted buffer structure is struct ufs_ioctl_query_data.
 * It will read the opcode, idn and buf_length parameters, and, put the
 * response in the buffer field while updating the used size in buf_length.
 */
static int ufshcd_query_ioctl(struct ufs_hba *hba, u8 lun, void __user *buffer)
{
	struct ufs_ioctl_query_data *ioctl_data;
	int err = 0;
	int length = 0;
	void *data_ptr;
	bool flag;
	u32 att;
	u8 index;
	u8 *desc = NULL;

	ioctl_data = kzalloc(sizeof(struct ufs_ioctl_query_data), GFP_KERNEL);
	if (!ioctl_data) {
		dev_err(hba->dev, "%s: Failed allocating %zu bytes\n", __func__,
				sizeof(struct ufs_ioctl_query_data));
		err = -ENOMEM;
		goto out;
	}

	/* extract params from user buffer */
	err = copy_from_user(ioctl_data, buffer,
			sizeof(struct ufs_ioctl_query_data));
	if (err) {
		dev_err(hba->dev,
			"%s: Failed copying buffer from user, err %d\n",
			__func__, err);
		goto out_release_mem;
	}

	/* verify legal parameters & send query */
	switch (ioctl_data->opcode) {
	case UPIU_QUERY_OPCODE_READ_DESC:
		switch (ioctl_data->idn) {
		case QUERY_DESC_IDN_DEVICE:
		case QUERY_DESC_IDN_CONFIGURATION:
		case QUERY_DESC_IDN_INTERCONNECT:
		case QUERY_DESC_IDN_GEOMETRY:
		case QUERY_DESC_IDN_POWER:
			index = 0;
			break;
		case QUERY_DESC_IDN_UNIT:
			if (!ufs_is_valid_unit_desc_lun(lun)) {
				dev_err(hba->dev,
					"%s: No unit descriptor for lun 0x%x\n",
					__func__, lun);
				err = -EINVAL;
				goto out_release_mem;
			}
			index = lun;
			break;
		default:
			goto out_einval;
		}
		length = min_t(int, QUERY_DESC_MAX_SIZE,
				ioctl_data->buf_size);
		desc = kzalloc(length, GFP_KERNEL);
		if (!desc) {
			dev_err(hba->dev, "%s: Failed allocating %d bytes\n",
					__func__, length);
			err = -ENOMEM;
			goto out_release_mem;
		}
		err = ufshcd_query_descriptor_retry(hba, ioctl_data->opcode,
				ioctl_data->idn, index, 0, desc, &length);
		break;
	case UPIU_QUERY_OPCODE_READ_ATTR:
		switch (ioctl_data->idn) {
		case QUERY_ATTR_IDN_BOOT_LU_EN:
		case QUERY_ATTR_IDN_POWER_MODE:
		case QUERY_ATTR_IDN_ACTIVE_ICC_LVL:
		case QUERY_ATTR_IDN_OOO_DATA_EN:
		case QUERY_ATTR_IDN_BKOPS_STATUS:
		case QUERY_ATTR_IDN_PURGE_STATUS:
		case QUERY_ATTR_IDN_MAX_DATA_IN:
		case QUERY_ATTR_IDN_MAX_DATA_OUT:
		case QUERY_ATTR_IDN_REF_CLK_FREQ:
		case QUERY_ATTR_IDN_CONF_DESC_LOCK:
		case QUERY_ATTR_IDN_MAX_NUM_OF_RTT:
		case QUERY_ATTR_IDN_EE_CONTROL:
		case QUERY_ATTR_IDN_EE_STATUS:
		case QUERY_ATTR_IDN_SECONDS_PASSED:
			index = 0;
			break;
		case QUERY_ATTR_IDN_DYN_CAP_NEEDED:
		case QUERY_ATTR_IDN_CORR_PRG_BLK_NUM:
			index = lun;
			break;
		default:
			goto out_einval;
		}
		err = ufshcd_query_attr(hba, ioctl_data->opcode, ioctl_data->idn,
					index, 0, &att);
		break;

	case UPIU_QUERY_OPCODE_WRITE_ATTR:
		err = copy_from_user(&att,
				buffer + sizeof(struct ufs_ioctl_query_data),
				sizeof(u32));
		if (err) {
			dev_err(hba->dev,
				"%s: Failed copying buffer from user, err %d\n",
				__func__, err);
			goto out_release_mem;
		}

		switch (ioctl_data->idn) {
		case QUERY_ATTR_IDN_BOOT_LU_EN:
			index = 0;
			if (!att || att > QUERY_ATTR_IDN_BOOT_LU_EN_MAX) {
				dev_err(hba->dev,
					"%s: Illegal ufs query ioctl data, opcode 0x%x, idn 0x%x, att 0x%x\n",
					__func__, ioctl_data->opcode,
					(unsigned int)ioctl_data->idn, att);
				err = -EINVAL;
				goto out_release_mem;
			}
			break;
		default:
			goto out_einval;
		}
		err = ufshcd_query_attr(hba, ioctl_data->opcode,
					ioctl_data->idn, index, 0, &att);
		break;

	case UPIU_QUERY_OPCODE_READ_FLAG:
		switch (ioctl_data->idn) {
		case QUERY_FLAG_IDN_FDEVICEINIT:
		case QUERY_FLAG_IDN_PERMANENT_WPE:
		case QUERY_FLAG_IDN_PWR_ON_WPE:
		case QUERY_FLAG_IDN_BKOPS_EN:
		case QUERY_FLAG_IDN_PURGE_ENABLE:
		case QUERY_FLAG_IDN_FPHYRESOURCEREMOVAL:
		case QUERY_FLAG_IDN_BUSY_RTC:
			break;
		default:
			goto out_einval;
		}
		err = ufshcd_query_flag_retry(hba, ioctl_data->opcode,
			ioctl_data->idn, &flag);
		break;
	default:
		goto out_einval;
	}

	if (err) {
		dev_err(hba->dev, "%s: Query for idn %d failed\n", __func__,
				ioctl_data->idn);
		goto out_release_mem;
	}

	/*
	 * copy response data
	 * As we might end up reading less data then what is specified in
	 * "ioctl_data->buf_size". So we are updating "ioctl_data->
	 * buf_size" to what exactly we have read.
	 */
	switch (ioctl_data->opcode) {
	case UPIU_QUERY_OPCODE_READ_DESC:
		ioctl_data->buf_size = min_t(int, ioctl_data->buf_size, length);
		data_ptr = desc;
		break;
	case UPIU_QUERY_OPCODE_READ_ATTR:
		ioctl_data->buf_size = sizeof(u32);
		data_ptr = &att;
		break;
	case UPIU_QUERY_OPCODE_READ_FLAG:
		ioctl_data->buf_size = 1;
		data_ptr = &flag;
		break;
	case UPIU_QUERY_OPCODE_WRITE_ATTR:
		goto out_release_mem;
	default:
		goto out_einval;
	}

	/* copy to user */
	err = copy_to_user(buffer, ioctl_data,
			sizeof(struct ufs_ioctl_query_data));
	if (err)
		dev_err(hba->dev, "%s: Failed copying back to user.\n",
			__func__);
	err = copy_to_user(buffer + sizeof(struct ufs_ioctl_query_data),
			data_ptr, ioctl_data->buf_size);
	if (err)
		dev_err(hba->dev, "%s: err %d copying back to user.\n",
				__func__, err);
	goto out_release_mem;

out_einval:
	dev_err(hba->dev,
		"%s: illegal ufs query ioctl data, opcode 0x%x, idn 0x%x\n",
		__func__, ioctl_data->opcode, (unsigned int)ioctl_data->idn);
	err = -EINVAL;
out_release_mem:
	kfree(ioctl_data);
	kfree(desc);
out:
	return err;
}

/**
 * ufshcd_ioctl - ufs ioctl callback registered in scsi_host
 * @dev: scsi device required for per LUN queries
 * @cmd: command opcode
 * @buffer: user space buffer for transferring data
 *
 * Supported commands:
 * UFS_IOCTL_QUERY
 */
static int ufshcd_ioctl(struct scsi_device *dev, int cmd, void __user *buffer)
{
	struct ufs_hba *hba = shost_priv(dev->host);
	int err = 0;

	BUG_ON(!hba);
	if (!buffer) {
		dev_err(hba->dev, "%s: User buffer is NULL!\n", __func__);
		return -EINVAL;
	}

	switch (cmd) {
	case UFS_IOCTL_QUERY:
		pm_runtime_get_sync(hba->dev);
		err = ufshcd_query_ioctl(hba, ufshcd_scsi_to_upiu_lun(dev->lun),
				buffer);
		pm_runtime_put_sync(hba->dev);
		break;
	default:
		err = -ENOIOCTLCMD;
		dev_dbg(hba->dev, "%s: Unsupported ioctl cmd %d\n", __func__,
			cmd);
		break;
	}

	return err;
}

static struct scsi_host_template ufshcd_driver_template = {
	.module			= THIS_MODULE,
	.name			= UFSHCD,
	.proc_name		= UFSHCD,
	.queuecommand		= ufshcd_queuecommand,
	.slave_alloc		= ufshcd_slave_alloc,
	.slave_configure	= ufshcd_slave_configure,
	.slave_destroy		= ufshcd_slave_destroy,
	.change_queue_depth	= ufshcd_change_queue_depth,
	.eh_abort_handler	= ufshcd_abort,
	.eh_device_reset_handler = ufshcd_eh_device_reset_handler,
	.eh_host_reset_handler   = ufshcd_eh_host_reset_handler,
	.eh_timed_out		= ufshcd_eh_timed_out,
	.ioctl			= ufshcd_ioctl,
#ifdef CONFIG_COMPAT
	.compat_ioctl		= ufshcd_ioctl,
#endif
	.this_id		= -1,
	.sg_tablesize		= SG_ALL,
	.cmd_per_lun		= UFSHCD_CMD_PER_LUN,
	.can_queue		= UFSHCD_CAN_QUEUE,
	.max_host_blocked	= 1,
	.track_queue_depth	= 1,
};

static int ufshcd_config_vreg_load(struct device *dev, struct ufs_vreg *vreg,
				   int ua)
{
	int ret;

	if (!vreg)
		return 0;

	/*
	 * "set_load" operation shall be required on those regulators
	 * which specifically configured current limitation. Otherwise
	 * zero max_uA may cause unexpected behavior when regulator is
	 * enabled or set as high power mode.
	 */
	if (!vreg->max_uA)
		return 0;

	ret = regulator_set_load(vreg->reg, ua);
	if (ret < 0) {
		dev_err(dev, "%s: %s set load (ua=%d) failed, err=%d\n",
				__func__, vreg->name, ua, ret);
	}

	return ret;
}

static inline int ufshcd_config_vreg_lpm(struct ufs_hba *hba,
					 struct ufs_vreg *vreg)
{
	if (!vreg)
		return 0;
	else if (vreg->unused)
		return 0;
	else
		return ufshcd_config_vreg_load(hba->dev, vreg,
					       UFS_VREG_LPM_LOAD_UA);
}

static inline int ufshcd_config_vreg_hpm(struct ufs_hba *hba,
					 struct ufs_vreg *vreg)
{
	if (!vreg)
		return 0;
	else if (vreg->unused)
		return 0;
	else
		return ufshcd_config_vreg_load(hba->dev, vreg, vreg->max_uA);
}

static int ufshcd_config_vreg(struct device *dev,
		struct ufs_vreg *vreg, bool on)
{
	int ret = 0;
	struct regulator *reg;
	const char *name;
	int min_uV, uA_load;

	BUG_ON(!vreg);

	reg = vreg->reg;
	name = vreg->name;

	if (regulator_count_voltages(reg) > 0) {
		uA_load = on ? vreg->max_uA : 0;
		ret = ufshcd_config_vreg_load(dev, vreg, uA_load);
		if (ret)
			goto out;

<<<<<<< HEAD
		min_uV = on ? vreg->min_uV : 0;
		if (vreg->low_voltage_sup && !vreg->low_voltage_active)
			min_uV = vreg->max_uV;

		ret = regulator_set_voltage(reg, min_uV, vreg->max_uV);
		if (ret) {
			dev_err(dev, "%s: %s set voltage failed, err=%d\n",
=======
		if (vreg->min_uV && vreg->max_uV) {
			min_uV = on ? vreg->min_uV : 0;
			if (vreg->low_voltage_sup && !vreg->low_voltage_active)
				min_uV = vreg->max_uV;

			ret = regulator_set_voltage(reg, min_uV, vreg->max_uV);
			if (ret) {
				dev_err(dev,
					"%s: %s set voltage failed, err=%d\n",
>>>>>>> 9528de5b
					__func__, name, ret);
				goto out;
			}
		}
	}
out:
	return ret;
}

static int ufshcd_enable_vreg(struct device *dev, struct ufs_vreg *vreg)
{
	int ret = 0;

	if (!vreg)
		goto out;
	else if (vreg->enabled || vreg->unused)
		goto out;

	ret = ufshcd_config_vreg(dev, vreg, true);
	if (!ret)
		ret = regulator_enable(vreg->reg);

	if (!ret)
		vreg->enabled = true;
	else
		dev_err(dev, "%s: %s enable failed, err=%d\n",
				__func__, vreg->name, ret);
out:
	return ret;
}

static int ufshcd_disable_vreg(struct device *dev, struct ufs_vreg *vreg)
{
	int ret = 0;

	if (!vreg)
		goto out;
	else if (!vreg->enabled || vreg->unused)
		goto out;

	ret = regulator_disable(vreg->reg);

	if (!ret) {
		/* ignore errors on applying disable config */
		ufshcd_config_vreg(dev, vreg, false);
		vreg->enabled = false;
	} else {
		dev_err(dev, "%s: %s disable failed, err=%d\n",
				__func__, vreg->name, ret);
	}
out:
	return ret;
}

static int ufshcd_setup_vreg(struct ufs_hba *hba, bool on)
{
	int ret = 0;
	struct device *dev = hba->dev;
	struct ufs_vreg_info *info = &hba->vreg_info;

	if (!info)
		goto out;

	ret = ufshcd_toggle_vreg(dev, info->vcc, on);
	if (ret)
		goto out;

	ret = ufshcd_toggle_vreg(dev, info->vccq, on);
	if (ret)
		goto out;

	ret = ufshcd_toggle_vreg(dev, info->vccq2, on);
	if (ret)
		goto out;

out:
	if (ret) {
		ufshcd_toggle_vreg(dev, info->vccq2, false);
		ufshcd_toggle_vreg(dev, info->vccq, false);
		ufshcd_toggle_vreg(dev, info->vcc, false);
	}
	return ret;
}

static int ufshcd_setup_hba_vreg(struct ufs_hba *hba, bool on)
{
	struct ufs_vreg_info *info = &hba->vreg_info;
	int ret = 0;

	if (info->vdd_hba) {
		ret = ufshcd_toggle_vreg(hba->dev, info->vdd_hba, on);

		if (!ret)
			ufshcd_vops_update_sec_cfg(hba, on);
	}

	return ret;
}

static int ufshcd_get_vreg(struct device *dev, struct ufs_vreg *vreg)
{
	int ret = 0;

	if (!vreg)
		goto out;

	vreg->reg = devm_regulator_get(dev, vreg->name);
	if (IS_ERR(vreg->reg)) {
		ret = PTR_ERR(vreg->reg);
		dev_err(dev, "%s: %s get failed, err=%d\n",
				__func__, vreg->name, ret);
	}
out:
	return ret;
}

static int ufshcd_init_vreg(struct ufs_hba *hba)
{
	int ret = 0;
	struct device *dev = hba->dev;
	struct ufs_vreg_info *info = &hba->vreg_info;

	if (!info)
		goto out;

	ret = ufshcd_get_vreg(dev, info->vcc);
	if (ret)
		goto out;

	ret = ufshcd_get_vreg(dev, info->vccq);
	if (ret)
		goto out;

	ret = ufshcd_get_vreg(dev, info->vccq2);
out:
	return ret;
}

static int ufshcd_init_hba_vreg(struct ufs_hba *hba)
{
	struct ufs_vreg_info *info = &hba->vreg_info;

	if (info)
		return ufshcd_get_vreg(hba->dev, info->vdd_hba);

	return 0;
}

static int ufshcd_set_vccq_rail_unused(struct ufs_hba *hba, bool unused)
{
	int ret = 0;
	struct ufs_vreg_info *info = &hba->vreg_info;

	if (!info)
		goto out;
	else if (!info->vccq)
		goto out;

	if (unused) {
		/* shut off the rail here */
		ret = ufshcd_toggle_vreg(hba->dev, info->vccq, false);
		/*
		 * Mark this rail as no longer used, so it doesn't get enabled
		 * later by mistake
		 */
		if (!ret)
			info->vccq->unused = true;
	} else {
		/*
		 * rail should have been already enabled hence just make sure
		 * that unused flag is cleared.
		 */
		info->vccq->unused = false;
	}
out:
	return ret;
}

static int ufshcd_setup_clocks(struct ufs_hba *hba, bool on,
			       bool keep_link_active, bool is_gating_context)
{
	int ret = 0;
	struct ufs_clk_info *clki;
	struct list_head *head = &hba->clk_list_head;
	unsigned long flags;
	ktime_t start = ktime_get();
	bool clk_state_changed = false;

	if (list_empty(head))
		goto out;

	/* call vendor specific bus vote before enabling the clocks */
	if (on) {
		ret = ufshcd_vops_set_bus_vote(hba, on);
		if (ret)
			return ret;
	}

	/*
	 * vendor specific setup_clocks ops may depend on clocks managed by
	 * this standard driver hence call the vendor specific setup_clocks
	 * before disabling the clocks managed here.
	 */
	if (!on) {
		ret = ufshcd_vops_setup_clocks(hba, on, PRE_CHANGE);
		if (ret)
			return ret;
	}

	list_for_each_entry(clki, head, list) {
		if (!IS_ERR_OR_NULL(clki->clk)) {
			/*
			 * To keep link active, both device ref clock and unipro
			 * clock should be kept ON.
			 */
			if (keep_link_active &&
			    (!strcmp(clki->name, "ref_clk") ||
			     !strcmp(clki->name, "core_clk_unipro")))
				continue;

			clk_state_changed = on ^ clki->enabled;
			if (on && !clki->enabled) {
				ret = clk_prepare_enable(clki->clk);
				if (ret) {
					dev_err(hba->dev, "%s: %s prepare enable failed, %d\n",
						__func__, clki->name, ret);
					goto out;
				}
			} else if (!on && clki->enabled) {
				clk_disable_unprepare(clki->clk);
			}
			clki->enabled = on;
			dev_dbg(hba->dev, "%s: clk: %s %sabled\n", __func__,
					clki->name, on ? "en" : "dis");
		}
	}

	/*
	 * vendor specific setup_clocks ops may depend on clocks managed by
	 * this standard driver hence call the vendor specific setup_clocks
	 * after enabling the clocks managed here.
	 */
	if (on) {
		ret = ufshcd_vops_setup_clocks(hba, on, POST_CHANGE);
		if (ret)
			goto out;
	}

	/*
	 * call vendor specific bus vote to remove the vote after
	 * disabling the clocks.
	 */
	if (!on)
		ret = ufshcd_vops_set_bus_vote(hba, on);

out:
	if (ret) {
		if (on)
			/* Can't do much if this fails */
			(void) ufshcd_vops_set_bus_vote(hba, false);
		list_for_each_entry(clki, head, list) {
			if (!IS_ERR_OR_NULL(clki->clk) && clki->enabled)
				clk_disable_unprepare(clki->clk);
		}
	} else if (!ret && on) {
		spin_lock_irqsave(hba->host->host_lock, flags);
		hba->clk_gating.state = CLKS_ON;
		trace_ufshcd_clk_gating(dev_name(hba->dev),
					hba->clk_gating.state);
		spin_unlock_irqrestore(hba->host->host_lock, flags);
		/* restore the secure configuration as clocks are enabled */
		ufshcd_vops_update_sec_cfg(hba, true);
	}

	if (clk_state_changed)
		trace_ufshcd_profile_clk_gating(dev_name(hba->dev),
			(on ? "on" : "off"),
			ktime_to_us(ktime_sub(ktime_get(), start)), ret);
	return ret;
}

static int ufshcd_enable_clocks(struct ufs_hba *hba)
{
	return  ufshcd_setup_clocks(hba, true, false, false);
}

static int ufshcd_disable_clocks(struct ufs_hba *hba,
				 bool is_gating_context)
{
	return  ufshcd_setup_clocks(hba, false, false, is_gating_context);
}

static int ufshcd_disable_clocks_keep_link_active(struct ufs_hba *hba,
					      bool is_gating_context)
{
	return  ufshcd_setup_clocks(hba, false, true, is_gating_context);
}

static int ufshcd_init_clocks(struct ufs_hba *hba)
{
	int ret = 0;
	struct ufs_clk_info *clki;
	struct device *dev = hba->dev;
	struct list_head *head = &hba->clk_list_head;

	if (list_empty(head))
		goto out;

	list_for_each_entry(clki, head, list) {
		if (!clki->name)
			continue;

		clki->clk = devm_clk_get(dev, clki->name);
		if (IS_ERR(clki->clk)) {
			ret = PTR_ERR(clki->clk);
			dev_err(dev, "%s: %s clk get failed, %d\n",
					__func__, clki->name, ret);
			goto out;
		}

		if (clki->max_freq) {
			ret = clk_set_rate(clki->clk, clki->max_freq);
			if (ret) {
				dev_err(hba->dev, "%s: %s clk set rate(%dHz) failed, %d\n",
					__func__, clki->name,
					clki->max_freq, ret);
				goto out;
			}
			clki->curr_freq = clki->max_freq;
		}
		dev_dbg(dev, "%s: clk: %s, rate: %lu\n", __func__,
				clki->name, clk_get_rate(clki->clk));
	}
out:
	return ret;
}

static int ufshcd_variant_hba_init(struct ufs_hba *hba)
{
	int err = 0;

	if (!hba->var || !hba->var->vops)
		goto out;

	err = ufshcd_vops_init(hba);
	if (err)
		dev_err(hba->dev, "%s: variant %s init failed err %d\n",
			__func__, ufshcd_get_var_name(hba), err);
out:
	return err;
}

static void ufshcd_variant_hba_exit(struct ufs_hba *hba)
{
	if (!hba->var || !hba->var->vops)
		return;

	ufshcd_vops_exit(hba);
}

static int ufshcd_hba_init(struct ufs_hba *hba)
{
	int err;

	/*
	 * Handle host controller power separately from the UFS device power
	 * rails as it will help controlling the UFS host controller power
	 * collapse easily which is different than UFS device power collapse.
	 * Also, enable the host controller power before we go ahead with rest
	 * of the initialization here.
	 */
	err = ufshcd_init_hba_vreg(hba);
	if (err)
		goto out;

	err = ufshcd_setup_hba_vreg(hba, true);
	if (err)
		goto out;

	err = ufshcd_init_clocks(hba);
	if (err)
		goto out_disable_hba_vreg;

	err = ufshcd_enable_clocks(hba);
	if (err)
		goto out_disable_hba_vreg;

	err = ufshcd_init_vreg(hba);
	if (err)
		goto out_disable_clks;

	err = ufshcd_setup_vreg(hba, true);
	if (err)
		goto out_disable_clks;

	err = ufshcd_variant_hba_init(hba);
	if (err)
		goto out_disable_vreg;

	hba->is_powered = true;
	goto out;

out_disable_vreg:
	ufshcd_setup_vreg(hba, false);
out_disable_clks:
	ufshcd_disable_clocks(hba, false);
out_disable_hba_vreg:
	ufshcd_setup_hba_vreg(hba, false);
out:
	return err;
}

static void ufshcd_hba_exit(struct ufs_hba *hba)
{
	if (hba->is_powered) {
		ufshcd_extcon_unregister(hba);
		ufshcd_variant_hba_exit(hba);
		ufshcd_setup_vreg(hba, false);
		if (ufshcd_is_clkscaling_supported(hba)) {
			if (hba->devfreq)
				ufshcd_suspend_clkscaling(hba);
			if (hba->clk_scaling.workq)
				destroy_workqueue(hba->clk_scaling.workq);
			ufshcd_devfreq_remove(hba);
		}
		ufshcd_disable_clocks(hba, false);
		ufshcd_setup_hba_vreg(hba, false);
		hba->is_powered = false;
	}
}

static int
ufshcd_send_request_sense(struct ufs_hba *hba, struct scsi_device *sdp)
{
	unsigned char cmd[6] = {REQUEST_SENSE,
				0,
				0,
				0,
				UFSHCD_REQ_SENSE_SIZE,
				0};
	char *buffer;
	int ret;

	buffer = kzalloc(UFSHCD_REQ_SENSE_SIZE, GFP_KERNEL);
	if (!buffer) {
		ret = -ENOMEM;
		goto out;
	}

	ret = scsi_execute(sdp, cmd, DMA_FROM_DEVICE, buffer,
			UFSHCD_REQ_SENSE_SIZE, NULL, NULL,
			msecs_to_jiffies(1000), 3, 0, RQF_PM, NULL);
	if (ret)
		pr_err("%s: failed with err %d\n", __func__, ret);

	kfree(buffer);
out:
	return ret;
}

/**
 * ufshcd_set_dev_pwr_mode - sends START STOP UNIT command to set device
 *			     power mode
 * @hba: per adapter instance
 * @pwr_mode: device power mode to set
 *
 * Returns 0 if requested power mode is set successfully
 * Returns non-zero if failed to set the requested power mode
 */
static int ufshcd_set_dev_pwr_mode(struct ufs_hba *hba,
				     enum ufs_dev_pwr_mode pwr_mode)
{
	unsigned char cmd[6] = { START_STOP };
	struct scsi_sense_hdr sshdr;
	struct scsi_device *sdp;
	unsigned long flags;
	int ret;

	spin_lock_irqsave(hba->host->host_lock, flags);
	sdp = hba->sdev_ufs_device;
	if (sdp) {
		ret = scsi_device_get(sdp);
		if (!ret && !scsi_device_online(sdp)) {
			ret = -ENODEV;
			scsi_device_put(sdp);
		}
	} else {
		ret = -ENODEV;
	}
	spin_unlock_irqrestore(hba->host->host_lock, flags);

	if (ret)
		return ret;

	/*
	 * If scsi commands fail, the scsi mid-layer schedules scsi error-
	 * handling, which would wait for host to be resumed. Since we know
	 * we are functional while we are here, skip host resume in error
	 * handling context.
	 */
	hba->host->eh_noresume = 1;
	if (!hba->dev_info.is_ufs_dev_wlun_ua_cleared) {
		ret = ufshcd_send_request_sense(hba, sdp);
		if (ret)
			goto out;
		/* Unit attention condition is cleared now */
		hba->dev_info.is_ufs_dev_wlun_ua_cleared = 1;
	}

	cmd[4] = pwr_mode << 4;

	/*
	 * Current function would be generally called from the power management
	 * callbacks hence set the RQF_PM flag so that it doesn't resume the
	 * already suspended childs.
	 */
	ret = scsi_execute(sdp, cmd, DMA_NONE, NULL, 0, NULL, &sshdr,
			START_STOP_TIMEOUT, 0, 0, RQF_PM, NULL);
	if (ret) {
		sdev_printk(KERN_WARNING, sdp,
			    "START_STOP failed for power mode: %d, result %x\n",
			    pwr_mode, ret);
		if (driver_byte(ret) & DRIVER_SENSE)
			scsi_print_sense_hdr(sdp, NULL, &sshdr);
	}

	if (!ret)
		hba->curr_dev_pwr_mode = pwr_mode;
out:
	scsi_device_put(sdp);
	hba->host->eh_noresume = 0;
	return ret;
}

static int ufshcd_link_state_transition(struct ufs_hba *hba,
					enum uic_link_state req_link_state,
					int check_for_bkops)
{
	int ret = 0;

	if (req_link_state == hba->uic_link_state)
		return 0;

	if (req_link_state == UIC_LINK_HIBERN8_STATE) {
		ret = ufshcd_uic_hibern8_enter(hba);
		if (!ret)
			ufshcd_set_link_hibern8(hba);
		else
			goto out;
	}
	/*
	 * If autobkops is enabled, link can't be turned off because
	 * turning off the link would also turn off the device.
	 */
	else if ((req_link_state == UIC_LINK_OFF_STATE) &&
		   (!check_for_bkops || (check_for_bkops &&
		    !hba->auto_bkops_enabled))) {
		/*
		 * Let's make sure that link is in low power mode, we are doing
		 * this currently by putting the link in Hibern8. Otherway to
		 * put the link in low power mode is to send the DME end point
		 * to device and then send the DME reset command to local
		 * unipro. But putting the link in hibern8 is much faster.
		 */
		ret = ufshcd_uic_hibern8_enter(hba);
		if (ret)
			goto out;
		/*
		 * Change controller state to "reset state" which
		 * should also put the link in off/reset state
		 */
		ufshcd_hba_stop(hba, true);
		/*
		 * TODO: Check if we need any delay to make sure that
		 * controller is reset
		 */
		ufshcd_set_link_off(hba);
	}

out:
	return ret;
}

static void ufshcd_vreg_set_lpm(struct ufs_hba *hba)
{
	/*
	 * It seems some UFS devices may keep drawing more than sleep current
	 * (atleast for 500us) from UFS rails (especially from VCCQ rail).
	 * To avoid this situation, add 2ms delay before putting these UFS
	 * rails in LPM mode.
	 */
	if (!ufshcd_is_link_active(hba))
		usleep_range(2000, 2100);

	/*
	 * If UFS device is either in UFS_Sleep turn off VCC rail to save some
	 * power.
	 *
	 * If UFS device and link is in OFF state, all power supplies (VCC,
	 * VCCQ, VCCQ2) can be turned off if power on write protect is not
	 * required. If UFS link is inactive (Hibern8 or OFF state) and device
	 * is in sleep state, put VCCQ & VCCQ2 rails in LPM mode.
	 *
	 * Ignore the error returned by ufshcd_toggle_vreg() as device is anyway
	 * in low power state which would save some power.
	 */
	if (ufshcd_is_ufs_dev_poweroff(hba) && ufshcd_is_link_off(hba) &&
	    !hba->dev_info.is_lu_power_on_wp) {
		ufshcd_setup_vreg(hba, false);
	} else if (!ufshcd_is_ufs_dev_active(hba)) {
		ufshcd_toggle_vreg(hba->dev, hba->vreg_info.vcc, false);
		if (!ufshcd_is_link_active(hba)) {
			ufshcd_config_vreg_lpm(hba, hba->vreg_info.vccq);
			ufshcd_config_vreg_lpm(hba, hba->vreg_info.vccq2);
		}
	}
}

static int ufshcd_vreg_set_hpm(struct ufs_hba *hba)
{
	int ret = 0;

	if (ufshcd_is_ufs_dev_poweroff(hba) && ufshcd_is_link_off(hba) &&
	    !hba->dev_info.is_lu_power_on_wp) {
		ret = ufshcd_setup_vreg(hba, true);
	} else if (!ufshcd_is_ufs_dev_active(hba)) {
		if (!ret && !ufshcd_is_link_active(hba)) {
			ret = ufshcd_config_vreg_hpm(hba, hba->vreg_info.vccq);
			if (ret)
				goto vcc_disable;
			ret = ufshcd_config_vreg_hpm(hba, hba->vreg_info.vccq2);
			if (ret)
				goto vccq_lpm;
		}
		ret = ufshcd_toggle_vreg(hba->dev, hba->vreg_info.vcc, true);
	}
	goto out;

vccq_lpm:
	ufshcd_config_vreg_lpm(hba, hba->vreg_info.vccq);
vcc_disable:
	ufshcd_toggle_vreg(hba->dev, hba->vreg_info.vcc, false);
out:
	return ret;
}

static void ufshcd_hba_vreg_set_lpm(struct ufs_hba *hba)
{
	if (ufshcd_is_link_off(hba) ||
	    (ufshcd_is_link_hibern8(hba)
	     && ufshcd_is_power_collapse_during_hibern8_allowed(hba)))
		ufshcd_setup_hba_vreg(hba, false);
}

static void ufshcd_hba_vreg_set_hpm(struct ufs_hba *hba)
{
	if (ufshcd_is_link_off(hba) ||
	    (ufshcd_is_link_hibern8(hba)
	     && ufshcd_is_power_collapse_during_hibern8_allowed(hba)))
		ufshcd_setup_hba_vreg(hba, true);
}

/**
 * ufshcd_suspend - helper function for suspend operations
 * @hba: per adapter instance
 * @pm_op: desired low power operation type
 *
 * This function will try to put the UFS device and link into low power
 * mode based on the "rpm_lvl" (Runtime PM level) or "spm_lvl"
 * (System PM level).
 *
 * If this function is called during shutdown, it will make sure that
 * both UFS device and UFS link is powered off.
 *
 * NOTE: UFS device & link must be active before we enter in this function.
 *
 * Returns 0 for success and non-zero for failure
 */
static int ufshcd_suspend(struct ufs_hba *hba, enum ufs_pm_op pm_op)
{
	int ret = 0;
	enum ufs_pm_level pm_lvl;
	enum ufs_dev_pwr_mode req_dev_pwr_mode;
	enum uic_link_state req_link_state;

	hba->pm_op_in_progress = 1;
	if (!ufshcd_is_shutdown_pm(pm_op)) {
		pm_lvl = ufshcd_is_runtime_pm(pm_op) ?
			 hba->rpm_lvl : hba->spm_lvl;
		req_dev_pwr_mode = ufs_get_pm_lvl_to_dev_pwr_mode(pm_lvl);
		req_link_state = ufs_get_pm_lvl_to_link_pwr_state(pm_lvl);
	} else {
		req_dev_pwr_mode = UFS_POWERDOWN_PWR_MODE;
		req_link_state = UIC_LINK_OFF_STATE;
	}

	/*
	 * If we can't transition into any of the low power modes
	 * just gate the clocks.
	 */
	WARN_ON(hba->hibern8_on_idle.is_enabled &&
		hba->hibern8_on_idle.active_reqs);
	ufshcd_hold_all(hba);
	hba->clk_gating.is_suspended = true;
	hba->hibern8_on_idle.is_suspended = true;

	if (hba->clk_scaling.is_allowed) {
		cancel_work_sync(&hba->clk_scaling.suspend_work);
		cancel_work_sync(&hba->clk_scaling.resume_work);
		ufshcd_suspend_clkscaling(hba);
	}

	if (req_dev_pwr_mode == UFS_ACTIVE_PWR_MODE &&
			req_link_state == UIC_LINK_ACTIVE_STATE) {
		goto disable_clks;
	}

	if ((req_dev_pwr_mode == hba->curr_dev_pwr_mode) &&
	    (req_link_state == hba->uic_link_state))
		goto enable_gating;

	/* UFS device & link must be active before we enter in this function */
	if (!ufshcd_is_ufs_dev_active(hba) || !ufshcd_is_link_active(hba))
		goto set_vreg_lpm;

	if (ufshcd_is_runtime_pm(pm_op)) {
		if (ufshcd_can_autobkops_during_suspend(hba)) {
			/*
			 * The device is idle with no requests in the queue,
			 * allow background operations if bkops status shows
			 * that performance might be impacted.
			 */
			ret = ufshcd_urgent_bkops(hba);
			if (ret)
				goto enable_gating;
		} else {
			/* make sure that auto bkops is disabled */
			ufshcd_disable_auto_bkops(hba);
		}
	}

	if ((req_dev_pwr_mode != hba->curr_dev_pwr_mode) &&
	     ((ufshcd_is_runtime_pm(pm_op) && !hba->auto_bkops_enabled) ||
	       !ufshcd_is_runtime_pm(pm_op))) {
		/* ensure that bkops is disabled */
		ufshcd_disable_auto_bkops(hba);
		ret = ufshcd_set_dev_pwr_mode(hba, req_dev_pwr_mode);
		if (ret)
			goto enable_gating;
	}

	ret = ufshcd_link_state_transition(hba, req_link_state, 1);
	if (ret)
		goto set_dev_active;

	if (ufshcd_is_link_hibern8(hba) &&
	    ufshcd_is_hibern8_on_idle_allowed(hba))
		hba->hibern8_on_idle.state = HIBERN8_ENTERED;

set_vreg_lpm:
	ufshcd_vreg_set_lpm(hba);

disable_clks:
	/*
	 * Call vendor specific suspend callback. As these callbacks may access
	 * vendor specific host controller register space call them before the
	 * host clocks are ON.
	 */
	ret = ufshcd_vops_suspend(hba, pm_op);
	if (ret)
		goto set_link_active;

	if (!ufshcd_is_link_active(hba))
		ret = ufshcd_disable_clocks(hba, false);
	else
		/*
		 * If link is active, device ref_clk and unipro clock can't be
		 * switched off.
		 */
		ret = ufshcd_disable_clocks_keep_link_active(hba, false);
	if (ret)
		goto set_link_active;

	if (ufshcd_is_clkgating_allowed(hba)) {
		hba->clk_gating.state = CLKS_OFF;
		trace_ufshcd_clk_gating(dev_name(hba->dev),
					hba->clk_gating.state);
	}
	/*
	 * Disable the host irq as host controller as there won't be any
	 * host controller transaction expected till resume.
	 */
	ufshcd_disable_irq(hba);
	/* Put the host controller in low power mode if possible */
	ufshcd_hba_vreg_set_lpm(hba);
	goto out;

set_link_active:
	if (hba->clk_scaling.is_allowed)
		ufshcd_resume_clkscaling(hba);
	ufshcd_vreg_set_hpm(hba);
	if (ufshcd_is_link_hibern8(hba) && !ufshcd_uic_hibern8_exit(hba)) {
		ufshcd_set_link_active(hba);
	} else if (ufshcd_is_link_off(hba)) {
		ufshcd_update_error_stats(hba, UFS_ERR_VOPS_SUSPEND);
		ufshcd_host_reset_and_restore(hba);
	}
set_dev_active:
	if (!ufshcd_set_dev_pwr_mode(hba, UFS_ACTIVE_PWR_MODE))
		ufshcd_disable_auto_bkops(hba);
enable_gating:
	if (hba->clk_scaling.is_allowed)
		ufshcd_resume_clkscaling(hba);
	hba->hibern8_on_idle.is_suspended = false;
	hba->clk_gating.is_suspended = false;
	ufshcd_release_all(hba);
out:
	hba->pm_op_in_progress = 0;

	if (ret)
		ufshcd_update_error_stats(hba, UFS_ERR_SUSPEND);

	return ret;
}

/**
 * ufshcd_resume - helper function for resume operations
 * @hba: per adapter instance
 * @pm_op: runtime PM or system PM
 *
 * This function basically brings the UFS device, UniPro link and controller
 * to active state.
 *
 * Returns 0 for success and non-zero for failure
 */
static int ufshcd_resume(struct ufs_hba *hba, enum ufs_pm_op pm_op)
{
	int ret;
	enum uic_link_state old_link_state;

	hba->pm_op_in_progress = 1;
	old_link_state = hba->uic_link_state;

	ufshcd_hba_vreg_set_hpm(hba);
	/* Make sure clocks are enabled before accessing controller */
	ret = ufshcd_enable_clocks(hba);
	if (ret)
		goto out;

	/* enable the host irq as host controller would be active soon */
	ufshcd_enable_irq(hba);

	ret = ufshcd_vreg_set_hpm(hba);
	if (ret)
		goto disable_irq_and_vops_clks;
	if (hba->restore) {
		/* Configure UTRL and UTMRL base address registers */
		ufshcd_writel(hba, lower_32_bits(hba->utrdl_dma_addr),
			      REG_UTP_TRANSFER_REQ_LIST_BASE_L);
		ufshcd_writel(hba, upper_32_bits(hba->utrdl_dma_addr),
			      REG_UTP_TRANSFER_REQ_LIST_BASE_H);
		ufshcd_writel(hba, lower_32_bits(hba->utmrdl_dma_addr),
			      REG_UTP_TASK_REQ_LIST_BASE_L);
		ufshcd_writel(hba, upper_32_bits(hba->utmrdl_dma_addr),
			      REG_UTP_TASK_REQ_LIST_BASE_H);
		/* Commit the registers */
		mb();
	}
	/*
	 * Call vendor specific resume callback. As these callbacks may access
	 * vendor specific host controller register space call them when the
	 * host clocks are ON.
	 */
	ret = ufshcd_vops_resume(hba, pm_op);
	if (ret)
		goto disable_vreg;

	if (hba->extcon &&
	    (ufshcd_is_card_offline(hba) ||
	     (ufshcd_is_card_online(hba) && !hba->sdev_ufs_device)))
		goto skip_dev_ops;

	/* Resuming from hibernate, assume that link was OFF */
	if (hba->restore)
		ufshcd_set_link_off(hba);

	if (ufshcd_is_link_hibern8(hba)) {
		ret = ufshcd_uic_hibern8_exit(hba);
		if (!ret) {
			ufshcd_set_link_active(hba);
			if (ufshcd_is_hibern8_on_idle_allowed(hba))
				hba->hibern8_on_idle.state = HIBERN8_EXITED;
		} else {
			goto vendor_suspend;
		}
	} else if (ufshcd_is_link_off(hba)) {
		/*
		 * A full initialization of the host and the device is required
		 * since the link was put to off during suspend.
		 */
		ret = ufshcd_reset_and_restore(hba);
		/*
		 * ufshcd_reset_and_restore() should have already
		 * set the link state as active
		 */
		if (ret || !ufshcd_is_link_active(hba))
			goto vendor_suspend;
		/* mark link state as hibern8 exited */
		if (ufshcd_is_hibern8_on_idle_allowed(hba))
			hba->hibern8_on_idle.state = HIBERN8_EXITED;
	}

	if (!ufshcd_is_ufs_dev_active(hba)) {
		ret = ufshcd_set_dev_pwr_mode(hba, UFS_ACTIVE_PWR_MODE);
		if (ret)
			goto set_old_link_state;
	}

	if (ufshcd_keep_autobkops_enabled_except_suspend(hba))
		ufshcd_enable_auto_bkops(hba);
	else
		/*
		 * If BKOPs operations are urgently needed at this moment then
		 * keep auto-bkops enabled or else disable it.
		 */
		ufshcd_urgent_bkops(hba);

	hba->clk_gating.is_suspended = false;
	hba->hibern8_on_idle.is_suspended = false;

	if (hba->clk_scaling.is_allowed)
		ufshcd_resume_clkscaling(hba);

skip_dev_ops:
	/* Schedule clock gating in case of no access to UFS device yet */
	ufshcd_release_all(hba);
	goto out;

set_old_link_state:
	ufshcd_link_state_transition(hba, old_link_state, 0);
	if (ufshcd_is_link_hibern8(hba) &&
	    ufshcd_is_hibern8_on_idle_allowed(hba))
		hba->hibern8_on_idle.state = HIBERN8_ENTERED;
vendor_suspend:
	ufshcd_vops_suspend(hba, pm_op);
disable_vreg:
	ufshcd_vreg_set_lpm(hba);
disable_irq_and_vops_clks:
	ufshcd_disable_irq(hba);
	if (hba->clk_scaling.is_allowed)
		ufshcd_suspend_clkscaling(hba);
	ufshcd_disable_clocks(hba, false);
	if (ufshcd_is_clkgating_allowed(hba))
		hba->clk_gating.state = CLKS_OFF;
out:
	hba->pm_op_in_progress = 0;

	if (hba->restore)
		hba->restore = false;

	if (ret)
		ufshcd_update_error_stats(hba, UFS_ERR_RESUME);

	return ret;
}

/**
 * ufshcd_system_suspend - system suspend routine
 * @hba: per adapter instance
 * @pm_op: runtime PM or system PM
 *
 * Check the description of ufshcd_suspend() function for more details.
 *
 * Returns 0 for success and non-zero for failure
 */
int ufshcd_system_suspend(struct ufs_hba *hba)
{
	int ret = 0;
	ktime_t start = ktime_get();

	if (!hba || !hba->is_powered)
		return 0;

	if ((ufs_get_pm_lvl_to_dev_pwr_mode(hba->spm_lvl) ==
	     hba->curr_dev_pwr_mode) &&
	    (ufs_get_pm_lvl_to_link_pwr_state(hba->spm_lvl) ==
	     hba->uic_link_state))
		goto out;

	if (pm_runtime_suspended(hba->dev)) {
		/*
		 * UFS device and/or UFS link low power states during runtime
		 * suspend seems to be different than what is expected during
		 * system suspend. Hence runtime resume the devic & link and
		 * let the system suspend low power states to take effect.
		 * TODO: If resume takes longer time, we might have optimize
		 * it in future by not resuming everything if possible.
		 */
		ret = ufshcd_runtime_resume(hba);
		if (ret)
			goto out;
	}

	ret = ufshcd_suspend(hba, UFS_SYSTEM_PM);
out:
	trace_ufshcd_system_suspend(dev_name(hba->dev), ret,
		ktime_to_us(ktime_sub(ktime_get(), start)),
		hba->curr_dev_pwr_mode, hba->uic_link_state);
	if (!ret)
		hba->is_sys_suspended = true;
	return ret;
}
EXPORT_SYMBOL(ufshcd_system_suspend);

/**
 * ufshcd_system_resume - system resume routine
 * @hba: per adapter instance
 *
 * Returns 0 for success and non-zero for failure
 */

int ufshcd_system_resume(struct ufs_hba *hba)
{
	int ret = 0;
	ktime_t start = ktime_get();

	if (!hba)
		return -EINVAL;

	if (!hba->is_powered || pm_runtime_suspended(hba->dev))
		/*
		 * Let the runtime resume take care of resuming
		 * if runtime suspended.
		 */
		goto out;
	else
		ret = ufshcd_resume(hba, UFS_SYSTEM_PM);
out:
	trace_ufshcd_system_resume(dev_name(hba->dev), ret,
		ktime_to_us(ktime_sub(ktime_get(), start)),
		hba->curr_dev_pwr_mode, hba->uic_link_state);
	if (!ret)
		hba->is_sys_suspended = false;
	return ret;
}
EXPORT_SYMBOL(ufshcd_system_resume);

/**
 * ufshcd_runtime_suspend - runtime suspend routine
 * @hba: per adapter instance
 *
 * Check the description of ufshcd_suspend() function for more details.
 *
 * Returns 0 for success and non-zero for failure
 */
int ufshcd_runtime_suspend(struct ufs_hba *hba)
{
	int ret = 0;
	ktime_t start = ktime_get();

	if (!hba)
		return -EINVAL;

	if (!hba->is_powered)
		goto out;
	else
		ret = ufshcd_suspend(hba, UFS_RUNTIME_PM);
out:
	trace_ufshcd_runtime_suspend(dev_name(hba->dev), ret,
		ktime_to_us(ktime_sub(ktime_get(), start)),
		hba->curr_dev_pwr_mode, hba->uic_link_state);
	return ret;
}
EXPORT_SYMBOL(ufshcd_runtime_suspend);

/**
 * ufshcd_runtime_resume - runtime resume routine
 * @hba: per adapter instance
 *
 * This function basically brings the UFS device, UniPro link and controller
 * to active state. Following operations are done in this function:
 *
 * 1. Turn on all the controller related clocks
 * 2. Bring the UniPro link out of Hibernate state
 * 3. If UFS device is in sleep state, turn ON VCC rail and bring the UFS device
 *    to active state.
 * 4. If auto-bkops is enabled on the device, disable it.
 *
 * So following would be the possible power state after this function return
 * successfully:
 *	S1: UFS device in Active state with VCC rail ON
 *	    UniPro link in Active state
 *	    All the UFS/UniPro controller clocks are ON
 *
 * Returns 0 for success and non-zero for failure
 */
int ufshcd_runtime_resume(struct ufs_hba *hba)
{
	int ret = 0;
	ktime_t start = ktime_get();

	if (!hba)
		return -EINVAL;

	if (!hba->is_powered)
		goto out;
	else
		ret = ufshcd_resume(hba, UFS_RUNTIME_PM);
out:
	trace_ufshcd_runtime_resume(dev_name(hba->dev), ret,
		ktime_to_us(ktime_sub(ktime_get(), start)),
		hba->curr_dev_pwr_mode, hba->uic_link_state);
	return ret;
}
EXPORT_SYMBOL(ufshcd_runtime_resume);

int ufshcd_runtime_idle(struct ufs_hba *hba)
{
	return 0;
}
EXPORT_SYMBOL(ufshcd_runtime_idle);

int ufshcd_system_freeze(struct ufs_hba *hba)
{
	return ufshcd_system_suspend(hba);
}
EXPORT_SYMBOL(ufshcd_system_freeze);

int ufshcd_system_restore(struct ufs_hba *hba)
{
	hba->restore = true;
	return ufshcd_system_resume(hba);
}
EXPORT_SYMBOL(ufshcd_system_restore);

int ufshcd_system_thaw(struct ufs_hba *hba)
{
	return ufshcd_system_resume(hba);
}
EXPORT_SYMBOL(ufshcd_system_thaw);

static inline ssize_t ufshcd_pm_lvl_store(struct device *dev,
					   struct device_attribute *attr,
					   const char *buf, size_t count,
					   bool rpm)
{
	struct ufs_hba *hba = dev_get_drvdata(dev);
	unsigned long flags, value;

	if (kstrtoul(buf, 0, &value))
		return -EINVAL;

	if (value >= UFS_PM_LVL_MAX)
		return -EINVAL;

	spin_lock_irqsave(hba->host->host_lock, flags);
	if (rpm)
		hba->rpm_lvl = value;
	else
		hba->spm_lvl = value;
	ufshcd_apply_pm_quirks(hba);
	spin_unlock_irqrestore(hba->host->host_lock, flags);
	return count;
}

static ssize_t ufshcd_rpm_lvl_show(struct device *dev,
		struct device_attribute *attr, char *buf)
{
	struct ufs_hba *hba = dev_get_drvdata(dev);
	int curr_len;
	u8 lvl;

	curr_len = snprintf(buf, PAGE_SIZE,
			    "\nCurrent Runtime PM level [%d] => dev_state [%s] link_state [%s]\n",
			    hba->rpm_lvl,
			    ufschd_ufs_dev_pwr_mode_to_string(
				ufs_pm_lvl_states[hba->rpm_lvl].dev_state),
			    ufschd_uic_link_state_to_string(
				ufs_pm_lvl_states[hba->rpm_lvl].link_state));

	curr_len += snprintf((buf + curr_len), (PAGE_SIZE - curr_len),
			     "\nAll available Runtime PM levels info:\n");
	for (lvl = UFS_PM_LVL_0; lvl < UFS_PM_LVL_MAX; lvl++)
		curr_len += snprintf((buf + curr_len), (PAGE_SIZE - curr_len),
				     "\tRuntime PM level [%d] => dev_state [%s] link_state [%s]\n",
				    lvl,
				    ufschd_ufs_dev_pwr_mode_to_string(
					ufs_pm_lvl_states[lvl].dev_state),
				    ufschd_uic_link_state_to_string(
					ufs_pm_lvl_states[lvl].link_state));

	return curr_len;
}

static ssize_t ufshcd_rpm_lvl_store(struct device *dev,
		struct device_attribute *attr, const char *buf, size_t count)
{
	return ufshcd_pm_lvl_store(dev, attr, buf, count, true);
}

static void ufshcd_add_rpm_lvl_sysfs_nodes(struct ufs_hba *hba)
{
	hba->rpm_lvl_attr.show = ufshcd_rpm_lvl_show;
	hba->rpm_lvl_attr.store = ufshcd_rpm_lvl_store;
	sysfs_attr_init(&hba->rpm_lvl_attr.attr);
	hba->rpm_lvl_attr.attr.name = "rpm_lvl";
	hba->rpm_lvl_attr.attr.mode = 0644;
	if (device_create_file(hba->dev, &hba->rpm_lvl_attr))
		dev_err(hba->dev, "Failed to create sysfs for rpm_lvl\n");
}

static ssize_t ufshcd_spm_lvl_show(struct device *dev,
		struct device_attribute *attr, char *buf)
{
	struct ufs_hba *hba = dev_get_drvdata(dev);
	int curr_len;
	u8 lvl;

	curr_len = snprintf(buf, PAGE_SIZE,
			    "\nCurrent System PM level [%d] => dev_state [%s] link_state [%s]\n",
			    hba->spm_lvl,
			    ufschd_ufs_dev_pwr_mode_to_string(
				ufs_pm_lvl_states[hba->spm_lvl].dev_state),
			    ufschd_uic_link_state_to_string(
				ufs_pm_lvl_states[hba->spm_lvl].link_state));

	curr_len += snprintf((buf + curr_len), (PAGE_SIZE - curr_len),
			     "\nAll available System PM levels info:\n");
	for (lvl = UFS_PM_LVL_0; lvl < UFS_PM_LVL_MAX; lvl++)
		curr_len += snprintf((buf + curr_len), (PAGE_SIZE - curr_len),
				     "\tSystem PM level [%d] => dev_state [%s] link_state [%s]\n",
				    lvl,
				    ufschd_ufs_dev_pwr_mode_to_string(
					ufs_pm_lvl_states[lvl].dev_state),
				    ufschd_uic_link_state_to_string(
					ufs_pm_lvl_states[lvl].link_state));

	return curr_len;
}

static ssize_t ufshcd_spm_lvl_store(struct device *dev,
		struct device_attribute *attr, const char *buf, size_t count)
{
	return ufshcd_pm_lvl_store(dev, attr, buf, count, false);
}

static void ufshcd_add_spm_lvl_sysfs_nodes(struct ufs_hba *hba)
{
	hba->spm_lvl_attr.show = ufshcd_spm_lvl_show;
	hba->spm_lvl_attr.store = ufshcd_spm_lvl_store;
	sysfs_attr_init(&hba->spm_lvl_attr.attr);
	hba->spm_lvl_attr.attr.name = "spm_lvl";
	hba->spm_lvl_attr.attr.mode = 0644;
	if (device_create_file(hba->dev, &hba->spm_lvl_attr))
		dev_err(hba->dev, "Failed to create sysfs for spm_lvl\n");
}

static ssize_t ufs_sysfs_read_desc_param(struct ufs_hba *hba,
				  enum desc_idn desc_id,
				  u8 desc_index,
				  u8 param_offset,
				  u8 *sysfs_buf,
				  u8 param_size)
{
	u8 desc_buf[8] = {0};
	int ret;

	if (param_size > 8)
		return -EINVAL;

	pm_runtime_get_sync(hba->dev);
	ret = ufshcd_read_desc_param(hba, desc_id, desc_index,
				param_offset, desc_buf, param_size);
	pm_runtime_put_sync(hba->dev);

	if (ret)
		return -EINVAL;
	switch (param_size) {
	case 1:
		ret = snprintf(sysfs_buf, PAGE_SIZE, "0x%02X\n", *desc_buf);
		break;
	case 2:
		ret = snprintf(sysfs_buf, PAGE_SIZE, "0x%04X\n",
			get_unaligned_be16(desc_buf));
		break;
	case 4:
		ret = snprintf(sysfs_buf, PAGE_SIZE, "0x%08X\n",
			get_unaligned_be32(desc_buf));
		break;
	case 8:
		ret = snprintf(sysfs_buf, PAGE_SIZE, "0x%016llX\n",
			get_unaligned_be64(desc_buf));
		break;
	}

	return ret;
}


#define UFS_DESC_PARAM(_name, _puname, _duname, _size)			\
	static ssize_t _name##_show(struct device *dev,			\
		struct device_attribute *attr, char *buf)			\
{									\
	struct ufs_hba *hba = dev_get_drvdata(dev); 		\
	return ufs_sysfs_read_desc_param(hba, QUERY_DESC_IDN_##_duname, \
		0, _duname##_DESC_PARAM##_puname, buf, _size);		\
}									\
static DEVICE_ATTR_RO(_name)

#define UFS_HEALTH_DESC_PARAM(_name, _uname, _size)			\
		UFS_DESC_PARAM(_name, _uname, HEALTH, _size)

UFS_HEALTH_DESC_PARAM(eol_info, _EOL_INFO, 1);
UFS_HEALTH_DESC_PARAM(life_time_estimation_a, _LIFE_TIME_EST_A, 1);
UFS_HEALTH_DESC_PARAM(life_time_estimation_b, _LIFE_TIME_EST_B, 1);

static struct attribute *ufs_sysfs_health_descriptor[] = {
	&dev_attr_eol_info.attr,
	&dev_attr_life_time_estimation_a.attr,
	&dev_attr_life_time_estimation_b.attr,
	NULL,
};

static const struct attribute_group ufs_sysfs_health_descriptor_group = {
	.name = "health_descriptor",
	.attrs = ufs_sysfs_health_descriptor,
};

static const struct attribute_group *ufs_sysfs_groups[] = {
	&ufs_sysfs_health_descriptor_group,
	NULL,
};


static void ufshcd_add_desc_sysfs_nodes(struct device *dev)
{
	int ret;

	ret = sysfs_create_groups(&dev->kobj, ufs_sysfs_groups);
	if (ret)
		dev_err(dev,
			"%s: sysfs groups creation failed (err = %d)\n",
			__func__, ret);
}

static void ufshcd_remove_desc_sysfs_nodes(struct device *dev)
{
	sysfs_remove_groups(&dev->kobj, ufs_sysfs_groups);
}

static inline void ufshcd_add_sysfs_nodes(struct ufs_hba *hba)
{
	ufshcd_add_rpm_lvl_sysfs_nodes(hba);
	ufshcd_add_spm_lvl_sysfs_nodes(hba);
	ufshcd_add_desc_sysfs_nodes(hba->dev);
}

static inline void ufshcd_remove_sysfs_nodes(struct ufs_hba *hba)
{
	device_remove_file(hba->dev, &hba->rpm_lvl_attr);
	device_remove_file(hba->dev, &hba->spm_lvl_attr);
	ufshcd_remove_desc_sysfs_nodes(hba->dev);
}

static void __ufshcd_shutdown_clkscaling(struct ufs_hba *hba)
{
	bool suspend = false;
	unsigned long flags;

	spin_lock_irqsave(hba->host->host_lock, flags);
	if (hba->clk_scaling.is_allowed) {
		hba->clk_scaling.is_allowed = false;
		suspend = true;
	}
	spin_unlock_irqrestore(hba->host->host_lock, flags);

	/**
	 * Scaling may be scheduled before, hence make sure it
	 * doesn't race with shutdown
	 */
	if (ufshcd_is_clkscaling_supported(hba)) {
		cancel_work_sync(&hba->clk_scaling.suspend_work);
		cancel_work_sync(&hba->clk_scaling.resume_work);
		if (suspend)
			ufshcd_suspend_clkscaling(hba);
	}

	/* Unregister so that devfreq_monitor can't race with shutdown */
	if (hba->devfreq) {
		devfreq_remove_device(hba->devfreq);
		hba->devfreq = NULL;
	}
}

static void ufshcd_shutdown_clkscaling(struct ufs_hba *hba)
{
	if (!ufshcd_is_clkscaling_supported(hba))
		return;
	__ufshcd_shutdown_clkscaling(hba);
	device_remove_file(hba->dev, &hba->clk_scaling.enable_attr);
}

/**
 * ufshcd_shutdown - shutdown routine
 * @hba: per adapter instance
 *
 * This function would power off both UFS device and UFS link.
 *
 * Returns 0 always to allow force shutdown even in case of errors.
 */
int ufshcd_shutdown(struct ufs_hba *hba)
{
	int ret = 0;

	if (ufshcd_is_ufs_dev_poweroff(hba) && ufshcd_is_link_off(hba))
		goto out;

	pm_runtime_get_sync(hba->dev);
	ufshcd_hold_all(hba);
	ufshcd_mark_shutdown_ongoing(hba);
	ufshcd_shutdown_clkscaling(hba);
	/**
	 * (1) Acquire the lock to stop any more requests
	 * (2) Wait for all issued requests to complete
	 */
	ufshcd_get_write_lock(hba);
	ufshcd_scsi_block_requests(hba);
	ret = ufshcd_wait_for_doorbell_clr(hba, U64_MAX);
	if (ret)
		dev_err(hba->dev, "%s: waiting for DB clear: failed: %d\n",
			__func__, ret);
	/* Requests may have errored out above, let it be handled */
	flush_work(&hba->eh_work);
	/* reqs issued from contexts other than shutdown will fail from now */
	ufshcd_scsi_unblock_requests(hba);
	ufshcd_release_all(hba);
	ret = ufshcd_suspend(hba, UFS_SHUTDOWN_PM);
out:
	if (ret)
		dev_err(hba->dev, "%s failed, err %d\n", __func__, ret);
	/* allow force shutdown even in case of errors */
	return 0;
}
EXPORT_SYMBOL(ufshcd_shutdown);

/*
 * Values permitted 0, 1, 2.
 * 0 -> Disable IO latency histograms (default)
 * 1 -> Enable IO latency histograms
 * 2 -> Zero out IO latency histograms
 */
static ssize_t
latency_hist_store(struct device *dev, struct device_attribute *attr,
		   const char *buf, size_t count)
{
	struct ufs_hba *hba = dev_get_drvdata(dev);
	long value;

	if (kstrtol(buf, 0, &value))
		return -EINVAL;
	if (value == BLK_IO_LAT_HIST_ZERO)
		blk_zero_latency_hist(&hba->io_lat_s);
	else if (value == BLK_IO_LAT_HIST_ENABLE ||
		 value == BLK_IO_LAT_HIST_DISABLE)
		hba->latency_hist_enabled = value;
	return count;
}

ssize_t
latency_hist_show(struct device *dev, struct device_attribute *attr,
		  char *buf)
{
	struct ufs_hba *hba = dev_get_drvdata(dev);

	return blk_latency_hist_show(&hba->io_lat_s, buf);
}

static DEVICE_ATTR(latency_hist, S_IRUGO | S_IWUSR,
		   latency_hist_show, latency_hist_store);

static void
ufshcd_init_latency_hist(struct ufs_hba *hba)
{
	if (device_create_file(hba->dev, &dev_attr_latency_hist))
		dev_err(hba->dev, "Failed to create latency_hist sysfs entry\n");
}

static void
ufshcd_exit_latency_hist(struct ufs_hba *hba)
{
	device_create_file(hba->dev, &dev_attr_latency_hist);
}

/**
 * ufshcd_remove - de-allocate SCSI host and host memory space
 *		data structure memory
 * @hba - per adapter instance
 */
void ufshcd_remove(struct ufs_hba *hba)
{
	ufshcd_remove_sysfs_nodes(hba);
	scsi_remove_host(hba->host);
	/* disable interrupts */
	ufshcd_disable_intr(hba, hba->intr_mask);
	ufshcd_hba_stop(hba, true);

	ufshcd_exit_clk_gating(hba);
	ufshcd_exit_hibern8_on_idle(hba);
	ufshcd_exit_latency_hist(hba);
	if (ufshcd_is_clkscaling_supported(hba)) {
		device_remove_file(hba->dev, &hba->clk_scaling.enable_attr);
		if (hba->devfreq)
			devfreq_remove_device(hba->devfreq);
	}

	ufshcd_hba_exit(hba);
	ufsdbg_remove_debugfs(hba);
}
EXPORT_SYMBOL_GPL(ufshcd_remove);

/**
 * ufshcd_dealloc_host - deallocate Host Bus Adapter (HBA)
 * @hba: pointer to Host Bus Adapter (HBA)
 */
void ufshcd_dealloc_host(struct ufs_hba *hba)
{
	scsi_host_put(hba->host);
}
EXPORT_SYMBOL_GPL(ufshcd_dealloc_host);

/**
 * ufshcd_set_dma_mask - Set dma mask based on the controller
 *			 addressing capability
 * @hba: per adapter instance
 *
 * Returns 0 for success, non-zero for failure
 */
static int ufshcd_set_dma_mask(struct ufs_hba *hba)
{
	if (hba->capabilities & MASK_64_ADDRESSING_SUPPORT) {
		if (!dma_set_mask_and_coherent(hba->dev, DMA_BIT_MASK(64)))
			return 0;
	}
	return dma_set_mask_and_coherent(hba->dev, DMA_BIT_MASK(32));
}

/**
 * ufshcd_alloc_host - allocate Host Bus Adapter (HBA)
 * @dev: pointer to device handle
 * @hba_handle: driver private handle
 * Returns 0 on success, non-zero value on failure
 */
int ufshcd_alloc_host(struct device *dev, struct ufs_hba **hba_handle)
{
	struct Scsi_Host *host;
	struct ufs_hba *hba;
	int err = 0;

	if (!dev) {
		dev_err(dev,
		"Invalid memory reference for dev is NULL\n");
		err = -ENODEV;
		goto out_error;
	}

	host = scsi_host_alloc(&ufshcd_driver_template,
				sizeof(struct ufs_hba));
	if (!host) {
		dev_err(dev, "scsi_host_alloc failed\n");
		err = -ENOMEM;
		goto out_error;
	}
	hba = shost_priv(host);
	hba->host = host;
	hba->dev = dev;
	*hba_handle = hba;

	INIT_LIST_HEAD(&hba->clk_list_head);

out_error:
	return err;
}
EXPORT_SYMBOL(ufshcd_alloc_host);

/**
 * ufshcd_init - Driver initialization routine
 * @hba: per-adapter instance
 * @mmio_base: base register address
 * @irq: Interrupt line of device
 * Returns 0 on success, non-zero value on failure
 */
int ufshcd_init(struct ufs_hba *hba, void __iomem *mmio_base, unsigned int irq)
{
	int err;
	struct Scsi_Host *host = hba->host;
	struct device *dev = hba->dev;

	if (!mmio_base) {
		dev_err(hba->dev,
		"Invalid memory reference for mmio_base is NULL\n");
		err = -ENODEV;
		goto out_error;
	}

	hba->mmio_base = mmio_base;
	hba->irq = irq;

	/* Set descriptor lengths to specification defaults */
	ufshcd_def_desc_sizes(hba);

	err = ufshcd_hba_init(hba);
	if (err)
		goto out_error;

	/* Read capabilities registers */
	ufshcd_hba_capabilities(hba);

	/* Get UFS version supported by the controller */
	hba->ufs_version = ufshcd_get_ufs_version(hba);

	/* print error message if ufs_version is not valid */
	if ((hba->ufs_version != UFSHCI_VERSION_10) &&
	    (hba->ufs_version != UFSHCI_VERSION_11) &&
	    (hba->ufs_version != UFSHCI_VERSION_20) &&
	    (hba->ufs_version != UFSHCI_VERSION_21) &&
	    (hba->ufs_version != UFSHCI_VERSION_30))
		dev_warn(hba->dev, "invalid UFS version 0x%x\n",
			hba->ufs_version);

	/* Get Interrupt bit mask per version */
	hba->intr_mask = ufshcd_get_intr_mask(hba);

	/* Enable debug prints */
	hba->ufshcd_dbg_print = DEFAULT_UFSHCD_DBG_PRINT_EN;

	err = ufshcd_set_dma_mask(hba);
	if (err) {
		dev_err(hba->dev, "set dma mask failed\n");
		goto out_disable;
	}

	/* Allocate memory for host memory space */
	err = ufshcd_memory_alloc(hba);
	if (err) {
		dev_err(hba->dev, "Memory allocation failed\n");
		goto out_disable;
	}

	/* Configure LRB */
	ufshcd_host_memory_configure(hba);

	host->can_queue = hba->nutrs;
	host->cmd_per_lun = hba->nutrs;
	host->max_id = UFSHCD_MAX_ID;
	host->max_lun = UFS_MAX_LUNS;
	host->max_channel = UFSHCD_MAX_CHANNEL;
	host->unique_id = host->host_no;
	host->max_cmd_len = MAX_CDB_SIZE;
	host->set_dbd_for_caching = 1;

	hba->max_pwr_info.is_valid = false;

	/* Initailize wait queue for task management */
	init_waitqueue_head(&hba->tm_wq);
	init_waitqueue_head(&hba->tm_tag_wq);

	/* Initialize work queues */
	INIT_WORK(&hba->eh_work, ufshcd_err_handler);
	INIT_WORK(&hba->eeh_work, ufshcd_exception_event_handler);
	INIT_WORK(&hba->card_detect_work, ufshcd_card_detect_handler);
	INIT_WORK(&hba->rls_work, ufshcd_rls_handler);

	/* Initialize UIC command mutex */
	mutex_init(&hba->uic_cmd_mutex);

	/* Initialize mutex for device management commands */
	mutex_init(&hba->dev_cmd.lock);

	init_rwsem(&hba->lock);

	/* Initialize device management tag acquire wait queue */
	init_waitqueue_head(&hba->dev_cmd.tag_wq);

	ufshcd_init_clk_gating(hba);
	ufshcd_init_hibern8_on_idle(hba);

	/*
	 * In order to avoid any spurious interrupt immediately after
	 * registering UFS controller interrupt handler, clear any pending UFS
	 * interrupt status and disable all the UFS interrupts.
	 */
	ufshcd_writel(hba, ufshcd_readl(hba, REG_INTERRUPT_STATUS),
		      REG_INTERRUPT_STATUS);
	ufshcd_writel(hba, 0, REG_INTERRUPT_ENABLE);
	/*
	 * Make sure that UFS interrupts are disabled and any pending interrupt
	 * status is cleared before registering UFS interrupt handler.
	 */
	mb();

	/* IRQ registration */
	err = devm_request_irq(dev, irq, ufshcd_intr, IRQF_SHARED,
				dev_name(dev), hba);
	if (err) {
		dev_err(hba->dev, "request irq failed\n");
		goto exit_gating;
	} else {
		hba->is_irq_enabled = true;
	}

	err = scsi_add_host(host, hba->dev);
	if (err) {
		dev_err(hba->dev, "scsi_add_host failed\n");
		goto exit_gating;
	}

	/* Reset controller to power on reset (POR) state */
	ufshcd_vops_full_reset(hba);

	/* reset connected UFS device */
	err = ufshcd_reset_device(hba);
	if (err)
		dev_warn(hba->dev, "%s: device reset failed. err %d\n",
			 __func__, err);

	if (hba->force_g4)
		hba->reinit_g4_rate_A = true;

	/* Host controller enable */
	err = ufshcd_hba_enable(hba);
	if (err) {
		dev_err(hba->dev, "Host controller enable failed\n");
		ufshcd_print_host_regs(hba);
		ufshcd_print_host_state(hba);
		goto out_remove_scsi_host;
	}

	if (ufshcd_is_clkscaling_supported(hba)) {
		char wq_name[sizeof("ufs_clkscaling_00")];

		INIT_WORK(&hba->clk_scaling.suspend_work,
			  ufshcd_clk_scaling_suspend_work);
		INIT_WORK(&hba->clk_scaling.resume_work,
			  ufshcd_clk_scaling_resume_work);

		snprintf(wq_name, sizeof(wq_name), "ufs_clkscaling_%d",
			 host->host_no);
		hba->clk_scaling.workq = create_singlethread_workqueue(wq_name);

		ufshcd_clkscaling_init_sysfs(hba);
	}

	/*
	 * If rpm_lvl and and spm_lvl are not already set to valid levels,
	 * set the default power management level for UFS runtime and system
	 * suspend. Default power saving mode selected is keeping UFS link in
	 * Hibern8 state and UFS device in sleep state.
	 */
	if (!ufshcd_is_valid_pm_lvl(hba->rpm_lvl))
		hba->rpm_lvl = ufs_get_desired_pm_lvl_for_dev_link_state(
							UFS_SLEEP_PWR_MODE,
							UIC_LINK_HIBERN8_STATE);
	if (!ufshcd_is_valid_pm_lvl(hba->spm_lvl))
		hba->spm_lvl = ufs_get_desired_pm_lvl_for_dev_link_state(
							UFS_SLEEP_PWR_MODE,
							UIC_LINK_HIBERN8_STATE);

	/* Hold auto suspend until async scan completes */
	pm_runtime_get_sync(dev);

	ufshcd_init_latency_hist(hba);

	/*
	 * We are assuming that device wasn't put in sleep/power-down
	 * state exclusively during the boot stage before kernel.
	 * This assumption helps avoid doing link startup twice during
	 * ufshcd_probe_hba().
	 */
	ufshcd_set_ufs_dev_active(hba);

	ufshcd_cmd_log_init(hba);

	async_schedule(ufshcd_async_scan, hba);

	ufsdbg_add_debugfs(hba);

	ufshcd_add_sysfs_nodes(hba);

	return 0;

out_remove_scsi_host:
	scsi_remove_host(hba->host);
exit_gating:
	ufshcd_exit_clk_gating(hba);
	ufshcd_exit_latency_hist(hba);
out_disable:
	hba->is_irq_enabled = false;
	ufshcd_hba_exit(hba);
out_error:
	return err;
}
EXPORT_SYMBOL_GPL(ufshcd_init);

MODULE_AUTHOR("Santosh Yaragnavi <santosh.sy@samsung.com>");
MODULE_AUTHOR("Vinayak Holikatti <h.vinayak@samsung.com>");
MODULE_DESCRIPTION("Generic UFS host controller driver Core");
MODULE_LICENSE("GPL");
MODULE_VERSION(UFSHCD_DRIVER_VERSION);<|MERGE_RESOLUTION|>--- conflicted
+++ resolved
@@ -7015,8 +7015,6 @@
 	 * process of gating when the err handler runs.
 	 */
 	if (unlikely((hba->clk_gating.state != CLKS_ON) &&
-	    (hba->clk_gating.state == REQ_CLKS_OFF &&
-	     ufshcd_is_link_hibern8(hba)) &&
 	    ufshcd_is_auto_hibern8_supported(hba) &&
 	    hba->hibern8_on_idle.is_enabled)) {
 		spin_unlock_irqrestore(hba->host->host_lock, flags);
@@ -9447,15 +9445,6 @@
 		if (ret)
 			goto out;
 
-<<<<<<< HEAD
-		min_uV = on ? vreg->min_uV : 0;
-		if (vreg->low_voltage_sup && !vreg->low_voltage_active)
-			min_uV = vreg->max_uV;
-
-		ret = regulator_set_voltage(reg, min_uV, vreg->max_uV);
-		if (ret) {
-			dev_err(dev, "%s: %s set voltage failed, err=%d\n",
-=======
 		if (vreg->min_uV && vreg->max_uV) {
 			min_uV = on ? vreg->min_uV : 0;
 			if (vreg->low_voltage_sup && !vreg->low_voltage_active)
@@ -9465,7 +9454,6 @@
 			if (ret) {
 				dev_err(dev,
 					"%s: %s set voltage failed, err=%d\n",
->>>>>>> 9528de5b
 					__func__, name, ret);
 				goto out;
 			}
