--- conflicted
+++ resolved
@@ -48,10 +48,7 @@
 #include "unipro.h"
 #include "ufs-debugfs.h"
 #include "ufs-qcom.h"
-<<<<<<< HEAD
 #include <linux/project_info.h>
-=======
->>>>>>> bdd2c138
 
 #ifdef CONFIG_DEBUG_FS
 
@@ -2151,11 +2148,8 @@
 	spin_unlock_irqrestore(hba->host->host_lock, flags);
 	ufshcd_hba_vreg_set_hpm(hba);
 	ufshcd_enable_clocks(hba);
-<<<<<<< HEAD
 
 	ufshcd_enable_irq(hba);
-=======
->>>>>>> bdd2c138
 
 	/* Exit from hibern8 */
 	if (ufshcd_can_hibern8_during_gating(hba)) {
@@ -2321,11 +2315,8 @@
 		ufshcd_set_link_hibern8(hba);
 	}
 
-<<<<<<< HEAD
 	ufshcd_disable_irq(hba);
 
-=======
->>>>>>> bdd2c138
 	/*
 	 * If auto hibern8 is supported and enabled then the link will already
 	 * be in hibern8 state and the ref clock can be gated.
@@ -2626,10 +2617,6 @@
 			REG_AUTO_HIBERNATE_IDLE_TIMER);
 	/* Make sure the timer gets applied before further operations */
 	mb();
-<<<<<<< HEAD
-}
-
-=======
 }
 
 /**
@@ -3064,440 +3051,6 @@
 		scaling->is_busy_started = false;
 	}
 }
->>>>>>> bdd2c138
-/**
- * ufshcd_hibern8_hold - Make sure that link is not in hibern8.
- *
- * @hba: per adapter instance
- * @async: This indicates whether caller wants to exit hibern8 asynchronously.
- *
- * Exit from hibern8 mode and set the link as active.
- *
- * Return 0 on success, non-zero on failure.
- */
-<<<<<<< HEAD
-static int ufshcd_hibern8_hold(struct ufs_hba *hba, bool async)
-{
-	int rc = 0;
-	unsigned long flags;
-
-	if (!ufshcd_is_hibern8_on_idle_allowed(hba))
-		goto out;
-
-	spin_lock_irqsave(hba->host->host_lock, flags);
-	hba->hibern8_on_idle.active_reqs++;
-
-	if (ufshcd_eh_in_progress(hba)) {
-		spin_unlock_irqrestore(hba->host->host_lock, flags);
-		return 0;
-	}
-
-start:
-	switch (hba->hibern8_on_idle.state) {
-	case HIBERN8_EXITED:
-		break;
-	case REQ_HIBERN8_ENTER:
-		if (cancel_delayed_work(&hba->hibern8_on_idle.enter_work)) {
-			hba->hibern8_on_idle.state = HIBERN8_EXITED;
-			trace_ufshcd_hibern8_on_idle(dev_name(hba->dev),
-				hba->hibern8_on_idle.state);
-			break;
-		}
-		/*
-		 * If we here, it means Hibern8 enter work is either done or
-		 * currently running. Hence, fall through to cancel hibern8
-		 * work and exit hibern8.
-		 */
-	case HIBERN8_ENTERED:
-		__ufshcd_scsi_block_requests(hba);
-		hba->hibern8_on_idle.state = REQ_HIBERN8_EXIT;
-		trace_ufshcd_hibern8_on_idle(dev_name(hba->dev),
-			hba->hibern8_on_idle.state);
-		schedule_work(&hba->hibern8_on_idle.exit_work);
-		/*
-		 * fall through to check if we should wait for this
-		 * work to be done or not.
-		 */
-	case REQ_HIBERN8_EXIT:
-		if (async) {
-			rc = -EAGAIN;
-			hba->hibern8_on_idle.active_reqs--;
-			break;
-		} else {
-			spin_unlock_irqrestore(hba->host->host_lock, flags);
-			flush_work(&hba->hibern8_on_idle.exit_work);
-			/* Make sure state is HIBERN8_EXITED before returning */
-			spin_lock_irqsave(hba->host->host_lock, flags);
-			goto start;
-		}
-	default:
-		dev_err(hba->dev, "%s: H8 is in invalid state %d\n",
-				__func__, hba->hibern8_on_idle.state);
-		break;
-	}
-	spin_unlock_irqrestore(hba->host->host_lock, flags);
-out:
-	return rc;
-}
-
-/* host lock must be held before calling this variant */
-static void __ufshcd_hibern8_release(struct ufs_hba *hba, bool no_sched)
-{
-	unsigned long delay_in_jiffies;
-
-	if (!ufshcd_is_hibern8_on_idle_allowed(hba))
-		return;
-
-	hba->hibern8_on_idle.active_reqs--;
-	BUG_ON(hba->hibern8_on_idle.active_reqs < 0);
-
-	if (hba->hibern8_on_idle.active_reqs
-		|| hba->hibern8_on_idle.is_suspended
-		|| hba->ufshcd_state != UFSHCD_STATE_OPERATIONAL
-		|| hba->lrb_in_use || hba->outstanding_tasks
-		|| hba->active_uic_cmd || hba->uic_async_done
-		|| ufshcd_eh_in_progress(hba) || no_sched)
-		return;
-
-	hba->hibern8_on_idle.state = REQ_HIBERN8_ENTER;
-	trace_ufshcd_hibern8_on_idle(dev_name(hba->dev),
-		hba->hibern8_on_idle.state);
-	/*
-	 * Scheduling the delayed work after 1 jiffies will make the work to
-	 * get schedule any time from 0ms to 1000/HZ ms which is not desirable
-	 * for hibern8 enter work as it may impact the performance if it gets
-	 * scheduled almost immediately. Hence make sure that hibern8 enter
-	 * work gets scheduled atleast after 2 jiffies (any time between
-	 * 1000/HZ ms to 2000/HZ ms).
-	 */
-	delay_in_jiffies = msecs_to_jiffies(hba->hibern8_on_idle.delay_ms);
-	if (delay_in_jiffies == 1)
-		delay_in_jiffies++;
-
-	schedule_delayed_work(&hba->hibern8_on_idle.enter_work,
-			      delay_in_jiffies);
-}
-
-static void ufshcd_hibern8_release(struct ufs_hba *hba, bool no_sched)
-{
-	unsigned long flags;
-
-	spin_lock_irqsave(hba->host->host_lock, flags);
-	__ufshcd_hibern8_release(hba, no_sched);
-	spin_unlock_irqrestore(hba->host->host_lock, flags);
-}
-
-static void ufshcd_hibern8_enter_work(struct work_struct *work)
-{
-	struct ufs_hba *hba = container_of(work, struct ufs_hba,
-					   hibern8_on_idle.enter_work.work);
-	unsigned long flags;
-
-	spin_lock_irqsave(hba->host->host_lock, flags);
-	if (hba->hibern8_on_idle.is_suspended) {
-		hba->hibern8_on_idle.state = HIBERN8_EXITED;
-		trace_ufshcd_hibern8_on_idle(dev_name(hba->dev),
-			hba->hibern8_on_idle.state);
-		goto rel_lock;
-	}
-
-	if (hba->hibern8_on_idle.active_reqs
-		|| hba->ufshcd_state != UFSHCD_STATE_OPERATIONAL
-		|| hba->lrb_in_use || hba->outstanding_tasks
-		|| hba->active_uic_cmd || hba->uic_async_done)
-		goto rel_lock;
-
-	spin_unlock_irqrestore(hba->host->host_lock, flags);
-
-	if (ufshcd_is_link_active(hba) && ufshcd_uic_hibern8_enter(hba)) {
-		/* Enter failed */
-		hba->hibern8_on_idle.state = HIBERN8_EXITED;
-		trace_ufshcd_hibern8_on_idle(dev_name(hba->dev),
-			hba->hibern8_on_idle.state);
-		goto out;
-	}
-	ufshcd_set_link_hibern8(hba);
-
-	/*
-	 * In case you are here to cancel this work the hibern8_on_idle.state
-	 * would be marked as REQ_HIBERN8_EXIT. In this case keep the state
-	 * as REQ_HIBERN8_EXIT which would anyway imply that we are in hibern8
-	 * and a request to exit from it is pending. By doing this way,
-	 * we keep the state machine in tact and this would ultimately
-	 * prevent from doing cancel work multiple times when there are
-	 * new requests arriving before the current cancel work is done.
-	 */
-	spin_lock_irqsave(hba->host->host_lock, flags);
-	if (hba->hibern8_on_idle.state == REQ_HIBERN8_ENTER) {
-		hba->hibern8_on_idle.state = HIBERN8_ENTERED;
-		trace_ufshcd_hibern8_on_idle(dev_name(hba->dev),
-			hba->hibern8_on_idle.state);
-	}
-rel_lock:
-	spin_unlock_irqrestore(hba->host->host_lock, flags);
-out:
-	return;
-}
-
-static void __ufshcd_set_auto_hibern8_timer(struct ufs_hba *hba,
-					    unsigned long delay_ms)
-{
-	pm_runtime_get_sync(hba->dev);
-	ufshcd_hold_all(hba);
-	down_write(&hba->lock);
-	ufshcd_scsi_block_requests(hba);
-	/* wait for all the outstanding requests to finish */
-	ufshcd_wait_for_doorbell_clr(hba, U64_MAX);
-	ufshcd_set_auto_hibern8_timer(hba, delay_ms);
-	hba->hibern8_on_idle.is_enabled = !!delay_ms;
-	up_write(&hba->lock);
-	ufshcd_scsi_unblock_requests(hba);
-	ufshcd_release_all(hba);
-	pm_runtime_put_sync(hba->dev);
-}
-
-static void ufshcd_hibern8_exit_work(struct work_struct *work)
-{
-	int ret;
-	unsigned long flags;
-	struct ufs_hba *hba = container_of(work, struct ufs_hba,
-					   hibern8_on_idle.exit_work);
-
-	cancel_delayed_work_sync(&hba->hibern8_on_idle.enter_work);
-
-	spin_lock_irqsave(hba->host->host_lock, flags);
-	if ((hba->hibern8_on_idle.state == HIBERN8_EXITED)
-	     || ufshcd_is_link_active(hba)) {
-		hba->hibern8_on_idle.state = HIBERN8_EXITED;
-		spin_unlock_irqrestore(hba->host->host_lock, flags);
-		goto unblock_reqs;
-	}
-	spin_unlock_irqrestore(hba->host->host_lock, flags);
-
-	/* Exit from hibern8 */
-	if (ufshcd_is_link_hibern8(hba)) {
-		hba->ufs_stats.clk_hold.ctx = H8_EXIT_WORK;
-		ufshcd_hold(hba, false);
-		ret = ufshcd_uic_hibern8_exit(hba);
-		hba->ufs_stats.clk_rel.ctx = H8_EXIT_WORK;
-		ufshcd_release(hba, false);
-		if (!ret) {
-			spin_lock_irqsave(hba->host->host_lock, flags);
-			ufshcd_set_link_active(hba);
-			hba->hibern8_on_idle.state = HIBERN8_EXITED;
-			trace_ufshcd_hibern8_on_idle(dev_name(hba->dev),
-				hba->hibern8_on_idle.state);
-			spin_unlock_irqrestore(hba->host->host_lock, flags);
-		}
-	}
-unblock_reqs:
-	ufshcd_scsi_unblock_requests(hba);
-}
-
-static ssize_t ufshcd_hibern8_on_idle_delay_show(struct device *dev,
-		struct device_attribute *attr, char *buf)
-{
-	struct ufs_hba *hba = dev_get_drvdata(dev);
-
-	return snprintf(buf, PAGE_SIZE, "%lu\n", hba->hibern8_on_idle.delay_ms);
-}
-
-static ssize_t ufshcd_hibern8_on_idle_delay_store(struct device *dev,
-		struct device_attribute *attr, const char *buf, size_t count)
-{
-	struct ufs_hba *hba = dev_get_drvdata(dev);
-	unsigned long flags, value;
-	bool change = true;
-
-	if (kstrtoul(buf, 0, &value))
-		return -EINVAL;
-
-	spin_lock_irqsave(hba->host->host_lock, flags);
-	if (hba->hibern8_on_idle.delay_ms == value)
-		change = false;
-
-	if (value >= hba->clk_gating.delay_ms_pwr_save ||
-	    value >= hba->clk_gating.delay_ms_perf) {
-		dev_err(hba->dev, "hibern8_on_idle_delay (%lu) can not be >= to clkgate_delay_ms_pwr_save (%lu) and clkgate_delay_ms_perf (%lu)\n",
-			value, hba->clk_gating.delay_ms_pwr_save,
-			hba->clk_gating.delay_ms_perf);
-		spin_unlock_irqrestore(hba->host->host_lock, flags);
-		return -EINVAL;
-	}
-
-	hba->hibern8_on_idle.delay_ms = value;
-	spin_unlock_irqrestore(hba->host->host_lock, flags);
-
-	/* Update auto hibern8 timer value if supported */
-	if (change && ufshcd_is_auto_hibern8_supported(hba) &&
-	    hba->hibern8_on_idle.is_enabled)
-		__ufshcd_set_auto_hibern8_timer(hba,
-						hba->hibern8_on_idle.delay_ms);
-
-	return count;
-}
-
-static ssize_t ufshcd_hibern8_on_idle_enable_show(struct device *dev,
-		struct device_attribute *attr, char *buf)
-{
-	struct ufs_hba *hba = dev_get_drvdata(dev);
-
-	return snprintf(buf, PAGE_SIZE, "%d\n",
-			hba->hibern8_on_idle.is_enabled);
-}
-
-static ssize_t ufshcd_hibern8_on_idle_enable_store(struct device *dev,
-		struct device_attribute *attr, const char *buf, size_t count)
-{
-	struct ufs_hba *hba = dev_get_drvdata(dev);
-	unsigned long flags;
-	u32 value;
-
-	if (kstrtou32(buf, 0, &value))
-		return -EINVAL;
-
-	value = !!value;
-	if (value == hba->hibern8_on_idle.is_enabled)
-		goto out;
-
-	/* Update auto hibern8 timer value if supported */
-	if (ufshcd_is_auto_hibern8_supported(hba)) {
-		__ufshcd_set_auto_hibern8_timer(hba,
-			value ? hba->hibern8_on_idle.delay_ms : value);
-		goto out;
-	}
-
-	if (value) {
-		/*
-		 * As clock gating work would wait for the hibern8 enter work
-		 * to finish, clocks would remain on during hibern8 enter work.
-		 */
-		ufshcd_hold(hba, false);
-		ufshcd_release_all(hba);
-	} else {
-		spin_lock_irqsave(hba->host->host_lock, flags);
-		hba->hibern8_on_idle.active_reqs++;
-		spin_unlock_irqrestore(hba->host->host_lock, flags);
-	}
-
-	hba->hibern8_on_idle.is_enabled = value;
-out:
-	return count;
-}
-
-static void ufshcd_init_hibern8_on_idle(struct ufs_hba *hba)
-{
-	/* initialize the state variable here */
-	hba->hibern8_on_idle.state = HIBERN8_EXITED;
-
-	if (!ufshcd_is_hibern8_on_idle_allowed(hba) &&
-	    !ufshcd_is_auto_hibern8_supported(hba))
-		return;
-
-	if (ufshcd_is_auto_hibern8_supported(hba)) {
-		hba->hibern8_on_idle.delay_ms = 1;
-		hba->hibern8_on_idle.state = AUTO_HIBERN8;
-		/*
-		 * Disable SW hibern8 enter on idle in case
-		 * auto hibern8 is supported
-		 */
-		hba->caps &= ~UFSHCD_CAP_HIBERN8_ENTER_ON_IDLE;
-	} else {
-		hba->hibern8_on_idle.delay_ms = 10;
-		INIT_DELAYED_WORK(&hba->hibern8_on_idle.enter_work,
-				  ufshcd_hibern8_enter_work);
-		INIT_WORK(&hba->hibern8_on_idle.exit_work,
-			  ufshcd_hibern8_exit_work);
-	}
-
-	hba->hibern8_on_idle.is_enabled = true;
-
-	hba->hibern8_on_idle.delay_attr.show =
-					ufshcd_hibern8_on_idle_delay_show;
-	hba->hibern8_on_idle.delay_attr.store =
-					ufshcd_hibern8_on_idle_delay_store;
-	sysfs_attr_init(&hba->hibern8_on_idle.delay_attr.attr);
-	hba->hibern8_on_idle.delay_attr.attr.name = "hibern8_on_idle_delay_ms";
-	hba->hibern8_on_idle.delay_attr.attr.mode = S_IRUGO | S_IWUSR;
-	if (device_create_file(hba->dev, &hba->hibern8_on_idle.delay_attr))
-		dev_err(hba->dev, "Failed to create sysfs for hibern8_on_idle_delay\n");
-
-	hba->hibern8_on_idle.enable_attr.show =
-					ufshcd_hibern8_on_idle_enable_show;
-	hba->hibern8_on_idle.enable_attr.store =
-					ufshcd_hibern8_on_idle_enable_store;
-	sysfs_attr_init(&hba->hibern8_on_idle.enable_attr.attr);
-	hba->hibern8_on_idle.enable_attr.attr.name = "hibern8_on_idle_enable";
-	hba->hibern8_on_idle.enable_attr.attr.mode = S_IRUGO | S_IWUSR;
-	if (device_create_file(hba->dev, &hba->hibern8_on_idle.enable_attr))
-		dev_err(hba->dev, "Failed to create sysfs for hibern8_on_idle_enable\n");
-}
-
-static void ufshcd_exit_hibern8_on_idle(struct ufs_hba *hba)
-{
-	if (!ufshcd_is_hibern8_on_idle_allowed(hba) &&
-	    !ufshcd_is_auto_hibern8_supported(hba))
-		return;
-	device_remove_file(hba->dev, &hba->hibern8_on_idle.delay_attr);
-	device_remove_file(hba->dev, &hba->hibern8_on_idle.enable_attr);
-}
-
-static void ufshcd_hold_all(struct ufs_hba *hba)
-{
-	ufshcd_hold(hba, false);
-	ufshcd_hibern8_hold(hba, false);
-}
-
-static void ufshcd_release_all(struct ufs_hba *hba)
-{
-	ufshcd_hibern8_release(hba, false);
-	ufshcd_release(hba, false);
-}
-
-/* Must be called with host lock acquired */
-static void ufshcd_clk_scaling_start_busy(struct ufs_hba *hba)
-{
-	bool queue_resume_work = false;
-
-	if (!ufshcd_is_clkscaling_supported(hba))
-		return;
-
-	if (!hba->clk_scaling.active_reqs++)
-		queue_resume_work = true;
-
-	if (!hba->clk_scaling.is_allowed || hba->pm_op_in_progress)
-		return;
-
-	if (queue_resume_work)
-		queue_work(hba->clk_scaling.workq,
-			   &hba->clk_scaling.resume_work);
-
-	if (!hba->clk_scaling.window_start_t) {
-		hba->clk_scaling.window_start_t = jiffies;
-		hba->clk_scaling.tot_busy_t = 0;
-		hba->clk_scaling.is_busy_started = false;
-	}
-
-	if (!hba->clk_scaling.is_busy_started) {
-		hba->clk_scaling.busy_start_t = ktime_get();
-		hba->clk_scaling.is_busy_started = true;
-	}
-}
-
-static void ufshcd_clk_scaling_update_busy(struct ufs_hba *hba)
-{
-	struct ufs_clk_scaling *scaling = &hba->clk_scaling;
-
-	if (!ufshcd_is_clkscaling_supported(hba))
-		return;
-
-	if (!hba->outstanding_reqs && scaling->is_busy_started) {
-		scaling->tot_busy_t += ktime_to_us(ktime_sub(ktime_get(),
-					scaling->busy_start_t));
-		scaling->busy_start_t = 0;
-		scaling->is_busy_started = false;
-	}
-}
 /**
  * ufshcd_send_command - Send SCSI or device management commands
  * @hba: per adapter instance
@@ -3506,11 +3059,6 @@
 static inline
 int ufshcd_send_command(struct ufs_hba *hba, unsigned int task_tag)
 {
-=======
-static inline
-int ufshcd_send_command(struct ufs_hba *hba, unsigned int task_tag)
-{
->>>>>>> bdd2c138
 	int ret = 0;
 
 	hba->lrb[task_tag].issue_time_stamp = ktime_get();
@@ -5814,7 +5362,6 @@
 		dev_dbg(hba->dev, "%s: reset in progress\n", __func__);
 		flush_work(&hba->eh_work);
 	} while (1);
-<<<<<<< HEAD
 
 
 	/*
@@ -5823,6 +5370,7 @@
 	 */
 	hba->ufshcd_state = UFSHCD_STATE_ERROR;
 	hba->force_host_reset = true;
+	ufshcd_set_eh_in_progress(hba);
 	schedule_work(&hba->eh_work);
 
 	/* wait for the reset work to finish */
@@ -5841,35 +5389,6 @@
 		ret = -ENOLINK;
 	spin_unlock_irqrestore(hba->host->host_lock, flags);
 
-=======
-
-
-	/*
-	 * we don't know if previous reset had really reset the host controller
-	 * or not. So let's force reset here to be sure.
-	 */
-	hba->ufshcd_state = UFSHCD_STATE_ERROR;
-	hba->force_host_reset = true;
-	ufshcd_set_eh_in_progress(hba);
-	schedule_work(&hba->eh_work);
-
-	/* wait for the reset work to finish */
-	do {
-		if (!(work_pending(&hba->eh_work) ||
-				hba->ufshcd_state == UFSHCD_STATE_RESET))
-			break;
-		spin_unlock_irqrestore(hba->host->host_lock, flags);
-		dev_dbg(hba->dev, "%s: reset in progress\n", __func__);
-		flush_work(&hba->eh_work);
-		spin_lock_irqsave(hba->host->host_lock, flags);
-	} while (1);
-
-	if (!((hba->ufshcd_state == UFSHCD_STATE_OPERATIONAL) &&
-	      ufshcd_is_link_active(hba)))
-		ret = -ENOLINK;
-	spin_unlock_irqrestore(hba->host->host_lock, flags);
-
->>>>>>> bdd2c138
 	return ret;
 }
 
@@ -6226,13 +5745,6 @@
 		goto out;
 	}
 
-<<<<<<< HEAD
-	/* poll for max. 1000 iterations for fDeviceInit flag to clear */
-	for (i = 0; i < 1500 && !err && flag_res; i++) {
-		err = ufshcd_query_flag_retry(hba, UPIU_QUERY_OPCODE_READ_FLAG,
-			QUERY_FLAG_IDN_FDEVICEINIT, &flag_res);
-		usleep_range(1000, 1000); // 1ms sleep
-=======
 	/*
 	 * Some vendor devices are taking longer time to complete its internal
 	 * initialization, so set fDeviceInit flag poll time to 5 secs
@@ -6256,7 +5768,6 @@
 			msleep(20);
 		else
 			i++;
->>>>>>> bdd2c138
 	}
 
 	if (err)
@@ -7635,11 +7146,6 @@
 	 * process of gating when the err handler runs.
 	 */
 	if (unlikely((hba->clk_gating.state != CLKS_ON) &&
-<<<<<<< HEAD
-	    (hba->clk_gating.state == REQ_CLKS_OFF &&
-	     ufshcd_is_link_hibern8(hba)) &&
-=======
->>>>>>> bdd2c138
 	    ufshcd_is_auto_hibern8_supported(hba) &&
 	    hba->hibern8_on_idle.is_enabled)) {
 		spin_unlock_irqrestore(hba->host->host_lock, flags);
@@ -7968,20 +7474,9 @@
 {
 	bool queue_eh_work = false;
 	irqreturn_t retval = IRQ_NONE;
-<<<<<<< HEAD
 
 	if (hba->errors & INT_FATAL_ERRORS || hba->ce_error)
 		queue_eh_work = true;
-
-	if (hba->errors & UIC_LINK_LOST) {
-		dev_err(hba->dev, "%s: UIC_LINK_LOST received, errors 0x%x\n",
-					__func__, hba->errors);
-=======
-
-	if (hba->errors & INT_FATAL_ERRORS || hba->ce_error)
->>>>>>> bdd2c138
-		queue_eh_work = true;
-	}
 
 	if (hba->errors & UIC_LINK_LOST) {
 		dev_err(hba->dev, "%s: UIC_LINK_LOST received, errors 0x%x\n",
@@ -8652,7 +8147,6 @@
 	hba->ufshcd_state = UFSHCD_STATE_ERROR;
 	hba->force_host_reset = true;
 	schedule_work(&hba->eh_work);
-<<<<<<< HEAD
 
 	/* wait for the reset work to finish */
 	do {
@@ -8665,20 +8159,6 @@
 		spin_lock_irqsave(hba->host->host_lock, flags);
 	} while (1);
 
-=======
-
-	/* wait for the reset work to finish */
-	do {
-		if (!(work_pending(&hba->eh_work) ||
-				hba->ufshcd_state == UFSHCD_STATE_RESET))
-			break;
-		spin_unlock_irqrestore(hba->host->host_lock, flags);
-		dev_err(hba->dev, "%s: reset in progress - 2\n", __func__);
-		flush_work(&hba->eh_work);
-		spin_lock_irqsave(hba->host->host_lock, flags);
-	} while (1);
-
->>>>>>> bdd2c138
 	if (!((hba->ufshcd_state == UFSHCD_STATE_OPERATIONAL) &&
 	      ufshcd_is_link_active(hba))) {
 		err = FAILED;
@@ -8816,7 +8296,6 @@
 out:
 	kfree(desc_buf);
 }
-<<<<<<< HEAD
 
 static int ufshcd_set_low_vcc_level(struct ufs_hba *hba,
 				  struct ufs_dev_desc *dev_desc)
@@ -8836,27 +8315,6 @@
 	if (!vreg->low_voltage_sup || vreg->low_voltage_active)
 		return 0;
 
-=======
-
-static int ufshcd_set_low_vcc_level(struct ufs_hba *hba,
-				  struct ufs_dev_desc *dev_desc)
-{
-	int ret;
-	struct ufs_vreg *vreg = hba->vreg_info.vcc;
-
-	/* Check if device supports the low voltage VCC feature */
-	if (dev_desc->wspecversion < 0x300)
-		return 0;
-
-	/*
-	 * Check if host has support for low VCC voltage?
-	 * In addition, also check if we have already set the low VCC level
-	 * or not?
-	 */
-	if (!vreg->low_voltage_sup || vreg->low_voltage_active)
-		return 0;
-
->>>>>>> bdd2c138
 	/* Put the device in sleep before lowering VCC level */
 	ret = ufshcd_set_dev_pwr_mode(hba, UFS_SLEEP_PWR_MODE);
 
@@ -9568,10 +9026,7 @@
 			hba->clk_scaling.is_allowed = true;
 		}
 
-<<<<<<< HEAD
-
-=======
->>>>>>> bdd2c138
+
 		scsi_scan_host(hba->host);
 		pm_runtime_put_sync(hba->dev);
 	}
@@ -9607,14 +9062,11 @@
 	trace_ufshcd_init(dev_name(hba->dev), ret,
 		ktime_to_us(ktime_sub(ktime_get(), start)),
 		hba->curr_dev_pwr_mode, hba->uic_link_state);
-<<<<<<< HEAD
 
 	if (!ret) {
 		ufs_fill_info(hba);
 	}
 
-=======
->>>>>>> bdd2c138
 	return ret;
 }
 
