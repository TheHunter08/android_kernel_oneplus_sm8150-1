--- conflicted
+++ resolved
@@ -45,12 +45,9 @@
 #include "hid-qvr.h"
 #include "hid-trace.h"
 
-<<<<<<< HEAD
-=======
 #define TIME_OUT_START_STOP_MS 500
 #define TIME_OUT_READ_WRITE_MS 20
 
->>>>>>> 9528de5b
 #define QVR_START_IMU		_IO('q', 1)
 #define QVR_STOP_IMU		_IO('q', 2)
 #define QVR_READ_CALIB_DATA_LEN	_IOR('q', 3, int32_t)
@@ -106,11 +103,6 @@
 	int fd;
 };
 
-<<<<<<< HEAD
-const static int msg_size = 368;
-const static int hid_request_report_id = 2;
-const static int hid_request_report_size = 64;
-
 static DECLARE_WAIT_QUEUE_HEAD(wq);
 static struct qvr_external_sensor qvr_external_sensor;
 
@@ -120,105 +112,6 @@
 	__u8 *hid_buf;
 	int ret;
 
-	hid_buf = kzalloc(256, GFP_KERNEL);
-	if (hid_buf == NULL)
-		return -ENOMEM;
-
-	hid_buf[0] = 2;
-	hid_buf[1] = 20;
-
-	ret = hid_hw_raw_request(sensor->hdev, hid_buf[0],
-		hid_buf,
-		hid_request_report_size,
-		HID_FEATURE_REPORT,
-		HID_REQ_SET_REPORT);
-
-	ret = wait_event_interruptible_timeout(wq,
-		sensor->calib_data_len != -1, msecs_to_jiffies(1000));
-	if (ret == 0) {
-		kfree(hid_buf);
-		return -ETIME;
-	}
-
-	kfree(hid_buf);
-	return sensor->calib_data_len;
-}
-
-static uint8_t *read_calibration_data(void)
-{
-	struct qvr_external_sensor *sensor = &qvr_external_sensor;
-	__u8 *hid_buf;
-	int ret, total_read_len;
-	uint8_t read_len;
-	uint8_t *complete_data = NULL;
-
-	if (sensor->calib_data_len < 0) {
-		pr_err("%s: calibration data len missing", __func__);
-		return NULL;
-	}
-
-	hid_buf = kzalloc(256, GFP_KERNEL);
-	if (hid_buf == NULL)
-		return NULL;
-
-	hid_buf[0] = 2;
-	hid_buf[1] = 21;
-
-	complete_data = kzalloc(sensor->calib_data_len, GFP_KERNEL);
-	if (complete_data == NULL) {
-		kfree(hid_buf);
-		return NULL;
-	}
-	total_read_len = 0;
-	while (total_read_len < sensor->calib_data_len) {
-		sensor->calib_data_recv = 0;
-		ret = hid_hw_raw_request(sensor->hdev, hid_buf[0],
-			hid_buf,
-			hid_request_report_size,
-			HID_FEATURE_REPORT,
-			HID_REQ_SET_REPORT);
-		ret = wait_event_interruptible_timeout(wq,
-			sensor->calib_data_recv == 1, msecs_to_jiffies(1000));
-		if (ret == 0) {
-			pr_err("%s:get calibration data timeout", __func__);
-			kfree(hid_buf);
-			kfree(complete_data);
-			return NULL;
-		}
-		if (sensor->calib_data_pkt == NULL) {
-			kfree(hid_buf);
-			kfree(complete_data);
-			return NULL;
-		}
-		read_len = sensor->calib_data_pkt[2];
-		if (total_read_len > sensor->calib_data_len - read_len) {
-			kfree(hid_buf);
-			kfree(complete_data);
-			return NULL;
-		}
-		memcpy(&complete_data[total_read_len],
-			&sensor->calib_data_pkt[3], read_len);
-		total_read_len += read_len;
-	}
-
-	kfree(hid_buf);
-	return complete_data;
-}
-
-static int control_imu_stream(bool status)
-=======
-static DECLARE_WAIT_QUEUE_HEAD(wq);
-static struct qvr_external_sensor qvr_external_sensor;
-
-static int read_calibration_len(void)
->>>>>>> 9528de5b
-{
-	struct qvr_external_sensor *sensor = &qvr_external_sensor;
-	__u8 *hid_buf;
-	int ret;
-
-<<<<<<< HEAD
-=======
 	hid_buf = kzalloc(256, GFP_KERNEL);
 	if (hid_buf == NULL)
 		return -ENOMEM;
@@ -312,38 +205,17 @@
 	__u8 *hid_buf;
 	int ret;
 
->>>>>>> 9528de5b
 	sensor->ext_ack = 0;
 	hid_buf = kzalloc(256, GFP_KERNEL);
 	if (hid_buf == NULL)
 		return -ENOMEM;
 
-<<<<<<< HEAD
-	hid_buf[0] = 2;
-	hid_buf[1] = 25;
-=======
 	hid_buf[0] = QVR_HID_REPORT_ID_CAL;
 	hid_buf[1] = QVR_CMD_ID_IMU_CONTROL;
->>>>>>> 9528de5b
 	hid_buf[2] = status;
 
 	ret = hid_hw_raw_request(sensor->hdev, hid_buf[0],
 		hid_buf,
-<<<<<<< HEAD
-		hid_request_report_size,
-		HID_FEATURE_REPORT,
-		HID_REQ_SET_REPORT);
-	ret = wait_event_interruptible_timeout(wq, sensor->ext_ack == 1,
-		msecs_to_jiffies(1000));
-	if (ret && status) {
-		pr_debug("qvr: falling back - start IMU stream failed\n");
-		hid_buf[0] = hid_request_report_id;
-		hid_buf[1] = 7;
-		ret = hid_hw_raw_request(sensor->hdev, hid_buf[0], hid_buf,
-				hid_request_report_size,
-				HID_FEATURE_REPORT,
-				HID_REQ_SET_REPORT);
-=======
 		QVR_HID_REQUEST_REPORT_SIZE,
 		HID_FEATURE_REPORT,
 		HID_REQ_SET_REPORT);
@@ -357,7 +229,6 @@
 			QVR_HID_REQUEST_REPORT_SIZE,
 			HID_FEATURE_REPORT,
 			HID_REQ_SET_REPORT);
->>>>>>> 9528de5b
 	}
 	kfree(hid_buf);
 	if (ret > 0)
@@ -376,15 +247,6 @@
 	struct external_imu_format imuData = { 0 };
 	struct qvr_buf_index *index_buf;
 
-<<<<<<< HEAD
-	/*
-	 * Actual message size is 369 bytes
-	 * to make it 8 byte aligned we created a structure of size 368 bytes.
-	 * Ignoring the first byte 'report id' (which is always 1)
-	 *
-	 */
-	memcpy((void *)&imuData, (void *)message + 1, msg_size);
-=======
 	if (msize != sizeof(struct external_imu_format)) {
 		pr_err("%s: data size mismatch %d\n", __func__, msize);
 		return -EPROTO;
@@ -392,37 +254,23 @@
 
 	memcpy((void *)&imuData, (void *)message,
 		sizeof(struct external_imu_format));
->>>>>>> 9528de5b
 
 	if (!sensor->ts_base)
 		sensor->ts_base = ktime_to_ns(ktime_get_boottime());
 	if (!sensor->ts_offset)
 		sensor->ts_offset = imuData.gts0;
 	index_buf = (struct qvr_buf_index *)((uintptr_t)sensor->vaddr +
-<<<<<<< HEAD
-			(sensor->vsize / 2) + (8 * sizeof(*sensor_buf)));
-	sensor_buf = (struct qvr_sensor_t *)((uintptr_t)sensor->vaddr +
-			(sensor->vsize / 2));
-=======
 		(sensor->vsize / 2) + (8 * sizeof(*sensor_buf)));
 	sensor_buf = (struct qvr_sensor_t *)((uintptr_t)sensor->vaddr +
 		(sensor->vsize / 2));
->>>>>>> 9528de5b
 
 	data = (struct qvr_sensor_t *)&(sensor_buf[buf_index]);
 	if (sensor->ts_offset > imuData.gts0)
 		data->ats = sensor->ts_base +
-<<<<<<< HEAD
-				((sensor->ts_offset - imuData.gts0) * 100);
-	else
-		data->ats = sensor->ts_base +
-				((imuData.gts0 - sensor->ts_offset) * 100);
-=======
 			sensor->ts_offset - imuData.gts0;
 	else
 		data->ats = sensor->ts_base +
 			imuData.gts0 - sensor->ts_offset;
->>>>>>> 9528de5b
 	if (imuData.mts0 == 0)
 		data->mts = 0;
 	else
@@ -567,11 +415,7 @@
 static ssize_t ts_offset_show(struct kobject *kobj,
 	struct kobj_attribute *attr, char *buf)
 {
-<<<<<<< HEAD
-	return snprintf(buf, 16, "%lld\n", qvr_external_sensor.ts_offset * 100);
-=======
 	return snprintf(buf, 16, "%lld\n", qvr_external_sensor.ts_offset);
->>>>>>> 9528de5b
 }
 
 static ssize_t ts_offset_store(struct kobject *kobj,
@@ -674,11 +518,7 @@
 		if (ret < 0)
 			return ret;
 		if (copy_to_user(argp, &sensor->calib_data_len,
-<<<<<<< HEAD
-					sizeof(sensor->calib_data_len)))
-=======
 				sizeof(sensor->calib_data_len)))
->>>>>>> 9528de5b
 			return -EFAULT;
 		return 0;
 	case QVR_READ_CALIB_DATA:
@@ -800,13 +640,8 @@
 		return -ret;
 	}
 	sensor->dev = device_create(sensor->class, NULL,
-<<<<<<< HEAD
-				MKDEV(MAJOR(sensor->dev_no), 0), NULL,
-				"qvr_external_sensor_ioctl");
-=======
 		MKDEV(MAJOR(sensor->dev_no), 0), NULL,
 		"qvr_external_sensor_ioctl");
->>>>>>> 9528de5b
 	if (sensor->dev == NULL) {
 		class_destroy(sensor->class);
 		cdev_del(&sensor->cdev);
