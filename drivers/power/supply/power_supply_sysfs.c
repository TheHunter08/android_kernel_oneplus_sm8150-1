/*
 *  Sysfs interface for the universal power supply monitor class
 *
 *  Copyright © 2007  David Woodhouse <dwmw2@infradead.org>
 *  Copyright © 2007  Anton Vorontsov <cbou@mail.ru>
 *  Copyright © 2004  Szabolcs Gyurko
 *  Copyright © 2003  Ian Molton <spyro@f2s.com>
 *
 *  Modified: 2004, Oct     Szabolcs Gyurko
 *
 *  You may use this code as per GPL version 2
 */

#include <linux/ctype.h>
#include <linux/device.h>
#include <linux/power_supply.h>
#include <linux/slab.h>
#include <linux/stat.h>

#include "power_supply.h"

/*
 * This is because the name "current" breaks the device attr macro.
 * The "current" word resolves to "(get_current())" so instead of
 * "current" "(get_current())" appears in the sysfs.
 *
 * The source of this definition is the device.h which calls __ATTR
 * macro in sysfs.h which calls the __stringify macro.
 *
 * Only modification that the name is not tried to be resolved
 * (as a macro let's say).
 */

#define POWER_SUPPLY_ATTR(_name)					\
{									\
	.attr = { .name = #_name },					\
	.show = power_supply_show_property,				\
	.store = power_supply_store_property,				\
}

static struct device_attribute power_supply_attrs[];

static const char * const power_supply_type_text[] = {
	"Unknown", "Battery", "UPS", "Mains", "USB",
	"USB_DCP", "USB_CDP", "USB_ACA", "USB_C",
	"USB_PD", "USB_PD_DRP", "BrickID",
<<<<<<< HEAD
	"USB_HVDCP", "USB_HVDCP_3", "Wireless", "USB_FLOAT",
	"BMS", "Parallel", "Main", "Wipower",
/* @bsp, 2019/04/17 Battery & Charging porting */
	"USB_C_UFP", "USB_C_DFP",
	"Charge_Pump", "DASH",
=======
	"USB_HVDCP", "USB_HVDCP_3", "USB_HVDCP_3P5", "Wireless", "USB_FLOAT",
	"BMS", "Parallel", "Main", "Wipower", "USB_C_UFP", "USB_C_DFP",
	"Charge_Pump",
>>>>>>> 3f37f309
};
/* @bsp, 2019/04/17 Battery & Charging porting */
	static const char *const cc_orientation_text[] = {
		"Unknown", "cc1", "cc2"
	};

static const char * const power_supply_status_text[] = {
	"Unknown", "Charging", "Discharging", "Not charging", "Full"
};

static const char * const power_supply_charge_type_text[] = {
	"Unknown", "N/A", "Trickle", "Fast", "Taper"
};

static const char * const power_supply_health_text[] = {
	"Unknown", "Good", "Overheat", "Dead", "Over voltage",
	"Unspecified failure", "Cold", "Watchdog timer expire",
	"Safety timer expire",
	"Warm", "Cool", "Hot"
};

static const char * const power_supply_technology_text[] = {
	"Unknown", "NiMH", "Li-ion", "Li-poly", "LiFe", "NiCd",
	"LiMn"
};

static const char * const power_supply_capacity_level_text[] = {
	"Unknown", "Critical", "Low", "Normal", "High", "Full"
};

static const char * const power_supply_scope_text[] = {
	"Unknown", "System", "Device"
};

static const char * const power_supply_usbc_text[] = {
	"Nothing attached", "Sink attached", "Powered cable w/ sink",
	"Debug Accessory", "Audio Adapter", "Powered cable w/o sink",
	"Source attached (default current)",
	"Source attached (medium current)",
	"Source attached (high current)",
	"Non compliant",
};

static const char * const power_supply_usbc_pr_text[] = {
	"none", "dual power role", "sink", "source"
};

static const char * const power_supply_typec_src_rp_text[] = {
	"Rp-Default", "Rp-1.5A", "Rp-3A"
};

static ssize_t power_supply_show_property(struct device *dev,
					  struct device_attribute *attr,
					  char *buf) {
	ssize_t ret = 0;
	struct power_supply *psy = dev_get_drvdata(dev);
	const ptrdiff_t off = attr - power_supply_attrs;
	union power_supply_propval value;

	if (off == POWER_SUPPLY_PROP_TYPE) {
		value.intval = psy->desc->type;
	} else {
		ret = power_supply_get_property(psy, off, &value);

		if (ret < 0) {
			if (ret == -ENODATA)
				dev_dbg(dev, "driver has no data for `%s' property\n",
					attr->attr.name);
			else if (ret != -ENODEV && ret != -EAGAIN)
				dev_err_ratelimited(dev,
					"driver failed to report `%s' property: %zd\n",
					attr->attr.name, ret);
			return ret;
		}
	}

	if (off == POWER_SUPPLY_PROP_STATUS)
		return sprintf(buf, "%s\n",
			       power_supply_status_text[value.intval]);
	else if (off == POWER_SUPPLY_PROP_CHARGE_TYPE)
		return sprintf(buf, "%s\n",
			       power_supply_charge_type_text[value.intval]);
	else if (off == POWER_SUPPLY_PROP_HEALTH)
		return sprintf(buf, "%s\n",
			       power_supply_health_text[value.intval]);
	else if (off == POWER_SUPPLY_PROP_TECHNOLOGY)
		return sprintf(buf, "%s\n",
			       power_supply_technology_text[value.intval]);
	else if (off == POWER_SUPPLY_PROP_CAPACITY_LEVEL)
		return sprintf(buf, "%s\n",
			       power_supply_capacity_level_text[value.intval]);
	else if (off == POWER_SUPPLY_PROP_TYPE ||
			off == POWER_SUPPLY_PROP_REAL_TYPE)
		return sprintf(buf, "%s\n",
			       power_supply_type_text[value.intval]);
	else if (off == POWER_SUPPLY_PROP_SCOPE)
		return sprintf(buf, "%s\n",
			       power_supply_scope_text[value.intval]);
	else if (off == POWER_SUPPLY_PROP_TYPEC_MODE)
		return scnprintf(buf, PAGE_SIZE, "%s\n",
			       power_supply_usbc_text[value.intval]);
	else if (off == POWER_SUPPLY_PROP_TYPEC_POWER_ROLE)
		return scnprintf(buf, PAGE_SIZE, "%s\n",
			       power_supply_usbc_pr_text[value.intval]);
/* @bsp, 2019/04/17 Battery & Charging porting */
	else if (off == POWER_SUPPLY_PROP_OEM_TYPEC_CC_ORIENTATION)
		return snprintf(
		buf, 255, "%s\n",
		cc_orientation_text[value.intval]);
	else if (off == POWER_SUPPLY_PROP_TYPEC_SRC_RP)
		return scnprintf(buf, PAGE_SIZE, "%s\n",
			       power_supply_typec_src_rp_text[value.intval]);
	else if (off == POWER_SUPPLY_PROP_DIE_HEALTH)
		return scnprintf(buf, PAGE_SIZE, "%s\n",
			       power_supply_health_text[value.intval]);
	else if (off == POWER_SUPPLY_PROP_CONNECTOR_HEALTH)
		return scnprintf(buf, PAGE_SIZE, "%s\n",
			       power_supply_health_text[value.intval]);
	else if (off == POWER_SUPPLY_PROP_SKIN_HEALTH)
		return scnprintf(buf, PAGE_SIZE, "%s\n",
			       power_supply_health_text[value.intval]);
	else if (off >= POWER_SUPPLY_PROP_MODEL_NAME)
		return sprintf(buf, "%s\n", value.strval);

	if (off == POWER_SUPPLY_PROP_CHARGE_COUNTER_EXT)
		return sprintf(buf, "%lld\n", value.int64val);
	else
		return sprintf(buf, "%d\n", value.intval);
}

static ssize_t power_supply_store_property(struct device *dev,
					   struct device_attribute *attr,
					   const char *buf, size_t count) {
	ssize_t ret;
	struct power_supply *psy = dev_get_drvdata(dev);
	const ptrdiff_t off = attr - power_supply_attrs;
	union power_supply_propval value;

	/* maybe it is a enum property? */
	switch (off) {
	case POWER_SUPPLY_PROP_STATUS:
		ret = sysfs_match_string(power_supply_status_text, buf);
		break;
	case POWER_SUPPLY_PROP_CHARGE_TYPE:
		ret = sysfs_match_string(power_supply_charge_type_text, buf);
		break;
	case POWER_SUPPLY_PROP_HEALTH:
		ret = sysfs_match_string(power_supply_health_text, buf);
		break;
	case POWER_SUPPLY_PROP_TECHNOLOGY:
		ret = sysfs_match_string(power_supply_technology_text, buf);
		break;
	case POWER_SUPPLY_PROP_CAPACITY_LEVEL:
		ret = sysfs_match_string(power_supply_capacity_level_text, buf);
		break;
	case POWER_SUPPLY_PROP_SCOPE:
		ret = sysfs_match_string(power_supply_scope_text, buf);
		break;
	default:
		ret = -EINVAL;
	}

	/*
	 * If no match was found, then check to see if it is an integer.
	 * Integer values are valid for enums in addition to the text value.
	 */
	if (ret < 0) {
		long long_val;

		ret = kstrtol(buf, 10, &long_val);
		if (ret < 0)
			return ret;

		ret = long_val;
	}

	value.intval = ret;

	ret = power_supply_set_property(psy, off, &value);
	if (ret < 0)
		return ret;

	return count;
}

/* Must be in the same order as POWER_SUPPLY_PROP_* */
static struct device_attribute power_supply_attrs[] = {
	/* Properties of type `int' */
	POWER_SUPPLY_ATTR(status),
/* @bsp, 2019/04/17 Battery & Charging porting */
	POWER_SUPPLY_ATTR(set_allow_read_extern_fg_iic),
	POWER_SUPPLY_ATTR(cc_to_cv_point),
	POWER_SUPPLY_ATTR(chg_protect_status),
	POWER_SUPPLY_ATTR(fastchg_status_is_ok),
	POWER_SUPPLY_ATTR(fastchg_status),
	POWER_SUPPLY_ATTR(fastchg_starting),
	POWER_SUPPLY_ATTR(cutoff_volt_with_charger),
	POWER_SUPPLY_ATTR(update_lcd_is_off),
	POWER_SUPPLY_ATTR(check_usb_unplug),
	POWER_SUPPLY_ATTR(otg_switch),
	POWER_SUPPLY_ATTR(hw_detect),
	POWER_SUPPLY_ATTR(switch_dash),
	POWER_SUPPLY_ATTR(notify_charger_set_parameter),
	POWER_SUPPLY_ATTR(fg_capacity),
	POWER_SUPPLY_ATTR(fg_current_now),
	POWER_SUPPLY_ATTR(fg_voltage_now),
	POWER_SUPPLY_ATTR(is_aging_test),
	POWER_SUPPLY_ATTR(connecter_temp),
	POWER_SUPPLY_ATTR(connect_disable),
	POWER_SUPPLY_ATTR(bq_soc),
	POWER_SUPPLY_ATTR(oem_cc_orientation),
	POWER_SUPPLY_ATTR(charge_type),
	POWER_SUPPLY_ATTR(health),
	POWER_SUPPLY_ATTR(present),
	POWER_SUPPLY_ATTR(online),
	POWER_SUPPLY_ATTR(authentic),
	POWER_SUPPLY_ATTR(technology),
	POWER_SUPPLY_ATTR(cycle_count),
	POWER_SUPPLY_ATTR(voltage_max),
	POWER_SUPPLY_ATTR(voltage_min),
	POWER_SUPPLY_ATTR(voltage_max_design),
	POWER_SUPPLY_ATTR(voltage_min_design),
	POWER_SUPPLY_ATTR(voltage_now),
	POWER_SUPPLY_ATTR(voltage_avg),
	POWER_SUPPLY_ATTR(voltage_ocv),
	POWER_SUPPLY_ATTR(voltage_boot),
	POWER_SUPPLY_ATTR(current_max),
	POWER_SUPPLY_ATTR(current_now),
	POWER_SUPPLY_ATTR(current_avg),
	POWER_SUPPLY_ATTR(current_boot),
	POWER_SUPPLY_ATTR(power_now),
	POWER_SUPPLY_ATTR(power_avg),
	POWER_SUPPLY_ATTR(charge_full_design),
	POWER_SUPPLY_ATTR(charge_empty_design),
	POWER_SUPPLY_ATTR(charge_full),
	POWER_SUPPLY_ATTR(charge_empty),
	POWER_SUPPLY_ATTR(charge_now),
	POWER_SUPPLY_ATTR(charge_avg),
	POWER_SUPPLY_ATTR(charge_counter),
	POWER_SUPPLY_ATTR(constant_charge_current),
	POWER_SUPPLY_ATTR(constant_charge_current_max),
	POWER_SUPPLY_ATTR(constant_charge_voltage),
	POWER_SUPPLY_ATTR(constant_charge_voltage_max),
	POWER_SUPPLY_ATTR(charge_control_limit),
	POWER_SUPPLY_ATTR(charge_control_limit_max),
	POWER_SUPPLY_ATTR(input_current_limit),
	POWER_SUPPLY_ATTR(energy_full_design),
	POWER_SUPPLY_ATTR(energy_empty_design),
	POWER_SUPPLY_ATTR(energy_full),
	POWER_SUPPLY_ATTR(energy_empty),
	POWER_SUPPLY_ATTR(energy_now),
	POWER_SUPPLY_ATTR(energy_avg),
	POWER_SUPPLY_ATTR(capacity),
	POWER_SUPPLY_ATTR(capacity_alert_min),
	POWER_SUPPLY_ATTR(capacity_alert_max),
	POWER_SUPPLY_ATTR(capacity_level),
	POWER_SUPPLY_ATTR(temp),
	POWER_SUPPLY_ATTR(temp_max),
	POWER_SUPPLY_ATTR(temp_min),
	POWER_SUPPLY_ATTR(temp_alert_min),
	POWER_SUPPLY_ATTR(temp_alert_max),
	POWER_SUPPLY_ATTR(temp_ambient),
	POWER_SUPPLY_ATTR(temp_ambient_alert_min),
	POWER_SUPPLY_ATTR(temp_ambient_alert_max),
	POWER_SUPPLY_ATTR(time_to_empty_now),
	POWER_SUPPLY_ATTR(time_to_empty_avg),
	POWER_SUPPLY_ATTR(time_to_full_now),
	POWER_SUPPLY_ATTR(time_to_full_avg),
	POWER_SUPPLY_ATTR(type),
	POWER_SUPPLY_ATTR(scope),
	POWER_SUPPLY_ATTR(precharge_current),
	POWER_SUPPLY_ATTR(charge_term_current),
	POWER_SUPPLY_ATTR(calibrate),
	/* Local extensions */
	POWER_SUPPLY_ATTR(usb_hc),
	POWER_SUPPLY_ATTR(usb_otg),
	POWER_SUPPLY_ATTR(charge_enabled),
	POWER_SUPPLY_ATTR(set_ship_mode),
	POWER_SUPPLY_ATTR(real_type),
	POWER_SUPPLY_ATTR(charge_now_raw),
	POWER_SUPPLY_ATTR(charge_now_error),
	POWER_SUPPLY_ATTR(capacity_raw),
	POWER_SUPPLY_ATTR(battery_charging_enabled),
	POWER_SUPPLY_ATTR(charging_enabled),
	POWER_SUPPLY_ATTR(step_charging_enabled),
	POWER_SUPPLY_ATTR(step_charging_step),
	POWER_SUPPLY_ATTR(pin_enabled),
	POWER_SUPPLY_ATTR(input_suspend),
	POWER_SUPPLY_ATTR(input_voltage_regulation),
	POWER_SUPPLY_ATTR(input_current_max),
	POWER_SUPPLY_ATTR(input_current_trim),
	POWER_SUPPLY_ATTR(input_current_settled),
	POWER_SUPPLY_ATTR(input_voltage_settled),
	POWER_SUPPLY_ATTR(bypass_vchg_loop_debouncer),
	POWER_SUPPLY_ATTR(charge_counter_shadow),
	POWER_SUPPLY_ATTR(hi_power),
	POWER_SUPPLY_ATTR(low_power),
	POWER_SUPPLY_ATTR(temp_cool),
	POWER_SUPPLY_ATTR(temp_warm),
	POWER_SUPPLY_ATTR(temp_cold),
	POWER_SUPPLY_ATTR(temp_hot),
	POWER_SUPPLY_ATTR(system_temp_level),
	POWER_SUPPLY_ATTR(resistance),
	POWER_SUPPLY_ATTR(resistance_capacitive),
	POWER_SUPPLY_ATTR(resistance_id),
	POWER_SUPPLY_ATTR(resistance_now),
	POWER_SUPPLY_ATTR(flash_current_max),
	POWER_SUPPLY_ATTR(update_now),
	POWER_SUPPLY_ATTR(esr_count),
	POWER_SUPPLY_ATTR(buck_freq),
	POWER_SUPPLY_ATTR(boost_current),
	POWER_SUPPLY_ATTR(safety_timer_enabled),
	POWER_SUPPLY_ATTR(charge_done),
	POWER_SUPPLY_ATTR(flash_active),
	POWER_SUPPLY_ATTR(flash_trigger),
	POWER_SUPPLY_ATTR(force_tlim),
	POWER_SUPPLY_ATTR(dp_dm),
	POWER_SUPPLY_ATTR(input_current_limited),
	POWER_SUPPLY_ATTR(input_current_now),
	POWER_SUPPLY_ATTR(charge_qnovo_enable),
	POWER_SUPPLY_ATTR(current_qnovo),
	POWER_SUPPLY_ATTR(voltage_qnovo),
	POWER_SUPPLY_ATTR(rerun_aicl),
	POWER_SUPPLY_ATTR(cycle_count_id),
	POWER_SUPPLY_ATTR(safety_timer_expired),
	POWER_SUPPLY_ATTR(restricted_charging),
	POWER_SUPPLY_ATTR(current_capability),
	POWER_SUPPLY_ATTR(typec_mode),
	POWER_SUPPLY_ATTR(typec_cc_orientation),
	POWER_SUPPLY_ATTR(typec_power_role),
	POWER_SUPPLY_ATTR(typec_src_rp),
	POWER_SUPPLY_ATTR(pd_allowed),
	POWER_SUPPLY_ATTR(pd_active),
	POWER_SUPPLY_ATTR(pd_in_hard_reset),
	POWER_SUPPLY_ATTR(pd_current_max),
	POWER_SUPPLY_ATTR(pd_usb_suspend_supported),
	POWER_SUPPLY_ATTR(charger_temp),
	POWER_SUPPLY_ATTR(charger_temp_max),
	POWER_SUPPLY_ATTR(parallel_disable),
	POWER_SUPPLY_ATTR(pe_start),
	POWER_SUPPLY_ATTR(soc_reporting_ready),
	POWER_SUPPLY_ATTR(debug_battery),
	POWER_SUPPLY_ATTR(fcc_delta),
	POWER_SUPPLY_ATTR(icl_reduction),
	POWER_SUPPLY_ATTR(parallel_mode),
	POWER_SUPPLY_ATTR(die_health),
	POWER_SUPPLY_ATTR(connector_health),
	POWER_SUPPLY_ATTR(ctm_current_max),
	POWER_SUPPLY_ATTR(hw_current_max),
	POWER_SUPPLY_ATTR(pr_swap),
	POWER_SUPPLY_ATTR(cc_step),
	POWER_SUPPLY_ATTR(cc_step_sel),
	POWER_SUPPLY_ATTR(sw_jeita_enabled),
	POWER_SUPPLY_ATTR(pd_voltage_max),
	POWER_SUPPLY_ATTR(pd_voltage_min),
	POWER_SUPPLY_ATTR(sdp_current_max),
	POWER_SUPPLY_ATTR(connector_type),
	POWER_SUPPLY_ATTR(parallel_batfet_mode),
	POWER_SUPPLY_ATTR(parallel_fcc_max),
	POWER_SUPPLY_ATTR(min_icl),
	POWER_SUPPLY_ATTR(moisture_detected),
	POWER_SUPPLY_ATTR(batt_profile_version),
	POWER_SUPPLY_ATTR(batt_full_current),
	POWER_SUPPLY_ATTR(recharge_soc),
	POWER_SUPPLY_ATTR(hvdcp_opti_allowed),
	POWER_SUPPLY_ATTR(smb_en_mode),
	POWER_SUPPLY_ATTR(smb_en_reason),
	POWER_SUPPLY_ATTR(esr_actual),
	POWER_SUPPLY_ATTR(esr_nominal),
	POWER_SUPPLY_ATTR(soh),
	POWER_SUPPLY_ATTR(clear_soh),
	POWER_SUPPLY_ATTR(force_recharge),
	POWER_SUPPLY_ATTR(fcc_stepper_enable),
	POWER_SUPPLY_ATTR(toggle_stat),
	POWER_SUPPLY_ATTR(main_fcc_max),
	POWER_SUPPLY_ATTR(fg_reset),
	POWER_SUPPLY_ATTR(qc_opti_disable),
	POWER_SUPPLY_ATTR(cc_soc),
	POWER_SUPPLY_ATTR(batt_age_level),
	POWER_SUPPLY_ATTR(voltage_vph),
	POWER_SUPPLY_ATTR(chip_version),
	POWER_SUPPLY_ATTR(therm_icl_limit),
	POWER_SUPPLY_ATTR(dc_reset),
	POWER_SUPPLY_ATTR(scale_mode_en),
	POWER_SUPPLY_ATTR(voltage_max_limit),
	POWER_SUPPLY_ATTR(real_capacity),
	POWER_SUPPLY_ATTR(esr_sw_control),
	POWER_SUPPLY_ATTR(force_main_icl),
	POWER_SUPPLY_ATTR(force_main_fcc),
	POWER_SUPPLY_ATTR(comp_clamp_level),
	POWER_SUPPLY_ATTR(adapter_cc_mode),
	POWER_SUPPLY_ATTR(skin_health),
	POWER_SUPPLY_ATTR(apsd_rerun),
	POWER_SUPPLY_ATTR(apsd_timeout),
	/* Charge pump properties */
	POWER_SUPPLY_ATTR(cp_status1),
	POWER_SUPPLY_ATTR(cp_status2),
	POWER_SUPPLY_ATTR(cp_enable),
	POWER_SUPPLY_ATTR(cp_switcher_en),
	POWER_SUPPLY_ATTR(cp_die_temp),
	POWER_SUPPLY_ATTR(cp_isns),
	POWER_SUPPLY_ATTR(cp_isns_slave),
	POWER_SUPPLY_ATTR(cp_toggle_switcher),
	POWER_SUPPLY_ATTR(cp_irq_status),
	POWER_SUPPLY_ATTR(cp_ilim),
	POWER_SUPPLY_ATTR(irq_status),
	POWER_SUPPLY_ATTR(parallel_output_mode),
	/* Local extensions of type int64_t */
	POWER_SUPPLY_ATTR(charge_counter_ext),
	/* Properties of type `const char *' */
	POWER_SUPPLY_ATTR(model_name),
	POWER_SUPPLY_ATTR(manufacturer),
	POWER_SUPPLY_ATTR(serial_number),
	POWER_SUPPLY_ATTR(battery_type),
	POWER_SUPPLY_ATTR(cycle_counts),
};

static struct attribute *
__power_supply_attrs[ARRAY_SIZE(power_supply_attrs) + 1];

static umode_t power_supply_attr_is_visible(struct kobject *kobj,
					   struct attribute *attr,
					   int attrno)
{
	struct device *dev = container_of(kobj, struct device, kobj);
	struct power_supply *psy = dev_get_drvdata(dev);
	umode_t mode = S_IRUSR | S_IRGRP | S_IROTH;
	int i;

	if (attrno == POWER_SUPPLY_PROP_TYPE)
		return mode;

	for (i = 0; i < psy->desc->num_properties; i++) {
		int property = psy->desc->properties[i];

		if (property == attrno) {
			if (psy->desc->property_is_writeable &&
			    psy->desc->property_is_writeable(psy, property) > 0)
				mode |= S_IWUSR;

			return mode;
		}
	}

	return 0;
}

static struct attribute_group power_supply_attr_group = {
	.attrs = __power_supply_attrs,
	.is_visible = power_supply_attr_is_visible,
};

static const struct attribute_group *power_supply_attr_groups[] = {
	&power_supply_attr_group,
	NULL,
};

void power_supply_init_attrs(struct device_type *dev_type)
{
	int i;

	dev_type->groups = power_supply_attr_groups;

	for (i = 0; i < ARRAY_SIZE(power_supply_attrs); i++)
		__power_supply_attrs[i] = &power_supply_attrs[i].attr;
}

static char *kstruprdup(const char *str, gfp_t gfp)
{
	char *ret, *ustr;

	ustr = ret = kmalloc(strlen(str) + 1, gfp);

	if (!ret)
		return NULL;

	while (*str)
		*ustr++ = toupper(*str++);

	*ustr = 0;

	return ret;
}

int power_supply_uevent(struct device *dev, struct kobj_uevent_env *env)
{
	struct power_supply *psy = dev_get_drvdata(dev);
	int ret = 0, j;
	char *prop_buf;
	char *attrname;

	if (!psy || !psy->desc) {
		dev_dbg(dev, "No power supply yet\n");
		return ret;
	}

	ret = add_uevent_var(env, "POWER_SUPPLY_NAME=%s", psy->desc->name);
	if (ret)
		return ret;

	prop_buf = (char *)get_zeroed_page(GFP_KERNEL);
	if (!prop_buf)
		return -ENOMEM;

	for (j = 0; j < psy->desc->num_properties; j++) {
		struct device_attribute *attr;
		char *line;

		attr = &power_supply_attrs[psy->desc->properties[j]];

		ret = power_supply_show_property(dev, attr, prop_buf);
		if (ret == -ENODEV || ret == -ENODATA) {
			/* When a battery is absent, we expect -ENODEV. Don't abort;
			   send the uevent with at least the the PRESENT=0 property */
			ret = 0;
			continue;
		}

		if (ret < 0)
			goto out;

		line = strchr(prop_buf, '\n');
		if (line)
			*line = 0;

		attrname = kstruprdup(attr->attr.name, GFP_KERNEL);
		if (!attrname) {
			ret = -ENOMEM;
			goto out;
		}

		ret = add_uevent_var(env, "POWER_SUPPLY_%s=%s", attrname, prop_buf);
		kfree(attrname);
		if (ret)
			goto out;
	}

out:
	free_page((unsigned long)prop_buf);

	return ret;
}<|MERGE_RESOLUTION|>--- conflicted
+++ resolved
@@ -44,17 +44,11 @@
 	"Unknown", "Battery", "UPS", "Mains", "USB",
 	"USB_DCP", "USB_CDP", "USB_ACA", "USB_C",
 	"USB_PD", "USB_PD_DRP", "BrickID",
-<<<<<<< HEAD
 	"USB_HVDCP", "USB_HVDCP_3", "Wireless", "USB_FLOAT",
 	"BMS", "Parallel", "Main", "Wipower",
 /* @bsp, 2019/04/17 Battery & Charging porting */
 	"USB_C_UFP", "USB_C_DFP",
 	"Charge_Pump", "DASH",
-=======
-	"USB_HVDCP", "USB_HVDCP_3", "USB_HVDCP_3P5", "Wireless", "USB_FLOAT",
-	"BMS", "Parallel", "Main", "Wipower", "USB_C_UFP", "USB_C_DFP",
-	"Charge_Pump",
->>>>>>> 3f37f309
 };
 /* @bsp, 2019/04/17 Battery & Charging porting */
 	static const char *const cc_orientation_text[] = {
