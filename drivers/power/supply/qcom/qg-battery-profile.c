/* Copyright (c) 2018-2019 The Linux Foundation. All rights reserved.
 *
 * This program is free software; you can redistribute it and/or modify
 * it under the terms of the GNU General Public License version 2 and
 * only version 2 as published by the Free Software Foundation.
 *
 * This program is distributed in the hope that it will be useful,
 * but WITHOUT ANY WARRANTY; without even the implied warranty of
 * MERCHANTABILITY or FITNESS FOR A PARTICULAR PURPOSE.  See the
 * GNU General Public License for more details.
 */

#define pr_fmt(fmt)	"QG-K: %s: " fmt, __func__

#include <linux/module.h>
#include <linux/device.h>
#include <linux/cdev.h>
#include <linux/fs.h>
#include <linux/fcntl.h>
#include <linux/kernel.h>
#include <linux/of.h>
#include <linux/slab.h>
#include <linux/uaccess.h>
#include <uapi/linux/qg-profile.h>
#include "qg-battery-profile.h"
#include "qg-profile-lib.h"
#include "qg-defs.h"

struct qg_battery_data {
	/* battery-data class node */
	dev_t				dev_no;
	struct class			*battery_class;
	struct device			*battery_device;
	struct cdev			battery_cdev;

	/* profile */
	struct device_node		*profile_node;
	struct profile_table_data	profile[TABLE_MAX];
};

struct tables {
	int table_index;
	char *table_name;
};

static struct tables table[] = {
	{TABLE_SOC_OCV1, "qcom,pc-temp-v1-lut"},
	{TABLE_SOC_OCV2, "qcom,pc-temp-v2-lut"},
	{TABLE_FCC1, "qcom,fcc1-temp-lut"},
	{TABLE_FCC2, "qcom,fcc2-temp-lut"},
	{TABLE_Z1, "qcom,pc-temp-z1-lut"},
	{TABLE_Z2, "qcom,pc-temp-z2-lut"},
	{TABLE_Z3, "qcom,pc-temp-z3-lut"},
	{TABLE_Z4, "qcom,pc-temp-z4-lut"},
	{TABLE_Z5, "qcom,pc-temp-z5-lut"},
	{TABLE_Z6, "qcom,pc-temp-z6-lut"},
	{TABLE_Y1, "qcom,pc-temp-y1-lut"},
	{TABLE_Y2, "qcom,pc-temp-y2-lut"},
	{TABLE_Y3, "qcom,pc-temp-y3-lut"},
	{TABLE_Y4, "qcom,pc-temp-y4-lut"},
	{TABLE_Y5, "qcom,pc-temp-y5-lut"},
	{TABLE_Y6, "qcom,pc-temp-y6-lut"},
};

static struct qg_battery_data *the_battery;

static void qg_battery_profile_free(void);

static int qg_battery_data_open(struct inode *inode, struct file *file)
{
	struct qg_battery_data *battery = container_of(inode->i_cdev,
				struct qg_battery_data, battery_cdev);

	file->private_data = battery;

	return 0;
}

static long qg_battery_data_ioctl(struct file *file, unsigned int cmd,
						unsigned long arg)
{
	struct qg_battery_data *battery = file->private_data;
	struct battery_params __user *bp_user =
				(struct battery_params __user *)arg;
	struct battery_params bp;
	int rc = 0, soc, ocv_uv, fcc_mah, var, slope;

	if (!battery->profile_node) {
		pr_err("Battery data not set!\n");
		return -EINVAL;
	}

	if (!bp_user) {
		pr_err("Invalid battery-params user pointer\n");
		return -EINVAL;
	}

	if (copy_from_user(&bp, bp_user, sizeof(bp))) {
		pr_err("Failed in copy_from_user\n");
		return -EFAULT;
	}

	switch (cmd) {
	case BPIOCXSOC:
		if (bp.table_index != TABLE_SOC_OCV1 &&
				bp.table_index != TABLE_SOC_OCV2) {
			pr_err("Invalid table index %d for SOC-OCV lookup\n",
					bp.table_index);
			rc = -EINVAL;
		} else {
			/* OCV is passed as deci-uV  - 10^-4 V */
			soc = qg_interpolate_soc(
					&battery->profile[bp.table_index],
					bp.batt_temp, UV_TO_DECIUV(bp.ocv_uv));
			soc = CAP(QG_MIN_SOC, QG_MAX_SOC, soc);
			rc = put_user(soc, &bp_user->soc);
			if (rc < 0) {
				pr_err("BPIOCXSOC: Failed rc=%d\n", rc);
				goto ret_err;
			}
			pr_debug("BPIOCXSOC: lut=%s ocv=%d batt_temp=%d soc=%d\n",
					battery->profile[bp.table_index].name,
					bp.ocv_uv, bp.batt_temp, soc);
		}
		break;
	case BPIOCXOCV:
		if (bp.table_index != TABLE_SOC_OCV1 &&
				bp.table_index != TABLE_SOC_OCV2) {
			pr_err("Invalid table index %d for SOC-OCV lookup\n",
					bp.table_index);
			rc = -EINVAL;
		} else {
			ocv_uv = qg_interpolate_var(
					&battery->profile[bp.table_index],
					bp.batt_temp, bp.soc);
			ocv_uv = DECIUV_TO_UV(ocv_uv);
			ocv_uv = CAP(QG_MIN_OCV_UV, QG_MAX_OCV_UV, ocv_uv);
			rc = put_user(ocv_uv, &bp_user->ocv_uv);
			if (rc < 0) {
				pr_err("BPIOCXOCV: Failed rc=%d\n", rc);
				goto ret_err;
			}
			pr_debug("BPIOCXOCV: lut=%s ocv=%d batt_temp=%d soc=%d\n",
					battery->profile[bp.table_index].name,
					ocv_uv, bp.batt_temp, bp.soc);
		}
		break;
	case BPIOCXFCC:
		if (bp.table_index != TABLE_FCC1 &&
				bp.table_index != TABLE_FCC2) {
			pr_err("Invalid table index %d for FCC lookup\n",
					bp.table_index);
			rc = -EINVAL;
		} else {
			fcc_mah = qg_interpolate_single_row_lut(
					&battery->profile[bp.table_index],
					bp.batt_temp, DEGC_SCALE);
			fcc_mah = CAP(QG_MIN_FCC_MAH, QG_MAX_FCC_MAH, fcc_mah);
			rc = put_user(fcc_mah, &bp_user->fcc_mah);
			if (rc) {
				pr_err("BPIOCXFCC: Failed rc=%d\n", rc);
				goto ret_err;
			}
			pr_debug("BPIOCXFCC: lut=%s batt_temp=%d fcc_mah=%d\n",
					battery->profile[bp.table_index].name,
					bp.batt_temp, fcc_mah);
		}
		break;
	case BPIOCXVAR:
		if (bp.table_index < TABLE_Z1 || bp.table_index >= TABLE_MAX) {
			pr_err("Invalid table index %d for VAR lookup\n",
					bp.table_index);
			rc = -EINVAL;
		} else {
			var = qg_interpolate_var(
					&battery->profile[bp.table_index],
					bp.batt_temp, bp.soc);
			var = CAP(QG_MIN_VAR, QG_MAX_VAR, var);
			rc = put_user(var, &bp_user->var);
			if (rc < 0) {
				pr_err("BPIOCXVAR: Failed rc=%d\n", rc);
				goto ret_err;
			}
			pr_debug("BPIOCXVAR: lut=%s var=%d batt_temp=%d soc=%d\n",
					battery->profile[bp.table_index].name,
					var, bp.batt_temp, bp.soc);
		}
		break;
	case BPIOCXSLOPE:
		if (bp.table_index != TABLE_SOC_OCV1 &&
				bp.table_index != TABLE_SOC_OCV2) {
			pr_err("Invalid table index %d for Slope lookup\n",
					bp.table_index);
			rc = -EINVAL;
		} else {
			slope = qg_interpolate_slope(
					&battery->profile[bp.table_index],
					bp.batt_temp, bp.soc);
			slope = CAP(QG_MIN_SLOPE, QG_MAX_SLOPE, slope);
			rc = put_user(slope, &bp_user->slope);
			if (rc) {
				pr_err("BPIOCXSLOPE: Failed rc=%d\n", rc);
				goto ret_err;
			}
			pr_debug("BPIOCXSLOPE: lut=%s soc=%d batt_temp=%d slope=%d\n",
					battery->profile[bp.table_index].name,
					bp.soc, bp.batt_temp, slope);
		}
		break;
	default:
		pr_err("IOCTL %d not supported\n", cmd);
		rc = -EINVAL;
	}
ret_err:
	return rc;
}

static int qg_battery_data_release(struct inode *inode, struct file *file)
{
	pr_debug("battery_data device closed\n");

	return 0;
}

static const struct file_operations qg_battery_data_fops = {
	.owner = THIS_MODULE,
	.open = qg_battery_data_open,
	.unlocked_ioctl = qg_battery_data_ioctl,
	.compat_ioctl = qg_battery_data_ioctl,
	.release = qg_battery_data_release,
};

static int get_length(struct device_node *node,
			int *length, char *prop_name, bool ignore_null)
{
	struct property *prop;

	prop = of_find_property(node, prop_name, NULL);
	if (!prop) {
		if (ignore_null) {
			*length = 1;
			return 0;
		}
		pr_err("Failed to find %s property\n", prop_name);
		return -ENODATA;
	} else if (!prop->value) {
		pr_err("Failed to find value for %s property\n", prop_name);
		return -ENODATA;
	}

	*length = prop->length / sizeof(u32);

	return 0;
}

static int qg_parse_battery_profile(struct qg_battery_data *battery)
{
	int i, j, k, rows = 0, cols = 0, lut_length = 0, rc = 0;
	struct device_node *node;
	struct property *prop;
	const __be32 *data;

	for (i = 0; i < TABLE_MAX; i++) {
		node = of_find_node_by_name(battery->profile_node,
						table[i].table_name);
		if (!node) {
			pr_err("%s table not found\n", table[i].table_name);
			rc = -ENODEV;
			goto cleanup;
		}

		rc = get_length(node, &cols, "qcom,lut-col-legend", false);
		if (rc < 0) {
			pr_err("Failed to get col-length for %s table rc=%d\n",
				table[i].table_name, rc);
			goto cleanup;
		}

		rc = get_length(node, &rows, "qcom,lut-row-legend", true);
		if (rc < 0) {
			pr_err("Failed to get row-length for %s table rc=%d\n",
				table[i].table_name, rc);
			goto cleanup;
		}

		rc = get_length(node, &lut_length, "qcom,lut-data", false);
		if (rc < 0) {
			pr_err("Failed to get lut-length for %s table rc=%d\n",
				table[i].table_name, rc);
			goto cleanup;
		}

		if (lut_length != cols * rows) {
			pr_err("Invalid lut-length for %s table\n",
					table[i].table_name);
			rc = -EINVAL;
			goto cleanup;
		}

		battery->profile[i].name = kzalloc(strlen(table[i].table_name)
						+ 1, GFP_KERNEL);
		if (!battery->profile[i].name) {
			rc = -ENOMEM;
			goto cleanup;
		}

		strlcpy(battery->profile[i].name, table[i].table_name,
						strlen(table[i].table_name));
		battery->profile[i].rows = rows;
		battery->profile[i].cols = cols;

		if (rows != 1) {
			battery->profile[i].row_entries = kcalloc(rows,
				sizeof(*battery->profile[i].row_entries),
				GFP_KERNEL);
			if (!battery->profile[i].row_entries) {
				rc = -ENOMEM;
				goto cleanup;
			}
		}

		battery->profile[i].col_entries = kcalloc(cols,
				sizeof(*battery->profile[i].col_entries),
				GFP_KERNEL);
		if (!battery->profile[i].col_entries) {
			rc = -ENOMEM;
			goto cleanup;
		}

		battery->profile[i].data = kcalloc(rows,
				sizeof(*battery->profile[i].data), GFP_KERNEL);
		if (!battery->profile[i].data) {
			rc = -ENOMEM;
			goto cleanup;
		}

		for (j = 0; j < rows; j++) {
			battery->profile[i].data[j] = kcalloc(cols,
				sizeof(**battery->profile[i].data),
				GFP_KERNEL);
			if (!battery->profile[i].data[j]) {
				rc = -ENOMEM;
				goto cleanup;
			}
		}

		/* read profile data */
		rc = of_property_read_u32_array(node, "qcom,lut-col-legend",
					battery->profile[i].col_entries, cols);
		if (rc < 0) {
			pr_err("Failed to read cols values for table %s rc=%d\n",
					table[i].table_name, rc);
			goto cleanup;
		}

		if (rows != 1) {
			rc = of_property_read_u32_array(node,
					"qcom,lut-row-legend",
					battery->profile[i].row_entries, rows);
			if (rc < 0) {
				pr_err("Failed to read row values for table %s rc=%d\n",
						table[i].table_name, rc);
				goto cleanup;
			}
		}

		prop = of_find_property(node, "qcom,lut-data", NULL);
		if (!prop) {
			pr_err("Failed to find lut-data\n");
			rc = -EINVAL;
			goto cleanup;
		}
		data = prop->value;
		for (j = 0; j < rows; j++) {
			for (k = 0; k < cols; k++)
				battery->profile[i].data[j][k] =
						be32_to_cpup(data++);
		}

		pr_debug("Profile table %s parsed rows=%d cols=%d\n",
			battery->profile[i].name, battery->profile[i].rows,
			battery->profile[i].cols);
	}

	return 0;

cleanup:
	for (; i >= 0; i++) {
		kfree(battery->profile[i].name);
		kfree(battery->profile[i].row_entries);
		kfree(battery->profile[i].col_entries);
		for (j = 0; j < battery->profile[i].rows; j++) {
			if (battery->profile[i].data)
				kfree(battery->profile[i].data[j]);
		}
		kfree(battery->profile[i].data);
	}
	return rc;
}

int lookup_soc_ocv(u32 *soc, u32 ocv_uv, int batt_temp, bool charging)
{
	u8 table_index = charging ? TABLE_SOC_OCV1 : TABLE_SOC_OCV2;

	if (!the_battery || !the_battery->profile_node)
		return -ENODEV;

	*soc = qg_interpolate_soc(&the_battery->profile[table_index],
				batt_temp, UV_TO_DECIUV(ocv_uv));

	*soc = CAP(0, 100, DIV_ROUND_CLOSEST(*soc, 100));

	return 0;
}

int qg_get_nominal_capacity(u32 *nom_cap_uah, int batt_temp, bool charging)
{
	u8 table_index = charging ? TABLE_FCC1 : TABLE_FCC2;
	u32 fcc_mah;

	if (!the_battery || !the_battery->profile_node)
		return -ENODEV;

	fcc_mah = qg_interpolate_single_row_lut(
				&the_battery->profile[table_index],
					batt_temp, DEGC_SCALE);
	fcc_mah = CAP(QG_MIN_FCC_MAH, QG_MAX_FCC_MAH, fcc_mah);

	*nom_cap_uah = fcc_mah * 1000;

	return 0;
}

int qg_batterydata_init(struct device_node *profile_node)
{
	int rc = 0;
	struct qg_battery_data *battery;

	/*
	 * If a battery profile is already initialized, free the existing
	 * profile data and re-allocate and load the new profile. This is
	 * required for multi-profile load support.
	 */
	if (the_battery) {
		battery = the_battery;
		battery->profile_node = NULL;
		qg_battery_profile_free();
	} else {
		battery = kzalloc(sizeof(*battery), GFP_KERNEL);
		if (!battery)
			return -ENOMEM;
		/* char device to access battery-profile data */
		rc = alloc_chrdev_region(&battery->dev_no, 0, 1,
							"qg_battery");
		if (rc < 0) {
			pr_err("Failed to allocate chrdev rc=%d\n", rc);
			goto free_battery;
		}

		cdev_init(&battery->battery_cdev, &qg_battery_data_fops);
		rc = cdev_add(&battery->battery_cdev,
						battery->dev_no, 1);
		if (rc) {
			pr_err("Failed to add battery_cdev rc=%d\n", rc);
			goto unregister_chrdev;
		}

		battery->battery_class = class_create(THIS_MODULE,
							"qg_battery");
		if (IS_ERR_OR_NULL(battery->battery_class)) {
			pr_err("Failed to create qg-battery class\n");
			rc = -ENODEV;
			goto delete_cdev;
		}

		battery->battery_device = device_create(
						battery->battery_class,
						NULL, battery->dev_no,
						NULL, "qg_battery");
		if (IS_ERR_OR_NULL(battery->battery_device)) {
			pr_err("Failed to create battery_device device\n");
			rc = -ENODEV;
<<<<<<< HEAD
			goto delete_cdev;
=======
			goto destroy_class;
>>>>>>> 9528de5b
		}
		the_battery = battery;
	}

	battery->profile_node = profile_node;
	/* parse the battery profile */
	rc = qg_parse_battery_profile(battery);
	if (rc < 0) {
		pr_err("Failed to parse battery profile rc=%d\n", rc);
		goto destroy_device;
	}

	pr_info("QG Battery-profile loaded\n");

	return 0;

destroy_device:
	device_destroy(battery->battery_class, battery->dev_no);
destroy_class:
	class_destroy(battery->battery_class);
delete_cdev:
	cdev_del(&battery->battery_cdev);
unregister_chrdev:
	unregister_chrdev_region(battery->dev_no, 1);
free_battery:
	kfree(battery);
	return rc;
}

static void qg_battery_profile_free(void)
{
	int i, j;

	/* delete all the battery profile memory */
	for (i = 0; i < TABLE_MAX; i++) {
		kfree(the_battery->profile[i].name);
		kfree(the_battery->profile[i].row_entries);
		kfree(the_battery->profile[i].col_entries);
		for (j = 0; j < the_battery->profile[i].rows; j++) {
			if (the_battery->profile[i].data)
				kfree(the_battery->profile[i].data[j]);
		}
		kfree(the_battery->profile[i].data);
	}
}

void qg_batterydata_exit(void)
{
	if (the_battery) {
		/* unregister the device node */
		device_destroy(the_battery->battery_class, the_battery->dev_no);
		class_destroy(the_battery->battery_class);
		cdev_del(&the_battery->battery_cdev);
		unregister_chrdev_region(the_battery->dev_no, 1);
		qg_battery_profile_free();
	}

	kfree(the_battery);
	the_battery = NULL;
}<|MERGE_RESOLUTION|>--- conflicted
+++ resolved
@@ -480,11 +480,7 @@
 		if (IS_ERR_OR_NULL(battery->battery_device)) {
 			pr_err("Failed to create battery_device device\n");
 			rc = -ENODEV;
-<<<<<<< HEAD
-			goto delete_cdev;
-=======
 			goto destroy_class;
->>>>>>> 9528de5b
 		}
 		the_battery = battery;
 	}
