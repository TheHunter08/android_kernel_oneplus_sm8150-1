--- conflicted
+++ resolved
@@ -1,4 +1,4 @@
-/* Copyright (c) 2018-2020 The Linux Foundation. All rights reserved.
+/* Copyright (c) 2018-2019 The Linux Foundation. All rights reserved.
  *
  * This program is free software; you can redistribute it and/or modify
  * it under the terms of the GNU General Public License version 2 and
@@ -1025,8 +1025,7 @@
 	union power_supply_propval pval = {0, };
 	int rc;
 
-	if (((chg->real_charger_type != POWER_SUPPLY_TYPE_USB_HVDCP_3)
-		&& (chg->real_charger_type != POWER_SUPPLY_TYPE_USB_HVDCP_3P5))
+	if ((chg->real_charger_type != POWER_SUPPLY_TYPE_USB_HVDCP_3)
 		|| chg->hvdcp3_standalone_config || !is_cp_available(chg)) {
 		*offset_ua = 0;
 		return 0;
@@ -1176,19 +1175,11 @@
 {
 	const struct apsd_result *apsd_result = smblib_get_apsd_result(chg);
 
-<<<<<<< HEAD
 /* @bsp, 2019/04/17 Battery & Charging porting */
 /* @bsp add to fix fastcharge test not pass */
 	if (chg->dash_on) {
 		chg->real_charger_type = POWER_SUPPLY_TYPE_DASH;
 		chg->usb_psy_desc.type = POWER_SUPPLY_TYPE_DASH;
-=======
-	/* if PD is active, APSD is disabled so won't have a valid result */
-	if (chg->pd_active) {
-		chg->real_charger_type = POWER_SUPPLY_TYPE_USB_PD;
-	} else if (chg->qc3p5_detected) {
-		chg->real_charger_type = POWER_SUPPLY_TYPE_USB_HVDCP_3P5;
->>>>>>> 3f37f309
 	} else {
 		chg->usb_psy_desc.type = apsd_result->pst;
 /* if PD is active, APSD is disabled so won't have a valid result */
@@ -1196,14 +1187,9 @@
 				POWER_SUPPLY_TYPE_USB_PD : apsd_result->pst;
 	}
 
-<<<<<<< HEAD
 	smblib_err(chg, "APSD=%s PD=%d dash_on=%d real_charger_type=%d\n",
 					apsd_result->name, chg->pd_active,
 					chg->dash_on, chg->real_charger_type);
-=======
-	smblib_dbg(chg, PR_MISC, "APSD=%s PD=%d QC3P5=%d\n",
-			apsd_result->name, chg->pd_active, chg->qc3p5_detected);
->>>>>>> 3f37f309
 	return apsd_result;
 }
 
@@ -1388,9 +1374,6 @@
 
 		chg->qc2_unsupported_voltage = QC2_COMPLIANT;
 	}
-
-	chg->qc3p5_detected = false;
-	smblib_update_usb_type(chg);
 }
 
 void smblib_suspend_on_debug_battery(struct smb_charger *chg)
@@ -2787,8 +2770,7 @@
 		vote(chg->usb_icl_votable, HVDCP2_ICL_VOTER, false, 0);
 	}
 
-	if (chg->real_charger_type == POWER_SUPPLY_TYPE_USB_HVDCP_3
-		|| chg->real_charger_type == POWER_SUPPLY_TYPE_USB_HVDCP_3P5) {
+	if (chg->real_charger_type == POWER_SUPPLY_TYPE_USB_HVDCP_3) {
 		rc = smblib_hvdcp3_set_fsw(chg);
 		if (rc < 0)
 			smblib_err(chg, "Couldn't set QC3.0 Fsw rc=%d\n", rc);
@@ -2920,10 +2902,6 @@
 		rc = smblib_force_vbus_voltage(chg, FORCE_12V_BIT);
 		if (rc < 0)
 			pr_err("Failed to force 12V\n");
-		break;
-	case POWER_SUPPLY_DP_DM_CONFIRMED_HVDCP3P5:
-		chg->qc3p5_detected = true;
-		smblib_update_usb_type(chg);
 		break;
 	case POWER_SUPPLY_DP_DM_ICL_UP:
 	default:
@@ -3513,7 +3491,6 @@
 			break;
 		}
 		/* else, fallthrough */
-	case POWER_SUPPLY_TYPE_USB_HVDCP_3P5:
 	case POWER_SUPPLY_TYPE_USB_HVDCP_3:
 	case POWER_SUPPLY_TYPE_USB_PD:
 		if (chg->chg_param.smb_version == PMI632_SUBTYPE)
@@ -3543,7 +3520,6 @@
 			break;
 		}
 		/* else, fallthrough */
-	case POWER_SUPPLY_TYPE_USB_HVDCP_3P5:
 	case POWER_SUPPLY_TYPE_USB_HVDCP_3:
 		if (chg->chg_param.smb_version == PMI632_SUBTYPE)
 			val->intval = MICRO_9V;
@@ -3562,20 +3538,15 @@
 }
 
 #define HVDCP3_STEP_UV	200000
-#define HVDCP3P5_STEP_UV	20000
 static int smblib_estimate_adaptor_voltage(struct smb_charger *chg,
 					  union power_supply_propval *val)
 {
-	int step_uv = HVDCP3_STEP_UV;
-
 	switch (chg->real_charger_type) {
 	case POWER_SUPPLY_TYPE_USB_HVDCP:
 		val->intval = MICRO_12V;
 		break;
-	case POWER_SUPPLY_TYPE_USB_HVDCP_3P5:
-		step_uv = HVDCP3P5_STEP_UV;
 	case POWER_SUPPLY_TYPE_USB_HVDCP_3:
-		val->intval = MICRO_5V + (step_uv * chg->pulse_cnt);
+		val->intval = MICRO_5V + (HVDCP3_STEP_UV * chg->pulse_cnt);
 		break;
 	case POWER_SUPPLY_TYPE_USB_PD:
 		/* Take the average of min and max values */
@@ -4079,11 +4050,8 @@
 						union power_supply_propval *val)
 {
 	int rc, pulses;
-	int step_uv = HVDCP3_STEP_UV;
 
 	switch (chg->real_charger_type) {
-	case POWER_SUPPLY_TYPE_USB_HVDCP_3P5:
-		step_uv = HVDCP3P5_STEP_UV;
 	case POWER_SUPPLY_TYPE_USB_HVDCP_3:
 		rc = smblib_get_pulse_cnt(chg, &pulses);
 		if (rc < 0) {
@@ -4091,7 +4059,7 @@
 				"Couldn't read QC_PULSE_COUNT rc=%d\n", rc);
 			return 0;
 		}
-		val->intval = MICRO_5V + step_uv * pulses;
+		val->intval = MICRO_5V + HVDCP3_STEP_UV * pulses;
 		break;
 	case POWER_SUPPLY_TYPE_USB_PD:
 		val->intval = chg->voltage_min_uv;
@@ -6295,7 +6263,6 @@
 		dev_err(chg->dev,
 			"Couldn't disable secondary charger rc=%d\n", rc);
 
-	chg->qc3p5_detected = false;
 	typec_src_fault_condition_cfg(chg, false);
 	smblib_hvdcp_detect_enable(chg, false);
 	smblib_update_usb_type(chg);
@@ -6604,20 +6571,11 @@
 		return IRQ_HANDLED;
 	}
 
-<<<<<<< HEAD
 	/* For GCE-2351 issue Debug patch, print keys register( 0x1506, 0x1508,
 	 * 0x1510, 0x155e and 0x150b) start
 	 */
 	for (i = 0; i <= 1; i++) {
 		rc = smblib_read(chg, (TYPEC_BASE + i*2 + dump_offset), &stat);
-=======
-	attached = !!(stat & TYPEC_ATTACH_DETACH_STATE_BIT);
-
-	if (attached) {
-		smblib_lpd_clear_ra_open_work(chg);
-
-		rc = smblib_read(chg, TYPE_C_MISC_STATUS_REG, &stat);
->>>>>>> 3f37f309
 		if (rc < 0) {
 			smblib_err(chg, "Couldn't read dump_reg:0x%02x, rc=%d\n",
 				(TYPEC_BASE + i*2 + dump_offset), rc);
@@ -6660,8 +6618,9 @@
 		return IRQ_HANDLED;
 	}
 
-	if (stat & TYPEC_ATTACH_DETACH_STATE_BIT) {
-
+	attached = !!(stat & TYPEC_ATTACH_DETACH_STATE_BIT);
+
+	if (attached) {
 		smblib_lpd_clear_ra_open_work(chg);
 
 		rc = smblib_read(chg, TYPE_C_MISC_STATUS_REG, &stat);
