--- conflicted
+++ resolved
@@ -305,12 +305,8 @@
 	case PMI632_SUBTYPE:
 		chip->chg.chg_param.smb_version = PMI632_SUBTYPE;
 		chg->wa_flags |= WEAK_ADAPTER_WA | USBIN_OV_WA
-<<<<<<< HEAD
-				| CHG_TERMINATION_WA;
-=======
 				| CHG_TERMINATION_WA | USBIN_ADC_WA
 				| SKIP_MISC_PBS_IRQ_WA;
->>>>>>> 9528de5b
 		chg->param = smb5_pmi632_params;
 		chg->use_extcon = true;
 		chg->name = "pmi632_charger";
@@ -658,15 +654,12 @@
 	if (chg->chg_param.hvdcp3_max_icl_ua <= 0)
 		chg->chg_param.hvdcp3_max_icl_ua = MICRO_3PA;
 
-<<<<<<< HEAD
-=======
 	chg->wls_icl_ua = DCIN_ICL_MAX_UA;
 	rc = of_property_read_u32(node, "qcom,wls-current-max-ua",
 			&tmp);
 	if (!rc && tmp < DCIN_ICL_MAX_UA)
 		chg->wls_icl_ua = tmp;
 
->>>>>>> 9528de5b
 	return 0;
 }
 
@@ -2471,13 +2464,8 @@
 	if (chg->chg_param.smb_version == PMI632_SUBTYPE)
 		return 0;
 
-<<<<<<< HEAD
-	/* set DC icl_max 1A */
-	rc = smblib_set_charge_param(chg, &chg->param.dc_icl, 1000000);
-=======
 	/* Set DCIN ICL to 100 mA */
 	rc = smblib_set_charge_param(chg, &chg->param.dc_icl, DCIN_ICL_MIN_UA);
->>>>>>> 9528de5b
 	if (rc < 0) {
 		dev_err(chg->dev, "Couldn't set dc_icl rc=%d\n", rc);
 		return rc;
