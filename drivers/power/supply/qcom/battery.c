--- conflicted
+++ resolved
@@ -102,6 +102,7 @@
 	bool			cp_disabled;
 	int			taper_entry_fv;
 	int			main_fcc_max;
+	u32			float_voltage_uv;
 };
 
 struct pl_data *the_chip;
@@ -1010,6 +1011,17 @@
 	vote(chip->pl_awake_votable, FCC_STEPPER_VOTER, false, 0);
 }
 
+static bool is_batt_available(struct pl_data *chip)
+{
+	if (!chip->batt_psy)
+		chip->batt_psy = power_supply_get_by_name("battery");
+
+	if (!chip->batt_psy)
+		return false;
+
+	return true;
+}
+
 #define PARALLEL_FLOAT_VOLTAGE_DELTA_UV 50000
 static int pl_fv_vote_callback(struct votable *votable, void *data,
 			int fv_uv, const char *client)
@@ -1046,6 +1058,31 @@
 			return rc;
 		}
 	}
+
+	/*
+	 * check for termination at reduced float voltage and re-trigger
+	 * charging if new float voltage is above last FV.
+	 */
+	if ((chip->float_voltage_uv < fv_uv) && is_batt_available(chip)) {
+		rc = power_supply_get_property(chip->batt_psy,
+				POWER_SUPPLY_PROP_STATUS, &pval);
+		if (rc < 0) {
+			pr_err("Couldn't get battery status rc=%d\n", rc);
+		} else {
+			if (pval.intval == POWER_SUPPLY_STATUS_FULL) {
+				pr_debug("re-triggering charging\n");
+				pval.intval = 1;
+				rc = power_supply_set_property(chip->batt_psy,
+					POWER_SUPPLY_PROP_FORCE_RECHARGE,
+					&pval);
+				if (rc < 0)
+					pr_err("Couldn't set force recharge rc=%d\n",
+							rc);
+			}
+		}
+	}
+
+	chip->float_voltage_uv = fv_uv;
 
 	return 0;
 }
@@ -1139,28 +1176,6 @@
 		vote(chip->hvdcp_hw_inov_dis_votable, PL_VOTER, false, 0);
 }
 
-<<<<<<< HEAD
-static void pl_awake_work(struct work_struct *work)
-{
-	struct pl_data *chip = container_of(work,
-			struct pl_data, pl_awake_work.work);
-
-	vote(chip->pl_awake_votable, PL_VOTER, false, 0);
-}
-
-static bool is_batt_available(struct pl_data *chip)
-{
-	if (!chip->batt_psy)
-		chip->batt_psy = power_supply_get_by_name("battery");
-
-	if (!chip->batt_psy)
-		return false;
-
-	return true;
-}
-
-=======
->>>>>>> a28b6e0e
 static int pl_disable_vote_callback(struct votable *votable,
 		void *data, int pl_disable, const char *client)
 {
