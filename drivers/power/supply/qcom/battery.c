--- conflicted
+++ resolved
@@ -913,11 +913,7 @@
 	int master_fcc_ua = total_fcc_ua, slave_fcc_ua = 0;
 	int cp_fcc_ua = 0, rc = 0;
 	union power_supply_propval pval = {0, };
-<<<<<<< HEAD
-	bool is_cc_mode = false;
 	static int total_fcc_ua_pre;
-=======
->>>>>>> 98dfdf79
 
 	if (total_fcc_ua < 0)
 		return 0;
