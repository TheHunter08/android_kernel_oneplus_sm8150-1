--- conflicted
+++ resolved
@@ -855,11 +855,8 @@
 	int master_fcc_ua = total_fcc_ua, slave_fcc_ua = 0;
 	int main_fcc_ua = 0, cp_fcc_ua = 0, fcc_thr_ua = 0, rc;
 	union power_supply_propval pval = {0, };
-<<<<<<< HEAD
+	bool is_cc_mode = false;
 	static int total_fcc_ua_pre;
-=======
-	bool is_cc_mode = false;
->>>>>>> e47cd886
 
 	if (total_fcc_ua < 0)
 		return 0;
