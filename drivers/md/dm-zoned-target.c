--- conflicted
+++ resolved
@@ -641,10 +641,6 @@
 		dm_accept_partial_bio(bio, dev->zone_nr_sectors - chunk_sector);
 
 	/* Now ready to handle this BIO */
-<<<<<<< HEAD
-	dmz_reclaim_bio_acc(dmz->reclaim);
-	dmz_queue_chunk_work(dmz, bio);
-=======
 	ret = dmz_queue_chunk_work(dmz, bio);
 	if (ret) {
 		dmz_dev_debug(dmz->dev,
@@ -653,7 +649,6 @@
 			      ret);
 		return DM_MAPIO_REQUEUE;
 	}
->>>>>>> 9528de5b
 
 	return DM_MAPIO_SUBMITTED;
 }
