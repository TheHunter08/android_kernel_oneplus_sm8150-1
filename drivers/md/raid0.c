/*
   raid0.c : Multiple Devices driver for Linux
	     Copyright (C) 1994-96 Marc ZYNGIER
	     <zyngier@ufr-info-p7.ibp.fr> or
	     <maz@gloups.fdn.fr>
	     Copyright (C) 1999, 2000 Ingo Molnar, Red Hat

   RAID-0 management functions.

   This program is free software; you can redistribute it and/or modify
   it under the terms of the GNU General Public License as published by
   the Free Software Foundation; either version 2, or (at your option)
   any later version.

   You should have received a copy of the GNU General Public License
   (for example /usr/src/linux/COPYING); if not, write to the Free
   Software Foundation, Inc., 675 Mass Ave, Cambridge, MA 02139, USA.
*/

#include <linux/blkdev.h>
#include <linux/seq_file.h>
#include <linux/module.h>
#include <linux/slab.h>
#include <trace/events/block.h>
#include "md.h"
#include "raid0.h"
#include "raid5.h"

static int default_layout = 0;
module_param(default_layout, int, 0644);

#define UNSUPPORTED_MDDEV_FLAGS		\
	((1L << MD_HAS_JOURNAL) |	\
	 (1L << MD_JOURNAL_CLEAN) |	\
	 (1L << MD_FAILFAST_SUPPORTED) |\
	 (1L << MD_HAS_PPL) |		\
	 (1L << MD_HAS_MULTIPLE_PPLS))

static int raid0_congested(struct mddev *mddev, int bits)
{
	struct r0conf *conf = mddev->private;
	struct md_rdev **devlist = conf->devlist;
	int raid_disks = conf->strip_zone[0].nb_dev;
	int i, ret = 0;

	for (i = 0; i < raid_disks && !ret ; i++) {
		struct request_queue *q = bdev_get_queue(devlist[i]->bdev);

		ret |= bdi_congested(q->backing_dev_info, bits);
	}
	return ret;
}

/*
 * inform the user of the raid configuration
*/
static void dump_zones(struct mddev *mddev)
{
	int j, k;
	sector_t zone_size = 0;
	sector_t zone_start = 0;
	char b[BDEVNAME_SIZE];
	struct r0conf *conf = mddev->private;
	int raid_disks = conf->strip_zone[0].nb_dev;
	pr_debug("md: RAID0 configuration for %s - %d zone%s\n",
		 mdname(mddev),
		 conf->nr_strip_zones, conf->nr_strip_zones==1?"":"s");
	for (j = 0; j < conf->nr_strip_zones; j++) {
		char line[200];
		int len = 0;

		for (k = 0; k < conf->strip_zone[j].nb_dev; k++)
			len += snprintf(line+len, 200-len, "%s%s", k?"/":"",
					bdevname(conf->devlist[j*raid_disks
							       + k]->bdev, b));
		pr_debug("md: zone%d=[%s]\n", j, line);

		zone_size  = conf->strip_zone[j].zone_end - zone_start;
		pr_debug("      zone-offset=%10lluKB, device-offset=%10lluKB, size=%10lluKB\n",
			(unsigned long long)zone_start>>1,
			(unsigned long long)conf->strip_zone[j].dev_start>>1,
			(unsigned long long)zone_size>>1);
		zone_start = conf->strip_zone[j].zone_end;
	}
}

static int create_strip_zones(struct mddev *mddev, struct r0conf **private_conf)
{
	int i, c, err;
	sector_t curr_zone_end, sectors;
	struct md_rdev *smallest, *rdev1, *rdev2, *rdev, **dev;
	struct strip_zone *zone;
	int cnt;
	char b[BDEVNAME_SIZE];
	char b2[BDEVNAME_SIZE];
	struct r0conf *conf = kzalloc(sizeof(*conf), GFP_KERNEL);
	unsigned short blksize = 512;

	*private_conf = ERR_PTR(-ENOMEM);
	if (!conf)
		return -ENOMEM;
	rdev_for_each(rdev1, mddev) {
		pr_debug("md/raid0:%s: looking at %s\n",
			 mdname(mddev),
			 bdevname(rdev1->bdev, b));
		c = 0;

		/* round size to chunk_size */
		sectors = rdev1->sectors;
		sector_div(sectors, mddev->chunk_sectors);
		rdev1->sectors = sectors * mddev->chunk_sectors;

		blksize = max(blksize, queue_logical_block_size(
				      rdev1->bdev->bd_disk->queue));

		rdev_for_each(rdev2, mddev) {
			pr_debug("md/raid0:%s:   comparing %s(%llu)"
				 " with %s(%llu)\n",
				 mdname(mddev),
				 bdevname(rdev1->bdev,b),
				 (unsigned long long)rdev1->sectors,
				 bdevname(rdev2->bdev,b2),
				 (unsigned long long)rdev2->sectors);
			if (rdev2 == rdev1) {
				pr_debug("md/raid0:%s:   END\n",
					 mdname(mddev));
				break;
			}
			if (rdev2->sectors == rdev1->sectors) {
				/*
				 * Not unique, don't count it as a new
				 * group
				 */
				pr_debug("md/raid0:%s:   EQUAL\n",
					 mdname(mddev));
				c = 1;
				break;
			}
			pr_debug("md/raid0:%s:   NOT EQUAL\n",
				 mdname(mddev));
		}
		if (!c) {
			pr_debug("md/raid0:%s:   ==> UNIQUE\n",
				 mdname(mddev));
			conf->nr_strip_zones++;
			pr_debug("md/raid0:%s: %d zones\n",
				 mdname(mddev), conf->nr_strip_zones);
		}
	}
	pr_debug("md/raid0:%s: FINAL %d zones\n",
		 mdname(mddev), conf->nr_strip_zones);

	if (conf->nr_strip_zones == 1) {
		conf->layout = RAID0_ORIG_LAYOUT;
	} else if (default_layout == RAID0_ORIG_LAYOUT ||
		   default_layout == RAID0_ALT_MULTIZONE_LAYOUT) {
		conf->layout = default_layout;
	} else {
		pr_err("md/raid0:%s: cannot assemble multi-zone RAID0 with default_layout setting\n",
		       mdname(mddev));
<<<<<<< HEAD
		pr_err("md/raid0: please set raid.default_layout to 1 or 2\n");
=======
		pr_err("md/raid0: please set raid0.default_layout to 1 or 2\n");
>>>>>>> d526662b
		err = -ENOTSUPP;
		goto abort;
	}
	/*
	 * now since we have the hard sector sizes, we can make sure
	 * chunk size is a multiple of that sector size
	 */
	if ((mddev->chunk_sectors << 9) % blksize) {
		pr_warn("md/raid0:%s: chunk_size of %d not multiple of block size %d\n",
			mdname(mddev),
			mddev->chunk_sectors << 9, blksize);
		err = -EINVAL;
		goto abort;
	}

	err = -ENOMEM;
	conf->strip_zone = kzalloc(sizeof(struct strip_zone)*
				conf->nr_strip_zones, GFP_KERNEL);
	if (!conf->strip_zone)
		goto abort;
	conf->devlist = kzalloc(sizeof(struct md_rdev*)*
				conf->nr_strip_zones*mddev->raid_disks,
				GFP_KERNEL);
	if (!conf->devlist)
		goto abort;

	/* The first zone must contain all devices, so here we check that
	 * there is a proper alignment of slots to devices and find them all
	 */
	zone = &conf->strip_zone[0];
	cnt = 0;
	smallest = NULL;
	dev = conf->devlist;
	err = -EINVAL;
	rdev_for_each(rdev1, mddev) {
		int j = rdev1->raid_disk;

		if (mddev->level == 10) {
			/* taking over a raid10-n2 array */
			j /= 2;
			rdev1->new_raid_disk = j;
		}

		if (mddev->level == 1) {
			/* taiking over a raid1 array-
			 * we have only one active disk
			 */
			j = 0;
			rdev1->new_raid_disk = j;
		}

		if (j < 0) {
			pr_warn("md/raid0:%s: remove inactive devices before converting to RAID0\n",
				mdname(mddev));
			goto abort;
		}
		if (j >= mddev->raid_disks) {
			pr_warn("md/raid0:%s: bad disk number %d - aborting!\n",
				mdname(mddev), j);
			goto abort;
		}
		if (dev[j]) {
			pr_warn("md/raid0:%s: multiple devices for %d - aborting!\n",
				mdname(mddev), j);
			goto abort;
		}
		dev[j] = rdev1;

		if (!smallest || (rdev1->sectors < smallest->sectors))
			smallest = rdev1;
		cnt++;
	}
	if (cnt != mddev->raid_disks) {
		pr_warn("md/raid0:%s: too few disks (%d of %d) - aborting!\n",
			mdname(mddev), cnt, mddev->raid_disks);
		goto abort;
	}
	zone->nb_dev = cnt;
	zone->zone_end = smallest->sectors * cnt;

	curr_zone_end = zone->zone_end;

	/* now do the other zones */
	for (i = 1; i < conf->nr_strip_zones; i++)
	{
		int j;

		zone = conf->strip_zone + i;
		dev = conf->devlist + i * mddev->raid_disks;

		pr_debug("md/raid0:%s: zone %d\n", mdname(mddev), i);
		zone->dev_start = smallest->sectors;
		smallest = NULL;
		c = 0;

		for (j=0; j<cnt; j++) {
			rdev = conf->devlist[j];
			if (rdev->sectors <= zone->dev_start) {
				pr_debug("md/raid0:%s: checking %s ... nope\n",
					 mdname(mddev),
					 bdevname(rdev->bdev, b));
				continue;
			}
			pr_debug("md/raid0:%s: checking %s ..."
				 " contained as device %d\n",
				 mdname(mddev),
				 bdevname(rdev->bdev, b), c);
			dev[c] = rdev;
			c++;
			if (!smallest || rdev->sectors < smallest->sectors) {
				smallest = rdev;
				pr_debug("md/raid0:%s:  (%llu) is smallest!.\n",
					 mdname(mddev),
					 (unsigned long long)rdev->sectors);
			}
		}

		zone->nb_dev = c;
		sectors = (smallest->sectors - zone->dev_start) * c;
		pr_debug("md/raid0:%s: zone->nb_dev: %d, sectors: %llu\n",
			 mdname(mddev),
			 zone->nb_dev, (unsigned long long)sectors);

		curr_zone_end += sectors;
		zone->zone_end = curr_zone_end;

		pr_debug("md/raid0:%s: current zone start: %llu\n",
			 mdname(mddev),
			 (unsigned long long)smallest->sectors);
	}

	pr_debug("md/raid0:%s: done.\n", mdname(mddev));
	*private_conf = conf;

	return 0;
abort:
	kfree(conf->strip_zone);
	kfree(conf->devlist);
	kfree(conf);
	*private_conf = ERR_PTR(err);
	return err;
}

/* Find the zone which holds a particular offset
 * Update *sectorp to be an offset in that zone
 */
static struct strip_zone *find_zone(struct r0conf *conf,
				    sector_t *sectorp)
{
	int i;
	struct strip_zone *z = conf->strip_zone;
	sector_t sector = *sectorp;

	for (i = 0; i < conf->nr_strip_zones; i++)
		if (sector < z[i].zone_end) {
			if (i)
				*sectorp = sector - z[i-1].zone_end;
			return z + i;
		}
	BUG();
}

/*
 * remaps the bio to the target device. we separate two flows.
 * power 2 flow and a general flow for the sake of performance
*/
static struct md_rdev *map_sector(struct mddev *mddev, struct strip_zone *zone,
				sector_t sector, sector_t *sector_offset)
{
	unsigned int sect_in_chunk;
	sector_t chunk;
	struct r0conf *conf = mddev->private;
	int raid_disks = conf->strip_zone[0].nb_dev;
	unsigned int chunk_sects = mddev->chunk_sectors;

	if (is_power_of_2(chunk_sects)) {
		int chunksect_bits = ffz(~chunk_sects);
		/* find the sector offset inside the chunk */
		sect_in_chunk  = sector & (chunk_sects - 1);
		sector >>= chunksect_bits;
		/* chunk in zone */
		chunk = *sector_offset;
		/* quotient is the chunk in real device*/
		sector_div(chunk, zone->nb_dev << chunksect_bits);
	} else{
		sect_in_chunk = sector_div(sector, chunk_sects);
		chunk = *sector_offset;
		sector_div(chunk, chunk_sects * zone->nb_dev);
	}
	/*
	*  position the bio over the real device
	*  real sector = chunk in device + starting of zone
	*	+ the position in the chunk
	*/
	*sector_offset = (chunk * chunk_sects) + sect_in_chunk;
	return conf->devlist[(zone - conf->strip_zone)*raid_disks
			     + sector_div(sector, zone->nb_dev)];
}

static sector_t raid0_size(struct mddev *mddev, sector_t sectors, int raid_disks)
{
	sector_t array_sectors = 0;
	struct md_rdev *rdev;

	WARN_ONCE(sectors || raid_disks,
		  "%s does not support generic reshape\n", __func__);

	rdev_for_each(rdev, mddev)
		array_sectors += (rdev->sectors &
				  ~(sector_t)(mddev->chunk_sectors-1));

	return array_sectors;
}

static void raid0_free(struct mddev *mddev, void *priv);

static int raid0_run(struct mddev *mddev)
{
	struct r0conf *conf;
	int ret;

	if (mddev->chunk_sectors == 0) {
		pr_warn("md/raid0:%s: chunk size must be set.\n", mdname(mddev));
		return -EINVAL;
	}
	if (md_check_no_bitmap(mddev))
		return -EINVAL;

	/* if private is not null, we are here after takeover */
	if (mddev->private == NULL) {
		ret = create_strip_zones(mddev, &conf);
		if (ret < 0)
			return ret;
		mddev->private = conf;
	}
	conf = mddev->private;
	if (mddev->queue) {
		struct md_rdev *rdev;
		bool discard_supported = false;

		blk_queue_max_hw_sectors(mddev->queue, mddev->chunk_sectors);
		blk_queue_max_write_same_sectors(mddev->queue, mddev->chunk_sectors);
		blk_queue_max_write_zeroes_sectors(mddev->queue, mddev->chunk_sectors);
		blk_queue_max_discard_sectors(mddev->queue, UINT_MAX);

		blk_queue_io_min(mddev->queue, mddev->chunk_sectors << 9);
		blk_queue_io_opt(mddev->queue,
				 (mddev->chunk_sectors << 9) * mddev->raid_disks);

		rdev_for_each(rdev, mddev) {
			disk_stack_limits(mddev->gendisk, rdev->bdev,
					  rdev->data_offset << 9);
			if (blk_queue_discard(bdev_get_queue(rdev->bdev)))
				discard_supported = true;
		}
		if (!discard_supported)
			queue_flag_clear_unlocked(QUEUE_FLAG_DISCARD, mddev->queue);
		else
			queue_flag_set_unlocked(QUEUE_FLAG_DISCARD, mddev->queue);
	}

	/* calculate array device size */
	md_set_array_sectors(mddev, raid0_size(mddev, 0, 0));

	pr_debug("md/raid0:%s: md_size is %llu sectors.\n",
		 mdname(mddev),
		 (unsigned long long)mddev->array_sectors);

	if (mddev->queue) {
		/* calculate the max read-ahead size.
		 * For read-ahead of large files to be effective, we need to
		 * readahead at least twice a whole stripe. i.e. number of devices
		 * multiplied by chunk size times 2.
		 * If an individual device has an ra_pages greater than the
		 * chunk size, then we will not drive that device as hard as it
		 * wants.  We consider this a configuration error: a larger
		 * chunksize should be used in that case.
		 */
		int stripe = mddev->raid_disks *
			(mddev->chunk_sectors << 9) / PAGE_SIZE;
		if (mddev->queue->backing_dev_info->ra_pages < 2* stripe)
			mddev->queue->backing_dev_info->ra_pages = 2* stripe;
	}

	dump_zones(mddev);

	ret = md_integrity_register(mddev);

	return ret;
}

static void raid0_free(struct mddev *mddev, void *priv)
{
	struct r0conf *conf = priv;

	kfree(conf->strip_zone);
	kfree(conf->devlist);
	kfree(conf);
}

/*
 * Is io distribute over 1 or more chunks ?
*/
static inline int is_io_in_chunk_boundary(struct mddev *mddev,
			unsigned int chunk_sects, struct bio *bio)
{
	if (likely(is_power_of_2(chunk_sects))) {
		return chunk_sects >=
			((bio->bi_iter.bi_sector & (chunk_sects-1))
					+ bio_sectors(bio));
	} else{
		sector_t sector = bio->bi_iter.bi_sector;
		return chunk_sects >= (sector_div(sector, chunk_sects)
						+ bio_sectors(bio));
	}
}

static void raid0_handle_discard(struct mddev *mddev, struct bio *bio)
{
	struct r0conf *conf = mddev->private;
	struct strip_zone *zone;
	sector_t start = bio->bi_iter.bi_sector;
	sector_t end;
	unsigned int stripe_size;
	sector_t first_stripe_index, last_stripe_index;
	sector_t start_disk_offset;
	unsigned int start_disk_index;
	sector_t end_disk_offset;
	unsigned int end_disk_index;
	unsigned int disk;

	zone = find_zone(conf, &start);

	if (bio_end_sector(bio) > zone->zone_end) {
		struct bio *split = bio_split(bio,
			zone->zone_end - bio->bi_iter.bi_sector, GFP_NOIO,
			mddev->bio_set);
		bio_chain(split, bio);
		generic_make_request(bio);
		bio = split;
		end = zone->zone_end;
	} else
		end = bio_end_sector(bio);

	if (zone != conf->strip_zone)
		end = end - zone[-1].zone_end;

	/* Now start and end is the offset in zone */
	stripe_size = zone->nb_dev * mddev->chunk_sectors;

	first_stripe_index = start;
	sector_div(first_stripe_index, stripe_size);
	last_stripe_index = end;
	sector_div(last_stripe_index, stripe_size);

	start_disk_index = (int)(start - first_stripe_index * stripe_size) /
		mddev->chunk_sectors;
	start_disk_offset = ((int)(start - first_stripe_index * stripe_size) %
		mddev->chunk_sectors) +
		first_stripe_index * mddev->chunk_sectors;
	end_disk_index = (int)(end - last_stripe_index * stripe_size) /
		mddev->chunk_sectors;
	end_disk_offset = ((int)(end - last_stripe_index * stripe_size) %
		mddev->chunk_sectors) +
		last_stripe_index * mddev->chunk_sectors;

	for (disk = 0; disk < zone->nb_dev; disk++) {
		sector_t dev_start, dev_end;
		struct bio *discard_bio = NULL;
		struct md_rdev *rdev;

		if (disk < start_disk_index)
			dev_start = (first_stripe_index + 1) *
				mddev->chunk_sectors;
		else if (disk > start_disk_index)
			dev_start = first_stripe_index * mddev->chunk_sectors;
		else
			dev_start = start_disk_offset;

		if (disk < end_disk_index)
			dev_end = (last_stripe_index + 1) * mddev->chunk_sectors;
		else if (disk > end_disk_index)
			dev_end = last_stripe_index * mddev->chunk_sectors;
		else
			dev_end = end_disk_offset;

		if (dev_end <= dev_start)
			continue;

		rdev = conf->devlist[(zone - conf->strip_zone) *
			conf->strip_zone[0].nb_dev + disk];
		if (__blkdev_issue_discard(rdev->bdev,
			dev_start + zone->dev_start + rdev->data_offset,
			dev_end - dev_start, GFP_NOIO, 0, &discard_bio) ||
		    !discard_bio)
			continue;
		bio_chain(discard_bio, bio);
		bio_clone_blkcg_association(discard_bio, bio);
		if (mddev->gendisk)
			trace_block_bio_remap(bdev_get_queue(rdev->bdev),
				discard_bio, disk_devt(mddev->gendisk),
				bio->bi_iter.bi_sector);
		generic_make_request(discard_bio);
	}
	bio_endio(bio);
}

static bool raid0_make_request(struct mddev *mddev, struct bio *bio)
{
	struct r0conf *conf = mddev->private;
	struct strip_zone *zone;
	struct md_rdev *tmp_dev;
	sector_t bio_sector;
	sector_t sector;
	sector_t orig_sector;
	unsigned chunk_sects;
	unsigned sectors;

	if (unlikely(bio->bi_opf & REQ_PREFLUSH)) {
		md_flush_request(mddev, bio);
		return true;
	}

	if (unlikely((bio_op(bio) == REQ_OP_DISCARD))) {
		raid0_handle_discard(mddev, bio);
		return true;
	}

	bio_sector = bio->bi_iter.bi_sector;
	sector = bio_sector;
	chunk_sects = mddev->chunk_sectors;

	sectors = chunk_sects -
		(likely(is_power_of_2(chunk_sects))
		 ? (sector & (chunk_sects-1))
		 : sector_div(sector, chunk_sects));

	/* Restore due to sector_div */
	sector = bio_sector;

	if (sectors < bio_sectors(bio)) {
		struct bio *split = bio_split(bio, sectors, GFP_NOIO, mddev->bio_set);
		bio_chain(split, bio);
		generic_make_request(bio);
		bio = split;
	}

	orig_sector = sector;
	zone = find_zone(mddev->private, &sector);
	switch (conf->layout) {
	case RAID0_ORIG_LAYOUT:
		tmp_dev = map_sector(mddev, zone, orig_sector, &sector);
		break;
	case RAID0_ALT_MULTIZONE_LAYOUT:
		tmp_dev = map_sector(mddev, zone, sector, &sector);
		break;
	default:
		WARN("md/raid0:%s: Invalid layout\n", mdname(mddev));
		bio_io_error(bio);
		return true;
	}

	bio_set_dev(bio, tmp_dev->bdev);
	bio->bi_iter.bi_sector = sector + zone->dev_start +
		tmp_dev->data_offset;

	if (mddev->gendisk)
		trace_block_bio_remap(bio->bi_disk->queue, bio,
				disk_devt(mddev->gendisk), bio_sector);
	mddev_check_writesame(mddev, bio);
	mddev_check_write_zeroes(mddev, bio);
	generic_make_request(bio);
	return true;
}

static void raid0_status(struct seq_file *seq, struct mddev *mddev)
{
	seq_printf(seq, " %dk chunks", mddev->chunk_sectors / 2);
	return;
}

static void *raid0_takeover_raid45(struct mddev *mddev)
{
	struct md_rdev *rdev;
	struct r0conf *priv_conf;

	if (mddev->degraded != 1) {
		pr_warn("md/raid0:%s: raid5 must be degraded! Degraded disks: %d\n",
			mdname(mddev),
			mddev->degraded);
		return ERR_PTR(-EINVAL);
	}

	rdev_for_each(rdev, mddev) {
		/* check slot number for a disk */
		if (rdev->raid_disk == mddev->raid_disks-1) {
			pr_warn("md/raid0:%s: raid5 must have missing parity disk!\n",
				mdname(mddev));
			return ERR_PTR(-EINVAL);
		}
		rdev->sectors = mddev->dev_sectors;
	}

	/* Set new parameters */
	mddev->new_level = 0;
	mddev->new_layout = 0;
	mddev->new_chunk_sectors = mddev->chunk_sectors;
	mddev->raid_disks--;
	mddev->delta_disks = -1;
	/* make sure it will be not marked as dirty */
	mddev->recovery_cp = MaxSector;
	mddev_clear_unsupported_flags(mddev, UNSUPPORTED_MDDEV_FLAGS);

	create_strip_zones(mddev, &priv_conf);

	return priv_conf;
}

static void *raid0_takeover_raid10(struct mddev *mddev)
{
	struct r0conf *priv_conf;

	/* Check layout:
	 *  - far_copies must be 1
	 *  - near_copies must be 2
	 *  - disks number must be even
	 *  - all mirrors must be already degraded
	 */
	if (mddev->layout != ((1 << 8) + 2)) {
		pr_warn("md/raid0:%s:: Raid0 cannot takeover layout: 0x%x\n",
			mdname(mddev),
			mddev->layout);
		return ERR_PTR(-EINVAL);
	}
	if (mddev->raid_disks & 1) {
		pr_warn("md/raid0:%s: Raid0 cannot takeover Raid10 with odd disk number.\n",
			mdname(mddev));
		return ERR_PTR(-EINVAL);
	}
	if (mddev->degraded != (mddev->raid_disks>>1)) {
		pr_warn("md/raid0:%s: All mirrors must be already degraded!\n",
			mdname(mddev));
		return ERR_PTR(-EINVAL);
	}

	/* Set new parameters */
	mddev->new_level = 0;
	mddev->new_layout = 0;
	mddev->new_chunk_sectors = mddev->chunk_sectors;
	mddev->delta_disks = - mddev->raid_disks / 2;
	mddev->raid_disks += mddev->delta_disks;
	mddev->degraded = 0;
	/* make sure it will be not marked as dirty */
	mddev->recovery_cp = MaxSector;
	mddev_clear_unsupported_flags(mddev, UNSUPPORTED_MDDEV_FLAGS);

	create_strip_zones(mddev, &priv_conf);
	return priv_conf;
}

static void *raid0_takeover_raid1(struct mddev *mddev)
{
	struct r0conf *priv_conf;
	int chunksect;

	/* Check layout:
	 *  - (N - 1) mirror drives must be already faulty
	 */
	if ((mddev->raid_disks - 1) != mddev->degraded) {
		pr_err("md/raid0:%s: (N - 1) mirrors drives must be already faulty!\n",
		       mdname(mddev));
		return ERR_PTR(-EINVAL);
	}

	/*
	 * a raid1 doesn't have the notion of chunk size, so
	 * figure out the largest suitable size we can use.
	 */
	chunksect = 64 * 2; /* 64K by default */

	/* The array must be an exact multiple of chunksize */
	while (chunksect && (mddev->array_sectors & (chunksect - 1)))
		chunksect >>= 1;

	if ((chunksect << 9) < PAGE_SIZE)
		/* array size does not allow a suitable chunk size */
		return ERR_PTR(-EINVAL);

	/* Set new parameters */
	mddev->new_level = 0;
	mddev->new_layout = 0;
	mddev->new_chunk_sectors = chunksect;
	mddev->chunk_sectors = chunksect;
	mddev->delta_disks = 1 - mddev->raid_disks;
	mddev->raid_disks = 1;
	/* make sure it will be not marked as dirty */
	mddev->recovery_cp = MaxSector;
	mddev_clear_unsupported_flags(mddev, UNSUPPORTED_MDDEV_FLAGS);

	create_strip_zones(mddev, &priv_conf);
	return priv_conf;
}

static void *raid0_takeover(struct mddev *mddev)
{
	/* raid0 can take over:
	 *  raid4 - if all data disks are active.
	 *  raid5 - providing it is Raid4 layout and one disk is faulty
	 *  raid10 - assuming we have all necessary active disks
	 *  raid1 - with (N -1) mirror drives faulty
	 */

	if (mddev->bitmap) {
		pr_warn("md/raid0: %s: cannot takeover array with bitmap\n",
			mdname(mddev));
		return ERR_PTR(-EBUSY);
	}
	if (mddev->level == 4)
		return raid0_takeover_raid45(mddev);

	if (mddev->level == 5) {
		if (mddev->layout == ALGORITHM_PARITY_N)
			return raid0_takeover_raid45(mddev);

		pr_warn("md/raid0:%s: Raid can only takeover Raid5 with layout: %d\n",
			mdname(mddev), ALGORITHM_PARITY_N);
	}

	if (mddev->level == 10)
		return raid0_takeover_raid10(mddev);

	if (mddev->level == 1)
		return raid0_takeover_raid1(mddev);

	pr_warn("Takeover from raid%i to raid0 not supported\n",
		mddev->level);

	return ERR_PTR(-EINVAL);
}

static void raid0_quiesce(struct mddev *mddev, int quiesce)
{
}

static struct md_personality raid0_personality=
{
	.name		= "raid0",
	.level		= 0,
	.owner		= THIS_MODULE,
	.make_request	= raid0_make_request,
	.run		= raid0_run,
	.free		= raid0_free,
	.status		= raid0_status,
	.size		= raid0_size,
	.takeover	= raid0_takeover,
	.quiesce	= raid0_quiesce,
	.congested	= raid0_congested,
};

static int __init raid0_init (void)
{
	return register_md_personality (&raid0_personality);
}

static void raid0_exit (void)
{
	unregister_md_personality (&raid0_personality);
}

module_init(raid0_init);
module_exit(raid0_exit);
MODULE_LICENSE("GPL");
MODULE_DESCRIPTION("RAID0 (striping) personality for MD");
MODULE_ALIAS("md-personality-2"); /* RAID0 */
MODULE_ALIAS("md-raid0");
MODULE_ALIAS("md-level-0");<|MERGE_RESOLUTION|>--- conflicted
+++ resolved
@@ -158,11 +158,7 @@
 	} else {
 		pr_err("md/raid0:%s: cannot assemble multi-zone RAID0 with default_layout setting\n",
 		       mdname(mddev));
-<<<<<<< HEAD
-		pr_err("md/raid0: please set raid.default_layout to 1 or 2\n");
-=======
 		pr_err("md/raid0: please set raid0.default_layout to 1 or 2\n");
->>>>>>> d526662b
 		err = -ENOTSUPP;
 		goto abort;
 	}
