--- conflicted
+++ resolved
@@ -115,10 +115,7 @@
 	struct gpio_desc *gpio[GPIO_MAX];
 
 	bool attached;
-<<<<<<< HEAD
-=======
 	struct mutex st_mutex;			/* Protects state */
->>>>>>> 9528de5b
 	unsigned int state;
 	struct delayed_work poll;
 	struct delayed_work timeout;
