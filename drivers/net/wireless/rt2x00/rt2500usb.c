/*
	Copyright (C) 2004 - 2009 Ivo van Doorn <IvDoorn@gmail.com>
	<http://rt2x00.serialmonkey.com>

	This program is free software; you can redistribute it and/or modify
	it under the terms of the GNU General Public License as published by
	the Free Software Foundation; either version 2 of the License, or
	(at your option) any later version.

	This program is distributed in the hope that it will be useful,
	but WITHOUT ANY WARRANTY; without even the implied warranty of
	MERCHANTABILITY or FITNESS FOR A PARTICULAR PURPOSE. See the
	GNU General Public License for more details.

	You should have received a copy of the GNU General Public License
	along with this program; if not, write to the
	Free Software Foundation, Inc.,
	59 Temple Place - Suite 330, Boston, MA 02111-1307, USA.
 */

/*
	Module: rt2500usb
	Abstract: rt2500usb device specific routines.
	Supported chipsets: RT2570.
 */

#include <linux/delay.h>
#include <linux/etherdevice.h>
#include <linux/init.h>
#include <linux/kernel.h>
#include <linux/module.h>
#include <linux/slab.h>
#include <linux/usb.h>

#include "rt2x00.h"
#include "rt2x00usb.h"
#include "rt2500usb.h"

/*
 * Allow hardware encryption to be disabled.
 */
static int modparam_nohwcrypt = 0;
module_param_named(nohwcrypt, modparam_nohwcrypt, bool, S_IRUGO);
MODULE_PARM_DESC(nohwcrypt, "Disable hardware encryption.");

/*
 * Register access.
 * All access to the CSR registers will go through the methods
 * rt2500usb_register_read and rt2500usb_register_write.
 * BBP and RF register require indirect register access,
 * and use the CSR registers BBPCSR and RFCSR to achieve this.
 * These indirect registers work with busy bits,
 * and we will try maximal REGISTER_BUSY_COUNT times to access
 * the register while taking a REGISTER_BUSY_DELAY us delay
 * between each attampt. When the busy bit is still set at that time,
 * the access attempt is considered to have failed,
 * and we will print an error.
 * If the csr_mutex is already held then the _lock variants must
 * be used instead.
 */
static inline void rt2500usb_register_read(struct rt2x00_dev *rt2x00dev,
					   const unsigned int offset,
					   u16 *value)
{
	__le16 reg;
	rt2x00usb_vendor_request_buff(rt2x00dev, USB_MULTI_READ,
				      USB_VENDOR_REQUEST_IN, offset,
				      &reg, sizeof(reg), REGISTER_TIMEOUT);
	*value = le16_to_cpu(reg);
}

static inline void rt2500usb_register_read_lock(struct rt2x00_dev *rt2x00dev,
						const unsigned int offset,
						u16 *value)
{
	__le16 reg;
	rt2x00usb_vendor_req_buff_lock(rt2x00dev, USB_MULTI_READ,
				       USB_VENDOR_REQUEST_IN, offset,
				       &reg, sizeof(reg), REGISTER_TIMEOUT);
	*value = le16_to_cpu(reg);
}

static inline void rt2500usb_register_multiread(struct rt2x00_dev *rt2x00dev,
						const unsigned int offset,
						void *value, const u16 length)
{
	rt2x00usb_vendor_request_buff(rt2x00dev, USB_MULTI_READ,
				      USB_VENDOR_REQUEST_IN, offset,
				      value, length,
				      REGISTER_TIMEOUT16(length));
}

static inline void rt2500usb_register_write(struct rt2x00_dev *rt2x00dev,
					    const unsigned int offset,
					    u16 value)
{
	__le16 reg = cpu_to_le16(value);
	rt2x00usb_vendor_request_buff(rt2x00dev, USB_MULTI_WRITE,
				      USB_VENDOR_REQUEST_OUT, offset,
				      &reg, sizeof(reg), REGISTER_TIMEOUT);
}

static inline void rt2500usb_register_write_lock(struct rt2x00_dev *rt2x00dev,
						 const unsigned int offset,
						 u16 value)
{
	__le16 reg = cpu_to_le16(value);
	rt2x00usb_vendor_req_buff_lock(rt2x00dev, USB_MULTI_WRITE,
				       USB_VENDOR_REQUEST_OUT, offset,
				       &reg, sizeof(reg), REGISTER_TIMEOUT);
}

static inline void rt2500usb_register_multiwrite(struct rt2x00_dev *rt2x00dev,
						 const unsigned int offset,
						 void *value, const u16 length)
{
	rt2x00usb_vendor_request_buff(rt2x00dev, USB_MULTI_WRITE,
				      USB_VENDOR_REQUEST_OUT, offset,
				      value, length,
				      REGISTER_TIMEOUT16(length));
}

static int rt2500usb_regbusy_read(struct rt2x00_dev *rt2x00dev,
				  const unsigned int offset,
				  struct rt2x00_field16 field,
				  u16 *reg)
{
	unsigned int i;

	for (i = 0; i < REGISTER_BUSY_COUNT; i++) {
		rt2500usb_register_read_lock(rt2x00dev, offset, reg);
		if (!rt2x00_get_field16(*reg, field))
			return 1;
		udelay(REGISTER_BUSY_DELAY);
	}

	ERROR(rt2x00dev, "Indirect register access failed: "
	      "offset=0x%.08x, value=0x%.08x\n", offset, *reg);
	*reg = ~0;

	return 0;
}

#define WAIT_FOR_BBP(__dev, __reg) \
	rt2500usb_regbusy_read((__dev), PHY_CSR8, PHY_CSR8_BUSY, (__reg))
#define WAIT_FOR_RF(__dev, __reg) \
	rt2500usb_regbusy_read((__dev), PHY_CSR10, PHY_CSR10_RF_BUSY, (__reg))

static void rt2500usb_bbp_write(struct rt2x00_dev *rt2x00dev,
				const unsigned int word, const u8 value)
{
	u16 reg;

	mutex_lock(&rt2x00dev->csr_mutex);

	/*
	 * Wait until the BBP becomes available, afterwards we
	 * can safely write the new data into the register.
	 */
	if (WAIT_FOR_BBP(rt2x00dev, &reg)) {
		reg = 0;
		rt2x00_set_field16(&reg, PHY_CSR7_DATA, value);
		rt2x00_set_field16(&reg, PHY_CSR7_REG_ID, word);
		rt2x00_set_field16(&reg, PHY_CSR7_READ_CONTROL, 0);

		rt2500usb_register_write_lock(rt2x00dev, PHY_CSR7, reg);
	}

	mutex_unlock(&rt2x00dev->csr_mutex);
}

static void rt2500usb_bbp_read(struct rt2x00_dev *rt2x00dev,
			       const unsigned int word, u8 *value)
{
	u16 reg;

	mutex_lock(&rt2x00dev->csr_mutex);

	/*
	 * Wait until the BBP becomes available, afterwards we
	 * can safely write the read request into the register.
	 * After the data has been written, we wait until hardware
	 * returns the correct value, if at any time the register
	 * doesn't become available in time, reg will be 0xffffffff
	 * which means we return 0xff to the caller.
	 */
	if (WAIT_FOR_BBP(rt2x00dev, &reg)) {
		reg = 0;
		rt2x00_set_field16(&reg, PHY_CSR7_REG_ID, word);
		rt2x00_set_field16(&reg, PHY_CSR7_READ_CONTROL, 1);

		rt2500usb_register_write_lock(rt2x00dev, PHY_CSR7, reg);

		if (WAIT_FOR_BBP(rt2x00dev, &reg))
			rt2500usb_register_read_lock(rt2x00dev, PHY_CSR7, &reg);
	}

	*value = rt2x00_get_field16(reg, PHY_CSR7_DATA);

	mutex_unlock(&rt2x00dev->csr_mutex);
}

static void rt2500usb_rf_write(struct rt2x00_dev *rt2x00dev,
			       const unsigned int word, const u32 value)
{
	u16 reg;

	mutex_lock(&rt2x00dev->csr_mutex);

	/*
	 * Wait until the RF becomes available, afterwards we
	 * can safely write the new data into the register.
	 */
	if (WAIT_FOR_RF(rt2x00dev, &reg)) {
		reg = 0;
		rt2x00_set_field16(&reg, PHY_CSR9_RF_VALUE, value);
		rt2500usb_register_write_lock(rt2x00dev, PHY_CSR9, reg);

		reg = 0;
		rt2x00_set_field16(&reg, PHY_CSR10_RF_VALUE, value >> 16);
		rt2x00_set_field16(&reg, PHY_CSR10_RF_NUMBER_OF_BITS, 20);
		rt2x00_set_field16(&reg, PHY_CSR10_RF_IF_SELECT, 0);
		rt2x00_set_field16(&reg, PHY_CSR10_RF_BUSY, 1);

		rt2500usb_register_write_lock(rt2x00dev, PHY_CSR10, reg);
		rt2x00_rf_write(rt2x00dev, word, value);
	}

	mutex_unlock(&rt2x00dev->csr_mutex);
}

#ifdef CONFIG_RT2X00_LIB_DEBUGFS
static void _rt2500usb_register_read(struct rt2x00_dev *rt2x00dev,
				     const unsigned int offset,
				     u32 *value)
{
	rt2500usb_register_read(rt2x00dev, offset, (u16 *)value);
}

static void _rt2500usb_register_write(struct rt2x00_dev *rt2x00dev,
				      const unsigned int offset,
				      u32 value)
{
	rt2500usb_register_write(rt2x00dev, offset, value);
}

static const struct rt2x00debug rt2500usb_rt2x00debug = {
	.owner	= THIS_MODULE,
	.csr	= {
		.read		= _rt2500usb_register_read,
		.write		= _rt2500usb_register_write,
		.flags		= RT2X00DEBUGFS_OFFSET,
		.word_base	= CSR_REG_BASE,
		.word_size	= sizeof(u16),
		.word_count	= CSR_REG_SIZE / sizeof(u16),
	},
	.eeprom	= {
		.read		= rt2x00_eeprom_read,
		.write		= rt2x00_eeprom_write,
		.word_base	= EEPROM_BASE,
		.word_size	= sizeof(u16),
		.word_count	= EEPROM_SIZE / sizeof(u16),
	},
	.bbp	= {
		.read		= rt2500usb_bbp_read,
		.write		= rt2500usb_bbp_write,
		.word_base	= BBP_BASE,
		.word_size	= sizeof(u8),
		.word_count	= BBP_SIZE / sizeof(u8),
	},
	.rf	= {
		.read		= rt2x00_rf_read,
		.write		= rt2500usb_rf_write,
		.word_base	= RF_BASE,
		.word_size	= sizeof(u32),
		.word_count	= RF_SIZE / sizeof(u32),
	},
};
#endif /* CONFIG_RT2X00_LIB_DEBUGFS */

static int rt2500usb_rfkill_poll(struct rt2x00_dev *rt2x00dev)
{
	u16 reg;

	rt2500usb_register_read(rt2x00dev, MAC_CSR19, &reg);
	return rt2x00_get_field32(reg, MAC_CSR19_BIT7);
}

#ifdef CONFIG_RT2X00_LIB_LEDS
static void rt2500usb_brightness_set(struct led_classdev *led_cdev,
				     enum led_brightness brightness)
{
	struct rt2x00_led *led =
	    container_of(led_cdev, struct rt2x00_led, led_dev);
	unsigned int enabled = brightness != LED_OFF;
	u16 reg;

	rt2500usb_register_read(led->rt2x00dev, MAC_CSR20, &reg);

	if (led->type == LED_TYPE_RADIO || led->type == LED_TYPE_ASSOC)
		rt2x00_set_field16(&reg, MAC_CSR20_LINK, enabled);
	else if (led->type == LED_TYPE_ACTIVITY)
		rt2x00_set_field16(&reg, MAC_CSR20_ACTIVITY, enabled);

	rt2500usb_register_write(led->rt2x00dev, MAC_CSR20, reg);
}

static int rt2500usb_blink_set(struct led_classdev *led_cdev,
			       unsigned long *delay_on,
			       unsigned long *delay_off)
{
	struct rt2x00_led *led =
	    container_of(led_cdev, struct rt2x00_led, led_dev);
	u16 reg;

	rt2500usb_register_read(led->rt2x00dev, MAC_CSR21, &reg);
	rt2x00_set_field16(&reg, MAC_CSR21_ON_PERIOD, *delay_on);
	rt2x00_set_field16(&reg, MAC_CSR21_OFF_PERIOD, *delay_off);
	rt2500usb_register_write(led->rt2x00dev, MAC_CSR21, reg);

	return 0;
}

static void rt2500usb_init_led(struct rt2x00_dev *rt2x00dev,
			       struct rt2x00_led *led,
			       enum led_type type)
{
	led->rt2x00dev = rt2x00dev;
	led->type = type;
	led->led_dev.brightness_set = rt2500usb_brightness_set;
	led->led_dev.blink_set = rt2500usb_blink_set;
	led->flags = LED_INITIALIZED;
}
#endif /* CONFIG_RT2X00_LIB_LEDS */

/*
 * Configuration handlers.
 */

/*
 * rt2500usb does not differentiate between shared and pairwise
 * keys, so we should use the same function for both key types.
 */
static int rt2500usb_config_key(struct rt2x00_dev *rt2x00dev,
				struct rt2x00lib_crypto *crypto,
				struct ieee80211_key_conf *key)
{
	u32 mask;
	u16 reg;
	enum cipher curr_cipher;

	if (crypto->cmd == SET_KEY) {
		/*
		 * Pairwise key will always be entry 0, but this
		 * could collide with a shared key on the same
		 * position...
		 */
		mask = TXRX_CSR0_KEY_ID.bit_mask;

		rt2500usb_register_read(rt2x00dev, TXRX_CSR0, &reg);
		curr_cipher = rt2x00_get_field16(reg, TXRX_CSR0_ALGORITHM);
		reg &= mask;

		if (reg && reg == mask)
			return -ENOSPC;

		reg = rt2x00_get_field16(reg, TXRX_CSR0_KEY_ID);

		key->hw_key_idx += reg ? ffz(reg) : 0;
<<<<<<< HEAD
=======
		/*
		 * Hardware requires that all keys use the same cipher
		 * (e.g. TKIP-only, AES-only, but not TKIP+AES).
		 * If this is not the first key, compare the cipher with the
		 * first one and fall back to SW crypto if not the same.
		 */
		if (key->hw_key_idx > 0 && crypto->cipher != curr_cipher)
			return -EOPNOTSUPP;
>>>>>>> 88c1f4f6

		rt2500usb_register_multiwrite(rt2x00dev, reg,
					      crypto->key, sizeof(crypto->key));

		/*
		 * The driver does not support the IV/EIV generation
		 * in hardware. However it demands the data to be provided
		 * both separately as well as inside the frame.
		 * We already provided the CONFIG_CRYPTO_COPY_IV to rt2x00lib
		 * to ensure rt2x00lib will not strip the data from the
		 * frame after the copy, now we must tell mac80211
		 * to generate the IV/EIV data.
		 */
		key->flags |= IEEE80211_KEY_FLAG_GENERATE_IV;
		key->flags |= IEEE80211_KEY_FLAG_GENERATE_MMIC;
	}

	/*
	 * TXRX_CSR0_KEY_ID contains only single-bit fields to indicate
	 * a particular key is valid.
	 */
	rt2500usb_register_read(rt2x00dev, TXRX_CSR0, &reg);
	rt2x00_set_field16(&reg, TXRX_CSR0_ALGORITHM, crypto->cipher);
	rt2x00_set_field16(&reg, TXRX_CSR0_IV_OFFSET, IEEE80211_HEADER);

	mask = rt2x00_get_field16(reg, TXRX_CSR0_KEY_ID);
	if (crypto->cmd == SET_KEY)
		mask |= 1 << key->hw_key_idx;
	else if (crypto->cmd == DISABLE_KEY)
		mask &= ~(1 << key->hw_key_idx);
	rt2x00_set_field16(&reg, TXRX_CSR0_KEY_ID, mask);
	rt2500usb_register_write(rt2x00dev, TXRX_CSR0, reg);

	return 0;
}

static void rt2500usb_config_filter(struct rt2x00_dev *rt2x00dev,
				    const unsigned int filter_flags)
{
	u16 reg;

	/*
	 * Start configuration steps.
	 * Note that the version error will always be dropped
	 * and broadcast frames will always be accepted since
	 * there is no filter for it at this time.
	 */
	rt2500usb_register_read(rt2x00dev, TXRX_CSR2, &reg);
	rt2x00_set_field16(&reg, TXRX_CSR2_DROP_CRC,
			   !(filter_flags & FIF_FCSFAIL));
	rt2x00_set_field16(&reg, TXRX_CSR2_DROP_PHYSICAL,
			   !(filter_flags & FIF_PLCPFAIL));
	rt2x00_set_field16(&reg, TXRX_CSR2_DROP_CONTROL,
			   !(filter_flags & FIF_CONTROL));
	rt2x00_set_field16(&reg, TXRX_CSR2_DROP_NOT_TO_ME,
			   !(filter_flags & FIF_PROMISC_IN_BSS));
	rt2x00_set_field16(&reg, TXRX_CSR2_DROP_TODS,
			   !(filter_flags & FIF_PROMISC_IN_BSS) &&
			   !rt2x00dev->intf_ap_count);
	rt2x00_set_field16(&reg, TXRX_CSR2_DROP_VERSION_ERROR, 1);
	rt2x00_set_field16(&reg, TXRX_CSR2_DROP_MULTICAST,
			   !(filter_flags & FIF_ALLMULTI));
	rt2x00_set_field16(&reg, TXRX_CSR2_DROP_BROADCAST, 0);
	rt2500usb_register_write(rt2x00dev, TXRX_CSR2, reg);
}

static void rt2500usb_config_intf(struct rt2x00_dev *rt2x00dev,
				  struct rt2x00_intf *intf,
				  struct rt2x00intf_conf *conf,
				  const unsigned int flags)
{
	unsigned int bcn_preload;
	u16 reg;

	if (flags & CONFIG_UPDATE_TYPE) {
		/*
		 * Enable beacon config
		 */
		bcn_preload = PREAMBLE + GET_DURATION(IEEE80211_HEADER, 20);
		rt2500usb_register_read(rt2x00dev, TXRX_CSR20, &reg);
		rt2x00_set_field16(&reg, TXRX_CSR20_OFFSET, bcn_preload >> 6);
		rt2x00_set_field16(&reg, TXRX_CSR20_BCN_EXPECT_WINDOW,
				   2 * (conf->type != NL80211_IFTYPE_STATION));
		rt2500usb_register_write(rt2x00dev, TXRX_CSR20, reg);

		/*
		 * Enable synchronisation.
		 */
		rt2500usb_register_read(rt2x00dev, TXRX_CSR18, &reg);
		rt2x00_set_field16(&reg, TXRX_CSR18_OFFSET, 0);
		rt2500usb_register_write(rt2x00dev, TXRX_CSR18, reg);

		rt2500usb_register_read(rt2x00dev, TXRX_CSR19, &reg);
		rt2x00_set_field16(&reg, TXRX_CSR19_TSF_COUNT, 1);
		rt2x00_set_field16(&reg, TXRX_CSR19_TSF_SYNC, conf->sync);
		rt2x00_set_field16(&reg, TXRX_CSR19_TBCN, 1);
		rt2500usb_register_write(rt2x00dev, TXRX_CSR19, reg);
	}

	if (flags & CONFIG_UPDATE_MAC)
		rt2500usb_register_multiwrite(rt2x00dev, MAC_CSR2, conf->mac,
					      (3 * sizeof(__le16)));

	if (flags & CONFIG_UPDATE_BSSID)
		rt2500usb_register_multiwrite(rt2x00dev, MAC_CSR5, conf->bssid,
					      (3 * sizeof(__le16)));
}

static void rt2500usb_config_erp(struct rt2x00_dev *rt2x00dev,
				 struct rt2x00lib_erp *erp)
{
	u16 reg;

	rt2500usb_register_read(rt2x00dev, TXRX_CSR10, &reg);
	rt2x00_set_field16(&reg, TXRX_CSR10_AUTORESPOND_PREAMBLE,
			   !!erp->short_preamble);
	rt2500usb_register_write(rt2x00dev, TXRX_CSR10, reg);

	rt2500usb_register_write(rt2x00dev, TXRX_CSR11, erp->basic_rates);

	rt2500usb_register_read(rt2x00dev, TXRX_CSR18, &reg);
	rt2x00_set_field16(&reg, TXRX_CSR18_INTERVAL, erp->beacon_int * 4);
	rt2500usb_register_write(rt2x00dev, TXRX_CSR18, reg);

	rt2500usb_register_write(rt2x00dev, MAC_CSR10, erp->slot_time);
	rt2500usb_register_write(rt2x00dev, MAC_CSR11, erp->sifs);
	rt2500usb_register_write(rt2x00dev, MAC_CSR12, erp->eifs);
}

static void rt2500usb_config_ant(struct rt2x00_dev *rt2x00dev,
				 struct antenna_setup *ant)
{
	u8 r2;
	u8 r14;
	u16 csr5;
	u16 csr6;

	/*
	 * We should never come here because rt2x00lib is supposed
	 * to catch this and send us the correct antenna explicitely.
	 */
	BUG_ON(ant->rx == ANTENNA_SW_DIVERSITY ||
	       ant->tx == ANTENNA_SW_DIVERSITY);

	rt2500usb_bbp_read(rt2x00dev, 2, &r2);
	rt2500usb_bbp_read(rt2x00dev, 14, &r14);
	rt2500usb_register_read(rt2x00dev, PHY_CSR5, &csr5);
	rt2500usb_register_read(rt2x00dev, PHY_CSR6, &csr6);

	/*
	 * Configure the TX antenna.
	 */
	switch (ant->tx) {
	case ANTENNA_HW_DIVERSITY:
		rt2x00_set_field8(&r2, BBP_R2_TX_ANTENNA, 1);
		rt2x00_set_field16(&csr5, PHY_CSR5_CCK, 1);
		rt2x00_set_field16(&csr6, PHY_CSR6_OFDM, 1);
		break;
	case ANTENNA_A:
		rt2x00_set_field8(&r2, BBP_R2_TX_ANTENNA, 0);
		rt2x00_set_field16(&csr5, PHY_CSR5_CCK, 0);
		rt2x00_set_field16(&csr6, PHY_CSR6_OFDM, 0);
		break;
	case ANTENNA_B:
	default:
		rt2x00_set_field8(&r2, BBP_R2_TX_ANTENNA, 2);
		rt2x00_set_field16(&csr5, PHY_CSR5_CCK, 2);
		rt2x00_set_field16(&csr6, PHY_CSR6_OFDM, 2);
		break;
	}

	/*
	 * Configure the RX antenna.
	 */
	switch (ant->rx) {
	case ANTENNA_HW_DIVERSITY:
		rt2x00_set_field8(&r14, BBP_R14_RX_ANTENNA, 1);
		break;
	case ANTENNA_A:
		rt2x00_set_field8(&r14, BBP_R14_RX_ANTENNA, 0);
		break;
	case ANTENNA_B:
	default:
		rt2x00_set_field8(&r14, BBP_R14_RX_ANTENNA, 2);
		break;
	}

	/*
	 * RT2525E and RT5222 need to flip TX I/Q
	 */
	if (rt2x00_rf(rt2x00dev, RF2525E) || rt2x00_rf(rt2x00dev, RF5222)) {
		rt2x00_set_field8(&r2, BBP_R2_TX_IQ_FLIP, 1);
		rt2x00_set_field16(&csr5, PHY_CSR5_CCK_FLIP, 1);
		rt2x00_set_field16(&csr6, PHY_CSR6_OFDM_FLIP, 1);

		/*
		 * RT2525E does not need RX I/Q Flip.
		 */
		if (rt2x00_rf(rt2x00dev, RF2525E))
			rt2x00_set_field8(&r14, BBP_R14_RX_IQ_FLIP, 0);
	} else {
		rt2x00_set_field16(&csr5, PHY_CSR5_CCK_FLIP, 0);
		rt2x00_set_field16(&csr6, PHY_CSR6_OFDM_FLIP, 0);
	}

	rt2500usb_bbp_write(rt2x00dev, 2, r2);
	rt2500usb_bbp_write(rt2x00dev, 14, r14);
	rt2500usb_register_write(rt2x00dev, PHY_CSR5, csr5);
	rt2500usb_register_write(rt2x00dev, PHY_CSR6, csr6);
}

static void rt2500usb_config_channel(struct rt2x00_dev *rt2x00dev,
				     struct rf_channel *rf, const int txpower)
{
	/*
	 * Set TXpower.
	 */
	rt2x00_set_field32(&rf->rf3, RF3_TXPOWER, TXPOWER_TO_DEV(txpower));

	/*
	 * For RT2525E we should first set the channel to half band higher.
	 */
	if (rt2x00_rf(rt2x00dev, RF2525E)) {
		static const u32 vals[] = {
			0x000008aa, 0x000008ae, 0x000008ae, 0x000008b2,
			0x000008b2, 0x000008b6, 0x000008b6, 0x000008ba,
			0x000008ba, 0x000008be, 0x000008b7, 0x00000902,
			0x00000902, 0x00000906
		};

		rt2500usb_rf_write(rt2x00dev, 2, vals[rf->channel - 1]);
		if (rf->rf4)
			rt2500usb_rf_write(rt2x00dev, 4, rf->rf4);
	}

	rt2500usb_rf_write(rt2x00dev, 1, rf->rf1);
	rt2500usb_rf_write(rt2x00dev, 2, rf->rf2);
	rt2500usb_rf_write(rt2x00dev, 3, rf->rf3);
	if (rf->rf4)
		rt2500usb_rf_write(rt2x00dev, 4, rf->rf4);
}

static void rt2500usb_config_txpower(struct rt2x00_dev *rt2x00dev,
				     const int txpower)
{
	u32 rf3;

	rt2x00_rf_read(rt2x00dev, 3, &rf3);
	rt2x00_set_field32(&rf3, RF3_TXPOWER, TXPOWER_TO_DEV(txpower));
	rt2500usb_rf_write(rt2x00dev, 3, rf3);
}

static void rt2500usb_config_ps(struct rt2x00_dev *rt2x00dev,
				struct rt2x00lib_conf *libconf)
{
	enum dev_state state =
	    (libconf->conf->flags & IEEE80211_CONF_PS) ?
		STATE_SLEEP : STATE_AWAKE;
	u16 reg;

	if (state == STATE_SLEEP) {
		rt2500usb_register_read(rt2x00dev, MAC_CSR18, &reg);
		rt2x00_set_field16(&reg, MAC_CSR18_DELAY_AFTER_BEACON,
				   rt2x00dev->beacon_int - 20);
		rt2x00_set_field16(&reg, MAC_CSR18_BEACONS_BEFORE_WAKEUP,
				   libconf->conf->listen_interval - 1);

		/* We must first disable autowake before it can be enabled */
		rt2x00_set_field16(&reg, MAC_CSR18_AUTO_WAKE, 0);
		rt2500usb_register_write(rt2x00dev, MAC_CSR18, reg);

		rt2x00_set_field16(&reg, MAC_CSR18_AUTO_WAKE, 1);
		rt2500usb_register_write(rt2x00dev, MAC_CSR18, reg);
	} else {
		rt2500usb_register_read(rt2x00dev, MAC_CSR18, &reg);
		rt2x00_set_field16(&reg, MAC_CSR18_AUTO_WAKE, 0);
		rt2500usb_register_write(rt2x00dev, MAC_CSR18, reg);
	}

	rt2x00dev->ops->lib->set_device_state(rt2x00dev, state);
}

static void rt2500usb_config(struct rt2x00_dev *rt2x00dev,
			     struct rt2x00lib_conf *libconf,
			     const unsigned int flags)
{
	if (flags & IEEE80211_CONF_CHANGE_CHANNEL)
		rt2500usb_config_channel(rt2x00dev, &libconf->rf,
					 libconf->conf->power_level);
	if ((flags & IEEE80211_CONF_CHANGE_POWER) &&
	    !(flags & IEEE80211_CONF_CHANGE_CHANNEL))
		rt2500usb_config_txpower(rt2x00dev,
					 libconf->conf->power_level);
	if (flags & IEEE80211_CONF_CHANGE_PS)
		rt2500usb_config_ps(rt2x00dev, libconf);
}

/*
 * Link tuning
 */
static void rt2500usb_link_stats(struct rt2x00_dev *rt2x00dev,
				 struct link_qual *qual)
{
	u16 reg;

	/*
	 * Update FCS error count from register.
	 */
	rt2500usb_register_read(rt2x00dev, STA_CSR0, &reg);
	qual->rx_failed = rt2x00_get_field16(reg, STA_CSR0_FCS_ERROR);

	/*
	 * Update False CCA count from register.
	 */
	rt2500usb_register_read(rt2x00dev, STA_CSR3, &reg);
	qual->false_cca = rt2x00_get_field16(reg, STA_CSR3_FALSE_CCA_ERROR);
}

static void rt2500usb_reset_tuner(struct rt2x00_dev *rt2x00dev,
				  struct link_qual *qual)
{
	u16 eeprom;
	u16 value;

	rt2x00_eeprom_read(rt2x00dev, EEPROM_BBPTUNE_R24, &eeprom);
	value = rt2x00_get_field16(eeprom, EEPROM_BBPTUNE_R24_LOW);
	rt2500usb_bbp_write(rt2x00dev, 24, value);

	rt2x00_eeprom_read(rt2x00dev, EEPROM_BBPTUNE_R25, &eeprom);
	value = rt2x00_get_field16(eeprom, EEPROM_BBPTUNE_R25_LOW);
	rt2500usb_bbp_write(rt2x00dev, 25, value);

	rt2x00_eeprom_read(rt2x00dev, EEPROM_BBPTUNE_R61, &eeprom);
	value = rt2x00_get_field16(eeprom, EEPROM_BBPTUNE_R61_LOW);
	rt2500usb_bbp_write(rt2x00dev, 61, value);

	rt2x00_eeprom_read(rt2x00dev, EEPROM_BBPTUNE_VGC, &eeprom);
	value = rt2x00_get_field16(eeprom, EEPROM_BBPTUNE_VGCUPPER);
	rt2500usb_bbp_write(rt2x00dev, 17, value);

	qual->vgc_level = value;
}

/*
 * Initialization functions.
 */
static int rt2500usb_init_registers(struct rt2x00_dev *rt2x00dev)
{
	u16 reg;

	rt2x00usb_vendor_request_sw(rt2x00dev, USB_DEVICE_MODE, 0x0001,
				    USB_MODE_TEST, REGISTER_TIMEOUT);
	rt2x00usb_vendor_request_sw(rt2x00dev, USB_SINGLE_WRITE, 0x0308,
				    0x00f0, REGISTER_TIMEOUT);

	rt2500usb_register_read(rt2x00dev, TXRX_CSR2, &reg);
	rt2x00_set_field16(&reg, TXRX_CSR2_DISABLE_RX, 1);
	rt2500usb_register_write(rt2x00dev, TXRX_CSR2, reg);

	rt2500usb_register_write(rt2x00dev, MAC_CSR13, 0x1111);
	rt2500usb_register_write(rt2x00dev, MAC_CSR14, 0x1e11);

	rt2500usb_register_read(rt2x00dev, MAC_CSR1, &reg);
	rt2x00_set_field16(&reg, MAC_CSR1_SOFT_RESET, 1);
	rt2x00_set_field16(&reg, MAC_CSR1_BBP_RESET, 1);
	rt2x00_set_field16(&reg, MAC_CSR1_HOST_READY, 0);
	rt2500usb_register_write(rt2x00dev, MAC_CSR1, reg);

	rt2500usb_register_read(rt2x00dev, MAC_CSR1, &reg);
	rt2x00_set_field16(&reg, MAC_CSR1_SOFT_RESET, 0);
	rt2x00_set_field16(&reg, MAC_CSR1_BBP_RESET, 0);
	rt2x00_set_field16(&reg, MAC_CSR1_HOST_READY, 0);
	rt2500usb_register_write(rt2x00dev, MAC_CSR1, reg);

	rt2500usb_register_read(rt2x00dev, TXRX_CSR5, &reg);
	rt2x00_set_field16(&reg, TXRX_CSR5_BBP_ID0, 13);
	rt2x00_set_field16(&reg, TXRX_CSR5_BBP_ID0_VALID, 1);
	rt2x00_set_field16(&reg, TXRX_CSR5_BBP_ID1, 12);
	rt2x00_set_field16(&reg, TXRX_CSR5_BBP_ID1_VALID, 1);
	rt2500usb_register_write(rt2x00dev, TXRX_CSR5, reg);

	rt2500usb_register_read(rt2x00dev, TXRX_CSR6, &reg);
	rt2x00_set_field16(&reg, TXRX_CSR6_BBP_ID0, 10);
	rt2x00_set_field16(&reg, TXRX_CSR6_BBP_ID0_VALID, 1);
	rt2x00_set_field16(&reg, TXRX_CSR6_BBP_ID1, 11);
	rt2x00_set_field16(&reg, TXRX_CSR6_BBP_ID1_VALID, 1);
	rt2500usb_register_write(rt2x00dev, TXRX_CSR6, reg);

	rt2500usb_register_read(rt2x00dev, TXRX_CSR7, &reg);
	rt2x00_set_field16(&reg, TXRX_CSR7_BBP_ID0, 7);
	rt2x00_set_field16(&reg, TXRX_CSR7_BBP_ID0_VALID, 1);
	rt2x00_set_field16(&reg, TXRX_CSR7_BBP_ID1, 6);
	rt2x00_set_field16(&reg, TXRX_CSR7_BBP_ID1_VALID, 1);
	rt2500usb_register_write(rt2x00dev, TXRX_CSR7, reg);

	rt2500usb_register_read(rt2x00dev, TXRX_CSR8, &reg);
	rt2x00_set_field16(&reg, TXRX_CSR8_BBP_ID0, 5);
	rt2x00_set_field16(&reg, TXRX_CSR8_BBP_ID0_VALID, 1);
	rt2x00_set_field16(&reg, TXRX_CSR8_BBP_ID1, 0);
	rt2x00_set_field16(&reg, TXRX_CSR8_BBP_ID1_VALID, 0);
	rt2500usb_register_write(rt2x00dev, TXRX_CSR8, reg);

	rt2500usb_register_read(rt2x00dev, TXRX_CSR19, &reg);
	rt2x00_set_field16(&reg, TXRX_CSR19_TSF_COUNT, 0);
	rt2x00_set_field16(&reg, TXRX_CSR19_TSF_SYNC, 0);
	rt2x00_set_field16(&reg, TXRX_CSR19_TBCN, 0);
	rt2x00_set_field16(&reg, TXRX_CSR19_BEACON_GEN, 0);
	rt2500usb_register_write(rt2x00dev, TXRX_CSR19, reg);

	rt2500usb_register_write(rt2x00dev, TXRX_CSR21, 0xe78f);
	rt2500usb_register_write(rt2x00dev, MAC_CSR9, 0xff1d);

	if (rt2x00dev->ops->lib->set_device_state(rt2x00dev, STATE_AWAKE))
		return -EBUSY;

	rt2500usb_register_read(rt2x00dev, MAC_CSR1, &reg);
	rt2x00_set_field16(&reg, MAC_CSR1_SOFT_RESET, 0);
	rt2x00_set_field16(&reg, MAC_CSR1_BBP_RESET, 0);
	rt2x00_set_field16(&reg, MAC_CSR1_HOST_READY, 1);
	rt2500usb_register_write(rt2x00dev, MAC_CSR1, reg);

	if (rt2x00_rev(rt2x00dev) >= RT2570_VERSION_C) {
		rt2500usb_register_read(rt2x00dev, PHY_CSR2, &reg);
		rt2x00_set_field16(&reg, PHY_CSR2_LNA, 0);
	} else {
		reg = 0;
		rt2x00_set_field16(&reg, PHY_CSR2_LNA, 1);
		rt2x00_set_field16(&reg, PHY_CSR2_LNA_MODE, 3);
	}
	rt2500usb_register_write(rt2x00dev, PHY_CSR2, reg);

	rt2500usb_register_write(rt2x00dev, MAC_CSR11, 0x0002);
	rt2500usb_register_write(rt2x00dev, MAC_CSR22, 0x0053);
	rt2500usb_register_write(rt2x00dev, MAC_CSR15, 0x01ee);
	rt2500usb_register_write(rt2x00dev, MAC_CSR16, 0x0000);

	rt2500usb_register_read(rt2x00dev, MAC_CSR8, &reg);
	rt2x00_set_field16(&reg, MAC_CSR8_MAX_FRAME_UNIT,
			   rt2x00dev->rx->data_size);
	rt2500usb_register_write(rt2x00dev, MAC_CSR8, reg);

	rt2500usb_register_read(rt2x00dev, TXRX_CSR0, &reg);
	rt2x00_set_field16(&reg, TXRX_CSR0_IV_OFFSET, IEEE80211_HEADER);
	rt2x00_set_field16(&reg, TXRX_CSR0_KEY_ID, 0);
	rt2500usb_register_write(rt2x00dev, TXRX_CSR0, reg);

	rt2500usb_register_read(rt2x00dev, MAC_CSR18, &reg);
	rt2x00_set_field16(&reg, MAC_CSR18_DELAY_AFTER_BEACON, 90);
	rt2500usb_register_write(rt2x00dev, MAC_CSR18, reg);

	rt2500usb_register_read(rt2x00dev, PHY_CSR4, &reg);
	rt2x00_set_field16(&reg, PHY_CSR4_LOW_RF_LE, 1);
	rt2500usb_register_write(rt2x00dev, PHY_CSR4, reg);

	rt2500usb_register_read(rt2x00dev, TXRX_CSR1, &reg);
	rt2x00_set_field16(&reg, TXRX_CSR1_AUTO_SEQUENCE, 1);
	rt2500usb_register_write(rt2x00dev, TXRX_CSR1, reg);

	return 0;
}

static int rt2500usb_wait_bbp_ready(struct rt2x00_dev *rt2x00dev)
{
	unsigned int i;
	u8 value;

	for (i = 0; i < REGISTER_BUSY_COUNT; i++) {
		rt2500usb_bbp_read(rt2x00dev, 0, &value);
		if ((value != 0xff) && (value != 0x00))
			return 0;
		udelay(REGISTER_BUSY_DELAY);
	}

	ERROR(rt2x00dev, "BBP register access failed, aborting.\n");
	return -EACCES;
}

static int rt2500usb_init_bbp(struct rt2x00_dev *rt2x00dev)
{
	unsigned int i;
	u16 eeprom;
	u8 value;
	u8 reg_id;

	if (unlikely(rt2500usb_wait_bbp_ready(rt2x00dev)))
		return -EACCES;

	rt2500usb_bbp_write(rt2x00dev, 3, 0x02);
	rt2500usb_bbp_write(rt2x00dev, 4, 0x19);
	rt2500usb_bbp_write(rt2x00dev, 14, 0x1c);
	rt2500usb_bbp_write(rt2x00dev, 15, 0x30);
	rt2500usb_bbp_write(rt2x00dev, 16, 0xac);
	rt2500usb_bbp_write(rt2x00dev, 18, 0x18);
	rt2500usb_bbp_write(rt2x00dev, 19, 0xff);
	rt2500usb_bbp_write(rt2x00dev, 20, 0x1e);
	rt2500usb_bbp_write(rt2x00dev, 21, 0x08);
	rt2500usb_bbp_write(rt2x00dev, 22, 0x08);
	rt2500usb_bbp_write(rt2x00dev, 23, 0x08);
	rt2500usb_bbp_write(rt2x00dev, 24, 0x80);
	rt2500usb_bbp_write(rt2x00dev, 25, 0x50);
	rt2500usb_bbp_write(rt2x00dev, 26, 0x08);
	rt2500usb_bbp_write(rt2x00dev, 27, 0x23);
	rt2500usb_bbp_write(rt2x00dev, 30, 0x10);
	rt2500usb_bbp_write(rt2x00dev, 31, 0x2b);
	rt2500usb_bbp_write(rt2x00dev, 32, 0xb9);
	rt2500usb_bbp_write(rt2x00dev, 34, 0x12);
	rt2500usb_bbp_write(rt2x00dev, 35, 0x50);
	rt2500usb_bbp_write(rt2x00dev, 39, 0xc4);
	rt2500usb_bbp_write(rt2x00dev, 40, 0x02);
	rt2500usb_bbp_write(rt2x00dev, 41, 0x60);
	rt2500usb_bbp_write(rt2x00dev, 53, 0x10);
	rt2500usb_bbp_write(rt2x00dev, 54, 0x18);
	rt2500usb_bbp_write(rt2x00dev, 56, 0x08);
	rt2500usb_bbp_write(rt2x00dev, 57, 0x10);
	rt2500usb_bbp_write(rt2x00dev, 58, 0x08);
	rt2500usb_bbp_write(rt2x00dev, 61, 0x60);
	rt2500usb_bbp_write(rt2x00dev, 62, 0x10);
	rt2500usb_bbp_write(rt2x00dev, 75, 0xff);

	for (i = 0; i < EEPROM_BBP_SIZE; i++) {
		rt2x00_eeprom_read(rt2x00dev, EEPROM_BBP_START + i, &eeprom);

		if (eeprom != 0xffff && eeprom != 0x0000) {
			reg_id = rt2x00_get_field16(eeprom, EEPROM_BBP_REG_ID);
			value = rt2x00_get_field16(eeprom, EEPROM_BBP_VALUE);
			rt2500usb_bbp_write(rt2x00dev, reg_id, value);
		}
	}

	return 0;
}

/*
 * Device state switch handlers.
 */
static void rt2500usb_toggle_rx(struct rt2x00_dev *rt2x00dev,
				enum dev_state state)
{
	u16 reg;

	rt2500usb_register_read(rt2x00dev, TXRX_CSR2, &reg);
	rt2x00_set_field16(&reg, TXRX_CSR2_DISABLE_RX,
			   (state == STATE_RADIO_RX_OFF) ||
			   (state == STATE_RADIO_RX_OFF_LINK));
	rt2500usb_register_write(rt2x00dev, TXRX_CSR2, reg);
}

static int rt2500usb_enable_radio(struct rt2x00_dev *rt2x00dev)
{
	/*
	 * Initialize all registers.
	 */
	if (unlikely(rt2500usb_init_registers(rt2x00dev) ||
		     rt2500usb_init_bbp(rt2x00dev)))
		return -EIO;

	return 0;
}

static void rt2500usb_disable_radio(struct rt2x00_dev *rt2x00dev)
{
	rt2500usb_register_write(rt2x00dev, MAC_CSR13, 0x2121);
	rt2500usb_register_write(rt2x00dev, MAC_CSR14, 0x2121);

	/*
	 * Disable synchronisation.
	 */
	rt2500usb_register_write(rt2x00dev, TXRX_CSR19, 0);

	rt2x00usb_disable_radio(rt2x00dev);
}

static int rt2500usb_set_state(struct rt2x00_dev *rt2x00dev,
			       enum dev_state state)
{
	u16 reg;
	u16 reg2;
	unsigned int i;
	char put_to_sleep;
	char bbp_state;
	char rf_state;

	put_to_sleep = (state != STATE_AWAKE);

	reg = 0;
	rt2x00_set_field16(&reg, MAC_CSR17_BBP_DESIRE_STATE, state);
	rt2x00_set_field16(&reg, MAC_CSR17_RF_DESIRE_STATE, state);
	rt2x00_set_field16(&reg, MAC_CSR17_PUT_TO_SLEEP, put_to_sleep);
	rt2500usb_register_write(rt2x00dev, MAC_CSR17, reg);
	rt2x00_set_field16(&reg, MAC_CSR17_SET_STATE, 1);
	rt2500usb_register_write(rt2x00dev, MAC_CSR17, reg);

	/*
	 * Device is not guaranteed to be in the requested state yet.
	 * We must wait until the register indicates that the
	 * device has entered the correct state.
	 */
	for (i = 0; i < REGISTER_BUSY_COUNT; i++) {
		rt2500usb_register_read(rt2x00dev, MAC_CSR17, &reg2);
		bbp_state = rt2x00_get_field16(reg2, MAC_CSR17_BBP_CURR_STATE);
		rf_state = rt2x00_get_field16(reg2, MAC_CSR17_RF_CURR_STATE);
		if (bbp_state == state && rf_state == state)
			return 0;
		rt2500usb_register_write(rt2x00dev, MAC_CSR17, reg);
		msleep(30);
	}

	return -EBUSY;
}

static int rt2500usb_set_device_state(struct rt2x00_dev *rt2x00dev,
				      enum dev_state state)
{
	int retval = 0;

	switch (state) {
	case STATE_RADIO_ON:
		retval = rt2500usb_enable_radio(rt2x00dev);
		break;
	case STATE_RADIO_OFF:
		rt2500usb_disable_radio(rt2x00dev);
		break;
	case STATE_RADIO_RX_ON:
	case STATE_RADIO_RX_ON_LINK:
	case STATE_RADIO_RX_OFF:
	case STATE_RADIO_RX_OFF_LINK:
		rt2500usb_toggle_rx(rt2x00dev, state);
		break;
	case STATE_RADIO_IRQ_ON:
	case STATE_RADIO_IRQ_OFF:
		/* No support, but no error either */
		break;
	case STATE_DEEP_SLEEP:
	case STATE_SLEEP:
	case STATE_STANDBY:
	case STATE_AWAKE:
		retval = rt2500usb_set_state(rt2x00dev, state);
		break;
	default:
		retval = -ENOTSUPP;
		break;
	}

	if (unlikely(retval))
		ERROR(rt2x00dev, "Device failed to enter state %d (%d).\n",
		      state, retval);

	return retval;
}

/*
 * TX descriptor initialization
 */
static void rt2500usb_write_tx_desc(struct rt2x00_dev *rt2x00dev,
				    struct sk_buff *skb,
				    struct txentry_desc *txdesc)
{
	struct skb_frame_desc *skbdesc = get_skb_frame_desc(skb);
	__le32 *txd = (__le32 *) skb->data;
	u32 word;

	/*
	 * Start writing the descriptor words.
	 */
	rt2x00_desc_read(txd, 0, &word);
	rt2x00_set_field32(&word, TXD_W0_RETRY_LIMIT, txdesc->retry_limit);
	rt2x00_set_field32(&word, TXD_W0_MORE_FRAG,
			   test_bit(ENTRY_TXD_MORE_FRAG, &txdesc->flags));
	rt2x00_set_field32(&word, TXD_W0_ACK,
			   test_bit(ENTRY_TXD_ACK, &txdesc->flags));
	rt2x00_set_field32(&word, TXD_W0_TIMESTAMP,
			   test_bit(ENTRY_TXD_REQ_TIMESTAMP, &txdesc->flags));
	rt2x00_set_field32(&word, TXD_W0_OFDM,
			   (txdesc->rate_mode == RATE_MODE_OFDM));
	rt2x00_set_field32(&word, TXD_W0_NEW_SEQ,
			   test_bit(ENTRY_TXD_FIRST_FRAGMENT, &txdesc->flags));
	rt2x00_set_field32(&word, TXD_W0_IFS, txdesc->ifs);
	rt2x00_set_field32(&word, TXD_W0_DATABYTE_COUNT, txdesc->length);
	rt2x00_set_field32(&word, TXD_W0_CIPHER, !!txdesc->cipher);
	rt2x00_set_field32(&word, TXD_W0_KEY_ID, txdesc->key_idx);
	rt2x00_desc_write(txd, 0, word);

	rt2x00_desc_read(txd, 1, &word);
	rt2x00_set_field32(&word, TXD_W1_IV_OFFSET, txdesc->iv_offset);
	rt2x00_set_field32(&word, TXD_W1_AIFS, txdesc->aifs);
	rt2x00_set_field32(&word, TXD_W1_CWMIN, txdesc->cw_min);
	rt2x00_set_field32(&word, TXD_W1_CWMAX, txdesc->cw_max);
	rt2x00_desc_write(txd, 1, word);

	rt2x00_desc_read(txd, 2, &word);
	rt2x00_set_field32(&word, TXD_W2_PLCP_SIGNAL, txdesc->signal);
	rt2x00_set_field32(&word, TXD_W2_PLCP_SERVICE, txdesc->service);
	rt2x00_set_field32(&word, TXD_W2_PLCP_LENGTH_LOW, txdesc->length_low);
	rt2x00_set_field32(&word, TXD_W2_PLCP_LENGTH_HIGH, txdesc->length_high);
	rt2x00_desc_write(txd, 2, word);

	if (test_bit(ENTRY_TXD_ENCRYPT, &txdesc->flags)) {
		_rt2x00_desc_write(txd, 3, skbdesc->iv[0]);
		_rt2x00_desc_write(txd, 4, skbdesc->iv[1]);
	}

	/*
	 * Register descriptor details in skb frame descriptor.
	 */
	skbdesc->flags |= SKBDESC_DESC_IN_SKB;
	skbdesc->desc = txd;
	skbdesc->desc_len = TXD_DESC_SIZE;
}

/*
 * TX data initialization
 */
static void rt2500usb_beacondone(struct urb *urb);

static void rt2500usb_write_beacon(struct queue_entry *entry,
				   struct txentry_desc *txdesc)
{
	struct rt2x00_dev *rt2x00dev = entry->queue->rt2x00dev;
	struct usb_device *usb_dev = to_usb_device_intf(rt2x00dev->dev);
	struct queue_entry_priv_usb_bcn *bcn_priv = entry->priv_data;
	int pipe = usb_sndbulkpipe(usb_dev, entry->queue->usb_endpoint);
	int length;
	u16 reg, reg0;

	/*
	 * Disable beaconing while we are reloading the beacon data,
	 * otherwise we might be sending out invalid data.
	 */
	rt2500usb_register_read(rt2x00dev, TXRX_CSR19, &reg);
	rt2x00_set_field16(&reg, TXRX_CSR19_BEACON_GEN, 0);
	rt2500usb_register_write(rt2x00dev, TXRX_CSR19, reg);

	/*
	 * Add space for the descriptor in front of the skb.
	 */
	skb_push(entry->skb, TXD_DESC_SIZE);
	memset(entry->skb->data, 0, TXD_DESC_SIZE);

	/*
	 * Write the TX descriptor for the beacon.
	 */
	rt2500usb_write_tx_desc(rt2x00dev, entry->skb, txdesc);

	/*
	 * Dump beacon to userspace through debugfs.
	 */
	rt2x00debug_dump_frame(rt2x00dev, DUMP_FRAME_BEACON, entry->skb);

	/*
	 * USB devices cannot blindly pass the skb->len as the
	 * length of the data to usb_fill_bulk_urb. Pass the skb
	 * to the driver to determine what the length should be.
	 */
	length = rt2x00dev->ops->lib->get_tx_data_len(entry);

	usb_fill_bulk_urb(bcn_priv->urb, usb_dev, pipe,
			  entry->skb->data, length, rt2500usb_beacondone,
			  entry);

	/*
	 * Second we need to create the guardian byte.
	 * We only need a single byte, so lets recycle
	 * the 'flags' field we are not using for beacons.
	 */
	bcn_priv->guardian_data = 0;
	usb_fill_bulk_urb(bcn_priv->guardian_urb, usb_dev, pipe,
			  &bcn_priv->guardian_data, 1, rt2500usb_beacondone,
			  entry);

	/*
	 * Send out the guardian byte.
	 */
	usb_submit_urb(bcn_priv->guardian_urb, GFP_ATOMIC);

	/*
	 * Enable beaconing again.
	 */
	rt2x00_set_field16(&reg, TXRX_CSR19_TSF_COUNT, 1);
	rt2x00_set_field16(&reg, TXRX_CSR19_TBCN, 1);
	reg0 = reg;
	rt2x00_set_field16(&reg, TXRX_CSR19_BEACON_GEN, 1);
	/*
	 * Beacon generation will fail initially.
	 * To prevent this we need to change the TXRX_CSR19
	 * register several times (reg0 is the same as reg
	 * except for TXRX_CSR19_BEACON_GEN, which is 0 in reg0
	 * and 1 in reg).
	 */
	rt2500usb_register_write(rt2x00dev, TXRX_CSR19, reg);
	rt2500usb_register_write(rt2x00dev, TXRX_CSR19, reg0);
	rt2500usb_register_write(rt2x00dev, TXRX_CSR19, reg);
	rt2500usb_register_write(rt2x00dev, TXRX_CSR19, reg0);
	rt2500usb_register_write(rt2x00dev, TXRX_CSR19, reg);
}

static int rt2500usb_get_tx_data_len(struct queue_entry *entry)
{
	int length;

	/*
	 * The length _must_ be a multiple of 2,
	 * but it must _not_ be a multiple of the USB packet size.
	 */
	length = roundup(entry->skb->len, 2);
	length += (2 * !(length % entry->queue->usb_maxpacket));

	return length;
}

/*
 * RX control handlers
 */
static void rt2500usb_fill_rxdone(struct queue_entry *entry,
				  struct rxdone_entry_desc *rxdesc)
{
	struct rt2x00_dev *rt2x00dev = entry->queue->rt2x00dev;
	struct queue_entry_priv_usb *entry_priv = entry->priv_data;
	struct skb_frame_desc *skbdesc = get_skb_frame_desc(entry->skb);
	__le32 *rxd =
	    (__le32 *)(entry->skb->data +
		       (entry_priv->urb->actual_length -
			entry->queue->desc_size));
	u32 word0;
	u32 word1;

	/*
	 * Copy descriptor to the skbdesc->desc buffer, making it safe from moving of
	 * frame data in rt2x00usb.
	 */
	memcpy(skbdesc->desc, rxd, skbdesc->desc_len);
	rxd = (__le32 *)skbdesc->desc;

	/*
	 * It is now safe to read the descriptor on all architectures.
	 */
	rt2x00_desc_read(rxd, 0, &word0);
	rt2x00_desc_read(rxd, 1, &word1);

	if (rt2x00_get_field32(word0, RXD_W0_CRC_ERROR))
		rxdesc->flags |= RX_FLAG_FAILED_FCS_CRC;
	if (rt2x00_get_field32(word0, RXD_W0_PHYSICAL_ERROR))
		rxdesc->flags |= RX_FLAG_FAILED_PLCP_CRC;

	rxdesc->cipher = rt2x00_get_field32(word0, RXD_W0_CIPHER);
	if (rt2x00_get_field32(word0, RXD_W0_CIPHER_ERROR))
		rxdesc->cipher_status = RX_CRYPTO_FAIL_KEY;

	if (rxdesc->cipher != CIPHER_NONE) {
		_rt2x00_desc_read(rxd, 2, &rxdesc->iv[0]);
		_rt2x00_desc_read(rxd, 3, &rxdesc->iv[1]);
		rxdesc->dev_flags |= RXDONE_CRYPTO_IV;

		/* ICV is located at the end of frame */

		rxdesc->flags |= RX_FLAG_MMIC_STRIPPED;
		if (rxdesc->cipher_status == RX_CRYPTO_SUCCESS)
			rxdesc->flags |= RX_FLAG_DECRYPTED;
		else if (rxdesc->cipher_status == RX_CRYPTO_FAIL_MIC)
			rxdesc->flags |= RX_FLAG_MMIC_ERROR;
	}

	/*
	 * Obtain the status about this packet.
	 * When frame was received with an OFDM bitrate,
	 * the signal is the PLCP value. If it was received with
	 * a CCK bitrate the signal is the rate in 100kbit/s.
	 */
	rxdesc->signal = rt2x00_get_field32(word1, RXD_W1_SIGNAL);
	rxdesc->rssi =
	    rt2x00_get_field32(word1, RXD_W1_RSSI) - rt2x00dev->rssi_offset;
	rxdesc->size = rt2x00_get_field32(word0, RXD_W0_DATABYTE_COUNT);

	if (rt2x00_get_field32(word0, RXD_W0_OFDM))
		rxdesc->dev_flags |= RXDONE_SIGNAL_PLCP;
	else
		rxdesc->dev_flags |= RXDONE_SIGNAL_BITRATE;
	if (rt2x00_get_field32(word0, RXD_W0_MY_BSS))
		rxdesc->dev_flags |= RXDONE_MY_BSS;

	/*
	 * Adjust the skb memory window to the frame boundaries.
	 */
	skb_trim(entry->skb, rxdesc->size);
}

/*
 * Interrupt functions.
 */
static void rt2500usb_beacondone(struct urb *urb)
{
	struct queue_entry *entry = (struct queue_entry *)urb->context;
	struct queue_entry_priv_usb_bcn *bcn_priv = entry->priv_data;

	if (!test_bit(DEVICE_STATE_ENABLED_RADIO, &entry->queue->rt2x00dev->flags))
		return;

	/*
	 * Check if this was the guardian beacon,
	 * if that was the case we need to send the real beacon now.
	 * Otherwise we should free the sk_buffer, the device
	 * should be doing the rest of the work now.
	 */
	if (bcn_priv->guardian_urb == urb) {
		usb_submit_urb(bcn_priv->urb, GFP_ATOMIC);
	} else if (bcn_priv->urb == urb) {
		dev_kfree_skb(entry->skb);
		entry->skb = NULL;
	}
}

/*
 * Device probe functions.
 */
static int rt2500usb_validate_eeprom(struct rt2x00_dev *rt2x00dev)
{
	u16 word;
	u8 *mac;
	u8 bbp;

	rt2x00usb_eeprom_read(rt2x00dev, rt2x00dev->eeprom, EEPROM_SIZE);

	/*
	 * Start validation of the data that has been read.
	 */
	mac = rt2x00_eeprom_addr(rt2x00dev, EEPROM_MAC_ADDR_0);
	if (!is_valid_ether_addr(mac)) {
		random_ether_addr(mac);
		EEPROM(rt2x00dev, "MAC: %pM\n", mac);
	}

	rt2x00_eeprom_read(rt2x00dev, EEPROM_ANTENNA, &word);
	if (word == 0xffff) {
		rt2x00_set_field16(&word, EEPROM_ANTENNA_NUM, 2);
		rt2x00_set_field16(&word, EEPROM_ANTENNA_TX_DEFAULT,
				   ANTENNA_SW_DIVERSITY);
		rt2x00_set_field16(&word, EEPROM_ANTENNA_RX_DEFAULT,
				   ANTENNA_SW_DIVERSITY);
		rt2x00_set_field16(&word, EEPROM_ANTENNA_LED_MODE,
				   LED_MODE_DEFAULT);
		rt2x00_set_field16(&word, EEPROM_ANTENNA_DYN_TXAGC, 0);
		rt2x00_set_field16(&word, EEPROM_ANTENNA_HARDWARE_RADIO, 0);
		rt2x00_set_field16(&word, EEPROM_ANTENNA_RF_TYPE, RF2522);
		rt2x00_eeprom_write(rt2x00dev, EEPROM_ANTENNA, word);
		EEPROM(rt2x00dev, "Antenna: 0x%04x\n", word);
	}

	rt2x00_eeprom_read(rt2x00dev, EEPROM_NIC, &word);
	if (word == 0xffff) {
		rt2x00_set_field16(&word, EEPROM_NIC_CARDBUS_ACCEL, 0);
		rt2x00_set_field16(&word, EEPROM_NIC_DYN_BBP_TUNE, 0);
		rt2x00_set_field16(&word, EEPROM_NIC_CCK_TX_POWER, 0);
		rt2x00_eeprom_write(rt2x00dev, EEPROM_NIC, word);
		EEPROM(rt2x00dev, "NIC: 0x%04x\n", word);
	}

	rt2x00_eeprom_read(rt2x00dev, EEPROM_CALIBRATE_OFFSET, &word);
	if (word == 0xffff) {
		rt2x00_set_field16(&word, EEPROM_CALIBRATE_OFFSET_RSSI,
				   DEFAULT_RSSI_OFFSET);
		rt2x00_eeprom_write(rt2x00dev, EEPROM_CALIBRATE_OFFSET, word);
		EEPROM(rt2x00dev, "Calibrate offset: 0x%04x\n", word);
	}

	rt2x00_eeprom_read(rt2x00dev, EEPROM_BBPTUNE, &word);
	if (word == 0xffff) {
		rt2x00_set_field16(&word, EEPROM_BBPTUNE_THRESHOLD, 45);
		rt2x00_eeprom_write(rt2x00dev, EEPROM_BBPTUNE, word);
		EEPROM(rt2x00dev, "BBPtune: 0x%04x\n", word);
	}

	/*
	 * Switch lower vgc bound to current BBP R17 value,
	 * lower the value a bit for better quality.
	 */
	rt2500usb_bbp_read(rt2x00dev, 17, &bbp);
	bbp -= 6;

	rt2x00_eeprom_read(rt2x00dev, EEPROM_BBPTUNE_VGC, &word);
	if (word == 0xffff) {
		rt2x00_set_field16(&word, EEPROM_BBPTUNE_VGCUPPER, 0x40);
		rt2x00_set_field16(&word, EEPROM_BBPTUNE_VGCLOWER, bbp);
		rt2x00_eeprom_write(rt2x00dev, EEPROM_BBPTUNE_VGC, word);
		EEPROM(rt2x00dev, "BBPtune vgc: 0x%04x\n", word);
	} else {
		rt2x00_set_field16(&word, EEPROM_BBPTUNE_VGCLOWER, bbp);
		rt2x00_eeprom_write(rt2x00dev, EEPROM_BBPTUNE_VGC, word);
	}

	rt2x00_eeprom_read(rt2x00dev, EEPROM_BBPTUNE_R17, &word);
	if (word == 0xffff) {
		rt2x00_set_field16(&word, EEPROM_BBPTUNE_R17_LOW, 0x48);
		rt2x00_set_field16(&word, EEPROM_BBPTUNE_R17_HIGH, 0x41);
		rt2x00_eeprom_write(rt2x00dev, EEPROM_BBPTUNE_R17, word);
		EEPROM(rt2x00dev, "BBPtune r17: 0x%04x\n", word);
	}

	rt2x00_eeprom_read(rt2x00dev, EEPROM_BBPTUNE_R24, &word);
	if (word == 0xffff) {
		rt2x00_set_field16(&word, EEPROM_BBPTUNE_R24_LOW, 0x40);
		rt2x00_set_field16(&word, EEPROM_BBPTUNE_R24_HIGH, 0x80);
		rt2x00_eeprom_write(rt2x00dev, EEPROM_BBPTUNE_R24, word);
		EEPROM(rt2x00dev, "BBPtune r24: 0x%04x\n", word);
	}

	rt2x00_eeprom_read(rt2x00dev, EEPROM_BBPTUNE_R25, &word);
	if (word == 0xffff) {
		rt2x00_set_field16(&word, EEPROM_BBPTUNE_R25_LOW, 0x40);
		rt2x00_set_field16(&word, EEPROM_BBPTUNE_R25_HIGH, 0x50);
		rt2x00_eeprom_write(rt2x00dev, EEPROM_BBPTUNE_R25, word);
		EEPROM(rt2x00dev, "BBPtune r25: 0x%04x\n", word);
	}

	rt2x00_eeprom_read(rt2x00dev, EEPROM_BBPTUNE_R61, &word);
	if (word == 0xffff) {
		rt2x00_set_field16(&word, EEPROM_BBPTUNE_R61_LOW, 0x60);
		rt2x00_set_field16(&word, EEPROM_BBPTUNE_R61_HIGH, 0x6d);
		rt2x00_eeprom_write(rt2x00dev, EEPROM_BBPTUNE_R61, word);
		EEPROM(rt2x00dev, "BBPtune r61: 0x%04x\n", word);
	}

	return 0;
}

static int rt2500usb_init_eeprom(struct rt2x00_dev *rt2x00dev)
{
	u16 reg;
	u16 value;
	u16 eeprom;

	/*
	 * Read EEPROM word for configuration.
	 */
	rt2x00_eeprom_read(rt2x00dev, EEPROM_ANTENNA, &eeprom);

	/*
	 * Identify RF chipset.
	 */
	value = rt2x00_get_field16(eeprom, EEPROM_ANTENNA_RF_TYPE);
	rt2500usb_register_read(rt2x00dev, MAC_CSR0, &reg);
	rt2x00_set_chip(rt2x00dev, RT2570, value, reg);

	if (((reg & 0xfff0) != 0) || ((reg & 0x0000000f) == 0)) {
		ERROR(rt2x00dev, "Invalid RT chipset detected.\n");
		return -ENODEV;
	}

	if (!rt2x00_rf(rt2x00dev, RF2522) &&
	    !rt2x00_rf(rt2x00dev, RF2523) &&
	    !rt2x00_rf(rt2x00dev, RF2524) &&
	    !rt2x00_rf(rt2x00dev, RF2525) &&
	    !rt2x00_rf(rt2x00dev, RF2525E) &&
	    !rt2x00_rf(rt2x00dev, RF5222)) {
		ERROR(rt2x00dev, "Invalid RF chipset detected.\n");
		return -ENODEV;
	}

	/*
	 * Identify default antenna configuration.
	 */
	rt2x00dev->default_ant.tx =
	    rt2x00_get_field16(eeprom, EEPROM_ANTENNA_TX_DEFAULT);
	rt2x00dev->default_ant.rx =
	    rt2x00_get_field16(eeprom, EEPROM_ANTENNA_RX_DEFAULT);

	/*
	 * When the eeprom indicates SW_DIVERSITY use HW_DIVERSITY instead.
	 * I am not 100% sure about this, but the legacy drivers do not
	 * indicate antenna swapping in software is required when
	 * diversity is enabled.
	 */
	if (rt2x00dev->default_ant.tx == ANTENNA_SW_DIVERSITY)
		rt2x00dev->default_ant.tx = ANTENNA_HW_DIVERSITY;
	if (rt2x00dev->default_ant.rx == ANTENNA_SW_DIVERSITY)
		rt2x00dev->default_ant.rx = ANTENNA_HW_DIVERSITY;

	/*
	 * Store led mode, for correct led behaviour.
	 */
#ifdef CONFIG_RT2X00_LIB_LEDS
	value = rt2x00_get_field16(eeprom, EEPROM_ANTENNA_LED_MODE);

	rt2500usb_init_led(rt2x00dev, &rt2x00dev->led_radio, LED_TYPE_RADIO);
	if (value == LED_MODE_TXRX_ACTIVITY ||
	    value == LED_MODE_DEFAULT ||
	    value == LED_MODE_ASUS)
		rt2500usb_init_led(rt2x00dev, &rt2x00dev->led_qual,
				   LED_TYPE_ACTIVITY);
#endif /* CONFIG_RT2X00_LIB_LEDS */

	/*
	 * Detect if this device has an hardware controlled radio.
	 */
	if (rt2x00_get_field16(eeprom, EEPROM_ANTENNA_HARDWARE_RADIO))
		__set_bit(CONFIG_SUPPORT_HW_BUTTON, &rt2x00dev->flags);

	/*
	 * Check if the BBP tuning should be disabled.
	 */
	rt2x00_eeprom_read(rt2x00dev, EEPROM_NIC, &eeprom);
	if (rt2x00_get_field16(eeprom, EEPROM_NIC_DYN_BBP_TUNE))
		__set_bit(CONFIG_DISABLE_LINK_TUNING, &rt2x00dev->flags);

	/*
	 * Read the RSSI <-> dBm offset information.
	 */
	rt2x00_eeprom_read(rt2x00dev, EEPROM_CALIBRATE_OFFSET, &eeprom);
	rt2x00dev->rssi_offset =
	    rt2x00_get_field16(eeprom, EEPROM_CALIBRATE_OFFSET_RSSI);

	return 0;
}

/*
 * RF value list for RF2522
 * Supports: 2.4 GHz
 */
static const struct rf_channel rf_vals_bg_2522[] = {
	{ 1,  0x00002050, 0x000c1fda, 0x00000101, 0 },
	{ 2,  0x00002050, 0x000c1fee, 0x00000101, 0 },
	{ 3,  0x00002050, 0x000c2002, 0x00000101, 0 },
	{ 4,  0x00002050, 0x000c2016, 0x00000101, 0 },
	{ 5,  0x00002050, 0x000c202a, 0x00000101, 0 },
	{ 6,  0x00002050, 0x000c203e, 0x00000101, 0 },
	{ 7,  0x00002050, 0x000c2052, 0x00000101, 0 },
	{ 8,  0x00002050, 0x000c2066, 0x00000101, 0 },
	{ 9,  0x00002050, 0x000c207a, 0x00000101, 0 },
	{ 10, 0x00002050, 0x000c208e, 0x00000101, 0 },
	{ 11, 0x00002050, 0x000c20a2, 0x00000101, 0 },
	{ 12, 0x00002050, 0x000c20b6, 0x00000101, 0 },
	{ 13, 0x00002050, 0x000c20ca, 0x00000101, 0 },
	{ 14, 0x00002050, 0x000c20fa, 0x00000101, 0 },
};

/*
 * RF value list for RF2523
 * Supports: 2.4 GHz
 */
static const struct rf_channel rf_vals_bg_2523[] = {
	{ 1,  0x00022010, 0x00000c9e, 0x000e0111, 0x00000a1b },
	{ 2,  0x00022010, 0x00000ca2, 0x000e0111, 0x00000a1b },
	{ 3,  0x00022010, 0x00000ca6, 0x000e0111, 0x00000a1b },
	{ 4,  0x00022010, 0x00000caa, 0x000e0111, 0x00000a1b },
	{ 5,  0x00022010, 0x00000cae, 0x000e0111, 0x00000a1b },
	{ 6,  0x00022010, 0x00000cb2, 0x000e0111, 0x00000a1b },
	{ 7,  0x00022010, 0x00000cb6, 0x000e0111, 0x00000a1b },
	{ 8,  0x00022010, 0x00000cba, 0x000e0111, 0x00000a1b },
	{ 9,  0x00022010, 0x00000cbe, 0x000e0111, 0x00000a1b },
	{ 10, 0x00022010, 0x00000d02, 0x000e0111, 0x00000a1b },
	{ 11, 0x00022010, 0x00000d06, 0x000e0111, 0x00000a1b },
	{ 12, 0x00022010, 0x00000d0a, 0x000e0111, 0x00000a1b },
	{ 13, 0x00022010, 0x00000d0e, 0x000e0111, 0x00000a1b },
	{ 14, 0x00022010, 0x00000d1a, 0x000e0111, 0x00000a03 },
};

/*
 * RF value list for RF2524
 * Supports: 2.4 GHz
 */
static const struct rf_channel rf_vals_bg_2524[] = {
	{ 1,  0x00032020, 0x00000c9e, 0x00000101, 0x00000a1b },
	{ 2,  0x00032020, 0x00000ca2, 0x00000101, 0x00000a1b },
	{ 3,  0x00032020, 0x00000ca6, 0x00000101, 0x00000a1b },
	{ 4,  0x00032020, 0x00000caa, 0x00000101, 0x00000a1b },
	{ 5,  0x00032020, 0x00000cae, 0x00000101, 0x00000a1b },
	{ 6,  0x00032020, 0x00000cb2, 0x00000101, 0x00000a1b },
	{ 7,  0x00032020, 0x00000cb6, 0x00000101, 0x00000a1b },
	{ 8,  0x00032020, 0x00000cba, 0x00000101, 0x00000a1b },
	{ 9,  0x00032020, 0x00000cbe, 0x00000101, 0x00000a1b },
	{ 10, 0x00032020, 0x00000d02, 0x00000101, 0x00000a1b },
	{ 11, 0x00032020, 0x00000d06, 0x00000101, 0x00000a1b },
	{ 12, 0x00032020, 0x00000d0a, 0x00000101, 0x00000a1b },
	{ 13, 0x00032020, 0x00000d0e, 0x00000101, 0x00000a1b },
	{ 14, 0x00032020, 0x00000d1a, 0x00000101, 0x00000a03 },
};

/*
 * RF value list for RF2525
 * Supports: 2.4 GHz
 */
static const struct rf_channel rf_vals_bg_2525[] = {
	{ 1,  0x00022020, 0x00080c9e, 0x00060111, 0x00000a1b },
	{ 2,  0x00022020, 0x00080ca2, 0x00060111, 0x00000a1b },
	{ 3,  0x00022020, 0x00080ca6, 0x00060111, 0x00000a1b },
	{ 4,  0x00022020, 0x00080caa, 0x00060111, 0x00000a1b },
	{ 5,  0x00022020, 0x00080cae, 0x00060111, 0x00000a1b },
	{ 6,  0x00022020, 0x00080cb2, 0x00060111, 0x00000a1b },
	{ 7,  0x00022020, 0x00080cb6, 0x00060111, 0x00000a1b },
	{ 8,  0x00022020, 0x00080cba, 0x00060111, 0x00000a1b },
	{ 9,  0x00022020, 0x00080cbe, 0x00060111, 0x00000a1b },
	{ 10, 0x00022020, 0x00080d02, 0x00060111, 0x00000a1b },
	{ 11, 0x00022020, 0x00080d06, 0x00060111, 0x00000a1b },
	{ 12, 0x00022020, 0x00080d0a, 0x00060111, 0x00000a1b },
	{ 13, 0x00022020, 0x00080d0e, 0x00060111, 0x00000a1b },
	{ 14, 0x00022020, 0x00080d1a, 0x00060111, 0x00000a03 },
};

/*
 * RF value list for RF2525e
 * Supports: 2.4 GHz
 */
static const struct rf_channel rf_vals_bg_2525e[] = {
	{ 1,  0x00022010, 0x0000089a, 0x00060111, 0x00000e1b },
	{ 2,  0x00022010, 0x0000089e, 0x00060111, 0x00000e07 },
	{ 3,  0x00022010, 0x0000089e, 0x00060111, 0x00000e1b },
	{ 4,  0x00022010, 0x000008a2, 0x00060111, 0x00000e07 },
	{ 5,  0x00022010, 0x000008a2, 0x00060111, 0x00000e1b },
	{ 6,  0x00022010, 0x000008a6, 0x00060111, 0x00000e07 },
	{ 7,  0x00022010, 0x000008a6, 0x00060111, 0x00000e1b },
	{ 8,  0x00022010, 0x000008aa, 0x00060111, 0x00000e07 },
	{ 9,  0x00022010, 0x000008aa, 0x00060111, 0x00000e1b },
	{ 10, 0x00022010, 0x000008ae, 0x00060111, 0x00000e07 },
	{ 11, 0x00022010, 0x000008ae, 0x00060111, 0x00000e1b },
	{ 12, 0x00022010, 0x000008b2, 0x00060111, 0x00000e07 },
	{ 13, 0x00022010, 0x000008b2, 0x00060111, 0x00000e1b },
	{ 14, 0x00022010, 0x000008b6, 0x00060111, 0x00000e23 },
};

/*
 * RF value list for RF5222
 * Supports: 2.4 GHz & 5.2 GHz
 */
static const struct rf_channel rf_vals_5222[] = {
	{ 1,  0x00022020, 0x00001136, 0x00000101, 0x00000a0b },
	{ 2,  0x00022020, 0x0000113a, 0x00000101, 0x00000a0b },
	{ 3,  0x00022020, 0x0000113e, 0x00000101, 0x00000a0b },
	{ 4,  0x00022020, 0x00001182, 0x00000101, 0x00000a0b },
	{ 5,  0x00022020, 0x00001186, 0x00000101, 0x00000a0b },
	{ 6,  0x00022020, 0x0000118a, 0x00000101, 0x00000a0b },
	{ 7,  0x00022020, 0x0000118e, 0x00000101, 0x00000a0b },
	{ 8,  0x00022020, 0x00001192, 0x00000101, 0x00000a0b },
	{ 9,  0x00022020, 0x00001196, 0x00000101, 0x00000a0b },
	{ 10, 0x00022020, 0x0000119a, 0x00000101, 0x00000a0b },
	{ 11, 0x00022020, 0x0000119e, 0x00000101, 0x00000a0b },
	{ 12, 0x00022020, 0x000011a2, 0x00000101, 0x00000a0b },
	{ 13, 0x00022020, 0x000011a6, 0x00000101, 0x00000a0b },
	{ 14, 0x00022020, 0x000011ae, 0x00000101, 0x00000a1b },

	/* 802.11 UNI / HyperLan 2 */
	{ 36, 0x00022010, 0x00018896, 0x00000101, 0x00000a1f },
	{ 40, 0x00022010, 0x0001889a, 0x00000101, 0x00000a1f },
	{ 44, 0x00022010, 0x0001889e, 0x00000101, 0x00000a1f },
	{ 48, 0x00022010, 0x000188a2, 0x00000101, 0x00000a1f },
	{ 52, 0x00022010, 0x000188a6, 0x00000101, 0x00000a1f },
	{ 66, 0x00022010, 0x000188aa, 0x00000101, 0x00000a1f },
	{ 60, 0x00022010, 0x000188ae, 0x00000101, 0x00000a1f },
	{ 64, 0x00022010, 0x000188b2, 0x00000101, 0x00000a1f },

	/* 802.11 HyperLan 2 */
	{ 100, 0x00022010, 0x00008802, 0x00000101, 0x00000a0f },
	{ 104, 0x00022010, 0x00008806, 0x00000101, 0x00000a0f },
	{ 108, 0x00022010, 0x0000880a, 0x00000101, 0x00000a0f },
	{ 112, 0x00022010, 0x0000880e, 0x00000101, 0x00000a0f },
	{ 116, 0x00022010, 0x00008812, 0x00000101, 0x00000a0f },
	{ 120, 0x00022010, 0x00008816, 0x00000101, 0x00000a0f },
	{ 124, 0x00022010, 0x0000881a, 0x00000101, 0x00000a0f },
	{ 128, 0x00022010, 0x0000881e, 0x00000101, 0x00000a0f },
	{ 132, 0x00022010, 0x00008822, 0x00000101, 0x00000a0f },
	{ 136, 0x00022010, 0x00008826, 0x00000101, 0x00000a0f },

	/* 802.11 UNII */
	{ 140, 0x00022010, 0x0000882a, 0x00000101, 0x00000a0f },
	{ 149, 0x00022020, 0x000090a6, 0x00000101, 0x00000a07 },
	{ 153, 0x00022020, 0x000090ae, 0x00000101, 0x00000a07 },
	{ 157, 0x00022020, 0x000090b6, 0x00000101, 0x00000a07 },
	{ 161, 0x00022020, 0x000090be, 0x00000101, 0x00000a07 },
};

static int rt2500usb_probe_hw_mode(struct rt2x00_dev *rt2x00dev)
{
	struct hw_mode_spec *spec = &rt2x00dev->spec;
	struct channel_info *info;
	char *tx_power;
	unsigned int i;

	/*
	 * Initialize all hw fields.
	 */
	rt2x00dev->hw->flags =
	    IEEE80211_HW_RX_INCLUDES_FCS |
	    IEEE80211_HW_HOST_BROADCAST_PS_BUFFERING |
	    IEEE80211_HW_SIGNAL_DBM |
	    IEEE80211_HW_SUPPORTS_PS |
	    IEEE80211_HW_PS_NULLFUNC_STACK;

	SET_IEEE80211_DEV(rt2x00dev->hw, rt2x00dev->dev);
	SET_IEEE80211_PERM_ADDR(rt2x00dev->hw,
				rt2x00_eeprom_addr(rt2x00dev,
						   EEPROM_MAC_ADDR_0));

	/*
	 * Initialize hw_mode information.
	 */
	spec->supported_bands = SUPPORT_BAND_2GHZ;
	spec->supported_rates = SUPPORT_RATE_CCK | SUPPORT_RATE_OFDM;

	if (rt2x00_rf(rt2x00dev, RF2522)) {
		spec->num_channels = ARRAY_SIZE(rf_vals_bg_2522);
		spec->channels = rf_vals_bg_2522;
	} else if (rt2x00_rf(rt2x00dev, RF2523)) {
		spec->num_channels = ARRAY_SIZE(rf_vals_bg_2523);
		spec->channels = rf_vals_bg_2523;
	} else if (rt2x00_rf(rt2x00dev, RF2524)) {
		spec->num_channels = ARRAY_SIZE(rf_vals_bg_2524);
		spec->channels = rf_vals_bg_2524;
	} else if (rt2x00_rf(rt2x00dev, RF2525)) {
		spec->num_channels = ARRAY_SIZE(rf_vals_bg_2525);
		spec->channels = rf_vals_bg_2525;
	} else if (rt2x00_rf(rt2x00dev, RF2525E)) {
		spec->num_channels = ARRAY_SIZE(rf_vals_bg_2525e);
		spec->channels = rf_vals_bg_2525e;
	} else if (rt2x00_rf(rt2x00dev, RF5222)) {
		spec->supported_bands |= SUPPORT_BAND_5GHZ;
		spec->num_channels = ARRAY_SIZE(rf_vals_5222);
		spec->channels = rf_vals_5222;
	}

	/*
	 * Create channel information array
	 */
	info = kzalloc(spec->num_channels * sizeof(*info), GFP_KERNEL);
	if (!info)
		return -ENOMEM;

	spec->channels_info = info;

	tx_power = rt2x00_eeprom_addr(rt2x00dev, EEPROM_TXPOWER_START);
	for (i = 0; i < 14; i++)
		info[i].tx_power1 = TXPOWER_FROM_DEV(tx_power[i]);

	if (spec->num_channels > 14) {
		for (i = 14; i < spec->num_channels; i++)
			info[i].tx_power1 = DEFAULT_TXPOWER;
	}

	return 0;
}

static int rt2500usb_probe_hw(struct rt2x00_dev *rt2x00dev)
{
	int retval;

	/*
	 * Allocate eeprom data.
	 */
	retval = rt2500usb_validate_eeprom(rt2x00dev);
	if (retval)
		return retval;

	retval = rt2500usb_init_eeprom(rt2x00dev);
	if (retval)
		return retval;

	/*
	 * Initialize hw specifications.
	 */
	retval = rt2500usb_probe_hw_mode(rt2x00dev);
	if (retval)
		return retval;

	/*
	 * This device requires the atim queue
	 */
	__set_bit(DRIVER_REQUIRE_ATIM_QUEUE, &rt2x00dev->flags);
	__set_bit(DRIVER_REQUIRE_BEACON_GUARD, &rt2x00dev->flags);
	if (!modparam_nohwcrypt) {
		__set_bit(CONFIG_SUPPORT_HW_CRYPTO, &rt2x00dev->flags);
		__set_bit(DRIVER_REQUIRE_COPY_IV, &rt2x00dev->flags);
	}
	__set_bit(CONFIG_DISABLE_LINK_TUNING, &rt2x00dev->flags);

	/*
	 * Set the rssi offset.
	 */
	rt2x00dev->rssi_offset = DEFAULT_RSSI_OFFSET;

	return 0;
}

static const struct ieee80211_ops rt2500usb_mac80211_ops = {
	.tx			= rt2x00mac_tx,
	.start			= rt2x00mac_start,
	.stop			= rt2x00mac_stop,
	.add_interface		= rt2x00mac_add_interface,
	.remove_interface	= rt2x00mac_remove_interface,
	.config			= rt2x00mac_config,
	.configure_filter	= rt2x00mac_configure_filter,
	.set_tim		= rt2x00mac_set_tim,
	.set_key		= rt2x00mac_set_key,
	.get_stats		= rt2x00mac_get_stats,
	.bss_info_changed	= rt2x00mac_bss_info_changed,
	.conf_tx		= rt2x00mac_conf_tx,
	.rfkill_poll		= rt2x00mac_rfkill_poll,
};

static const struct rt2x00lib_ops rt2500usb_rt2x00_ops = {
	.probe_hw		= rt2500usb_probe_hw,
	.initialize		= rt2x00usb_initialize,
	.uninitialize		= rt2x00usb_uninitialize,
	.clear_entry		= rt2x00usb_clear_entry,
	.set_device_state	= rt2500usb_set_device_state,
	.rfkill_poll		= rt2500usb_rfkill_poll,
	.link_stats		= rt2500usb_link_stats,
	.reset_tuner		= rt2500usb_reset_tuner,
	.write_tx_desc		= rt2500usb_write_tx_desc,
	.write_beacon		= rt2500usb_write_beacon,
	.get_tx_data_len	= rt2500usb_get_tx_data_len,
	.kick_tx_queue		= rt2x00usb_kick_tx_queue,
	.kill_tx_queue		= rt2x00usb_kill_tx_queue,
	.fill_rxdone		= rt2500usb_fill_rxdone,
	.config_shared_key	= rt2500usb_config_key,
	.config_pairwise_key	= rt2500usb_config_key,
	.config_filter		= rt2500usb_config_filter,
	.config_intf		= rt2500usb_config_intf,
	.config_erp		= rt2500usb_config_erp,
	.config_ant		= rt2500usb_config_ant,
	.config			= rt2500usb_config,
};

static const struct data_queue_desc rt2500usb_queue_rx = {
	.entry_num		= RX_ENTRIES,
	.data_size		= DATA_FRAME_SIZE,
	.desc_size		= RXD_DESC_SIZE,
	.priv_size		= sizeof(struct queue_entry_priv_usb),
};

static const struct data_queue_desc rt2500usb_queue_tx = {
	.entry_num		= TX_ENTRIES,
	.data_size		= DATA_FRAME_SIZE,
	.desc_size		= TXD_DESC_SIZE,
	.priv_size		= sizeof(struct queue_entry_priv_usb),
};

static const struct data_queue_desc rt2500usb_queue_bcn = {
	.entry_num		= BEACON_ENTRIES,
	.data_size		= MGMT_FRAME_SIZE,
	.desc_size		= TXD_DESC_SIZE,
	.priv_size		= sizeof(struct queue_entry_priv_usb_bcn),
};

static const struct data_queue_desc rt2500usb_queue_atim = {
	.entry_num		= ATIM_ENTRIES,
	.data_size		= DATA_FRAME_SIZE,
	.desc_size		= TXD_DESC_SIZE,
	.priv_size		= sizeof(struct queue_entry_priv_usb),
};

static const struct rt2x00_ops rt2500usb_ops = {
	.name			= KBUILD_MODNAME,
	.max_sta_intf		= 1,
	.max_ap_intf		= 1,
	.eeprom_size		= EEPROM_SIZE,
	.rf_size		= RF_SIZE,
	.tx_queues		= NUM_TX_QUEUES,
	.extra_tx_headroom	= TXD_DESC_SIZE,
	.rx			= &rt2500usb_queue_rx,
	.tx			= &rt2500usb_queue_tx,
	.bcn			= &rt2500usb_queue_bcn,
	.atim			= &rt2500usb_queue_atim,
	.lib			= &rt2500usb_rt2x00_ops,
	.hw			= &rt2500usb_mac80211_ops,
#ifdef CONFIG_RT2X00_LIB_DEBUGFS
	.debugfs		= &rt2500usb_rt2x00debug,
#endif /* CONFIG_RT2X00_LIB_DEBUGFS */
};

/*
 * rt2500usb module information.
 */
static struct usb_device_id rt2500usb_device_table[] = {
	/* ASUS */
	{ USB_DEVICE(0x0b05, 0x1706), USB_DEVICE_DATA(&rt2500usb_ops) },
	{ USB_DEVICE(0x0b05, 0x1707), USB_DEVICE_DATA(&rt2500usb_ops) },
	/* Belkin */
	{ USB_DEVICE(0x050d, 0x7050), USB_DEVICE_DATA(&rt2500usb_ops) },
	{ USB_DEVICE(0x050d, 0x7051), USB_DEVICE_DATA(&rt2500usb_ops) },
	{ USB_DEVICE(0x050d, 0x705a), USB_DEVICE_DATA(&rt2500usb_ops) },
	/* Cisco Systems */
	{ USB_DEVICE(0x13b1, 0x000d), USB_DEVICE_DATA(&rt2500usb_ops) },
	{ USB_DEVICE(0x13b1, 0x0011), USB_DEVICE_DATA(&rt2500usb_ops) },
	{ USB_DEVICE(0x13b1, 0x001a), USB_DEVICE_DATA(&rt2500usb_ops) },
	/* CNet */
	{ USB_DEVICE(0x1371, 0x9022), USB_DEVICE_DATA(&rt2500usb_ops) },
	/* Conceptronic */
	{ USB_DEVICE(0x14b2, 0x3c02), USB_DEVICE_DATA(&rt2500usb_ops) },
	/* D-LINK */
	{ USB_DEVICE(0x2001, 0x3c00), USB_DEVICE_DATA(&rt2500usb_ops) },
	/* Gigabyte */
	{ USB_DEVICE(0x1044, 0x8001), USB_DEVICE_DATA(&rt2500usb_ops) },
	{ USB_DEVICE(0x1044, 0x8007), USB_DEVICE_DATA(&rt2500usb_ops) },
	/* Hercules */
	{ USB_DEVICE(0x06f8, 0xe000), USB_DEVICE_DATA(&rt2500usb_ops) },
	/* Melco */
	{ USB_DEVICE(0x0411, 0x005e), USB_DEVICE_DATA(&rt2500usb_ops) },
	{ USB_DEVICE(0x0411, 0x0066), USB_DEVICE_DATA(&rt2500usb_ops) },
	{ USB_DEVICE(0x0411, 0x0067), USB_DEVICE_DATA(&rt2500usb_ops) },
	{ USB_DEVICE(0x0411, 0x008b), USB_DEVICE_DATA(&rt2500usb_ops) },
	{ USB_DEVICE(0x0411, 0x0097), USB_DEVICE_DATA(&rt2500usb_ops) },
	/* MSI */
	{ USB_DEVICE(0x0db0, 0x6861), USB_DEVICE_DATA(&rt2500usb_ops) },
	{ USB_DEVICE(0x0db0, 0x6865), USB_DEVICE_DATA(&rt2500usb_ops) },
	{ USB_DEVICE(0x0db0, 0x6869), USB_DEVICE_DATA(&rt2500usb_ops) },
	/* Ralink */
	{ USB_DEVICE(0x148f, 0x1706), USB_DEVICE_DATA(&rt2500usb_ops) },
	{ USB_DEVICE(0x148f, 0x2570), USB_DEVICE_DATA(&rt2500usb_ops) },
	{ USB_DEVICE(0x148f, 0x2573), USB_DEVICE_DATA(&rt2500usb_ops) },
	{ USB_DEVICE(0x148f, 0x9020), USB_DEVICE_DATA(&rt2500usb_ops) },
	/* Sagem */
	{ USB_DEVICE(0x079b, 0x004b), USB_DEVICE_DATA(&rt2500usb_ops) },
	/* Siemens */
	{ USB_DEVICE(0x0681, 0x3c06), USB_DEVICE_DATA(&rt2500usb_ops) },
	/* SMC */
	{ USB_DEVICE(0x0707, 0xee13), USB_DEVICE_DATA(&rt2500usb_ops) },
	/* Spairon */
	{ USB_DEVICE(0x114b, 0x0110), USB_DEVICE_DATA(&rt2500usb_ops) },
	/* SURECOM */
	{ USB_DEVICE(0x0769, 0x11f3), USB_DEVICE_DATA(&rt2500usb_ops) },
	/* Trust */
	{ USB_DEVICE(0x0eb0, 0x9020), USB_DEVICE_DATA(&rt2500usb_ops) },
	/* VTech */
	{ USB_DEVICE(0x0f88, 0x3012), USB_DEVICE_DATA(&rt2500usb_ops) },
	/* Zinwell */
	{ USB_DEVICE(0x5a57, 0x0260), USB_DEVICE_DATA(&rt2500usb_ops) },
	{ 0, }
};

MODULE_AUTHOR(DRV_PROJECT);
MODULE_VERSION(DRV_VERSION);
MODULE_DESCRIPTION("Ralink RT2500 USB Wireless LAN driver.");
MODULE_SUPPORTED_DEVICE("Ralink RT2570 USB chipset based cards");
MODULE_DEVICE_TABLE(usb, rt2500usb_device_table);
MODULE_LICENSE("GPL");

static struct usb_driver rt2500usb_driver = {
	.name		= KBUILD_MODNAME,
	.id_table	= rt2500usb_device_table,
	.probe		= rt2x00usb_probe,
	.disconnect	= rt2x00usb_disconnect,
	.suspend	= rt2x00usb_suspend,
	.resume		= rt2x00usb_resume,
};

static int __init rt2500usb_init(void)
{
	return usb_register(&rt2500usb_driver);
}

static void __exit rt2500usb_exit(void)
{
	usb_deregister(&rt2500usb_driver);
}

module_init(rt2500usb_init);
module_exit(rt2500usb_exit);<|MERGE_RESOLUTION|>--- conflicted
+++ resolved
@@ -367,8 +367,6 @@
 		reg = rt2x00_get_field16(reg, TXRX_CSR0_KEY_ID);
 
 		key->hw_key_idx += reg ? ffz(reg) : 0;
-<<<<<<< HEAD
-=======
 		/*
 		 * Hardware requires that all keys use the same cipher
 		 * (e.g. TKIP-only, AES-only, but not TKIP+AES).
@@ -377,7 +375,6 @@
 		 */
 		if (key->hw_key_idx > 0 && crypto->cipher != curr_cipher)
 			return -EOPNOTSUPP;
->>>>>>> 88c1f4f6
 
 		rt2500usb_register_multiwrite(rt2x00dev, reg,
 					      crypto->key, sizeof(crypto->key));
