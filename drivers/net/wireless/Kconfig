#
# Wireless LAN device configuration
#

menuconfig WLAN
	bool "Wireless LAN"
	depends on !S390
	depends on NET
	select WIRELESS
	default y
	---help---
	  This section contains all the pre 802.11 and 802.11 wireless
	  device drivers. For a complete list of drivers and documentation
	  on them refer to the wireless wiki:

	  http://wireless.kernel.org/en/users/Drivers

if WLAN

config WIRELESS_WDS
	bool "mac80211-based legacy WDS support" if EXPERT
	help
	  This option enables the deprecated WDS support, the newer
	  mac80211-based 4-addr AP/client support supersedes it with
	  a much better feature set (HT, VHT, ...)

	  We plan to remove this option and code, so if you find
	  that you have to enable it, please let us know on the
	  linux-wireless@vger.kernel.org mailing list, so we can
	  help you migrate to 4-addr AP/client (or, if it's really
	  necessary, give up on our plan of removing it).

source "drivers/net/wireless/admtek/Kconfig"
source "drivers/net/wireless/ath/Kconfig"
source "drivers/net/wireless/atmel/Kconfig"
source "drivers/net/wireless/broadcom/Kconfig"
source "drivers/net/wireless/cisco/Kconfig"
source "drivers/net/wireless/intel/Kconfig"
source "drivers/net/wireless/intersil/Kconfig"
source "drivers/net/wireless/marvell/Kconfig"
source "drivers/net/wireless/mediatek/Kconfig"
source "drivers/net/wireless/ralink/Kconfig"
source "drivers/net/wireless/realtek/Kconfig"
source "drivers/net/wireless/rsi/Kconfig"
source "drivers/net/wireless/st/Kconfig"
source "drivers/net/wireless/ti/Kconfig"
source "drivers/net/wireless/zydas/Kconfig"
source "drivers/net/wireless/quantenna/Kconfig"

config PCMCIA_RAYCS
	tristate "Aviator/Raytheon 2.4GHz wireless support"
	depends on PCMCIA
	select WIRELESS_EXT
	select WEXT_SPY
	select WEXT_PRIV
	---help---
	  Say Y here if you intend to attach an Aviator/Raytheon PCMCIA
	  (PC-card) wireless Ethernet networking card to your computer.
	  Please read the file <file:Documentation/networking/ray_cs.txt> for
	  details.

	  To compile this driver as a module, choose M here: the module will be
	  called ray_cs.  If unsure, say N.

config PCMCIA_WL3501
	tristate "Planet WL3501 PCMCIA cards"
	depends on CFG80211 && PCMCIA
	select WIRELESS_EXT
	select WEXT_SPY
	help
	  A driver for WL3501 PCMCIA 802.11 wireless cards made by Planet.
	  It has basic support for Linux wireless extensions and initial
	  micro support for ethtool.

config MAC80211_HWSIM
	tristate "Simulated radio testing tool for mac80211"
	depends on MAC80211
	---help---
	  This driver is a developer testing tool that can be used to test
	  IEEE 802.11 networking stack (mac80211) functionality. This is not
	  needed for normal wireless LAN usage and is only for testing. See
	  Documentation/networking/mac80211_hwsim for more information on how
	  to use this tool.

	  To compile this driver as a module, choose M here: the module will be
	  called mac80211_hwsim.  If unsure, say N.

config USB_NET_RNDIS_WLAN
	tristate "Wireless RNDIS USB support"
	depends on USB
	depends on CFG80211
	select USB_NET_DRIVERS
	select USB_USBNET
	select USB_NET_CDCETHER
	select USB_NET_RNDIS_HOST
	---help---
	  This is a driver for wireless RNDIS devices.
	  These are USB based adapters found in devices such as:

	  Buffalo WLI-U2-KG125S
	  U.S. Robotics USR5421
	  Belkin F5D7051
	  Linksys WUSB54GSv2
	  Linksys WUSB54GSC
	  Asus WL169gE
	  Eminent EM4045
	  BT Voyager 1055
	  Linksys WUSB54GSv1
	  U.S. Robotics USR5420
	  BUFFALO WLI-USB-G54

	  All of these devices are based on Broadcom 4320 chip which is the
	  only wireless RNDIS chip known to date.

	  If you choose to build a module, it'll be called rndis_wlan.

config WCNSS_MEM_PRE_ALLOC
       tristate "WCNSS pre-alloc memory support"
       ---help---
         Pre-allocate memory for the WLAN driver module.
	 This feature enable cld wlan driver to use pre allocated memory
	 for it's internal usage and release it to back to pre allocated pool.
	 This memory is allocated at the cold boot time.

<<<<<<< HEAD
=======
config CNSS_CRYPTO
	tristate "Enable CNSS crypto support"
	---help---
	  Add crypto support for the WLAN  driver module.
	  This feature enable wlan driver to use the crypto APIs exported
	  from cnss platform driver. This crypto APIs used to generate cipher
	  key and add support for the WLAN driver module security protocol.

>>>>>>> bdd2c138
config CLD_LL_CORE
	tristate "QTI core WLAN driver for QCA6174 chipset"
	select NL80211_TESTMODE
	select WEXT_CORE
	select WEXT_PRIV
	select WEXT_SPY
	select WIRELESS_EXT
	---help---
	  This section contains the necessary modules needed to enable the
	  core WLAN driver for QTI QCA6174 chipset.
	  Select Y to compile the driver in order to have WLAN functionality
	  support.

source "drivers/net/wireless/cnss2/Kconfig"
source "drivers/net/wireless/cnss/Kconfig"
source "drivers/net/wireless/cnss_utils/Kconfig"
source "drivers/net/wireless/cnss_genl/Kconfig"

config VIRT_WIFI
	tristate "Wifi wrapper for ethernet drivers"
	depends on CFG80211
	---help---
	  This option adds support for ethernet connections to appear as if they
	  are wifi connections through a special rtnetlink device.

endif # WLAN<|MERGE_RESOLUTION|>--- conflicted
+++ resolved
@@ -122,8 +122,6 @@
 	 for it's internal usage and release it to back to pre allocated pool.
 	 This memory is allocated at the cold boot time.
 
-<<<<<<< HEAD
-=======
 config CNSS_CRYPTO
 	tristate "Enable CNSS crypto support"
 	---help---
@@ -132,7 +130,6 @@
 	  from cnss platform driver. This crypto APIs used to generate cipher
 	  key and add support for the WLAN driver module security protocol.
 
->>>>>>> bdd2c138
 config CLD_LL_CORE
 	tristate "QTI core WLAN driver for QCA6174 chipset"
 	select NL80211_TESTMODE
