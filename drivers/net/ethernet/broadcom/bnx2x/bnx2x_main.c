--- conflicted
+++ resolved
@@ -15283,7 +15283,6 @@
 	struct skb_shared_hwtstamps shhwtstamps;
 	bool bail = true;
 	int i;
-<<<<<<< HEAD
 
 	/* FW may take a while to complete timestamping; try a bit and if it's
 	 * still not complete, may indicate an error state - bail out then.
@@ -15299,23 +15298,6 @@
 		msleep(1 << i);
 	}
 
-=======
-
-	/* FW may take a while to complete timestamping; try a bit and if it's
-	 * still not complete, may indicate an error state - bail out then.
-	 */
-	for (i = 0; i < 10; i++) {
-		/* Read Tx timestamp registers */
-		val_seq = REG_RD(bp, port ? NIG_REG_P1_TLLH_PTP_BUF_SEQID :
-				 NIG_REG_P0_TLLH_PTP_BUF_SEQID);
-		if (val_seq & 0x10000) {
-			bail = false;
-			break;
-		}
-		msleep(1 << i);
-	}
-
->>>>>>> d526662b
 	if (!bail) {
 		/* There is a valid timestamp value */
 		timestamp = REG_RD(bp, port ? NIG_REG_P1_TLLH_PTP_BUF_TS_MSB :
