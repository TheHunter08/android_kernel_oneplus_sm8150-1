--- conflicted
+++ resolved
@@ -149,8 +149,6 @@
 #endif
 };
 
-<<<<<<< HEAD
-=======
 struct emac_emb_smmu_cb_ctx {
 	bool valid;
 	struct platform_device *pdev_master;
@@ -168,7 +166,6 @@
 #define GET_MEM_PDEV_DEV (emac_emb_smmu_ctx.valid ? \
 			&emac_emb_smmu_ctx.smmu_pdev->dev : priv->device)
 
->>>>>>> e47cd886
 int ethqos_handle_prv_ioctl(struct net_device *dev, struct ifreq *rq, int cmd);
 
 extern bool phy_intr_en;
