--- conflicted
+++ resolved
@@ -3651,11 +3651,7 @@
 	ret = register_netdev(netdev);
 	if (ret != 0) {
 		netif_err(dev, probe, netdev, "couldn't register the device\n");
-<<<<<<< HEAD
-		goto out4;
-=======
 		goto out5;
->>>>>>> d526662b
 	}
 
 	usb_set_intfdata(intf, dev);
@@ -3668,21 +3664,10 @@
 	pm_runtime_set_autosuspend_delay(&udev->dev,
 					 DEFAULT_AUTOSUSPEND_DELAY);
 
-<<<<<<< HEAD
-	ret = lan78xx_phy_init(dev);
-	if (ret < 0)
-		goto out5;
-
-	return 0;
-
-out5:
-	unregister_netdev(netdev);
-=======
 	return 0;
 
 out5:
 	phy_disconnect(netdev->phydev);
->>>>>>> d526662b
 out4:
 	usb_free_urb(dev->urb_intr);
 out3:
