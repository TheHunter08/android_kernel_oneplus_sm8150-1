/* Copyright (c) 2014-2019, The Linux Foundation. All rights reserved.
 *
 * This program is free software; you can redistribute it and/or modify
 * it under the terms of the GNU General Public License version 2 and
 * only version 2 as published by the Free Software Foundation.
 *
 * This program is distributed in the hope that it will be useful,
 * but WITHOUT ANY WARRANTY; without even the implied warranty of
 * MERCHANTABILITY or FITNESS FOR A PARTICULAR PURPOSE.  See the
 * GNU General Public License for more details.
 */

/*
 * MSM PCIe controller driver.
 */

#include <linux/module.h>
#include <linux/bitops.h>
#include <linux/clk.h>
#include <linux/clk-provider.h>
#include <linux/debugfs.h>
#include <linux/delay.h>
#include <linux/jiffies.h>
#include <linux/gpio.h>
#include <linux/iopoll.h>
#include <linux/kernel.h>
#include <linux/of_pci.h>
#include <linux/pci.h>
#include <linux/iommu.h>
#include <asm/dma-iommu.h>
#include <linux/platform_device.h>
#include <linux/regulator/consumer.h>
#include <dt-bindings/regulator/qcom,rpmh-regulator.h>
#include <linux/slab.h>
#include <linux/types.h>
#include <linux/of_gpio.h>
#include <linux/clk/qcom.h>
#include <linux/reset.h>
#include <linux/msm-bus.h>
#include <linux/msm-bus-board.h>
#include <linux/seq_file.h>
#include <linux/debugfs.h>
#include <linux/uaccess.h>
#include <linux/io.h>
#include <linux/interrupt.h>
#include <linux/irq.h>
#include <linux/irqdomain.h>
#include <linux/crc8.h>
#include <linux/pm_wakeup.h>
#include <linux/compiler.h>
#include <linux/ipc_logging.h>
#include <linux/msm_pcie.h>

#define PCIE_VENDOR_ID_QCOM		0x17cb

#define PCIE20_L1SUB_CONTROL1		0x1E4
#define PCIE20_PARF_DBI_BASE_ADDR       0x350
#define PCIE20_PARF_SLV_ADDR_SPACE_SIZE 0x358

#define PCIE_GEN3_PRESET_DEFAULT		0x55555555
#define PCIE_GEN3_SPCIE_CAP			0x0154
#define PCIE_GEN3_GEN2_CTRL			0x080c
#define PCIE_GEN3_RELATED			0x0890
#define PCIE_GEN3_EQ_CONTROL			0x08a8
#define PCIE_GEN3_EQ_FB_MODE_DIR_CHANGE		0x08ac
#define PCIE_GEN3_MISC_CONTROL			0x08bc

#define PCIE20_PARF_SYS_CTRL	     0x00
#define PCIE20_PARF_PM_CTRL		0x20
#define PCIE20_PARF_PM_STTS		0x24
#define PCIE20_PARF_PCS_DEEMPH	   0x34
#define PCIE20_PARF_PCS_SWING	    0x38
#define PCIE20_PARF_PHY_CTRL	     0x40
#define PCIE20_PARF_PHY_REFCLK	   0x4C
#define PCIE20_PARF_CONFIG_BITS	  0x50
#define PCIE20_PARF_TEST_BUS		0xE4
#define PCIE20_PARF_MHI_CLOCK_RESET_CTRL	0x174
#define PCIE20_PARF_AXI_MSTR_WR_ADDR_HALT   0x1A8
#define PCIE20_PARF_LTSSM              0x1B0
#define PCIE20_PARF_INT_ALL_STATUS	0x224
#define PCIE20_PARF_INT_ALL_CLEAR	0x228
#define PCIE20_PARF_INT_ALL_MASK	0x22C
#define PCIE20_PARF_SID_OFFSET		0x234
#define PCIE20_PARF_BDF_TRANSLATE_CFG	0x24C
#define PCIE20_PARF_BDF_TRANSLATE_N	0x250
#define PCIE20_PARF_DEVICE_TYPE		0x1000
#define PCIE20_PARF_BDF_TO_SID_TABLE_N	0x2000
#define PCIE20_PARF_L1SUB_AHB_CLK_MAX_TIMER (0x180)
#define PCIE20_PARF_DEBUG_INT_EN (0x190)

#define PCIE20_ELBI_VERSION		0x00
#define PCIE20_ELBI_SYS_CTRL	     0x04
#define PCIE20_ELBI_SYS_STTS		 0x08

#define PCIE20_CAP			   0x70
#define PCIE20_CAP_DEVCTRLSTATUS	(PCIE20_CAP + 0x08)
#define PCIE20_CAP_LINKCTRLSTATUS	(PCIE20_CAP + 0x10)

#define PCIE20_COMMAND_STATUS	    0x04
#define PCIE20_HEADER_TYPE		0x0C
#define PCIE20_BUSNUMBERS		  0x18
#define PCIE20_MEMORY_BASE_LIMIT	 0x20
#define PCIE20_BRIDGE_CTRL		0x3C
#define PCIE20_DEVICE_CONTROL_STATUS	0x78
#define PCIE20_DEVICE_CONTROL2_STATUS2 0x98

#define PCIE20_AUX_CLK_FREQ_REG		0xB40
#define PCIE20_ACK_F_ASPM_CTRL_REG     0x70C
#define PCIE20_ACK_N_FTS		   0xff00

#define PCIE20_PLR_IATU_VIEWPORT	 0x900
#define PCIE20_PLR_IATU_CTRL1	    0x904
#define PCIE20_PLR_IATU_CTRL2	    0x908
#define PCIE20_PLR_IATU_LBAR	     0x90C
#define PCIE20_PLR_IATU_UBAR	     0x910
#define PCIE20_PLR_IATU_LAR		0x914
#define PCIE20_PLR_IATU_LTAR	     0x918
#define PCIE20_PLR_IATU_UTAR	     0x91c

#define PCIE_IATU_BASE(n)	(n * 0x200)

#define PCIE_IATU_CTRL1(n)	(PCIE_IATU_BASE(n) + 0x00)
#define PCIE_IATU_CTRL2(n)	(PCIE_IATU_BASE(n) + 0x04)
#define PCIE_IATU_LBAR(n)	(PCIE_IATU_BASE(n) + 0x08)
#define PCIE_IATU_UBAR(n)	(PCIE_IATU_BASE(n) + 0x0c)
#define PCIE_IATU_LAR(n)	(PCIE_IATU_BASE(n) + 0x10)
#define PCIE_IATU_LTAR(n)	(PCIE_IATU_BASE(n) + 0x14)
#define PCIE_IATU_UTAR(n)	(PCIE_IATU_BASE(n) + 0x18)

#define PCIE20_PORT_LINK_CTRL_REG	0x710
#define PCIE20_PIPE_LOOPBACK_CONTROL	0x8b8
#define LOOPBACK_BASE_ADDR_OFFSET	0x8000

#define PCIE20_CTRL1_TYPE_CFG0		0x04
#define PCIE20_CTRL1_TYPE_CFG1		0x05

#define PCIE20_CAP_ID			0x10
#define L1SUB_CAP_ID			0x1E

#define PCIE_CAP_PTR_OFFSET		0x34
#define PCIE_EXT_CAP_OFFSET		0x100

#define PCIE20_AER_UNCORR_ERR_STATUS_REG	0x104
#define PCIE20_AER_CORR_ERR_STATUS_REG		0x110
#define PCIE20_AER_ROOT_ERR_STATUS_REG		0x130
#define PCIE20_AER_ERR_SRC_ID_REG		0x134

#define RD 0
#define WR 1
#define MSM_PCIE_ERROR -1

#define PERST_PROPAGATION_DELAY_US_MIN	  1000
#define PERST_PROPAGATION_DELAY_US_MAX	  1005
#define SWITCH_DELAY_MAX	  20
#define REFCLK_STABILIZATION_DELAY_US_MIN     1000
#define REFCLK_STABILIZATION_DELAY_US_MAX     1005
#define LINK_UP_TIMEOUT_US_MIN		    5000
#define LINK_UP_TIMEOUT_US_MAX		    5100
#define LINK_UP_CHECK_MAX_COUNT		   20
#define EP_UP_TIMEOUT_US_MIN	1000
#define EP_UP_TIMEOUT_US_MAX	1005
#define EP_UP_TIMEOUT_US	1000000
#define PHY_STABILIZATION_DELAY_US_MIN	  995
#define PHY_STABILIZATION_DELAY_US_MAX	  1005
#define POWER_DOWN_DELAY_US_MIN		10
#define POWER_DOWN_DELAY_US_MAX		11
#define LINKDOWN_INIT_WAITING_US_MIN    995
#define LINKDOWN_INIT_WAITING_US_MAX    1005
#define LINKDOWN_WAITING_US_MIN	   4900
#define LINKDOWN_WAITING_US_MAX	   5100
#define LINKDOWN_WAITING_COUNT	    200

#define MSM_PCIE_CRC8_POLYNOMIAL (BIT(2) | BIT(1) | BIT(0))

#define GEN1_SPEED 0x1
#define GEN2_SPEED 0x2
#define GEN3_SPEED 0x3

#define LINK_WIDTH_X1 (0x1)
#define LINK_WIDTH_X2 (0x3)
#define LINK_WIDTH_MASK (0x3f)
#define LINK_WIDTH_SHIFT (16)

#define RATE_CHANGE_19P2MHZ (19200000)
#define RATE_CHANGE_100MHZ (100000000)

#define MSM_PCIE_IOMMU_PRESENT BIT(0)
#define MSM_PCIE_IOMMU_S1_BYPASS BIT(1)
#define MSM_PCIE_IOMMU_FAST BIT(2)
#define MSM_PCIE_IOMMU_ATOMIC BIT(3)
#define MSM_PCIE_IOMMU_FORCE_COHERENT BIT(4)

#define MSM_PCIE_LTSSM_MASK (0x3f)

#define PHY_READY_TIMEOUT_COUNT		   10
#define XMLH_LINK_UP				  0x400
#define MAX_LINK_RETRIES 5
#define MAX_BUS_NUM 3
#define MAX_PROP_SIZE 32
#define MAX_RC_NAME_LEN 15
#define MSM_PCIE_MAX_VREG 4
#define MSM_PCIE_MAX_CLK 13
#define MSM_PCIE_MAX_PIPE_CLK 1
#define MAX_RC_NUM 3
#define MAX_DEVICE_NUM 20
#define MAX_SHORT_BDF_NUM 16
#define PCIE_TLP_RD_SIZE 0x5
#define PCIE_LOG_PAGES (50)
#define PCIE_CONF_SPACE_DW			1024
#define PCIE_CLEAR				0xDEADBEEF
#define PCIE_LINK_DOWN				0xFFFFFFFF

#define MSM_PCIE_MAX_RESET 5
#define MSM_PCIE_MAX_PIPE_RESET 1

/* Each tick is 19.2 MHz */
#define L1SS_TIMEOUT_US_TO_TICKS(x) (x * 192 / 10)
#define L1SS_TIMEOUT_US (100000)

/* PM control options */
#define PM_IRQ			 0x1
#define PM_CLK			 0x2
#define PM_GPIO			0x4
#define PM_VREG			0x8
#define PM_PIPE_CLK		  0x10
#define PM_ALL (PM_IRQ | PM_CLK | PM_GPIO | PM_VREG | PM_PIPE_CLK)

#ifdef CONFIG_PHYS_ADDR_T_64BIT
#define PCIE_UPPER_ADDR(addr) ((u32)((addr) >> 32))
#else
#define PCIE_UPPER_ADDR(addr) (0x0)
#endif
#define PCIE_LOWER_ADDR(addr) ((u32)((addr) & 0xffffffff))

#define PCIE_BUS_PRIV_DATA(bus) \
	(struct msm_pcie_dev_t *)(bus->sysdata)

/* Config Space Offsets */
#define BDF_OFFSET(bus, devfn) \
	((bus << 24) | (devfn << 16))

#define PCIE_GEN_DBG(x...) do { \
	if (msm_pcie_debug_mask) \
		pr_alert(x); \
	} while (0)

#define PCIE_DBG(dev, fmt, arg...) do {			 \
	if ((dev) && (dev)->ipc_log_long)   \
		ipc_log_string((dev)->ipc_log_long, \
			"DBG1:%s: " fmt, __func__, arg); \
	if ((dev) && (dev)->ipc_log)   \
		ipc_log_string((dev)->ipc_log, "%s: " fmt, __func__, arg); \
	if (msm_pcie_debug_mask)   \
		pr_alert("%s: " fmt, __func__, arg);		  \
	} while (0)

#define PCIE_DBG2(dev, fmt, arg...) do {			 \
	if ((dev) && (dev)->ipc_log)   \
		ipc_log_string((dev)->ipc_log, "DBG2:%s: " fmt, __func__, arg);\
	if (msm_pcie_debug_mask)   \
		pr_alert("%s: " fmt, __func__, arg);              \
	} while (0)

#define PCIE_DBG3(dev, fmt, arg...) do {			 \
	if ((dev) && (dev)->ipc_log)   \
		ipc_log_string((dev)->ipc_log, "DBG3:%s: " fmt, __func__, arg);\
	if (msm_pcie_debug_mask)   \
		pr_alert("%s: " fmt, __func__, arg);              \
	} while (0)

#define PCIE_DUMP(dev, fmt, arg...) do {			\
	if ((dev) && (dev)->ipc_log_dump) \
		ipc_log_string((dev)->ipc_log_dump, \
			"DUMP:%s: " fmt, __func__, arg); \
	} while (0)

#define PCIE_DBG_FS(dev, fmt, arg...) do {			\
	if ((dev) && (dev)->ipc_log_dump) \
		ipc_log_string((dev)->ipc_log_dump, \
			"DBG_FS:%s: " fmt, __func__, arg); \
	pr_alert("%s: " fmt, __func__, arg); \
	} while (0)

#define PCIE_INFO(dev, fmt, arg...) do {			 \
	if ((dev) && (dev)->ipc_log_long)   \
		ipc_log_string((dev)->ipc_log_long, \
			"INFO:%s: " fmt, __func__, arg); \
	if ((dev) && (dev)->ipc_log)   \
		ipc_log_string((dev)->ipc_log, "%s: " fmt, __func__, arg); \
	pr_info("%s: " fmt, __func__, arg);  \
	} while (0)

#define PCIE_ERR(dev, fmt, arg...) do {			 \
	if ((dev) && (dev)->ipc_log_long)   \
		ipc_log_string((dev)->ipc_log_long, \
			"ERR:%s: " fmt, __func__, arg); \
	if ((dev) && (dev)->ipc_log)   \
		ipc_log_string((dev)->ipc_log, "%s: " fmt, __func__, arg); \
	pr_err("%s: " fmt, __func__, arg);  \
	} while (0)


enum msm_pcie_res {
	MSM_PCIE_RES_PARF,
	MSM_PCIE_RES_PHY,
	MSM_PCIE_RES_DM_CORE,
	MSM_PCIE_RES_ELBI,
	MSM_PCIE_RES_IATU,
	MSM_PCIE_RES_CONF,
	MSM_PCIE_RES_TCSR,
	MSM_PCIE_MAX_RES,
};

enum msm_pcie_irq {
	MSM_PCIE_INT_A,
	MSM_PCIE_INT_B,
	MSM_PCIE_INT_C,
	MSM_PCIE_INT_D,
	MSM_PCIE_INT_PLS_PME,
	MSM_PCIE_INT_PME_LEGACY,
	MSM_PCIE_INT_PLS_ERR,
	MSM_PCIE_INT_AER_LEGACY,
	MSM_PCIE_INT_LINK_UP,
	MSM_PCIE_INT_LINK_DOWN,
	MSM_PCIE_INT_BRIDGE_FLUSH_N,
	MSM_PCIE_INT_GLOBAL_INT,
	MSM_PCIE_MAX_IRQ,
};

enum msm_pcie_irq_event {
	MSM_PCIE_INT_EVT_LINK_DOWN = 1,
	MSM_PCIE_INT_EVT_BME,
	MSM_PCIE_INT_EVT_PM_TURNOFF,
	MSM_PCIE_INT_EVT_DEBUG,
	MSM_PCIE_INT_EVT_LTR,
	MSM_PCIE_INT_EVT_MHI_Q6,
	MSM_PCIE_INT_EVT_MHI_A7,
	MSM_PCIE_INT_EVT_DSTATE_CHANGE,
	MSM_PCIE_INT_EVT_L1SUB_TIMEOUT,
	MSM_PCIE_INT_EVT_MMIO_WRITE,
	MSM_PCIE_INT_EVT_CFG_WRITE,
	MSM_PCIE_INT_EVT_BRIDGE_FLUSH_N,
	MSM_PCIE_INT_EVT_LINK_UP,
	MSM_PCIE_INT_EVT_AER_LEGACY,
	MSM_PCIE_INT_EVT_AER_ERR,
	MSM_PCIE_INT_EVT_PME_LEGACY,
	MSM_PCIE_INT_EVT_PLS_PME,
	MSM_PCIE_INT_EVT_INTD,
	MSM_PCIE_INT_EVT_INTC,
	MSM_PCIE_INT_EVT_INTB,
	MSM_PCIE_INT_EVT_INTA,
	MSM_PCIE_INT_EVT_EDMA,
	MSM_PCIE_INT_EVT_MSI_0,
	MSM_PCIE_INT_EVT_MSI_1,
	MSM_PCIE_INT_EVT_MSI_2,
	MSM_PCIE_INT_EVT_MSI_3,
	MSM_PCIE_INT_EVT_MSI_4,
	MSM_PCIE_INT_EVT_MSI_5,
	MSM_PCIE_INT_EVT_MSI_6,
	MSM_PCIE_INT_EVT_MSI_7,
	MSM_PCIE_INT_EVT_MAX = 30,
};

enum msm_pcie_gpio {
	MSM_PCIE_GPIO_PERST,
	MSM_PCIE_GPIO_WAKE,
	MSM_PCIE_GPIO_EP,
	MSM_PCIE_MAX_GPIO
};

enum msm_pcie_link_status {
	MSM_PCIE_LINK_DEINIT,
	MSM_PCIE_LINK_ENABLED,
	MSM_PCIE_LINK_DISABLED
};

enum msm_pcie_boot_option {
	MSM_PCIE_NO_PROBE_ENUMERATION = BIT(0),
	MSM_PCIE_NO_WAKE_ENUMERATION = BIT(1)
};

enum msm_pcie_ltssm {
	MSM_PCIE_LTSSM_DETECT_QUIET = 0x00,
	MSM_PCIE_LTSSM_DETECT_ACT = 0x01,
	MSM_PCIE_LTSSM_POLL_ACTIVE = 0x02,
	MSM_PCIE_LTSSM_POLL_COMPLIANCE = 0x03,
	MSM_PCIE_LTSSM_POLL_CONFIG = 0x04,
	MSM_PCIE_LTSSM_PRE_DETECT_QUIET = 0x05,
	MSM_PCIE_LTSSM_DETECT_WAIT = 0x06,
	MSM_PCIE_LTSSM_CFG_LINKWD_START = 0x07,
	MSM_PCIE_LTSSM_CFG_LINKWD_ACEPT = 0x08,
	MSM_PCIE_LTSSM_CFG_LANENUM_WAIT = 0x09,
	MSM_PCIE_LTSSM_CFG_LANENUM_ACEPT = 0x0a,
	MSM_PCIE_LTSSM_CFG_COMPLETE = 0x0b,
	MSM_PCIE_LTSSM_CFG_IDLE = 0x0c,
	MSM_PCIE_LTSSM_RCVRY_LOCK = 0x0d,
	MSM_PCIE_LTSSM_RCVRY_SPEED = 0x0e,
	MSM_PCIE_LTSSM_RCVRY_RCVRCFG = 0x0f,
	MSM_PCIE_LTSSM_RCVRY_IDLE = 0x10,
	MSM_PCIE_LTSSM_RCVRY_EQ0 = 0x20,
	MSM_PCIE_LTSSM_RCVRY_EQ1 = 0x21,
	MSM_PCIE_LTSSM_RCVRY_EQ2 = 0x22,
	MSM_PCIE_LTSSM_RCVRY_EQ3 = 0x23,
	MSM_PCIE_LTSSM_L0 = 0x11,
	MSM_PCIE_LTSSM_L0S = 0x12,
	MSM_PCIE_LTSSM_L123_SEND_EIDLE = 0x13,
	MSM_PCIE_LTSSM_L1_IDLE = 0x14,
	MSM_PCIE_LTSSM_L2_IDLE = 0x15,
	MSM_PCIE_LTSSM_L2_WAKE = 0x16,
	MSM_PCIE_LTSSM_DISABLED_ENTRY = 0x17,
	MSM_PCIE_LTSSM_DISABLED_IDLE = 0x18,
	MSM_PCIE_LTSSM_DISABLED = 0x19,
	MSM_PCIE_LTSSM_LPBK_ENTRY = 0x1a,
	MSM_PCIE_LTSSM_LPBK_ACTIVE = 0x1b,
	MSM_PCIE_LTSSM_LPBK_EXIT = 0x1c,
	MSM_PCIE_LTSSM_LPBK_EXIT_TIMEOUT = 0x1d,
	MSM_PCIE_LTSSM_HOT_RESET_ENTRY = 0x1e,
	MSM_PCIE_LTSSM_HOT_RESET = 0x1f,
};

static const char * const msm_pcie_ltssm_str[] = {
	[MSM_PCIE_LTSSM_DETECT_QUIET] = "LTSSM_DETECT_QUIET",
	[MSM_PCIE_LTSSM_DETECT_ACT] = "LTSSM_DETECT_ACT",
	[MSM_PCIE_LTSSM_POLL_ACTIVE] = "LTSSM_POLL_ACTIVE",
	[MSM_PCIE_LTSSM_POLL_COMPLIANCE] = "LTSSM_POLL_COMPLIANCE",
	[MSM_PCIE_LTSSM_POLL_CONFIG] = "LTSSM_POLL_CONFIG",
	[MSM_PCIE_LTSSM_PRE_DETECT_QUIET] = "LTSSM_PRE_DETECT_QUIET",
	[MSM_PCIE_LTSSM_DETECT_WAIT] = "LTSSM_DETECT_WAIT",
	[MSM_PCIE_LTSSM_CFG_LINKWD_START] = "LTSSM_CFG_LINKWD_START",
	[MSM_PCIE_LTSSM_CFG_LINKWD_ACEPT] = "LTSSM_CFG_LINKWD_ACEPT",
	[MSM_PCIE_LTSSM_CFG_LANENUM_WAIT] = "LTSSM_CFG_LANENUM_WAIT",
	[MSM_PCIE_LTSSM_CFG_LANENUM_ACEPT] = "LTSSM_CFG_LANENUM_ACEPT",
	[MSM_PCIE_LTSSM_CFG_COMPLETE] = "LTSSM_CFG_COMPLETE",
	[MSM_PCIE_LTSSM_CFG_IDLE] = "LTSSM_CFG_IDLE",
	[MSM_PCIE_LTSSM_RCVRY_LOCK] = "LTSSM_RCVRY_LOCK",
	[MSM_PCIE_LTSSM_RCVRY_SPEED] = "LTSSM_RCVRY_SPEED",
	[MSM_PCIE_LTSSM_RCVRY_RCVRCFG] = "LTSSM_RCVRY_RCVRCFG",
	[MSM_PCIE_LTSSM_RCVRY_IDLE] = "LTSSM_RCVRY_IDLE",
	[MSM_PCIE_LTSSM_RCVRY_EQ0] = "LTSSM_RCVRY_EQ0",
	[MSM_PCIE_LTSSM_RCVRY_EQ1] = "LTSSM_RCVRY_EQ1",
	[MSM_PCIE_LTSSM_RCVRY_EQ2] = "LTSSM_RCVRY_EQ2",
	[MSM_PCIE_LTSSM_RCVRY_EQ3] = "LTSSM_RCVRY_EQ3",
	[MSM_PCIE_LTSSM_L0] = "LTSSM_L0",
	[MSM_PCIE_LTSSM_L0S] = "LTSSM_L0S",
	[MSM_PCIE_LTSSM_L123_SEND_EIDLE] = "LTSSM_L123_SEND_EIDLE",
	[MSM_PCIE_LTSSM_L1_IDLE] = "LTSSM_L1_IDLE",
	[MSM_PCIE_LTSSM_L2_IDLE] = "LTSSM_L2_IDLE",
	[MSM_PCIE_LTSSM_L2_WAKE] = "LTSSM_L2_WAKE",
	[MSM_PCIE_LTSSM_DISABLED_ENTRY] = "LTSSM_DISABLED_ENTRY",
	[MSM_PCIE_LTSSM_DISABLED_IDLE] = "LTSSM_DISABLED_IDLE",
	[MSM_PCIE_LTSSM_DISABLED] = "LTSSM_DISABLED",
	[MSM_PCIE_LTSSM_LPBK_ENTRY] = "LTSSM_LPBK_ENTRY",
	[MSM_PCIE_LTSSM_LPBK_ACTIVE] = "LTSSM_LPBK_ACTIVE",
	[MSM_PCIE_LTSSM_LPBK_EXIT] = "LTSSM_LPBK_EXIT",
	[MSM_PCIE_LTSSM_LPBK_EXIT_TIMEOUT] = "LTSSM_LPBK_EXIT_TIMEOUT",
	[MSM_PCIE_LTSSM_HOT_RESET_ENTRY] = "LTSSM_HOT_RESET_ENTRY",
	[MSM_PCIE_LTSSM_HOT_RESET] = "LTSSM_HOT_RESET",
};

#define TO_LTSSM_STR(state) ((state) >= ARRAY_SIZE(msm_pcie_ltssm_str) ? \
				"LTSSM_INVALID" : msm_pcie_ltssm_str[state])

enum msm_pcie_debugfs_option {
	MSM_PCIE_OUTPUT_PCIE_INFO,
	MSM_PCIE_DISABLE_LINK,
	MSM_PCIE_ENABLE_LINK,
	MSM_PCIE_DISABLE_ENABLE_LINK,
	MSM_PCIE_DUMP_SHADOW_REGISTER,
	MSM_PCIE_DISABLE_L0S,
	MSM_PCIE_ENABLE_L0S,
	MSM_PCIE_DISABLE_L1,
	MSM_PCIE_ENABLE_L1,
	MSM_PCIE_DISABLE_L1SS,
	MSM_PCIE_ENABLE_L1SS,
	MSM_PCIE_ENUMERATION,
	MSM_PCIE_READ_PCIE_REGISTER,
	MSM_PCIE_WRITE_PCIE_REGISTER,
	MSM_PCIE_DUMP_PCIE_REGISTER_SPACE,
	MSM_PCIE_ALLOCATE_DDR_MAP_LBAR,
	MSM_PCIE_FREE_DDR_UNMAP_LBAR,
	MSM_PCIE_OUTPUT_DDR_LBAR_ADDRESS,
	MSM_PCIE_CONFIGURE_LOOPBACK,
	MSM_PCIE_SETUP_LOOPBACK_IATU,
	MSM_PCIE_READ_DDR,
	MSM_PCIE_READ_LBAR,
	MSM_PCIE_WRITE_DDR,
	MSM_PCIE_WRITE_LBAR,
	MSM_PCIE_DISABLE_AER,
	MSM_PCIE_ENABLE_AER,
	MSM_PCIE_GPIO_STATUS,
	MSM_PCIE_ASSERT_PERST,
	MSM_PCIE_DEASSERT_PERST,
	MSM_PCIE_KEEP_RESOURCES_ON,
	MSM_PCIE_FORCE_GEN1,
	MSM_PCIE_FORCE_GEN2,
	MSM_PCIE_FORCE_GEN3,
	MSM_PCIE_MAX_DEBUGFS_OPTION
};

static const char * const
	msm_pcie_debugfs_option_desc[MSM_PCIE_MAX_DEBUGFS_OPTION] = {
	"OUTPUT PCIE INFO",
	"DISABLE LINK",
	"ENABLE LINK",
	"DISABLE AND ENABLE LINK",
	"DUMP PCIE SHADOW REGISTER",
	"DISABLE L0S",
	"ENABLE L0S",
	"DISABLE L1",
	"ENABLE L1",
	"DISABLE L1SS",
	"ENABLE L1SS",
	"ENUMERATE",
	"READ A PCIE REGISTER",
	"WRITE TO PCIE REGISTER",
	"DUMP PCIE REGISTER SPACE",
	"ALLOCATE DDR AND MAP LBAR",
	"FREE DDR AND UNMAP LBAR",
	"OUTPUT DDR AND LBAR VIR ADDRESS",
	"CONFIGURE PCIE LOOPBACK",
	"SETUP LOOPBACK IATU",
	"READ DDR",
	"READ LBAR",
	"WRITE DDR",
	"WRITE LBAR",
	"SET AER ENABLE FLAG",
	"CLEAR AER ENABLE FLAG",
	"OUTPUT PERST AND WAKE GPIO STATUS",
	"ASSERT PERST",
	"DE-ASSERT PERST",
	"SET KEEP_RESOURCES_ON FLAG",
	"SET MAXIMUM LINK SPEED TO GEN 1",
	"SET MAXIMUM LINK SPEED TO GEN 2",
	"SET MAXIMUM LINK SPEED TO GEN 3",
};

/* gpio info structure */
struct msm_pcie_gpio_info_t {
	char	*name;
	uint32_t   num;
	bool	 out;
	uint32_t   on;
	uint32_t   init;
	bool	required;
};

/* voltage regulator info structrue */
struct msm_pcie_vreg_info_t {
	struct regulator  *hdl;
	char		  *name;
	uint32_t	     max_v;
	uint32_t	     min_v;
	uint32_t	     opt_mode;
	bool		   required;
};

/* reset info structure */
struct msm_pcie_reset_info_t {
	struct reset_control *hdl;
	char *name;
	bool required;
};

/* clock info structure */
struct msm_pcie_clk_info_t {
	struct clk  *hdl;
	char	  *name;
	u32	   freq;
	bool	config_mem;
	bool	  required;
};

/* resource info structure */
struct msm_pcie_res_info_t {
	char		*name;
	struct resource *resource;
	void __iomem    *base;
};

/* irq info structrue */
struct msm_pcie_irq_info_t {
	char		  *name;
	uint32_t	    num;
};

/* bandwidth info structure */
struct msm_pcie_bw_scale_info_t {
	u32 cx_vreg_min;
	u32 rate_change_freq;
};

/* phy info structure */
struct msm_pcie_phy_info_t {
	u32	offset;
	u32	val;
	u32	delay;
};

/* sid info structure */
struct msm_pcie_sid_info_t {
	u16	bdf;
	u8	pcie_sid;
	u8	hash;
	u8	next_hash;
	u32	smmu_sid;
	u32	value;
};

/* PCIe device info structure */
struct msm_pcie_device_info {
	u32			bdf;
	struct pci_dev		*dev;
	short			short_bdf;
	u32			sid;
	int			domain;
	void __iomem		*conf_base;
	unsigned long		phy_address;
	u32			dev_ctrlstts_offset;
	struct msm_pcie_register_event *event_reg;
	bool			registered;
};

/* msm pcie device structure */
struct msm_pcie_dev_t {
	struct platform_device	 *pdev;
	struct pci_dev *dev;
	struct regulator *gdsc;
	struct regulator *gdsc_smmu;
	struct msm_pcie_vreg_info_t  vreg[MSM_PCIE_MAX_VREG];
	struct msm_pcie_gpio_info_t  gpio[MSM_PCIE_MAX_GPIO];
	struct msm_pcie_clk_info_t   clk[MSM_PCIE_MAX_CLK];
	struct msm_pcie_clk_info_t   pipeclk[MSM_PCIE_MAX_PIPE_CLK];
	struct msm_pcie_res_info_t   res[MSM_PCIE_MAX_RES];
	struct msm_pcie_irq_info_t   irq[MSM_PCIE_MAX_IRQ];
	struct msm_pcie_reset_info_t reset[MSM_PCIE_MAX_RESET];
	struct msm_pcie_reset_info_t pipe_reset[MSM_PCIE_MAX_PIPE_RESET];

	void __iomem		     *parf;
	void __iomem		     *phy;
	void __iomem		     *elbi;
	void __iomem		     *iatu;
	void __iomem		     *dm_core;
	void __iomem		     *conf;
	void __iomem		     *tcsr;

	uint32_t			    axi_bar_start;
	uint32_t			    axi_bar_end;

	uint32_t			    wake_n;
	uint32_t			    vreg_n;
	uint32_t			    gpio_n;
	uint32_t			    parf_deemph;
	uint32_t			    parf_swing;

	struct msm_pcie_vreg_info_t *cx_vreg;
	struct msm_pcie_clk_info_t *rate_change_clk;
	struct msm_pcie_bw_scale_info_t *bw_scale;
	u32 bw_gen_max;

	bool				 cfg_access;
	spinlock_t			 cfg_lock;
	unsigned long		    irqsave_flags;
	struct mutex			enumerate_lock;
	struct mutex		     setup_lock;
	struct mutex			clk_lock;

	struct irq_domain		*irq_domain;

	enum msm_pcie_link_status    link_status;
	bool				 user_suspend;
	bool                         disable_pc;
	struct pci_saved_state	     *saved_state;

	struct wakeup_source	     ws;
	struct msm_bus_scale_pdata   *bus_scale_table;
	uint32_t			   bus_client;

	bool				l0s_supported;
	bool				l1_supported;
	bool				 l1ss_supported;
	bool				l1_1_pcipm_supported;
	bool				l1_2_pcipm_supported;
	bool				l1_1_aspm_supported;
	bool				l1_2_aspm_supported;
	bool				common_clk_en;
	bool				clk_power_manage_en;
	bool				 aux_clk_sync;
	bool				aer_enable;
	uint32_t			smmu_sid_base;
	uint32_t			target_link_speed;
	uint32_t			   n_fts;
	bool				 ext_ref_clk;
	uint32_t			   ep_latency;
	uint32_t			switch_latency;
	uint32_t			wr_halt_size;
	uint32_t			slv_addr_space_size;
	uint32_t			phy_status_offset;
	uint32_t			phy_status_bit;
	uint32_t			phy_power_down_offset;
	uint32_t			core_preset;
	uint32_t			cpl_timeout;
	uint32_t			current_bdf;
	uint32_t			perst_delay_us_min;
	uint32_t			perst_delay_us_max;
	uint32_t			tlp_rd_size;
	bool				linkdown_panic;
	uint32_t			boot_option;

	uint32_t			   rc_idx;
	uint32_t			phy_ver;
	bool				drv_ready;
	bool				 enumerated;
	struct work_struct	     handle_wake_work;
	struct mutex		     recovery_lock;
	spinlock_t                   wakeup_lock;
	spinlock_t			irq_lock;
	ulong				linkdown_counter;
	ulong				link_turned_on_counter;
	ulong				link_turned_off_counter;
	ulong				rc_corr_counter;
	ulong				rc_non_fatal_counter;
	ulong				rc_fatal_counter;
	ulong				ep_corr_counter;
	ulong				ep_non_fatal_counter;
	ulong				ep_fatal_counter;
	bool				 suspending;
	ulong				wake_counter;
	u32				num_active_ep;
	u32				num_ep;
	bool				pending_ep_reg;
	u32				phy_len;
	struct msm_pcie_phy_info_t	*phy_sequence;
	u32				sid_info_len;
	struct msm_pcie_sid_info_t	*sid_info;
	u32		ep_shadow[MAX_DEVICE_NUM][PCIE_CONF_SPACE_DW];
	u32				  rc_shadow[PCIE_CONF_SPACE_DW];
	bool				 shadow_en;
	bool				bridge_found;
	struct msm_pcie_register_event *event_reg;
	bool				 power_on;
	void				 *ipc_log;
	void				*ipc_log_long;
	void				*ipc_log_dump;
	bool				use_19p2mhz_aux_clk;
	bool				use_pinctrl;
	bool enable_l1ss_timeout;
	bool				keep_powerdown_phy;
	struct pinctrl			*pinctrl;
	struct pinctrl_state		*pins_default;
	struct pinctrl_state		*pins_sleep;
	struct msm_pcie_device_info   pcidev_table[MAX_DEVICE_NUM];
};

struct msm_root_dev_t {
	struct msm_pcie_dev_t *pcie_dev;
	struct pci_dev *pci_dev;
	uint32_t iommu_cfg;
	dma_addr_t iommu_base;
	size_t iommu_size;
};

/* debug mask sys interface */
static int msm_pcie_debug_mask;
module_param_named(debug_mask, msm_pcie_debug_mask,
			    int, 0644);

/*
 * For each bit set, invert the default capability
 * option for the corresponding root complex
 * and its devices.
 */
static int msm_pcie_invert_l0s_support;
module_param_named(invert_l0s_support, msm_pcie_invert_l0s_support,
			    int, 0644);
static int msm_pcie_invert_l1_support;
module_param_named(invert_l1_support, msm_pcie_invert_l1_support,
			    int, 0644);
static int msm_pcie_invert_l1ss_support;
module_param_named(invert_l1ss_support, msm_pcie_invert_l1ss_support,
			    int, 0644);
static int msm_pcie_invert_aer_support;
module_param_named(invert_aer_support, msm_pcie_invert_aer_support,
			    int, 0644);

/*
 * For each bit set, keep the resources on when link training fails
 * or linkdown occurs for the corresponding root complex
 */
static int msm_pcie_keep_resources_on;
module_param_named(keep_resources_on, msm_pcie_keep_resources_on,
			    int, 0644);

/*
 * For each bit set, force the corresponding root complex
 * to do link training at gen1 speed.
 */
static int msm_pcie_force_gen1;
module_param_named(force_gen1, msm_pcie_force_gen1,
			    int, 0644);


/*
 * For each bit set in BIT[3:0] determines which corresponding
 * root complex will use the value in BIT[31:4] to override the
 * default (LINK_UP_CHECK_MAX_COUNT) max check count for link training.
 * Each iteration is LINK_UP_TIMEOUT_US_MIN long.
 */
static int msm_pcie_link_check_max_count;
module_param_named(link_check_max_count, msm_pcie_link_check_max_count,
			    int, 0644);

/* debugfs values */
static u32 rc_sel = BIT(0);
static u32 base_sel;
static u32 wr_offset;
static u32 wr_mask;
static u32 wr_value;
static u32 corr_counter_limit = 5;

/* CRC8 table for BDF to SID translation */
static u8 msm_pcie_crc8_table[CRC8_TABLE_SIZE];

/* Table to track info of PCIe devices */
static struct msm_pcie_device_info
	msm_pcie_dev_tbl[MAX_RC_NUM * MAX_DEVICE_NUM];

/* PCIe driver state */
static struct pcie_drv_sta {
	u32 rc_num;
	u32 rate_change_vote; /* each bit corresponds to RC vote for 100MHz */
	struct mutex drv_lock;
} pcie_drv;

/* msm pcie device data */
static struct msm_pcie_dev_t msm_pcie_dev[MAX_RC_NUM];

/* regulators */
static struct msm_pcie_vreg_info_t msm_pcie_vreg_info[MSM_PCIE_MAX_VREG] = {
	{NULL, "vreg-3.3", 0, 0, 0, false},
	{NULL, "vreg-1.8", 1800000, 1800000, 14000, true},
	{NULL, "vreg-0.9", 1000000, 1000000, 40000, true},
	{NULL, "vreg-cx", 0, 0, 0, false}
};

/* GPIOs */
static struct msm_pcie_gpio_info_t msm_pcie_gpio_info[MSM_PCIE_MAX_GPIO] = {
	{"perst-gpio",		0, 1, 0, 0, 1},
	{"wake-gpio",		0, 0, 0, 0, 0},
	{"qcom,ep-gpio",	0, 1, 1, 0, 0}
};

/* resets */
static struct msm_pcie_reset_info_t
msm_pcie_reset_info[MAX_RC_NUM][MSM_PCIE_MAX_RESET] = {
	{
		{NULL, "pcie_0_core_reset", false},
		{NULL, "pcie_phy_reset", false},
		{NULL, "pcie_phy_com_reset", false},
		{NULL, "pcie_phy_nocsr_com_phy_reset", false},
		{NULL, "pcie_0_phy_reset", false}
	},
	{
		{NULL, "pcie_1_core_reset", false},
		{NULL, "pcie_phy_reset", false},
		{NULL, "pcie_phy_com_reset", false},
		{NULL, "pcie_phy_nocsr_com_phy_reset", false},
		{NULL, "pcie_1_phy_reset", false}
	},
	{
		{NULL, "pcie_2_core_reset", false},
		{NULL, "pcie_phy_reset", false},
		{NULL, "pcie_phy_com_reset", false},
		{NULL, "pcie_phy_nocsr_com_phy_reset", false},
		{NULL, "pcie_2_phy_reset", false}
	}
};

/* pipe reset  */
static struct msm_pcie_reset_info_t
msm_pcie_pipe_reset_info[MAX_RC_NUM][MSM_PCIE_MAX_PIPE_RESET] = {
	{
		{NULL, "pcie_0_phy_pipe_reset", false}
	},
	{
		{NULL, "pcie_1_phy_pipe_reset", false}
	},
	{
		{NULL, "pcie_2_phy_pipe_reset", false}
	}
};

/* clocks */
static struct msm_pcie_clk_info_t
	msm_pcie_clk_info[MAX_RC_NUM][MSM_PCIE_MAX_CLK] = {
	{
	{NULL, "pcie_0_ref_clk_src", 0, false, false},
	{NULL, "pcie_0_aux_clk", 1010000, false, true},
	{NULL, "pcie_0_cfg_ahb_clk", 0, false, true},
	{NULL, "pcie_0_mstr_axi_clk", 0, true, true},
	{NULL, "pcie_0_slv_axi_clk", 0, true, true},
	{NULL, "pcie_0_ldo", 0, false, true},
	{NULL, "pcie_0_smmu_clk", 0, false, false},
	{NULL, "pcie_0_slv_q2a_axi_clk", 0, false, false},
	{NULL, "pcie_0_sleep_clk", 0, false, false},
	{NULL, "pcie_phy_refgen_clk", 0, false, false},
	{NULL, "pcie_tbu_clk", 0, false, false},
	{NULL, "pcie_phy_cfg_ahb_clk", 0, false, false},
	{NULL, "pcie_phy_aux_clk", 0, false, false}
	},
	{
	{NULL, "pcie_1_ref_clk_src", 0, false, false},
	{NULL, "pcie_1_aux_clk", 1010000, false, true},
	{NULL, "pcie_1_cfg_ahb_clk", 0, false, true},
	{NULL, "pcie_1_mstr_axi_clk", 0, true, true},
	{NULL, "pcie_1_slv_axi_clk", 0, true,  true},
	{NULL, "pcie_1_ldo", 0, false, true},
	{NULL, "pcie_1_smmu_clk", 0, false, false},
	{NULL, "pcie_1_slv_q2a_axi_clk", 0, false, false},
	{NULL, "pcie_1_sleep_clk", 0, false, false},
	{NULL, "pcie_phy_refgen_clk", 0, false, false},
	{NULL, "pcie_tbu_clk", 0, false, false},
	{NULL, "pcie_phy_cfg_ahb_clk", 0, false, false},
	{NULL, "pcie_phy_aux_clk", 0, false, false}
	},
	{
	{NULL, "pcie_2_ref_clk_src", 0, false, false},
	{NULL, "pcie_2_aux_clk", 1010000, false, true},
	{NULL, "pcie_2_cfg_ahb_clk", 0, false, true},
	{NULL, "pcie_2_mstr_axi_clk", 0, true, true},
	{NULL, "pcie_2_slv_axi_clk", 0, true, true},
	{NULL, "pcie_2_ldo", 0, false, true},
	{NULL, "pcie_2_smmu_clk", 0, false, false},
	{NULL, "pcie_2_slv_q2a_axi_clk", 0, false, false},
	{NULL, "pcie_2_sleep_clk", 0, false, false},
	{NULL, "pcie_phy_refgen_clk", 0, false, false},
	{NULL, "pcie_tbu_clk", 0, false, false},
	{NULL, "pcie_phy_cfg_ahb_clk", 0, false, false},
	{NULL, "pcie_phy_aux_clk", 0, false, false}
	}
};

/* Pipe Clocks */
static struct msm_pcie_clk_info_t
	msm_pcie_pipe_clk_info[MAX_RC_NUM][MSM_PCIE_MAX_PIPE_CLK] = {
	{
	{NULL, "pcie_0_pipe_clk", 125000000, true, true},
	},
	{
	{NULL, "pcie_1_pipe_clk", 125000000, true, true},
	},
	{
	{NULL, "pcie_2_pipe_clk", 125000000, true, true},
	}
};

/* resources */
static const struct msm_pcie_res_info_t msm_pcie_res_info[MSM_PCIE_MAX_RES] = {
	{"parf",	NULL, NULL},
	{"phy",     NULL, NULL},
	{"dm_core",	NULL, NULL},
	{"elbi",	NULL, NULL},
	{"iatu",	NULL, NULL},
	{"conf",	NULL, NULL},
	{"tcsr",	NULL, NULL}
};

/* irqs */
static const struct msm_pcie_irq_info_t msm_pcie_irq_info[MSM_PCIE_MAX_IRQ] = {
	{"int_a",	0},
	{"int_b",	0},
	{"int_c",	0},
	{"int_d",	0},
	{"int_pls_pme",		0},
	{"int_pme_legacy",	0},
	{"int_pls_err",		0},
	{"int_aer_legacy",	0},
	{"int_pls_link_up",	0},
	{"int_pls_link_down",	0},
	{"int_bridge_flush_n",	0},
	{"int_global_int",	0}
};

static void msm_pcie_config_sid(struct msm_pcie_dev_t *dev);
static void msm_pcie_config_l0s_disable_all(struct msm_pcie_dev_t *dev,
				struct pci_bus *bus);
static void msm_pcie_config_l1_disable_all(struct msm_pcie_dev_t *dev,
				struct pci_bus *bus);
static void msm_pcie_config_l1ss_disable_all(struct msm_pcie_dev_t *dev,
				struct pci_bus *bus);
static void msm_pcie_config_l0s_enable_all(struct msm_pcie_dev_t *dev);
static void msm_pcie_config_l1_enable_all(struct msm_pcie_dev_t *dev);
static void msm_pcie_config_l1ss_enable_all(struct msm_pcie_dev_t *dev);

static void msm_pcie_check_l1ss_support_all(struct msm_pcie_dev_t *dev);

static void msm_pcie_config_link_pm(struct msm_pcie_dev_t *dev, bool enable);

static inline void msm_pcie_write_reg(void __iomem *base, u32 offset, u32 value)
{
	writel_relaxed(value, base + offset);
	/* ensure that changes propagated to the hardware */
	wmb();
}

static inline void msm_pcie_write_reg_field(void __iomem *base, u32 offset,
	const u32 mask, u32 val)
{
	u32 shift = find_first_bit((void *)&mask, 32);
	u32 tmp = readl_relaxed(base + offset);

	tmp &= ~mask; /* clear written bits */
	val = tmp | (val << shift);
	writel_relaxed(val, base + offset);
	/* ensure that changes propagated to the hardware */
	wmb();
}

static inline void msm_pcie_config_clear_set_dword(struct pci_dev *pdev,
	int pos, u32 clear, u32 set)
{
	u32 val;

	pci_read_config_dword(pdev, pos, &val);
	val &= ~clear;
	val |= set;
	pci_write_config_dword(pdev, pos, val);
}

static inline void msm_pcie_config_clock_mem(struct msm_pcie_dev_t *dev,
	struct msm_pcie_clk_info_t *info)
{
	int ret;

	ret = clk_set_flags(info->hdl, CLKFLAG_NORETAIN_MEM);
	if (ret)
		PCIE_ERR(dev,
			"PCIe: RC%d can't configure core memory for clk %s: %d.\n",
			dev->rc_idx, info->name, ret);
	else
		PCIE_DBG2(dev,
			"PCIe: RC%d configured core memory for clk %s.\n",
			dev->rc_idx, info->name);

	ret = clk_set_flags(info->hdl, CLKFLAG_NORETAIN_PERIPH);
	if (ret)
		PCIE_ERR(dev,
			"PCIe: RC%d can't configure peripheral memory for clk %s: %d.\n",
			dev->rc_idx, info->name, ret);
	else
		PCIE_DBG2(dev,
			"PCIe: RC%d configured peripheral memory for clk %s.\n",
			dev->rc_idx, info->name);
}

static void pcie_phy_dump(struct msm_pcie_dev_t *dev)
{
	int i, size;

	size = resource_size(dev->res[MSM_PCIE_RES_PHY].resource);
	for (i = 0; i < size; i += 32) {
		PCIE_DUMP(dev,
			"PCIe PHY of RC%d: 0x%04x %08x %08x %08x %08x %08x %08x %08x %08x\n",
			dev->rc_idx, i,
			readl_relaxed(dev->phy + i),
			readl_relaxed(dev->phy + (i + 4)),
			readl_relaxed(dev->phy + (i + 8)),
			readl_relaxed(dev->phy + (i + 12)),
			readl_relaxed(dev->phy + (i + 16)),
			readl_relaxed(dev->phy + (i + 20)),
			readl_relaxed(dev->phy + (i + 24)),
			readl_relaxed(dev->phy + (i + 28)));
	}
}

static void pcie_phy_init(struct msm_pcie_dev_t *dev)
{
	int i;
	struct msm_pcie_phy_info_t *phy_seq;

	PCIE_DBG(dev,
		"RC%d: Initializing 14nm QMP phy - 19.2MHz or 28LP SNP - 100MHz\n",
		dev->rc_idx);

	if (dev->phy_sequence) {
		i =  dev->phy_len;
		phy_seq = dev->phy_sequence;
		while (i--) {
			msm_pcie_write_reg(dev->phy,
				phy_seq->offset,
				phy_seq->val);
			if (phy_seq->delay)
				usleep_range(phy_seq->delay,
					phy_seq->delay + 1);
			phy_seq++;
		}
	}
}

static bool pcie_phy_is_ready(struct msm_pcie_dev_t *dev)
{
	if (readl_relaxed(dev->phy + dev->phy_status_offset) &
		BIT(dev->phy_status_bit))
		return false;
	else
		return true;
}

static inline int msm_pcie_check_align(struct msm_pcie_dev_t *dev,
						u32 offset)
{
	if (offset % 4) {
		PCIE_ERR(dev,
			"PCIe: RC%d: offset 0x%x is not correctly aligned\n",
			dev->rc_idx, offset);
		return MSM_PCIE_ERROR;
	}

	return 0;
}

static bool msm_pcie_confirm_linkup(struct msm_pcie_dev_t *dev,
						bool check_sw_stts,
						bool check_ep,
						void __iomem *ep_conf)
{
	u32 val;

	if (check_sw_stts && (dev->link_status != MSM_PCIE_LINK_ENABLED)) {
		PCIE_DBG(dev, "PCIe: The link of RC %d is not enabled.\n",
			dev->rc_idx);
		return false;
	}

	if (!(readl_relaxed(dev->dm_core + 0x80) & BIT(29))) {
		PCIE_DBG(dev, "PCIe: The link of RC %d is not up.\n",
			dev->rc_idx);
		return false;
	}

	val = readl_relaxed(dev->dm_core);
	PCIE_DBG(dev, "PCIe: device ID and vender ID of RC %d are 0x%x.\n",
		dev->rc_idx, val);
	if (val == PCIE_LINK_DOWN) {
		PCIE_ERR(dev,
			"PCIe: The link of RC %d is not really up; device ID and vender ID of RC %d are 0x%x.\n",
			dev->rc_idx, dev->rc_idx, val);
		return false;
	}

	if (check_ep) {
		val = readl_relaxed(ep_conf);
		PCIE_DBG(dev,
			"PCIe: device ID and vender ID of EP of RC %d are 0x%x.\n",
			dev->rc_idx, val);
		if (val == PCIE_LINK_DOWN) {
			PCIE_ERR(dev,
				"PCIe: The link of RC %d is not really up; device ID and vender ID of EP of RC %d are 0x%x.\n",
				dev->rc_idx, dev->rc_idx, val);
			return false;
		}
	}

	return true;
}

static void msm_pcie_cfg_recover(struct msm_pcie_dev_t *dev, bool rc)
{
	int i, j;
	u32 val = 0;
	u32 *shadow;
	void __iomem *cfg = dev->conf;

	for (i = 0; i < MAX_DEVICE_NUM; i++) {
		if (!rc && !dev->pcidev_table[i].bdf)
			break;
		if (rc) {
			cfg = dev->dm_core;
			shadow = dev->rc_shadow;
		} else {
			if (!msm_pcie_confirm_linkup(dev, false, true,
				dev->pcidev_table[i].conf_base))
				continue;

			shadow = dev->ep_shadow[i];
			PCIE_DBG(dev,
				"PCIe Device: %02x:%02x.%01x\n",
				dev->pcidev_table[i].bdf >> 24,
				dev->pcidev_table[i].bdf >> 19 & 0x1f,
				dev->pcidev_table[i].bdf >> 16 & 0x07);
		}
		for (j = PCIE_CONF_SPACE_DW - 1; j >= 0; j--) {
			val = shadow[j];
			if (val != PCIE_CLEAR) {
				PCIE_DBG3(dev,
					"PCIe: before recovery:cfg 0x%x:0x%x\n",
					j * 4, readl_relaxed(cfg + j * 4));
				PCIE_DBG3(dev,
					"PCIe: shadow_dw[%d]:cfg 0x%x:0x%x\n",
					j, j * 4, val);
				writel_relaxed(val, cfg + j * 4);
				/* ensure changes propagated to the hardware */
				wmb();
				PCIE_DBG3(dev,
					"PCIe: after recovery:cfg 0x%x:0x%x\n\n",
					j * 4, readl_relaxed(cfg + j * 4));
			}
		}
		if (rc)
			break;

		pci_save_state(dev->pcidev_table[i].dev);
		cfg += SZ_4K;
	}
}

static void msm_pcie_write_mask(void __iomem *addr,
				uint32_t clear_mask, uint32_t set_mask)
{
	uint32_t val;

	val = (readl_relaxed(addr) & ~clear_mask) | set_mask;
	writel_relaxed(val, addr);
	wmb();  /* ensure data is written to hardware register */
}

static void pcie_parf_dump(struct msm_pcie_dev_t *dev)
{
	int i, size;
	u32 original;

	PCIE_DUMP(dev, "PCIe: RC%d PARF testbus\n", dev->rc_idx);

	original = readl_relaxed(dev->parf + PCIE20_PARF_SYS_CTRL);
	for (i = 1; i <= 0x1A; i++) {
		msm_pcie_write_mask(dev->parf + PCIE20_PARF_SYS_CTRL,
				0xFF0000, i << 16);
		PCIE_DUMP(dev,
			"RC%d: PARF_SYS_CTRL: 0%08x PARF_TEST_BUS: 0%08x\n",
			dev->rc_idx,
			readl_relaxed(dev->parf + PCIE20_PARF_SYS_CTRL),
			readl_relaxed(dev->parf + PCIE20_PARF_TEST_BUS));
	}
	writel_relaxed(original, dev->parf + PCIE20_PARF_SYS_CTRL);

	PCIE_DUMP(dev, "PCIe: RC%d PARF register dump\n", dev->rc_idx);

	size = resource_size(dev->res[MSM_PCIE_RES_PARF].resource);
	for (i = 0; i < size; i += 32) {
		PCIE_DUMP(dev,
			"RC%d: 0x%04x %08x %08x %08x %08x %08x %08x %08x %08x\n",
			dev->rc_idx, i,
			readl_relaxed(dev->parf + i),
			readl_relaxed(dev->parf + (i + 4)),
			readl_relaxed(dev->parf + (i + 8)),
			readl_relaxed(dev->parf + (i + 12)),
			readl_relaxed(dev->parf + (i + 16)),
			readl_relaxed(dev->parf + (i + 20)),
			readl_relaxed(dev->parf + (i + 24)),
			readl_relaxed(dev->parf + (i + 28)));
	}
}

static void msm_pcie_show_status(struct msm_pcie_dev_t *dev)
{
	PCIE_DBG_FS(dev, "PCIe: RC%d is %s enumerated\n",
		dev->rc_idx, dev->enumerated ? "" : "not");
	PCIE_DBG_FS(dev, "PCIe: link is %s\n",
		(dev->link_status == MSM_PCIE_LINK_ENABLED)
		? "enabled" : "disabled");
	PCIE_DBG_FS(dev, "cfg_access is %s allowed\n",
		dev->cfg_access ? "" : "not");
	PCIE_DBG_FS(dev, "use_pinctrl is %d\n",
		dev->use_pinctrl);
	PCIE_DBG_FS(dev, "use_19p2mhz_aux_clk is %d\n",
		dev->use_19p2mhz_aux_clk);
	PCIE_DBG_FS(dev, "user_suspend is %d\n",
		dev->user_suspend);
	PCIE_DBG_FS(dev, "num_ep: %d\n",
		dev->num_ep);
	PCIE_DBG_FS(dev, "num_active_ep: %d\n",
		dev->num_active_ep);
	PCIE_DBG_FS(dev, "pending_ep_reg: %s\n",
		dev->pending_ep_reg ? "true" : "false");
	PCIE_DBG_FS(dev, "phy_len is %d",
		dev->phy_len);
	PCIE_DBG_FS(dev, "disable_pc is %d",
		dev->disable_pc);
	PCIE_DBG_FS(dev, "l0s_supported is %s supported\n",
		dev->l0s_supported ? "" : "not");
	PCIE_DBG_FS(dev, "l1_supported is %s supported\n",
		dev->l1_supported ? "" : "not");
	PCIE_DBG_FS(dev, "l1ss_supported is %s supported\n",
		dev->l1ss_supported ? "" : "not");
	PCIE_DBG_FS(dev, "l1_1_pcipm_supported is %s supported\n",
		dev->l1_1_pcipm_supported ? "" : "not");
	PCIE_DBG_FS(dev, "l1_2_pcipm_supported is %s supported\n",
		dev->l1_2_pcipm_supported ? "" : "not");
	PCIE_DBG_FS(dev, "l1_1_aspm_supported is %s supported\n",
		dev->l1_1_aspm_supported ? "" : "not");
	PCIE_DBG_FS(dev, "l1_2_aspm_supported is %s supported\n",
		dev->l1_2_aspm_supported ? "" : "not");
	PCIE_DBG_FS(dev, "common_clk_en is %d\n",
		dev->common_clk_en);
	PCIE_DBG_FS(dev, "clk_power_manage_en is %d\n",
		dev->clk_power_manage_en);
	PCIE_DBG_FS(dev, "aux_clk_sync is %d\n",
		dev->aux_clk_sync);
	PCIE_DBG_FS(dev, "AER is %s enable\n",
		dev->aer_enable ? "" : "not");
	PCIE_DBG_FS(dev, "ext_ref_clk is %d\n",
		dev->ext_ref_clk);
	PCIE_DBG_FS(dev, "boot_option is 0x%x\n",
		dev->boot_option);
	PCIE_DBG_FS(dev, "phy_ver is %d\n",
		dev->phy_ver);
	PCIE_DBG_FS(dev, "drv_ready is %d\n",
		dev->drv_ready);
	PCIE_DBG_FS(dev, "linkdown_panic is %d\n",
		dev->linkdown_panic);
	PCIE_DBG_FS(dev, "the link is %s suspending\n",
		dev->suspending ? "" : "not");
	PCIE_DBG_FS(dev, "shadow is %s enabled\n",
		dev->shadow_en ? "" : "not");
	PCIE_DBG_FS(dev, "the power of RC is %s on\n",
		dev->power_on ? "" : "not");
	PCIE_DBG_FS(dev, "bus_client: %d\n",
		dev->bus_client);
	PCIE_DBG_FS(dev, "smmu_sid_base: 0x%x\n",
		dev->smmu_sid_base);
	PCIE_DBG_FS(dev, "n_fts: %d\n",
		dev->n_fts);
	PCIE_DBG_FS(dev, "ep_latency: %dms\n",
		dev->ep_latency);
	PCIE_DBG_FS(dev, "switch_latency: %dms\n",
		dev->switch_latency);
	PCIE_DBG_FS(dev, "wr_halt_size: 0x%x\n",
		dev->wr_halt_size);
	PCIE_DBG_FS(dev, "slv_addr_space_size: 0x%x\n",
		dev->slv_addr_space_size);
	PCIE_DBG_FS(dev, "phy_status_offset: 0x%x\n",
		dev->phy_status_offset);
	PCIE_DBG_FS(dev, "phy_status_bit: %u\n",
		dev->phy_status_bit);
	PCIE_DBG_FS(dev, "phy_power_down_offset: 0x%x\n",
		dev->phy_power_down_offset);
	PCIE_DBG_FS(dev, "core_preset: 0x%x\n",
		dev->core_preset);
	PCIE_DBG_FS(dev, "cpl_timeout: 0x%x\n",
		dev->cpl_timeout);
	PCIE_DBG_FS(dev, "current_bdf: 0x%x\n",
		dev->current_bdf);
	PCIE_DBG_FS(dev, "perst_delay_us_min: %dus\n",
		dev->perst_delay_us_min);
	PCIE_DBG_FS(dev, "perst_delay_us_max: %dus\n",
		dev->perst_delay_us_max);
	PCIE_DBG_FS(dev, "tlp_rd_size: 0x%x\n",
		dev->tlp_rd_size);
	PCIE_DBG_FS(dev, "rc_corr_counter: %lu\n",
		dev->rc_corr_counter);
	PCIE_DBG_FS(dev, "rc_non_fatal_counter: %lu\n",
		dev->rc_non_fatal_counter);
	PCIE_DBG_FS(dev, "rc_fatal_counter: %lu\n",
		dev->rc_fatal_counter);
	PCIE_DBG_FS(dev, "ep_corr_counter: %lu\n",
		dev->ep_corr_counter);
	PCIE_DBG_FS(dev, "ep_non_fatal_counter: %lu\n",
		dev->ep_non_fatal_counter);
	PCIE_DBG_FS(dev, "ep_fatal_counter: %lu\n",
		dev->ep_fatal_counter);
	PCIE_DBG_FS(dev, "linkdown_counter: %lu\n",
		dev->linkdown_counter);
	PCIE_DBG_FS(dev, "wake_counter: %lu\n",
		dev->wake_counter);
	PCIE_DBG_FS(dev, "target_link_speed: 0x%x\n",
		dev->target_link_speed);
	PCIE_DBG_FS(dev, "link_turned_on_counter: %lu\n",
		dev->link_turned_on_counter);
	PCIE_DBG_FS(dev, "link_turned_off_counter: %lu\n",
		dev->link_turned_off_counter);
}

static void msm_pcie_shadow_dump(struct msm_pcie_dev_t *dev, bool rc)
{
	int i, j;
	u32 val = 0;
	u32 *shadow;

	for (i = 0; i < MAX_DEVICE_NUM; i++) {
		if (!rc && !dev->pcidev_table[i].bdf)
			break;
		if (rc) {
			shadow = dev->rc_shadow;
		} else {
			shadow = dev->ep_shadow[i];
			PCIE_DBG_FS(dev, "PCIe Device: %02x:%02x.%01x\n",
				dev->pcidev_table[i].bdf >> 24,
				dev->pcidev_table[i].bdf >> 19 & 0x1f,
				dev->pcidev_table[i].bdf >> 16 & 0x07);
		}
		for (j = 0; j < PCIE_CONF_SPACE_DW; j++) {
			val = shadow[j];
			if (val != PCIE_CLEAR) {
				PCIE_DBG_FS(dev,
					"PCIe: shadow_dw[%d]:cfg 0x%x:0x%x\n",
					j, j * 4, val);
			}
		}
		if (rc)
			break;
	}
}

static void msm_pcie_sel_debug_testcase(struct msm_pcie_dev_t *dev,
					u32 testcase)
{
	u32 dbi_base_addr = dev->res[MSM_PCIE_RES_DM_CORE].resource->start;
	phys_addr_t loopback_lbar_phy =
		dev->res[MSM_PCIE_RES_DM_CORE].resource->start +
		LOOPBACK_BASE_ADDR_OFFSET;
	static uint32_t loopback_val = 0x1;
	static dma_addr_t loopback_ddr_phy;
	static uint32_t *loopback_ddr_vir;
	static void __iomem *loopback_lbar_vir;
	int ret, i;
	u32 base_sel_size = 0;

	switch (testcase) {
	case MSM_PCIE_OUTPUT_PCIE_INFO:
		PCIE_DBG_FS(dev, "\n\nPCIe: Status for RC%d:\n",
			dev->rc_idx);
		msm_pcie_show_status(dev);
		break;
	case MSM_PCIE_DISABLE_LINK:
		PCIE_DBG_FS(dev,
			"\n\nPCIe: RC%d: disable link\n\n", dev->rc_idx);
		ret = msm_pcie_pm_control(MSM_PCIE_SUSPEND, 0,
			dev->dev, NULL,
			MSM_PCIE_CONFIG_NO_CFG_RESTORE);
		if (ret)
			PCIE_DBG_FS(dev, "PCIe:%s:failed to disable link\n",
				__func__);
		else
			PCIE_DBG_FS(dev, "PCIe:%s:disabled link\n",
				__func__);
		break;
	case MSM_PCIE_ENABLE_LINK:
		PCIE_DBG_FS(dev,
			"\n\nPCIe: RC%d: enable link and recover config space\n\n",
			dev->rc_idx);
		ret = msm_pcie_pm_control(MSM_PCIE_RESUME, 0,
			dev->dev, NULL,
			MSM_PCIE_CONFIG_NO_CFG_RESTORE);
		if (ret)
			PCIE_DBG_FS(dev, "PCIe:%s:failed to enable link\n",
				__func__);
		else {
			PCIE_DBG_FS(dev, "PCIe:%s:enabled link\n", __func__);
			msm_pcie_recover_config(dev->dev);
		}
		break;
	case MSM_PCIE_DISABLE_ENABLE_LINK:
		PCIE_DBG_FS(dev,
			"\n\nPCIe: RC%d: disable and enable link then recover config space\n\n",
			dev->rc_idx);
		ret = msm_pcie_pm_control(MSM_PCIE_SUSPEND, 0,
			dev->dev, NULL,
			MSM_PCIE_CONFIG_NO_CFG_RESTORE);
		if (ret)
			PCIE_DBG_FS(dev, "PCIe:%s:failed to disable link\n",
				__func__);
		else
			PCIE_DBG_FS(dev, "PCIe:%s:disabled link\n", __func__);
		ret = msm_pcie_pm_control(MSM_PCIE_RESUME, 0,
			dev->dev, NULL,
			MSM_PCIE_CONFIG_NO_CFG_RESTORE);
		if (ret)
			PCIE_DBG_FS(dev, "PCIe:%s:failed to enable link\n",
				__func__);
		else {
			PCIE_DBG_FS(dev, "PCIe:%s:enabled link\n", __func__);
			msm_pcie_recover_config(dev->dev);
		}
		break;
	case MSM_PCIE_DUMP_SHADOW_REGISTER:
		PCIE_DBG_FS(dev,
			"\n\nPCIe: RC%d: dumping RC shadow registers\n",
			dev->rc_idx);
		msm_pcie_shadow_dump(dev, true);

		PCIE_DBG_FS(dev,
			"\n\nPCIe: RC%d: dumping EP shadow registers\n",
			dev->rc_idx);
		msm_pcie_shadow_dump(dev, false);
		break;
	case MSM_PCIE_DISABLE_L0S:
		PCIE_DBG_FS(dev, "\n\nPCIe: RC%d: disable L0s\n\n",
			dev->rc_idx);
		if (dev->link_status == MSM_PCIE_LINK_ENABLED)
			msm_pcie_config_l0s_disable_all(dev, dev->dev->bus);
		dev->l0s_supported = false;
		break;
	case MSM_PCIE_ENABLE_L0S:
		PCIE_DBG_FS(dev, "\n\nPCIe: RC%d: enable L0s\n\n",
			dev->rc_idx);
		dev->l0s_supported = true;
		if (dev->link_status == MSM_PCIE_LINK_ENABLED)
			msm_pcie_config_l0s_enable_all(dev);
		break;
	case MSM_PCIE_DISABLE_L1:
		PCIE_DBG_FS(dev, "\n\nPCIe: RC%d: disable L1\n\n",
			dev->rc_idx);
		if (dev->link_status == MSM_PCIE_LINK_ENABLED)
			msm_pcie_config_l1_disable_all(dev, dev->dev->bus);
		dev->l1_supported = false;
		break;
	case MSM_PCIE_ENABLE_L1:
		PCIE_DBG_FS(dev, "\n\nPCIe: RC%d: enable L1\n\n",
			dev->rc_idx);
		dev->l1_supported = true;
		if (dev->link_status == MSM_PCIE_LINK_ENABLED) {
			/* enable l1 mode, clear bit 5 (REQ_NOT_ENTR_L1) */
			msm_pcie_write_mask(dev->parf +
				PCIE20_PARF_PM_CTRL, BIT(5), 0);

			msm_pcie_config_l1_enable_all(dev);
		}
		break;
	case MSM_PCIE_DISABLE_L1SS:
		PCIE_DBG_FS(dev, "\n\nPCIe: RC%d: disable L1ss\n\n",
			dev->rc_idx);
		if (dev->link_status == MSM_PCIE_LINK_ENABLED)
			msm_pcie_config_l1ss_disable_all(dev, dev->dev->bus);
		dev->l1ss_supported = false;
		dev->l1_1_pcipm_supported = false;
		dev->l1_2_pcipm_supported = false;
		dev->l1_1_aspm_supported = false;
		dev->l1_2_aspm_supported = false;
		break;
	case MSM_PCIE_ENABLE_L1SS:
		PCIE_DBG_FS(dev, "\n\nPCIe: RC%d: enable L1ss\n\n",
			dev->rc_idx);
		dev->l1ss_supported = true;
		dev->l1_1_pcipm_supported = true;
		dev->l1_2_pcipm_supported = true;
		dev->l1_1_aspm_supported = true;
		dev->l1_2_aspm_supported = true;
		if (dev->link_status == MSM_PCIE_LINK_ENABLED) {
			msm_pcie_check_l1ss_support_all(dev);
			msm_pcie_config_l1ss_enable_all(dev);
		}
		break;
	case MSM_PCIE_ENUMERATION:
		PCIE_DBG_FS(dev, "\n\nPCIe: attempting to enumerate RC%d\n\n",
			dev->rc_idx);
		if (dev->enumerated)
			PCIE_DBG_FS(dev, "PCIe: RC%d is already enumerated\n",
				dev->rc_idx);
		else {
			if (!msm_pcie_enumerate(dev->rc_idx))
				PCIE_DBG_FS(dev,
					"PCIe: RC%d is successfully enumerated\n",
					dev->rc_idx);
			else
				PCIE_DBG_FS(dev,
					"PCIe: RC%d enumeration failed\n",
					dev->rc_idx);
		}
		break;
	case MSM_PCIE_READ_PCIE_REGISTER:
		PCIE_DBG_FS(dev,
			"\n\nPCIe: RC%d: read a PCIe register\n\n",
			dev->rc_idx);
		if (!base_sel) {
			PCIE_DBG_FS(dev, "Invalid base_sel: 0x%x\n", base_sel);
			break;
		}

		PCIE_DBG_FS(dev, "base: %s: 0x%pK\nwr_offset: 0x%x\n",
			dev->res[base_sel - 1].name,
			dev->res[base_sel - 1].base,
			wr_offset);

		base_sel_size = resource_size(dev->res[base_sel - 1].resource);

		if (wr_offset >  base_sel_size - 4 ||
			msm_pcie_check_align(dev, wr_offset)) {
			PCIE_DBG_FS(dev,
				"PCIe: RC%d: Invalid wr_offset: 0x%x. wr_offset should be no more than 0x%x\n",
				dev->rc_idx, wr_offset, base_sel_size - 4);
		} else {
			phys_addr_t wr_register =
				dev->res[MSM_PCIE_RES_DM_CORE].resource->start;

			wr_register += wr_offset;
			PCIE_DBG_FS(dev,
				"PCIe: RC%d: register: 0x%pa value: 0x%x\n",
				dev->rc_idx, &wr_register,
				readl_relaxed(dev->res[base_sel - 1].base +
					wr_offset));
		}

		break;
	case MSM_PCIE_WRITE_PCIE_REGISTER:
		PCIE_DBG_FS(dev,
			"\n\nPCIe: RC%d: writing a value to a register\n\n",
			dev->rc_idx);

		if (!base_sel) {
			PCIE_DBG_FS(dev, "Invalid base_sel: 0x%x\n", base_sel);
			break;
		}

		if (((base_sel - 1) >= MSM_PCIE_MAX_RES) ||
					(!dev->res[base_sel - 1].resource)) {
			PCIE_DBG_FS(dev, "PCIe: RC%d Resource does not exist\n",
								dev->rc_idx);
			break;
		}

		PCIE_DBG_FS(dev,
			"base: %s: 0x%pK\nwr_offset: 0x%x\nwr_mask: 0x%x\nwr_value: 0x%x\n",
			dev->res[base_sel - 1].name,
			dev->res[base_sel - 1].base,
			wr_offset, wr_mask, wr_value);

		base_sel_size = resource_size(dev->res[base_sel - 1].resource);

		if (wr_offset >  base_sel_size - 4 ||
			msm_pcie_check_align(dev, wr_offset))
			PCIE_DBG_FS(dev,
				"PCIe: RC%d: Invalid wr_offset: 0x%x. wr_offset should be no more than 0x%x\n",
				dev->rc_idx, wr_offset, base_sel_size - 4);
		else
			msm_pcie_write_reg_field(dev->res[base_sel - 1].base,
				wr_offset, wr_mask, wr_value);

		break;
	case MSM_PCIE_DUMP_PCIE_REGISTER_SPACE:
		if (((base_sel - 1) >= MSM_PCIE_MAX_RES) ||
					(!dev->res[base_sel - 1].resource)) {
			PCIE_DBG_FS(dev, "PCIe: RC%d Resource does not exist\n",
								dev->rc_idx);
			break;
		}

		if (!base_sel) {
			PCIE_DBG_FS(dev, "Invalid base_sel: 0x%x\n", base_sel);
			break;
		} else if (base_sel - 1 == MSM_PCIE_RES_PARF) {
			pcie_parf_dump(dev);
			break;
		} else if (base_sel - 1 == MSM_PCIE_RES_PHY) {
			pcie_phy_dump(dev);
			break;
		} else if (base_sel - 1 == MSM_PCIE_RES_CONF) {
			base_sel_size = 0x1000;
		} else {
			base_sel_size = resource_size(
				dev->res[base_sel - 1].resource);
		}

		PCIE_DBG_FS(dev, "\n\nPCIe: Dumping %s Registers for RC%d\n\n",
			dev->res[base_sel - 1].name, dev->rc_idx);

		for (i = 0; i < base_sel_size; i += 32) {
			PCIE_DBG_FS(dev,
			"0x%04x %08x %08x %08x %08x %08x %08x %08x %08x\n",
			i, readl_relaxed(dev->res[base_sel - 1].base + i),
			readl_relaxed(dev->res[base_sel - 1].base + (i + 4)),
			readl_relaxed(dev->res[base_sel - 1].base + (i + 8)),
			readl_relaxed(dev->res[base_sel - 1].base + (i + 12)),
			readl_relaxed(dev->res[base_sel - 1].base + (i + 16)),
			readl_relaxed(dev->res[base_sel - 1].base + (i + 20)),
			readl_relaxed(dev->res[base_sel - 1].base + (i + 24)),
			readl_relaxed(dev->res[base_sel - 1].base + (i + 28)));
		}
		break;
	case MSM_PCIE_ALLOCATE_DDR_MAP_LBAR:
		PCIE_DBG_FS(dev,
			"PCIe: RC%d: Allocate 4K DDR memory and map LBAR.\n",
			dev->rc_idx);
		loopback_ddr_vir = dma_alloc_coherent(&dev->pdev->dev,
			(SZ_1K * sizeof(*loopback_ddr_vir)),
			&loopback_ddr_phy, GFP_KERNEL);
		if (!loopback_ddr_vir) {
			PCIE_DBG_FS(dev,
				"PCIe: RC%d: failed to dma_alloc_coherent.\n",
				dev->rc_idx);
		} else {
			PCIE_DBG_FS(dev,
				"PCIe: RC%d: VIR DDR memory address: 0x%pK\n",
				dev->rc_idx, loopback_ddr_vir);
			PCIE_DBG_FS(dev,
				"PCIe: RC%d: PHY DDR memory address: %pad\n",
				dev->rc_idx, &loopback_ddr_phy);
		}

		PCIE_DBG_FS(dev, "PCIe: RC%d: map LBAR: %pa\n",
			dev->rc_idx, &loopback_lbar_phy);
		loopback_lbar_vir = devm_ioremap(&dev->pdev->dev,
			loopback_lbar_phy, SZ_4K);
		if (!loopback_lbar_vir) {
			PCIE_DBG_FS(dev, "PCIe: RC%d: failed to map %pa\n",
				dev->rc_idx, &loopback_lbar_phy);
		} else {
			PCIE_DBG_FS(dev,
				"PCIe: RC%d: successfully mapped %pa to 0x%pK\n",
				dev->rc_idx, &loopback_lbar_phy,
				loopback_lbar_vir);
		}
		break;
	case MSM_PCIE_FREE_DDR_UNMAP_LBAR:
		PCIE_DBG_FS(dev,
			"PCIe: RC%d: Release 4K DDR memory and unmap LBAR.\n",
			dev->rc_idx);

		if (loopback_ddr_vir) {
			dma_free_coherent(&dev->pdev->dev, SZ_4K,
				loopback_ddr_vir, loopback_ddr_phy);
			loopback_ddr_vir = NULL;
		}

		if (loopback_lbar_vir) {
			devm_iounmap(&dev->pdev->dev,
				loopback_lbar_vir);
			loopback_lbar_vir = NULL;
		}
		break;
	case MSM_PCIE_OUTPUT_DDR_LBAR_ADDRESS:
		PCIE_DBG_FS(dev,
			"PCIe: RC%d: Print DDR and LBAR addresses.\n",
			dev->rc_idx);

		if (!loopback_ddr_vir || !loopback_lbar_vir) {
			PCIE_DBG_FS(dev,
				"PCIe: RC%d: DDR or LBAR address is not mapped\n",
				dev->rc_idx);
			break;
		}

		PCIE_DBG_FS(dev,
			"PCIe: RC%d: PHY DDR address: %pad\n",
			dev->rc_idx, &loopback_ddr_phy);
		PCIE_DBG_FS(dev,
			"PCIe: RC%d: VIR DDR address: 0x%pK\n",
			dev->rc_idx, loopback_ddr_vir);
		PCIE_DBG_FS(dev,
			"PCIe: RC%d: PHY LBAR address: %pa\n",
			dev->rc_idx, &loopback_lbar_phy);
		PCIE_DBG_FS(dev,
			"PCIe: RC%d: VIR LBAR address: 0x%pK\n",
			dev->rc_idx, loopback_lbar_vir);
		break;
	case MSM_PCIE_CONFIGURE_LOOPBACK:
		PCIE_DBG_FS(dev,
			"PCIe: RC%d: Configure Loopback.\n",
			dev->rc_idx);

		writel_relaxed(0x10000,
			dev->dm_core + PCIE_GEN3_RELATED);
		PCIE_DBG_FS(dev,
			"PCIe: RC%d: 0x%x: 0x%x\n",
			dev->rc_idx,
			dbi_base_addr + PCIE_GEN3_RELATED,
			readl_relaxed(dev->dm_core +
				PCIE_GEN3_RELATED));

		writel_relaxed(0x80000001,
			dev->dm_core + PCIE20_PIPE_LOOPBACK_CONTROL);
		PCIE_DBG_FS(dev,
			"PCIe: RC%d: 0x%x: 0x%x\n",
			dev->rc_idx,
			dbi_base_addr + PCIE20_PIPE_LOOPBACK_CONTROL,
			readl_relaxed(dev->dm_core +
				PCIE20_PIPE_LOOPBACK_CONTROL));

		writel_relaxed(0x00010124,
			dev->dm_core + PCIE20_PORT_LINK_CTRL_REG);
		PCIE_DBG_FS(dev,
			"PCIe: RC%d: 0x%x: 0x%x\n",
			dev->rc_idx,
			dbi_base_addr + PCIE20_PORT_LINK_CTRL_REG,
			readl_relaxed(dev->dm_core +
				PCIE20_PORT_LINK_CTRL_REG));
		break;
	case MSM_PCIE_SETUP_LOOPBACK_IATU:
	{
		void __iomem *iatu_base_vir;
		u32 iatu_base_phy;
		u32 iatu_viewport_offset;
		u32 iatu_ctrl1_offset;
		u32 iatu_ctrl2_offset;
		u32 iatu_lbar_offset;
		u32 iatu_ubar_offset;
		u32 iatu_lar_offset;
		u32 iatu_ltar_offset;
		u32 iatu_utar_offset;
		u32 iatu_n = 1;

		if (dev->iatu) {
			iatu_base_vir = dev->iatu;
			iatu_base_phy =
				dev->res[MSM_PCIE_RES_IATU].resource->start;

			iatu_viewport_offset = 0;
			iatu_ctrl1_offset = PCIE_IATU_CTRL1(iatu_n);
			iatu_ctrl2_offset = PCIE_IATU_CTRL2(iatu_n);
			iatu_lbar_offset = PCIE_IATU_LBAR(iatu_n);
			iatu_ubar_offset = PCIE_IATU_UBAR(iatu_n);
			iatu_lar_offset = PCIE_IATU_LAR(iatu_n);
			iatu_ltar_offset = PCIE_IATU_LTAR(iatu_n);
			iatu_utar_offset = PCIE_IATU_UTAR(iatu_n);
		} else {
			iatu_base_vir = dev->dm_core;
			iatu_base_phy = dbi_base_addr;

			iatu_viewport_offset = PCIE20_PLR_IATU_VIEWPORT;
			iatu_ctrl1_offset = PCIE20_PLR_IATU_CTRL1;
			iatu_ctrl2_offset = PCIE20_PLR_IATU_CTRL2;
			iatu_lbar_offset = PCIE20_PLR_IATU_LBAR;
			iatu_ubar_offset = PCIE20_PLR_IATU_UBAR;
			iatu_lar_offset = PCIE20_PLR_IATU_LAR;
			iatu_ltar_offset = PCIE20_PLR_IATU_LTAR;
			iatu_utar_offset = PCIE20_PLR_IATU_UTAR;
		}

		PCIE_DBG_FS(dev, "PCIe: RC%d: Setup iATU.\n", dev->rc_idx);

		if (!loopback_ddr_vir) {
			PCIE_DBG_FS(dev,
				"PCIe: RC%d: DDR address is not mapped.\n",
				dev->rc_idx);
			break;
		}

		if (iatu_viewport_offset) {
			writel_relaxed(0x0, iatu_base_vir +
				iatu_viewport_offset);
			PCIE_DBG_FS(dev,
				"PCIe: RC%d: PCIE20_PLR_IATU_VIEWPORT:\t0x%x: 0x%x\n",
				dev->rc_idx,
				iatu_base_phy + iatu_viewport_offset,
				readl_relaxed(iatu_base_vir +
					iatu_viewport_offset));
		}

		writel_relaxed(0x0, iatu_base_vir + iatu_ctrl1_offset);
		PCIE_DBG_FS(dev,
			"PCIe: RC%d: PCIE20_PLR_IATU_CTRL1:\t0x%x: 0x%x\n",
			dev->rc_idx, iatu_base_phy + iatu_ctrl1_offset,
			readl_relaxed(iatu_base_vir + iatu_ctrl1_offset));

		writel_relaxed(loopback_lbar_phy,
			iatu_base_vir + iatu_lbar_offset);
		PCIE_DBG_FS(dev,
			"PCIe: RC%d: PCIE20_PLR_IATU_LBAR:\t0x%x: 0x%x\n",
			dev->rc_idx, iatu_base_phy + iatu_lbar_offset,
			readl_relaxed(iatu_base_vir + iatu_lbar_offset));

		writel_relaxed(0x0, iatu_base_vir + iatu_ubar_offset);
		PCIE_DBG_FS(dev,
			"PCIe: RC%d: PCIE20_PLR_IATU_UBAR:\t0x%x: 0x%x\n",
			dev->rc_idx, iatu_base_phy + iatu_ubar_offset,
			readl_relaxed(iatu_base_vir + iatu_ubar_offset));

		writel_relaxed(loopback_lbar_phy + 0xfff,
			iatu_base_vir + iatu_lar_offset);
		PCIE_DBG_FS(dev,
			"PCIe: RC%d: PCIE20_PLR_IATU_LAR:\t0x%x: 0x%x\n",
			dev->rc_idx, iatu_base_phy + iatu_lar_offset,
			readl_relaxed(iatu_base_vir + iatu_lar_offset));

		writel_relaxed(loopback_ddr_phy,
			iatu_base_vir + iatu_ltar_offset);
		PCIE_DBG_FS(dev,
			"PCIe: RC%d: PCIE20_PLR_IATU_LTAR:\t0x%x: 0x%x\n",
			dev->rc_idx, iatu_base_phy + iatu_ltar_offset,
			readl_relaxed(iatu_base_vir + iatu_ltar_offset));

		writel_relaxed(0, iatu_base_vir + iatu_utar_offset);
		PCIE_DBG_FS(dev,
			"PCIe: RC%d: PCIE20_PLR_IATU_UTAR:\t0x%x: 0x%x\n",
			dev->rc_idx, iatu_base_phy + iatu_utar_offset,
			readl_relaxed(iatu_base_vir + iatu_utar_offset));

		writel_relaxed(0x80000000,
			iatu_base_vir + iatu_ctrl2_offset);
		PCIE_DBG_FS(dev,
			"PCIe: RC%d: PCIE20_PLR_IATU_CTRL2:\t0x%x: 0x%x\n",
			dev->rc_idx, iatu_base_phy + iatu_ctrl2_offset,
			readl_relaxed(iatu_base_vir + iatu_ctrl2_offset));
		break;
	}
	case MSM_PCIE_READ_DDR:
		PCIE_DBG_FS(dev,
			"PCIe: RC%d: Read DDR values.\n",
			dev->rc_idx);

		if (!loopback_ddr_vir) {
			PCIE_DBG_FS(dev,
				"PCIe: RC%d: DDR is not mapped\n",
				dev->rc_idx);
			break;
		}

		for (i = 0; i < SZ_1K; i += 8) {
			PCIE_DBG_FS(dev,
				"0x%04x %08x %08x %08x %08x %08x %08x %08x %08x\n",
				i,
				loopback_ddr_vir[i],
				loopback_ddr_vir[i + 1],
				loopback_ddr_vir[i + 2],
				loopback_ddr_vir[i + 3],
				loopback_ddr_vir[i + 4],
				loopback_ddr_vir[i + 5],
				loopback_ddr_vir[i + 6],
				loopback_ddr_vir[i + 7]);
		}
		break;
	case MSM_PCIE_READ_LBAR:
		PCIE_DBG_FS(dev,
			"PCIe: RC%d: Read LBAR values.\n",
			dev->rc_idx);

		if (!loopback_lbar_vir) {
			PCIE_DBG_FS(dev,
				"PCIe: RC%d: LBAR address is not mapped\n",
				dev->rc_idx);
			break;
		}

		for (i = 0; i < SZ_4K; i += 32) {
			PCIE_DBG_FS(dev,
				"0x%04x %08x %08x %08x %08x %08x %08x %08x %08x\n",
				i,
				readl_relaxed(loopback_lbar_vir + i),
				readl_relaxed(loopback_lbar_vir + (i + 4)),
				readl_relaxed(loopback_lbar_vir + (i + 8)),
				readl_relaxed(loopback_lbar_vir + (i + 12)),
				readl_relaxed(loopback_lbar_vir + (i + 16)),
				readl_relaxed(loopback_lbar_vir + (i + 20)),
				readl_relaxed(loopback_lbar_vir + (i + 24)),
				readl_relaxed(loopback_lbar_vir + (i + 28)));
		}
		break;
	case MSM_PCIE_WRITE_DDR:
		PCIE_DBG_FS(dev, "PCIe: RC%d: Write 0x%x to DDR.\n",
			dev->rc_idx, loopback_val);

		if (!loopback_ddr_vir) {
			PCIE_DBG_FS(dev,
				"PCIe: RC%d: DDR address is not mapped\n",
				dev->rc_idx);
			break;
		}

		memset(loopback_ddr_vir, loopback_val,
			(SZ_1K * sizeof(*loopback_ddr_vir)));

		if (unlikely(loopback_val == UINT_MAX))
			loopback_val = 1;
		else
			loopback_val++;
		break;
	case MSM_PCIE_WRITE_LBAR:
		PCIE_DBG_FS(dev, "PCIe: RC%d: Write 0x%x to LBAR.\n",
			dev->rc_idx, loopback_val);

		if (!loopback_lbar_vir) {
			PCIE_DBG_FS(dev,
				"PCIe: RC%d: LBAR address is not mapped\n",
				dev->rc_idx);
			break;
		}

		for (i = 0; i < SZ_4K; i += 32) {
			writel_relaxed(loopback_val,
				loopback_lbar_vir + i),
			writel_relaxed(loopback_val,
				loopback_lbar_vir + (i + 4)),
			writel_relaxed(loopback_val,
				loopback_lbar_vir + (i + 8)),
			writel_relaxed(loopback_val,
				loopback_lbar_vir + (i + 12)),
			writel_relaxed(loopback_val,
				loopback_lbar_vir + (i + 16)),
			writel_relaxed(loopback_val,
				loopback_lbar_vir + (i + 20)),
			writel_relaxed(loopback_val,
				loopback_lbar_vir + (i + 24)),
			writel_relaxed(loopback_val,
				loopback_lbar_vir + (i + 28));
		}

		if (unlikely(loopback_val == UINT_MAX))
			loopback_val = 1;
		else
			loopback_val++;
		break;
	case MSM_PCIE_DISABLE_AER:
		PCIE_DBG_FS(dev, "\n\nPCIe: RC%d: clear AER enable flag\n\n",
			dev->rc_idx);
		dev->aer_enable = false;
		break;
	case MSM_PCIE_ENABLE_AER:
		PCIE_DBG_FS(dev, "\n\nPCIe: RC%d: set AER enable flag\n\n",
			dev->rc_idx);
		dev->aer_enable = true;
		break;
	case MSM_PCIE_GPIO_STATUS:
		PCIE_DBG_FS(dev, "\n\nPCIe: RC%d: PERST and WAKE status\n\n",
			dev->rc_idx);
		PCIE_DBG_FS(dev,
			"PCIe: RC%d: PERST: gpio%u value: %d\n",
			dev->rc_idx, dev->gpio[MSM_PCIE_GPIO_PERST].num,
			gpio_get_value(dev->gpio[MSM_PCIE_GPIO_PERST].num));
		PCIE_DBG_FS(dev,
			"PCIe: RC%d: WAKE: gpio%u value: %d\n",
			dev->rc_idx, dev->gpio[MSM_PCIE_GPIO_WAKE].num,
			gpio_get_value(dev->gpio[MSM_PCIE_GPIO_WAKE].num));
		break;
	case MSM_PCIE_ASSERT_PERST:
		PCIE_DBG_FS(dev, "\n\nPCIe: RC%d: assert PERST\n\n",
			dev->rc_idx);
		gpio_set_value(dev->gpio[MSM_PCIE_GPIO_PERST].num,
					dev->gpio[MSM_PCIE_GPIO_PERST].on);
		usleep_range(dev->perst_delay_us_min, dev->perst_delay_us_max);
		break;
	case MSM_PCIE_DEASSERT_PERST:
		PCIE_DBG_FS(dev, "\n\nPCIe: RC%d: de-assert PERST\n\n",
			dev->rc_idx);
		gpio_set_value(dev->gpio[MSM_PCIE_GPIO_PERST].num,
					1 - dev->gpio[MSM_PCIE_GPIO_PERST].on);
		usleep_range(dev->perst_delay_us_min, dev->perst_delay_us_max);
		break;
	case MSM_PCIE_KEEP_RESOURCES_ON:
		PCIE_DBG_FS(dev,
			"\n\nPCIe: RC%d: set keep resources on flag\n\n",
			dev->rc_idx);
		msm_pcie_keep_resources_on |= BIT(dev->rc_idx);
		break;
	case MSM_PCIE_FORCE_GEN1:
		PCIE_DBG_FS(dev,
			"\n\nPCIe: RC%d: set target speed to Gen 1\n\n",
			dev->rc_idx);
		dev->target_link_speed = GEN1_SPEED;
		break;
	case MSM_PCIE_FORCE_GEN2:
		PCIE_DBG_FS(dev,
			"\n\nPCIe: RC%d: set target speed to Gen 2\n\n",
			dev->rc_idx);
		dev->target_link_speed = GEN2_SPEED;
		break;
	case MSM_PCIE_FORCE_GEN3:
		PCIE_DBG_FS(dev,
			"\n\nPCIe: RC%d: set target speed to Gen 3\n\n",
			dev->rc_idx);
		dev->target_link_speed = GEN3_SPEED;
		break;
	default:
		PCIE_DBG_FS(dev, "Invalid testcase: %d.\n", testcase);
		break;
	}
}

int msm_pcie_debug_info(struct pci_dev *dev, u32 option, u32 base,
			u32 offset, u32 mask, u32 value)
{
	int ret = 0;
	struct msm_pcie_dev_t *pdev = NULL;

	if (!dev) {
		pr_err("PCIe: the input pci dev is NULL.\n");
		return -ENODEV;
	}

	if (option == MSM_PCIE_READ_PCIE_REGISTER ||
		option == MSM_PCIE_WRITE_PCIE_REGISTER ||
		option == MSM_PCIE_DUMP_PCIE_REGISTER_SPACE) {
		if (!base || base >= MSM_PCIE_MAX_RES) {
			PCIE_DBG_FS(pdev, "Invalid base_sel: 0x%x\n", base);
			PCIE_DBG_FS(pdev,
				"PCIe: base_sel is still 0x%x\n", base_sel);
			return -EINVAL;
		}

		base_sel = base;
		PCIE_DBG_FS(pdev, "PCIe: base_sel is now 0x%x\n", base_sel);

		if (option == MSM_PCIE_READ_PCIE_REGISTER ||
			option == MSM_PCIE_WRITE_PCIE_REGISTER) {
			wr_offset = offset;
			wr_mask = mask;
			wr_value = value;

			PCIE_DBG_FS(pdev,
				"PCIe: wr_offset is now 0x%x\n", wr_offset);
			PCIE_DBG_FS(pdev,
				"PCIe: wr_mask is now 0x%x\n", wr_mask);
			PCIE_DBG_FS(pdev,
				"PCIe: wr_value is now 0x%x\n", wr_value);
		}
	}

	pdev = PCIE_BUS_PRIV_DATA(dev->bus);
	rc_sel = BIT(pdev->rc_idx);

	msm_pcie_sel_debug_testcase(pdev, option);

	return ret;
}
EXPORT_SYMBOL(msm_pcie_debug_info);

#ifdef CONFIG_SYSFS
static ssize_t msm_pcie_enumerate_store(struct device *dev,
					struct device_attribute *attr,
					const char *buf, size_t count)
{
	struct msm_pcie_dev_t *pcie_dev = (struct msm_pcie_dev_t *)
						dev_get_drvdata(dev);

	if (pcie_dev)
		msm_pcie_enumerate(pcie_dev->rc_idx);

	return count;
}

static DEVICE_ATTR(enumerate, 0200, NULL, msm_pcie_enumerate_store);

static void msm_pcie_sysfs_init(struct msm_pcie_dev_t *dev)
{
	int ret;

	ret = device_create_file(&dev->pdev->dev, &dev_attr_enumerate);
	if (ret)
		PCIE_DBG_FS(dev,
			"RC%d: failed to create sysfs enumerate node\n",
			dev->rc_idx);
}

static void msm_pcie_sysfs_exit(struct msm_pcie_dev_t *dev)
{
	if (dev->pdev)
		device_remove_file(&dev->pdev->dev, &dev_attr_enumerate);
}
#else
static void msm_pcie_sysfs_init(struct msm_pcie_dev_t *dev)
{
}

static void msm_pcie_sysfs_exit(struct msm_pcie_dev_t *dev)
{
}
#endif

#ifdef CONFIG_DEBUG_FS
static struct dentry *dent_msm_pcie;
static struct dentry *dfile_rc_sel;
static struct dentry *dfile_case;
static struct dentry *dfile_base_sel;
static struct dentry *dfile_linkdown_panic;
static struct dentry *dfile_wr_offset;
static struct dentry *dfile_wr_mask;
static struct dentry *dfile_wr_value;
static struct dentry *dfile_boot_option;
static struct dentry *dfile_aer_enable;
static struct dentry *dfile_corr_counter_limit;

static u32 rc_sel_max;

static int msm_pcie_debugfs_parse_input(const char __user *buf,
					size_t count, unsigned int *data)
{
	unsigned long ret;
	char *str, *str_temp;

	str = kmalloc(count + 1, GFP_KERNEL);
	if (!str)
		return -ENOMEM;

	ret = copy_from_user(str, buf, count);
	if (ret) {
		kfree(str);
		return -EFAULT;
	}

	str[count] = 0;
	str_temp = str;

	ret = get_option(&str_temp, data);
	kfree(str);
	if (ret != 1)
		return -EINVAL;

	return 0;
}

static int msm_pcie_debugfs_case_show(struct seq_file *m, void *v)
{
	int i;

	for (i = 0; i < MSM_PCIE_MAX_DEBUGFS_OPTION; i++)
		seq_printf(m, "\t%d:\t %s\n", i,
			msm_pcie_debugfs_option_desc[i]);

	return 0;
}

static int msm_pcie_debugfs_case_open(struct inode *inode, struct file *file)
{
	return single_open(file, msm_pcie_debugfs_case_show, NULL);
}

static ssize_t msm_pcie_debugfs_case_select(struct file *file,
				const char __user *buf,
				size_t count, loff_t *ppos)
{
	int i, ret;
	unsigned int testcase = 0;

	ret = msm_pcie_debugfs_parse_input(buf, count, &testcase);
	if (ret)
		return ret;

	pr_alert("PCIe: TEST: %d\n", testcase);

	for (i = 0; i < MAX_RC_NUM; i++) {
		if (rc_sel & BIT(i))
			msm_pcie_sel_debug_testcase(&msm_pcie_dev[i], testcase);
	}

	return count;
}

static const struct file_operations msm_pcie_debugfs_case_ops = {
	.open = msm_pcie_debugfs_case_open,
	.release = single_release,
	.read = seq_read,
	.write = msm_pcie_debugfs_case_select,
};

static ssize_t msm_pcie_debugfs_rc_select(struct file *file,
				const char __user *buf,
				size_t count, loff_t *ppos)
{
	int i, ret;
	u32 new_rc_sel = 0;

	ret = msm_pcie_debugfs_parse_input(buf, count, &new_rc_sel);
	if (ret)
		return ret;

	if ((!new_rc_sel) || (new_rc_sel > rc_sel_max)) {
		pr_alert("PCIe: invalid value for rc_sel: 0x%x\n", new_rc_sel);
		pr_alert("PCIe: rc_sel is still 0x%x\n", rc_sel ? rc_sel : 0x1);
	} else {
		rc_sel = new_rc_sel;
		pr_alert("PCIe: rc_sel is now: 0x%x\n", rc_sel);
	}

	pr_alert("PCIe: the following RC(s) will be tested:\n");
	for (i = 0; i < MAX_RC_NUM; i++)
		if (rc_sel & BIT(i))
			pr_alert("RC %d\n", i);

	return count;
}

static const struct file_operations msm_pcie_debugfs_rc_select_ops = {
	.write = msm_pcie_debugfs_rc_select,
};

static ssize_t msm_pcie_debugfs_base_select(struct file *file,
				const char __user *buf,
				size_t count, loff_t *ppos)
{
	int ret;
	u32 new_base_sel = 0;

	ret = msm_pcie_debugfs_parse_input(buf, count, &new_base_sel);
	if (ret)
		return ret;

	if (!new_base_sel || new_base_sel > MSM_PCIE_MAX_RES) {
		pr_alert("PCIe: invalid value for base_sel: 0x%x\n",
			new_base_sel);
		pr_alert("PCIe: base_sel is still 0x%x\n", base_sel);
	} else {
		base_sel = new_base_sel;
		pr_alert("PCIe: base_sel is now 0x%x\n", base_sel);
		pr_alert("%s\n", msm_pcie_res_info[base_sel - 1].name);
	}

	return count;
}

static const struct file_operations msm_pcie_debugfs_base_select_ops = {
	.write = msm_pcie_debugfs_base_select,
};

static ssize_t msm_pcie_debugfs_linkdown_panic(struct file *file,
				const char __user *buf,
				size_t count, loff_t *ppos)
{
	int i, ret;
	u32 new_linkdown_panic = 0;

	ret = msm_pcie_debugfs_parse_input(buf, count, &new_linkdown_panic);
	if (ret)
		return ret;

	new_linkdown_panic = !!new_linkdown_panic;

	for (i = 0; i < MAX_RC_NUM; i++) {
		if (rc_sel & BIT(i)) {
			msm_pcie_dev[i].linkdown_panic =
				new_linkdown_panic;
			PCIE_DBG_FS(&msm_pcie_dev[i],
				"PCIe: RC%d: linkdown_panic is now %d\n",
				i, msm_pcie_dev[i].linkdown_panic);
		}
	}

	return count;
}

static const struct file_operations msm_pcie_debugfs_linkdown_panic_ops = {
	.write = msm_pcie_debugfs_linkdown_panic,
};

static ssize_t msm_pcie_debugfs_wr_offset(struct file *file,
				const char __user *buf,
				size_t count, loff_t *ppos)
{
	int ret;

	wr_offset = 0;

	ret = msm_pcie_debugfs_parse_input(buf, count, &wr_offset);
	if (ret)
		return ret;

	pr_alert("PCIe: wr_offset is now 0x%x\n", wr_offset);

	return count;
}

static const struct file_operations msm_pcie_debugfs_wr_offset_ops = {
	.write = msm_pcie_debugfs_wr_offset,
};

static ssize_t msm_pcie_debugfs_wr_mask(struct file *file,
				const char __user *buf,
				size_t count, loff_t *ppos)
{
	int ret;

	wr_mask = 0;

	ret = msm_pcie_debugfs_parse_input(buf, count, &wr_mask);
	if (ret)
		return ret;

	pr_alert("PCIe: wr_mask is now 0x%x\n", wr_mask);

	return count;
}

static const struct file_operations msm_pcie_debugfs_wr_mask_ops = {
	.write = msm_pcie_debugfs_wr_mask,
};
static ssize_t msm_pcie_debugfs_wr_value(struct file *file,
				const char __user *buf,
				size_t count, loff_t *ppos)
{
	int ret;

	wr_value = 0;

	ret = msm_pcie_debugfs_parse_input(buf, count, &wr_value);
	if (ret)
		return ret;

	pr_alert("PCIe: wr_value is now 0x%x\n", wr_value);

	return count;
}

static const struct file_operations msm_pcie_debugfs_wr_value_ops = {
	.write = msm_pcie_debugfs_wr_value,
};

static ssize_t msm_pcie_debugfs_boot_option(struct file *file,
				const char __user *buf,
				size_t count, loff_t *ppos)
{
	int i, ret;
	u32 new_boot_option = 0;

	ret = msm_pcie_debugfs_parse_input(buf, count, &new_boot_option);
	if (ret)
		return ret;

	if (new_boot_option <= (BIT(0) | BIT(1))) {
		for (i = 0; i < MAX_RC_NUM; i++) {
			if (rc_sel & BIT(i)) {
				msm_pcie_dev[i].boot_option = new_boot_option;
				PCIE_DBG_FS(&msm_pcie_dev[i],
					"PCIe: RC%d: boot_option is now 0x%x\n",
					i, msm_pcie_dev[i].boot_option);
			}
		}
	} else {
		pr_err("PCIe: Invalid input for boot_option: 0x%x.\n",
			new_boot_option);
	}

	return count;
}

static const struct file_operations msm_pcie_debugfs_boot_option_ops = {
	.write = msm_pcie_debugfs_boot_option,
};

static ssize_t msm_pcie_debugfs_aer_enable(struct file *file,
				const char __user *buf,
				size_t count, loff_t *ppos)
{
	int i, ret;
	u32 new_aer_enable = 0;

	ret = msm_pcie_debugfs_parse_input(buf, count, &new_aer_enable);
	if (ret)
		return ret;

	new_aer_enable = !!new_aer_enable;

	for (i = 0; i < MAX_RC_NUM; i++) {
		if (rc_sel & BIT(i)) {
			msm_pcie_dev[i].aer_enable = new_aer_enable;
			PCIE_DBG_FS(&msm_pcie_dev[i],
				"PCIe: RC%d: aer_enable is now %d\n",
				i, msm_pcie_dev[i].aer_enable);

			msm_pcie_write_mask(msm_pcie_dev[i].dm_core +
					PCIE20_BRIDGE_CTRL,
					new_aer_enable ? 0 : BIT(16),
					new_aer_enable ? BIT(16) : 0);

			PCIE_DBG_FS(&msm_pcie_dev[i],
				"RC%d: PCIE20_BRIDGE_CTRL: 0x%x\n", i,
				readl_relaxed(msm_pcie_dev[i].dm_core +
					PCIE20_BRIDGE_CTRL));
		}
	}

	return count;
}

static const struct file_operations msm_pcie_debugfs_aer_enable_ops = {
	.write = msm_pcie_debugfs_aer_enable,
};

static ssize_t msm_pcie_debugfs_corr_counter_limit(struct file *file,
				const char __user *buf,
				size_t count, loff_t *ppos)
{
	int ret;

	corr_counter_limit = 0;

	ret = msm_pcie_debugfs_parse_input(buf, count, &corr_counter_limit);
	if (ret)
		return ret;

	pr_info("PCIe: corr_counter_limit is now %u\n", corr_counter_limit);

	return count;
}

static const struct file_operations msm_pcie_debugfs_corr_counter_limit_ops = {
	.write = msm_pcie_debugfs_corr_counter_limit,
};

static void msm_pcie_debugfs_init(void)
{
	rc_sel_max = (0x1 << MAX_RC_NUM) - 1;
	wr_mask = 0xffffffff;

	dent_msm_pcie = debugfs_create_dir("pci-msm", NULL);
	if (IS_ERR(dent_msm_pcie)) {
		pr_err("PCIe: fail to create the folder for debug_fs.\n");
		return;
	}

	dfile_rc_sel = debugfs_create_file("rc_sel", 0664,
					dent_msm_pcie, NULL,
					&msm_pcie_debugfs_rc_select_ops);
	if (!dfile_rc_sel || IS_ERR(dfile_rc_sel)) {
		pr_err("PCIe: fail to create the file for debug_fs rc_sel.\n");
		goto rc_sel_error;
	}

	dfile_case = debugfs_create_file("case", 0664,
					dent_msm_pcie, NULL,
					&msm_pcie_debugfs_case_ops);
	if (!dfile_case || IS_ERR(dfile_case)) {
		pr_err("PCIe: fail to create the file for debug_fs case.\n");
		goto case_error;
	}

	dfile_base_sel = debugfs_create_file("base_sel", 0664,
					dent_msm_pcie, NULL,
					&msm_pcie_debugfs_base_select_ops);
	if (!dfile_base_sel || IS_ERR(dfile_base_sel)) {
		pr_err("PCIe: fail to create the file for debug_fs base_sel.\n");
		goto base_sel_error;
	}

	dfile_linkdown_panic = debugfs_create_file("linkdown_panic", 0644,
					dent_msm_pcie, NULL,
					&msm_pcie_debugfs_linkdown_panic_ops);
	if (!dfile_linkdown_panic || IS_ERR(dfile_linkdown_panic)) {
		pr_err("PCIe: fail to create the file for debug_fs linkdown_panic.\n");
		goto linkdown_panic_error;
	}

	dfile_wr_offset = debugfs_create_file("wr_offset", 0664,
					dent_msm_pcie, NULL,
					&msm_pcie_debugfs_wr_offset_ops);
	if (!dfile_wr_offset || IS_ERR(dfile_wr_offset)) {
		pr_err("PCIe: fail to create the file for debug_fs wr_offset.\n");
		goto wr_offset_error;
	}

	dfile_wr_mask = debugfs_create_file("wr_mask", 0664,
					dent_msm_pcie, NULL,
					&msm_pcie_debugfs_wr_mask_ops);
	if (!dfile_wr_mask || IS_ERR(dfile_wr_mask)) {
		pr_err("PCIe: fail to create the file for debug_fs wr_mask.\n");
		goto wr_mask_error;
	}

	dfile_wr_value = debugfs_create_file("wr_value", 0664,
					dent_msm_pcie, NULL,
					&msm_pcie_debugfs_wr_value_ops);
	if (!dfile_wr_value || IS_ERR(dfile_wr_value)) {
		pr_err("PCIe: fail to create the file for debug_fs wr_value.\n");
		goto wr_value_error;
	}

	dfile_boot_option = debugfs_create_file("boot_option", 0664,
					dent_msm_pcie, NULL,
					&msm_pcie_debugfs_boot_option_ops);
	if (!dfile_boot_option || IS_ERR(dfile_boot_option)) {
		pr_err("PCIe: fail to create the file for debug_fs boot_option.\n");
		goto boot_option_error;
	}

	dfile_aer_enable = debugfs_create_file("aer_enable", 0664,
					dent_msm_pcie, NULL,
					&msm_pcie_debugfs_aer_enable_ops);
	if (!dfile_aer_enable || IS_ERR(dfile_aer_enable)) {
		pr_err("PCIe: fail to create the file for debug_fs aer_enable.\n");
		goto aer_enable_error;
	}

	dfile_corr_counter_limit = debugfs_create_file("corr_counter_limit",
				0664, dent_msm_pcie, NULL,
				&msm_pcie_debugfs_corr_counter_limit_ops);
	if (!dfile_corr_counter_limit || IS_ERR(dfile_corr_counter_limit)) {
		pr_err("PCIe: fail to create the file for debug_fs corr_counter_limit.\n");
		goto corr_counter_limit_error;
	}
	return;

corr_counter_limit_error:
	debugfs_remove(dfile_aer_enable);
aer_enable_error:
	debugfs_remove(dfile_boot_option);
boot_option_error:
	debugfs_remove(dfile_wr_value);
wr_value_error:
	debugfs_remove(dfile_wr_mask);
wr_mask_error:
	debugfs_remove(dfile_wr_offset);
wr_offset_error:
	debugfs_remove(dfile_linkdown_panic);
linkdown_panic_error:
	debugfs_remove(dfile_base_sel);
base_sel_error:
	debugfs_remove(dfile_case);
case_error:
	debugfs_remove(dfile_rc_sel);
rc_sel_error:
	debugfs_remove(dent_msm_pcie);
}

static void msm_pcie_debugfs_exit(void)
{
	debugfs_remove(dfile_rc_sel);
	debugfs_remove(dfile_case);
	debugfs_remove(dfile_base_sel);
	debugfs_remove(dfile_linkdown_panic);
	debugfs_remove(dfile_wr_offset);
	debugfs_remove(dfile_wr_mask);
	debugfs_remove(dfile_wr_value);
	debugfs_remove(dfile_boot_option);
	debugfs_remove(dfile_aer_enable);
	debugfs_remove(dfile_corr_counter_limit);
}
#else
static void msm_pcie_debugfs_init(void)
{
}

static void msm_pcie_debugfs_exit(void)
{
}
#endif

static inline int msm_pcie_is_link_up(struct msm_pcie_dev_t *dev)
{
	return readl_relaxed(dev->dm_core +
			PCIE20_CAP_LINKCTRLSTATUS) & BIT(29);
}

/**
 * msm_pcie_iatu_config - configure outbound address translation region
 * @dev: root commpex
 * @nr: region number
 * @type: target transaction type, see PCIE20_CTRL1_TYPE_xxx
 * @host_addr: - region start address on host
 * @host_end: - region end address (low 32 bit) on host,
 *	upper 32 bits are same as for @host_addr
 * @target_addr: - region start address on target
 */
static void msm_pcie_iatu_config(struct msm_pcie_dev_t *dev, int nr, u8 type,
				unsigned long host_addr, u32 host_end,
				unsigned long target_addr)
{
	void __iomem *iatu_base = dev->iatu ? dev->iatu : dev->dm_core;

	u32 iatu_viewport_offset;
	u32 iatu_ctrl1_offset;
	u32 iatu_ctrl2_offset;
	u32 iatu_lbar_offset;
	u32 iatu_ubar_offset;
	u32 iatu_lar_offset;
	u32 iatu_ltar_offset;
	u32 iatu_utar_offset;

	if (dev->iatu) {
		iatu_viewport_offset = 0;
		iatu_ctrl1_offset = PCIE_IATU_CTRL1(nr);
		iatu_ctrl2_offset = PCIE_IATU_CTRL2(nr);
		iatu_lbar_offset = PCIE_IATU_LBAR(nr);
		iatu_ubar_offset = PCIE_IATU_UBAR(nr);
		iatu_lar_offset = PCIE_IATU_LAR(nr);
		iatu_ltar_offset = PCIE_IATU_LTAR(nr);
		iatu_utar_offset = PCIE_IATU_UTAR(nr);
	} else {
		iatu_viewport_offset = PCIE20_PLR_IATU_VIEWPORT;
		iatu_ctrl1_offset = PCIE20_PLR_IATU_CTRL1;
		iatu_ctrl2_offset = PCIE20_PLR_IATU_CTRL2;
		iatu_lbar_offset = PCIE20_PLR_IATU_LBAR;
		iatu_ubar_offset = PCIE20_PLR_IATU_UBAR;
		iatu_lar_offset = PCIE20_PLR_IATU_LAR;
		iatu_ltar_offset = PCIE20_PLR_IATU_LTAR;
		iatu_utar_offset = PCIE20_PLR_IATU_UTAR;
	}

	if (dev->shadow_en && iatu_viewport_offset) {
		dev->rc_shadow[PCIE20_PLR_IATU_VIEWPORT / 4] =
			nr;
		dev->rc_shadow[PCIE20_PLR_IATU_CTRL1 / 4] =
			type;
		dev->rc_shadow[PCIE20_PLR_IATU_LBAR / 4] =
			lower_32_bits(host_addr);
		dev->rc_shadow[PCIE20_PLR_IATU_UBAR / 4] =
			upper_32_bits(host_addr);
		dev->rc_shadow[PCIE20_PLR_IATU_LAR / 4] =
			host_end;
		dev->rc_shadow[PCIE20_PLR_IATU_LTAR / 4] =
			lower_32_bits(target_addr);
		dev->rc_shadow[PCIE20_PLR_IATU_UTAR / 4] =
			upper_32_bits(target_addr);
		dev->rc_shadow[PCIE20_PLR_IATU_CTRL2 / 4] =
			BIT(31);
	}

	/* select region */
	if (iatu_viewport_offset) {
		writel_relaxed(nr, iatu_base + iatu_viewport_offset);
		/* ensure that hardware locks it */
		wmb();
	}

	/* switch off region before changing it */
	writel_relaxed(0, iatu_base + iatu_ctrl2_offset);
	/* and wait till it propagates to the hardware */
	wmb();

	writel_relaxed(type, iatu_base + iatu_ctrl1_offset);
	writel_relaxed(lower_32_bits(host_addr),
		       iatu_base + iatu_lbar_offset);
	writel_relaxed(upper_32_bits(host_addr),
		       iatu_base + iatu_ubar_offset);
	writel_relaxed(host_end, iatu_base + iatu_lar_offset);
	writel_relaxed(lower_32_bits(target_addr),
		       iatu_base + iatu_ltar_offset);
	writel_relaxed(upper_32_bits(target_addr),
		       iatu_base + iatu_utar_offset);
	/* ensure that changes propagated to the hardware */
	wmb();
	writel_relaxed(BIT(31), iatu_base + iatu_ctrl2_offset);

	/* ensure that changes propagated to the hardware */
	wmb();

	if (dev->enumerated) {
		PCIE_DBG2(dev, "IATU for Endpoint %02x:%02x.%01x\n",
			dev->pcidev_table[nr].bdf >> 24,
			dev->pcidev_table[nr].bdf >> 19 & 0x1f,
			dev->pcidev_table[nr].bdf >> 16 & 0x07);
		if (iatu_viewport_offset)
			PCIE_DBG2(dev, "IATU_VIEWPORT:0x%x\n",
				readl_relaxed(dev->dm_core +
					PCIE20_PLR_IATU_VIEWPORT));
		PCIE_DBG2(dev, "IATU_CTRL1:0x%x\n",
			readl_relaxed(iatu_base + iatu_ctrl1_offset));
		PCIE_DBG2(dev, "IATU_LBAR:0x%x\n",
			readl_relaxed(iatu_base + iatu_lbar_offset));
		PCIE_DBG2(dev, "IATU_UBAR:0x%x\n",
			readl_relaxed(iatu_base + iatu_ubar_offset));
		PCIE_DBG2(dev, "IATU_LAR:0x%x\n",
			readl_relaxed(iatu_base + iatu_lar_offset));
		PCIE_DBG2(dev, "IATU_LTAR:0x%x\n",
			readl_relaxed(iatu_base + iatu_ltar_offset));
		PCIE_DBG2(dev, "IATU_UTAR:0x%x\n",
			readl_relaxed(iatu_base + iatu_utar_offset));
		PCIE_DBG2(dev, "IATU_CTRL2:0x%x\n\n",
			readl_relaxed(iatu_base + iatu_ctrl2_offset));
	}
}

/**
 * msm_pcie_cfg_bdf - configure for config access
 * @dev: root commpex
 * @bus: PCI bus number
 * @devfn: PCI dev and function number
 *
 * Remap if required region 0 for config access of proper type
 * (CFG0 for bus 1, CFG1 for other buses)
 * Cache current device bdf for speed-up
 */
static void msm_pcie_cfg_bdf(struct msm_pcie_dev_t *dev, u8 bus, u8 devfn)
{
	struct resource *axi_conf = dev->res[MSM_PCIE_RES_CONF].resource;
	u32 bdf  = BDF_OFFSET(bus, devfn);
	u8 type = bus == 1 ? PCIE20_CTRL1_TYPE_CFG0 : PCIE20_CTRL1_TYPE_CFG1;

	if (dev->current_bdf == bdf)
		return;

	msm_pcie_iatu_config(dev, 0, type,
			axi_conf->start,
			axi_conf->start + SZ_4K - 1,
			bdf);

	dev->current_bdf = bdf;
}

static inline void msm_pcie_save_shadow(struct msm_pcie_dev_t *dev,
					u32 word_offset, u32 wr_val,
					u32 bdf, bool rc)
{
	int i, j;
	u32 max_dev = MAX_RC_NUM * MAX_DEVICE_NUM;

	if (rc) {
		dev->rc_shadow[word_offset / 4] = wr_val;
	} else {
		for (i = 0; i < MAX_DEVICE_NUM; i++) {
			if (!dev->pcidev_table[i].bdf) {
				for (j = 0; j < max_dev; j++)
					if (!msm_pcie_dev_tbl[j].bdf) {
						msm_pcie_dev_tbl[j].bdf = bdf;
						break;
					}
				dev->pcidev_table[i].bdf = bdf;
				if ((!dev->bridge_found) && (i > 0))
					dev->bridge_found = true;
			}
			if (dev->pcidev_table[i].bdf == bdf) {
				dev->ep_shadow[i][word_offset / 4] = wr_val;
				break;
			}
		}
	}
}

static inline int msm_pcie_oper_conf(struct pci_bus *bus, u32 devfn, int oper,
				     int where, int size, u32 *val)
{
	uint32_t word_offset, byte_offset, mask;
	uint32_t rd_val, wr_val;
	struct msm_pcie_dev_t *dev;
	void __iomem *config_base;
	bool rc = false;
	u32 rc_idx;
	int rv = 0;
	u32 bdf = BDF_OFFSET(bus->number, devfn);
	int i;

	dev = PCIE_BUS_PRIV_DATA(bus);

	if (!dev) {
		pr_err("PCIe: No device found for this bus.\n");
		*val = ~0;
		rv = PCIBIOS_DEVICE_NOT_FOUND;
		goto out;
	}

	rc_idx = dev->rc_idx;
	rc = (bus->number == 0);

	spin_lock_irqsave(&dev->cfg_lock, dev->irqsave_flags);

	if (!dev->cfg_access) {
		PCIE_DBG3(dev,
			"Access denied for RC%d %d:0x%02x + 0x%04x[%d]\n",
			rc_idx, bus->number, devfn, where, size);
		*val = ~0;
		rv = PCIBIOS_DEVICE_NOT_FOUND;
		goto unlock;
	}

	if (rc && (devfn != 0)) {
		PCIE_DBG3(dev, "RC%d invalid %s - bus %d devfn %d\n", rc_idx,
			 (oper == RD) ? "rd" : "wr", bus->number, devfn);
		*val = ~0;
		rv = PCIBIOS_DEVICE_NOT_FOUND;
		goto unlock;
	}

	if (dev->link_status != MSM_PCIE_LINK_ENABLED) {
		PCIE_DBG3(dev,
			"Access to RC%d %d:0x%02x + 0x%04x[%d] is denied because link is down\n",
			rc_idx, bus->number, devfn, where, size);
		*val = ~0;
		rv = PCIBIOS_DEVICE_NOT_FOUND;
		goto unlock;
	}

	/* check if the link is up for endpoint */
	if (!rc && !msm_pcie_is_link_up(dev)) {
		PCIE_ERR(dev,
			"PCIe: RC%d %s fail, link down - bus %d devfn %d\n",
				rc_idx, (oper == RD) ? "rd" : "wr",
				bus->number, devfn);
			*val = ~0;
			rv = PCIBIOS_DEVICE_NOT_FOUND;
			goto unlock;
	}

	if (!rc && !dev->enumerated)
		msm_pcie_cfg_bdf(dev, bus->number, devfn);

	word_offset = where & ~0x3;
	byte_offset = where & 0x3;
	mask = ((u32)~0 >> (8 * (4 - size))) << (8 * byte_offset);

	if (rc || !dev->enumerated) {
		config_base = rc ? dev->dm_core : dev->conf;
	} else {
		for (i = 0; i < MAX_DEVICE_NUM; i++) {
			if (dev->pcidev_table[i].bdf == bdf) {
				config_base = dev->pcidev_table[i].conf_base;
				break;
			}
		}
		if (i == MAX_DEVICE_NUM) {
			*val = ~0;
			rv = PCIBIOS_DEVICE_NOT_FOUND;
			goto unlock;
		}
	}

	rd_val = readl_relaxed(config_base + word_offset);

	if (oper == RD) {
		*val = ((rd_val & mask) >> (8 * byte_offset));
		PCIE_DBG3(dev,
			"RC%d %d:0x%02x + 0x%04x[%d] -> 0x%08x; rd 0x%08x\n",
			rc_idx, bus->number, devfn, where, size, *val, rd_val);
	} else {
		wr_val = (rd_val & ~mask) |
				((*val << (8 * byte_offset)) & mask);

		if ((bus->number == 0) && (where == 0x3c))
			wr_val = wr_val | (3 << 16);

		writel_relaxed(wr_val, config_base + word_offset);
		wmb(); /* ensure config data is written to hardware register */

		if (dev->shadow_en) {
			if (rd_val == PCIE_LINK_DOWN &&
				(readl_relaxed(config_base) == PCIE_LINK_DOWN))
				PCIE_ERR(dev,
					"Read of RC%d %d:0x%02x + 0x%04x[%d] is all FFs\n",
					rc_idx, bus->number, devfn,
					where, size);
			else
				msm_pcie_save_shadow(dev, word_offset, wr_val,
					bdf, rc);
		}

		PCIE_DBG3(dev,
			"RC%d %d:0x%02x + 0x%04x[%d] <- 0x%08x; rd 0x%08x val 0x%08x\n",
			rc_idx, bus->number, devfn, where, size,
			wr_val, rd_val, *val);
	}

unlock:
	spin_unlock_irqrestore(&dev->cfg_lock, dev->irqsave_flags);
out:
	return rv;
}

static int msm_pcie_rd_conf(struct pci_bus *bus, u32 devfn, int where,
			    int size, u32 *val)
{
	int ret = msm_pcie_oper_conf(bus, devfn, RD, where, size, val);

	if ((bus->number == 0) && (where == PCI_CLASS_REVISION)) {
		*val = (*val & 0xff) | (PCI_CLASS_BRIDGE_PCI << 16);
		PCIE_GEN_DBG("change class for RC:0x%x\n", *val);
	}

	return ret;
}

static int msm_pcie_wr_conf(struct pci_bus *bus, u32 devfn,
			    int where, int size, u32 val)
{
	return msm_pcie_oper_conf(bus, devfn, WR, where, size, &val);
}

static struct pci_ops msm_pcie_ops = {
	.read = msm_pcie_rd_conf,
	.write = msm_pcie_wr_conf,
};

static int msm_pcie_gpio_init(struct msm_pcie_dev_t *dev)
{
	int rc = 0, i;
	struct msm_pcie_gpio_info_t *info;

	PCIE_DBG(dev, "RC%d\n", dev->rc_idx);

	for (i = 0; i < dev->gpio_n; i++) {
		info = &dev->gpio[i];

		if (!info->num)
			continue;

		rc = gpio_request(info->num, info->name);
		if (rc) {
			PCIE_ERR(dev, "PCIe: RC%d can't get gpio %s; %d\n",
				dev->rc_idx, info->name, rc);
			break;
		}

		if (info->out)
			rc = gpio_direction_output(info->num, info->init);
		else
			rc = gpio_direction_input(info->num);
		if (rc) {
			PCIE_ERR(dev,
				"PCIe: RC%d can't set direction for GPIO %s:%d\n",
				dev->rc_idx, info->name, rc);
			gpio_free(info->num);
			break;
		}
	}

	if (rc)
		while (i--)
			gpio_free(dev->gpio[i].num);

	return rc;
}

static void msm_pcie_gpio_deinit(struct msm_pcie_dev_t *dev)
{
	int i;

	PCIE_DBG(dev, "RC%d\n", dev->rc_idx);

	for (i = 0; i < dev->gpio_n; i++)
		gpio_free(dev->gpio[i].num);
}

static int msm_pcie_vreg_init(struct msm_pcie_dev_t *dev)
{
	int i, rc = 0;
	struct regulator *vreg;
	struct msm_pcie_vreg_info_t *info;

	PCIE_DBG(dev, "RC%d: entry\n", dev->rc_idx);

	for (i = 0; i < MSM_PCIE_MAX_VREG; i++) {
		info = &dev->vreg[i];
		vreg = info->hdl;

		if (!vreg)
			continue;

		PCIE_DBG2(dev, "RC%d Vreg %s is being enabled\n",
			dev->rc_idx, info->name);
		if (info->max_v) {
			rc = regulator_set_voltage(vreg,
						   info->min_v, info->max_v);
			if (rc) {
				PCIE_ERR(dev,
					"PCIe: RC%d can't set voltage for %s: %d\n",
					dev->rc_idx, info->name, rc);
				break;
			}
		}

		if (info->opt_mode) {
			rc = regulator_set_load(vreg, info->opt_mode);
			if (rc < 0) {
				PCIE_ERR(dev,
					"PCIe: RC%d can't set mode for %s: %d\n",
					dev->rc_idx, info->name, rc);
				break;
			}
		}

		rc = regulator_enable(vreg);
		if (rc) {
			PCIE_ERR(dev,
				"PCIe: RC%d can't enable regulator %s: %d\n",
				dev->rc_idx, info->name, rc);
			break;
		}
	}

	if (rc)
		while (i--) {
			struct regulator *hdl = dev->vreg[i].hdl;

			if (hdl) {
				regulator_disable(hdl);
				if (!strcmp(dev->vreg[i].name, "vreg-cx")) {
					PCIE_DBG(dev,
						"RC%d: Removing %s vote.\n",
						dev->rc_idx,
						dev->vreg[i].name);
					regulator_set_voltage(hdl,
						RPMH_REGULATOR_LEVEL_OFF,
						RPMH_REGULATOR_LEVEL_MAX);
				}

				if (dev->vreg[i].opt_mode) {
					rc = regulator_set_load(hdl, 0);
					if (rc < 0)
						PCIE_ERR(dev,
							"PCIe: RC%d can't set mode for %s: %d\n",
							dev->rc_idx,
							dev->vreg[i].name, rc);
				}
			}

		}

	PCIE_DBG(dev, "RC%d: exit\n", dev->rc_idx);

	return rc;
}

static void msm_pcie_vreg_deinit(struct msm_pcie_dev_t *dev)
{
	int i, ret;

	PCIE_DBG(dev, "RC%d: entry\n", dev->rc_idx);

	for (i = MSM_PCIE_MAX_VREG - 1; i >= 0; i--) {
		if (dev->vreg[i].hdl) {
			PCIE_DBG(dev, "Vreg %s is being disabled\n",
				dev->vreg[i].name);
			regulator_disable(dev->vreg[i].hdl);

			if (!strcmp(dev->vreg[i].name, "vreg-cx")) {
				PCIE_DBG(dev,
					"RC%d: Removing %s vote.\n",
					dev->rc_idx,
					dev->vreg[i].name);
				regulator_set_voltage(dev->vreg[i].hdl,
					RPMH_REGULATOR_LEVEL_OFF,
					RPMH_REGULATOR_LEVEL_MAX);
			}

			if (dev->vreg[i].opt_mode) {
				ret = regulator_set_load(dev->vreg[i].hdl, 0);
				if (ret < 0)
					PCIE_ERR(dev,
						"PCIe: RC%d can't set mode for %s: %d\n",
						dev->rc_idx, dev->vreg[i].name,
						ret);
			}
		}
	}

	PCIE_DBG(dev, "RC%d: exit\n", dev->rc_idx);
}

static int msm_pcie_clk_init(struct msm_pcie_dev_t *dev)
{
	int i, rc = 0;
	struct msm_pcie_clk_info_t *info;
	struct msm_pcie_reset_info_t *reset_info;

	PCIE_DBG(dev, "RC%d: entry\n", dev->rc_idx);

	rc = regulator_enable(dev->gdsc);

	if (rc) {
		PCIE_ERR(dev, "PCIe: fail to enable GDSC for RC%d (%s)\n",
			dev->rc_idx, dev->pdev->name);
		return rc;
	}

	if (dev->gdsc_smmu) {
		rc = regulator_enable(dev->gdsc_smmu);

		if (rc) {
			PCIE_ERR(dev,
				"PCIe: fail to enable SMMU GDSC for RC%d (%s)\n",
				dev->rc_idx, dev->pdev->name);
			return rc;
		}
	}

	PCIE_DBG(dev, "PCIe: requesting bus vote for RC%d\n", dev->rc_idx);
	if (dev->bus_client) {
		rc = msm_bus_scale_client_update_request(dev->bus_client, 1);
		if (rc) {
			PCIE_ERR(dev,
				"PCIe: fail to set bus bandwidth for RC%d:%d.\n",
				dev->rc_idx, rc);
			return rc;
		}

		PCIE_DBG2(dev,
			"PCIe: set bus bandwidth for RC%d.\n",
			dev->rc_idx);
	}

	for (i = 0; i < MSM_PCIE_MAX_CLK; i++) {
		info = &dev->clk[i];

		if (!info->hdl)
			continue;

		if (info->config_mem)
			msm_pcie_config_clock_mem(dev, info);

		if (info->freq) {
			if (!strcmp(info->name, "pcie_phy_refgen_clk")) {
				mutex_lock(&dev->clk_lock);
				pcie_drv.rate_change_vote |= BIT(dev->rc_idx);
				mutex_unlock(&dev->clk_lock);
			}

			rc = clk_set_rate(info->hdl, info->freq);
			if (rc) {
				PCIE_ERR(dev,
					"PCIe: RC%d can't set rate for clk %s: %d.\n",
					dev->rc_idx, info->name, rc);
				break;
			}

			PCIE_DBG2(dev,
				"PCIe: RC%d set rate for clk %s.\n",
				dev->rc_idx, info->name);
		}

		rc = clk_prepare_enable(info->hdl);

		if (rc)
			PCIE_ERR(dev, "PCIe: RC%d failed to enable clk %s\n",
				dev->rc_idx, info->name);
		else
			PCIE_DBG2(dev, "enable clk %s for RC%d.\n",
				info->name, dev->rc_idx);
	}

	if (rc) {
		PCIE_DBG(dev, "RC%d disable clocks for error handling.\n",
			dev->rc_idx);
		while (i--) {
			struct clk *hdl = dev->clk[i].hdl;

			if (hdl)
				clk_disable_unprepare(hdl);
		}

		if (dev->gdsc_smmu)
			regulator_disable(dev->gdsc_smmu);

		regulator_disable(dev->gdsc);
	}

	/* Clear power down bit to enable PHY */
	if (dev->keep_powerdown_phy && dev->phy_power_down_offset)
		msm_pcie_write_mask(dev->phy + dev->phy_power_down_offset, 0,
									BIT(4));

	for (i = 0; i < MSM_PCIE_MAX_RESET; i++) {
		reset_info = &dev->reset[i];
		if (reset_info->hdl) {
			rc = reset_control_assert(reset_info->hdl);
			if (rc)
				PCIE_ERR(dev,
					"PCIe: RC%d failed to assert reset for %s.\n",
					dev->rc_idx, reset_info->name);
			else
				PCIE_DBG2(dev,
					"PCIe: RC%d successfully asserted reset for %s.\n",
					dev->rc_idx, reset_info->name);

			/* add a 1ms delay to ensure the reset is asserted */
			usleep_range(1000, 1005);

			rc = reset_control_deassert(reset_info->hdl);
			if (rc)
				PCIE_ERR(dev,
					"PCIe: RC%d failed to deassert reset for %s.\n",
					dev->rc_idx, reset_info->name);
			else
				PCIE_DBG2(dev,
					"PCIe: RC%d successfully deasserted reset for %s.\n",
					dev->rc_idx, reset_info->name);
		}
	}

	PCIE_DBG(dev, "RC%d: exit\n", dev->rc_idx);

	return rc;
}

static void msm_pcie_clk_deinit(struct msm_pcie_dev_t *dev)
{
	int i;
	int rc;

	PCIE_DBG(dev, "RC%d: entry\n", dev->rc_idx);

	for (i = 0; i < MSM_PCIE_MAX_CLK; i++)
		if (dev->clk[i].hdl)
			clk_disable_unprepare(dev->clk[i].hdl);

	if (dev->rate_change_clk) {
		mutex_lock(&dev->clk_lock);

		pcie_drv.rate_change_vote &= ~BIT(dev->rc_idx);
		if (!pcie_drv.rate_change_vote)
			clk_set_rate(dev->rate_change_clk->hdl,
					RATE_CHANGE_19P2MHZ);

		mutex_unlock(&dev->clk_lock);
	}

	if (dev->bus_client) {
		PCIE_DBG(dev, "PCIe: removing bus vote for RC%d\n",
			dev->rc_idx);

		rc = msm_bus_scale_client_update_request(dev->bus_client, 0);
		if (rc)
			PCIE_ERR(dev,
				"PCIe: fail to relinquish bus bandwidth for RC%d:%d.\n",
				dev->rc_idx, rc);
		else
			PCIE_DBG(dev,
				"PCIe: relinquish bus bandwidth for RC%d.\n",
				dev->rc_idx);
	}

	if (dev->gdsc_smmu)
		regulator_disable(dev->gdsc_smmu);

	regulator_disable(dev->gdsc);

	PCIE_DBG(dev, "RC%d: exit\n", dev->rc_idx);
}

static int msm_pcie_pipe_clk_init(struct msm_pcie_dev_t *dev)
{
	int i, rc = 0;
	struct msm_pcie_clk_info_t *info;
	struct msm_pcie_reset_info_t *pipe_reset_info;

	PCIE_DBG(dev, "RC%d: entry\n", dev->rc_idx);

	for (i = 0; i < MSM_PCIE_MAX_PIPE_CLK; i++) {
		info = &dev->pipeclk[i];

		if (!info->hdl)
			continue;


		if (info->config_mem)
			msm_pcie_config_clock_mem(dev, info);

		if (info->freq) {
			rc = clk_set_rate(info->hdl, info->freq);
			if (rc) {
				PCIE_ERR(dev,
					"PCIe: RC%d can't set rate for clk %s: %d.\n",
					dev->rc_idx, info->name, rc);
				break;
			}

			PCIE_DBG2(dev,
				"PCIe: RC%d set rate for clk %s: %d.\n",
				dev->rc_idx, info->name, rc);
		}

		rc = clk_prepare_enable(info->hdl);

		if (rc)
			PCIE_ERR(dev, "PCIe: RC%d failed to enable clk %s.\n",
				dev->rc_idx, info->name);
		else
			PCIE_DBG2(dev, "RC%d enabled pipe clk %s.\n",
				dev->rc_idx, info->name);
	}

	if (rc) {
		PCIE_DBG(dev, "RC%d disable pipe clocks for error handling.\n",
			dev->rc_idx);
		while (i--)
			if (dev->pipeclk[i].hdl)
				clk_disable_unprepare(dev->pipeclk[i].hdl);
	}

	for (i = 0; i < MSM_PCIE_MAX_PIPE_RESET; i++) {
		pipe_reset_info = &dev->pipe_reset[i];
		if (pipe_reset_info->hdl) {
			rc = reset_control_assert(pipe_reset_info->hdl);
			if (rc)
				PCIE_ERR(dev,
					"PCIe: RC%d failed to assert pipe reset for %s.\n",
					dev->rc_idx, pipe_reset_info->name);
			else
				PCIE_DBG2(dev,
					"PCIe: RC%d successfully asserted pipe reset for %s.\n",
					dev->rc_idx, pipe_reset_info->name);

			/* add a 1ms delay to ensure the reset is asserted */
			usleep_range(1000, 1005);

			rc = reset_control_deassert(
					pipe_reset_info->hdl);
			if (rc)
				PCIE_ERR(dev,
					"PCIe: RC%d failed to deassert pipe reset for %s.\n",
					dev->rc_idx, pipe_reset_info->name);
			else
				PCIE_DBG2(dev,
					"PCIe: RC%d successfully deasserted pipe reset for %s.\n",
					dev->rc_idx, pipe_reset_info->name);
		}
	}

	PCIE_DBG(dev, "RC%d: exit\n", dev->rc_idx);

	return rc;
}

static void msm_pcie_pipe_clk_deinit(struct msm_pcie_dev_t *dev)
{
	int i;

	PCIE_DBG(dev, "RC%d: entry\n", dev->rc_idx);

	for (i = 0; i < MSM_PCIE_MAX_PIPE_CLK; i++)
		if (dev->pipeclk[i].hdl)
			clk_disable_unprepare(
				dev->pipeclk[i].hdl);

	PCIE_DBG(dev, "RC%d: exit\n", dev->rc_idx);
}

static void msm_pcie_iatu_config_all_ep(struct msm_pcie_dev_t *dev)
{
	int i;
	u8 type;
	struct msm_pcie_device_info *dev_table = dev->pcidev_table;

	for (i = 0; i < MAX_DEVICE_NUM; i++) {
		if (!dev_table[i].bdf)
			break;

		type = dev_table[i].bdf >> 24 == 0x1 ?
			PCIE20_CTRL1_TYPE_CFG0 : PCIE20_CTRL1_TYPE_CFG1;

		msm_pcie_iatu_config(dev, i, type, dev_table[i].phy_address,
			dev_table[i].phy_address + SZ_4K - 1,
			dev_table[i].bdf);
	}
}

static void msm_pcie_config_controller(struct msm_pcie_dev_t *dev)
{
	PCIE_DBG(dev, "RC%d\n", dev->rc_idx);

	/*
	 * program and enable address translation region 0 (device config
	 * address space); region type config;
	 * axi config address range to device config address range
	 */
	if (dev->enumerated) {
		msm_pcie_iatu_config_all_ep(dev);
	} else {
		dev->current_bdf = 0; /* to force IATU re-config */
		msm_pcie_cfg_bdf(dev, 1, 0);
	}

	/* configure N_FTS */
	PCIE_DBG2(dev, "Original PCIE20_ACK_F_ASPM_CTRL_REG:0x%x\n",
		readl_relaxed(dev->dm_core + PCIE20_ACK_F_ASPM_CTRL_REG));
	if (!dev->n_fts)
		msm_pcie_write_mask(dev->dm_core + PCIE20_ACK_F_ASPM_CTRL_REG,
					0, BIT(15));
	else
		msm_pcie_write_mask(dev->dm_core + PCIE20_ACK_F_ASPM_CTRL_REG,
					PCIE20_ACK_N_FTS,
					dev->n_fts << 8);

	if (dev->shadow_en)
		dev->rc_shadow[PCIE20_ACK_F_ASPM_CTRL_REG / 4] =
			readl_relaxed(dev->dm_core +
			PCIE20_ACK_F_ASPM_CTRL_REG);

	PCIE_DBG2(dev, "Updated PCIE20_ACK_F_ASPM_CTRL_REG:0x%x\n",
		readl_relaxed(dev->dm_core + PCIE20_ACK_F_ASPM_CTRL_REG));

	/* configure AUX clock frequency register for PCIe core */
	if (dev->use_19p2mhz_aux_clk)
		msm_pcie_write_reg(dev->dm_core, PCIE20_AUX_CLK_FREQ_REG, 0x14);
	else
		msm_pcie_write_reg(dev->dm_core, PCIE20_AUX_CLK_FREQ_REG, 0x01);

	/* configure the completion timeout value for PCIe core */
	if (dev->cpl_timeout && dev->bridge_found)
		msm_pcie_write_reg_field(dev->dm_core,
					PCIE20_DEVICE_CONTROL2_STATUS2,
					0xf, dev->cpl_timeout);

	/* Enable AER on RC */
	if (dev->aer_enable) {
		msm_pcie_write_mask(dev->dm_core + PCIE20_BRIDGE_CTRL, 0,
						BIT(16)|BIT(17));
		msm_pcie_write_mask(dev->dm_core +  PCIE20_CAP_DEVCTRLSTATUS, 0,
						BIT(3)|BIT(2)|BIT(1)|BIT(0));

		PCIE_DBG(dev, "RC's PCIE20_CAP_DEVCTRLSTATUS:0x%x\n",
			readl_relaxed(dev->dm_core + PCIE20_CAP_DEVCTRLSTATUS));
	}
}

/*
 * Register a fixed rate pipe clock.
 *
 * The <s>_pipe_clksrc generated by PHY goes to the GCC that gate
 * controls it. The <s>_pipe_clk coming out of the GCC is requested
 * by the PHY driver for its operations.
 * We register the <s>_pipe_clksrc here. The gcc driver takes care
 * of assigning this <s>_pipe_clksrc as parent to <s>_pipe_clk.
 * Below picture shows this relationship.
 *
 *         +---------------+
 *         |   PHY block   |<<---------------------------------------+
 *         |               |                                         |
 *         |   +-------+   |                   +-----+               |
 *   I/P---^-->|  PLL  |---^--->pipe_clksrc--->| GCC |--->pipe_clk---+
 *    clk  |   +-------+   |                   +-----+
 *         +---------------+
 */
static int phy_pipe_clk_register(struct msm_pcie_dev_t *dev,
			struct platform_device *pdev)
{
	struct clk_fixed_rate *pipe_clk_fixed;
	struct clk_init_data init = { };
	int ret;

	ret = of_property_read_string((&pdev->dev)->of_node,
					"clock-output-names", &init.name);
	if (ret) {
		PCIE_DBG(dev, "No clock-output-names for RC%d\n",
				dev->rc_idx);
		return ret;
	}

	pipe_clk_fixed = devm_kzalloc(&pdev->dev,
					sizeof(*pipe_clk_fixed), GFP_KERNEL);
	if (!pipe_clk_fixed)
		return -ENOMEM;

	init.ops = &clk_fixed_rate_ops;

	pipe_clk_fixed->fixed_rate = 250000000;
	pipe_clk_fixed->hw.init = &init;

	return devm_clk_hw_register(&pdev->dev, &pipe_clk_fixed->hw);
}

static int msm_pcie_get_resources(struct msm_pcie_dev_t *dev,
					struct platform_device *pdev)
{
	int i, len, cnt, ret = 0, size = 0;
	struct msm_pcie_vreg_info_t *vreg_info;
	struct msm_pcie_gpio_info_t *gpio_info;
	struct msm_pcie_clk_info_t  *clk_info;
	struct resource *res;
	struct msm_pcie_res_info_t *res_info;
	struct msm_pcie_irq_info_t *irq_info;
	struct msm_pcie_reset_info_t *reset_info;
	struct msm_pcie_reset_info_t *pipe_reset_info;
	char prop_name[MAX_PROP_SIZE];
	const __be32 *prop;
	u32 *clkfreq = NULL;

	PCIE_DBG(dev, "RC%d: entry\n", dev->rc_idx);

	cnt = of_property_count_elems_of_size((&pdev->dev)->of_node,
			"max-clock-frequency-hz", sizeof(u32));
	if (cnt > 0) {
		clkfreq = kzalloc((MSM_PCIE_MAX_CLK + MSM_PCIE_MAX_PIPE_CLK) *
					sizeof(*clkfreq), GFP_KERNEL);
		if (!clkfreq) {
			PCIE_ERR(dev, "PCIe: memory alloc failed for RC%d\n",
					dev->rc_idx);
			return -ENOMEM;
		}
		ret = of_property_read_u32_array(
			(&pdev->dev)->of_node,
			"max-clock-frequency-hz", clkfreq, cnt);
		if (ret) {
			PCIE_ERR(dev,
				"PCIe: invalid max-clock-frequency-hz property for RC%d:%d\n",
				dev->rc_idx, ret);
			goto out;
		}
	}

	for (i = 0; i < MSM_PCIE_MAX_VREG; i++) {
		vreg_info = &dev->vreg[i];
		vreg_info->hdl =
				devm_regulator_get(&pdev->dev, vreg_info->name);

		if (PTR_ERR(vreg_info->hdl) == -EPROBE_DEFER) {
			PCIE_DBG(dev, "EPROBE_DEFER for VReg:%s\n",
				vreg_info->name);
			ret = PTR_ERR(vreg_info->hdl);
			goto out;
		}

		if (IS_ERR(vreg_info->hdl)) {
			if (vreg_info->required) {
				PCIE_DBG(dev, "Vreg %s doesn't exist\n",
					vreg_info->name);
				ret = PTR_ERR(vreg_info->hdl);
				goto out;
			} else {
				PCIE_DBG(dev,
					"Optional Vreg %s doesn't exist\n",
					vreg_info->name);
				vreg_info->hdl = NULL;
			}
		} else {
			dev->vreg_n++;
			snprintf(prop_name, MAX_PROP_SIZE,
				"qcom,%s-voltage-level", vreg_info->name);
			prop = of_get_property((&pdev->dev)->of_node,
						prop_name, &len);
			if (!prop || (len != (3 * sizeof(__be32)))) {
				PCIE_DBG(dev, "%s %s property\n",
					prop ? "invalid format" :
					"no", prop_name);
			} else {
				vreg_info->max_v = be32_to_cpup(&prop[0]);
				vreg_info->min_v = be32_to_cpup(&prop[1]);
				vreg_info->opt_mode =
					be32_to_cpup(&prop[2]);

				if (!strcmp(vreg_info->name, "vreg-cx"))
					dev->cx_vreg = vreg_info;
			}
		}
	}

	dev->gdsc = devm_regulator_get(&pdev->dev, "gdsc-vdd");

	if (IS_ERR(dev->gdsc)) {
		PCIE_ERR(dev, "PCIe: RC%d Failed to get %s GDSC:%ld\n",
			dev->rc_idx, dev->pdev->name, PTR_ERR(dev->gdsc));
		if (PTR_ERR(dev->gdsc) == -EPROBE_DEFER)
			PCIE_DBG(dev, "PCIe: EPROBE_DEFER for %s GDSC\n",
					dev->pdev->name);
		ret = PTR_ERR(dev->gdsc);
		goto out;
	}

	dev->gdsc_smmu = devm_regulator_get(&pdev->dev, "gdsc-smmu");

	if (IS_ERR(dev->gdsc_smmu)) {
		PCIE_DBG(dev, "PCIe: RC%d SMMU GDSC does not exist",
			dev->rc_idx);
		dev->gdsc_smmu = NULL;
	}

	dev->gpio_n = 0;
	for (i = 0; i < MSM_PCIE_MAX_GPIO; i++) {
		gpio_info = &dev->gpio[i];
		ret = of_get_named_gpio((&pdev->dev)->of_node,
					gpio_info->name, 0);
		if (ret >= 0) {
			gpio_info->num = ret;
			dev->gpio_n++;
			PCIE_DBG(dev, "GPIO num for %s is %d\n",
				gpio_info->name, gpio_info->num);
		} else {
			if (gpio_info->required) {
				PCIE_ERR(dev,
					"Could not get required GPIO %s\n",
					gpio_info->name);
				goto out;
			} else {
				PCIE_DBG(dev,
					"Could not get optional GPIO %s\n",
					gpio_info->name);
			}
		}
		ret = 0;
	}

	of_get_property(pdev->dev.of_node, "qcom,bw-scale", &size);
	if (size) {
		dev->bw_scale = devm_kzalloc(&pdev->dev, size, GFP_KERNEL);
		if (!dev->bw_scale) {
			ret = -ENOMEM;
			goto out;
		}

		of_property_read_u32_array(pdev->dev.of_node, "qcom,bw-scale",
				(u32 *)dev->bw_scale, size / sizeof(u32));

		dev->bw_gen_max = size / sizeof(u32);
	} else {
		PCIE_DBG(dev, "RC%d: bandwidth scaling is not supported\n",
			dev->rc_idx);
	}

	of_get_property(pdev->dev.of_node, "qcom,phy-sequence", &size);
	if (size) {
		dev->phy_sequence = (struct msm_pcie_phy_info_t *)
			devm_kzalloc(&pdev->dev, size, GFP_KERNEL);

		if (dev->phy_sequence) {
			dev->phy_len =
				size / sizeof(*dev->phy_sequence);

			of_property_read_u32_array(pdev->dev.of_node,
				"qcom,phy-sequence",
				(unsigned int *)dev->phy_sequence,
				size / sizeof(dev->phy_sequence->offset));
		} else {
			PCIE_ERR(dev,
				"RC%d: Could not allocate memory for phy init sequence.\n",
				dev->rc_idx);
			ret = -ENOMEM;
			goto out;
		}
	} else {
		PCIE_DBG(dev, "RC%d: phy sequence is not present in DT\n",
			dev->rc_idx);
	}

	size = 0;
	of_get_property(pdev->dev.of_node, "iommu-map", &size);
	if (size) {
		/* iommu map structure */
		struct {
			u32 bdf;
			u32 phandle;
			u32 smmu_sid;
			u32 smmu_sid_len;
		} *map;
		u32 map_len = size / (sizeof(*map));
		int i;

		map = devm_kzalloc(&pdev->dev, size, GFP_KERNEL);
		if (!map) {
			ret = -ENOMEM;
			goto out;
		}

		of_property_read_u32_array(pdev->dev.of_node,
			"iommu-map", (u32 *)map, size / sizeof(u32));

		dev->sid_info_len = map_len;
		dev->sid_info = devm_kzalloc(&pdev->dev,
			dev->sid_info_len * sizeof(*dev->sid_info), GFP_KERNEL);
		if (!dev->sid_info) {
			devm_kfree(&pdev->dev, map);
			ret = -ENOMEM;
			goto out;
		}

		for (i = 0; i < dev->sid_info_len; i++) {
			dev->sid_info[i].bdf = map[i].bdf;
			dev->sid_info[i].smmu_sid = map[i].smmu_sid;
			dev->sid_info[i].pcie_sid = dev->sid_info[i].smmu_sid -
				dev->smmu_sid_base;
		}

		devm_kfree(&pdev->dev, map);
	} else {
		PCIE_DBG(dev, "RC%d: iommu-map is not present in DT. ret: %d\n",
			dev->rc_idx, ret);
	}

	for (i = 0; i < MSM_PCIE_MAX_CLK; i++) {
		clk_info = &dev->clk[i];

		clk_info->hdl = devm_clk_get(&pdev->dev, clk_info->name);

		if (IS_ERR(clk_info->hdl)) {
			if (clk_info->required) {
				PCIE_DBG(dev, "Clock %s isn't available:%ld\n",
				clk_info->name, PTR_ERR(clk_info->hdl));
				ret = PTR_ERR(clk_info->hdl);
				goto out;
			} else {
				PCIE_DBG(dev, "Ignoring Clock %s\n",
					clk_info->name);
				clk_info->hdl = NULL;
			}
		} else {
			if (clkfreq != NULL) {
				clk_info->freq = clkfreq[i +
					MSM_PCIE_MAX_PIPE_CLK];
				PCIE_DBG(dev, "Freq of Clock %s is:%d\n",
					clk_info->name, clk_info->freq);

				if (!strcmp(clk_info->name,
					"pcie_phy_refgen_clk"))
					dev->rate_change_clk = clk_info;
			}
		}
	}

	for (i = 0; i < MSM_PCIE_MAX_PIPE_CLK; i++) {
		clk_info = &dev->pipeclk[i];

		clk_info->hdl = devm_clk_get(&pdev->dev, clk_info->name);

		if (IS_ERR(clk_info->hdl)) {
			if (clk_info->required) {
				PCIE_DBG(dev, "Clock %s isn't available:%ld\n",
				clk_info->name, PTR_ERR(clk_info->hdl));
				ret = PTR_ERR(clk_info->hdl);
				goto out;
			} else {
				PCIE_DBG(dev, "Ignoring Clock %s\n",
					clk_info->name);
				clk_info->hdl = NULL;
			}
		} else {
			if (clkfreq != NULL) {
				clk_info->freq = clkfreq[i];
				PCIE_DBG(dev, "Freq of Clock %s is:%d\n",
					clk_info->name, clk_info->freq);
			}
		}
	}

	for (i = 0; i < MSM_PCIE_MAX_RESET; i++) {
		reset_info = &dev->reset[i];

		reset_info->hdl = devm_reset_control_get(&pdev->dev,
						reset_info->name);

		if (IS_ERR(reset_info->hdl)) {
			if (reset_info->required) {
				PCIE_DBG(dev,
					"Reset %s isn't available:%ld\n",
					reset_info->name,
					PTR_ERR(reset_info->hdl));

				ret = PTR_ERR(reset_info->hdl);
				reset_info->hdl = NULL;
				goto out;
			} else {
				PCIE_DBG(dev, "Ignoring Reset %s\n",
					reset_info->name);
				reset_info->hdl = NULL;
			}
		}
	}

	for (i = 0; i < MSM_PCIE_MAX_PIPE_RESET; i++) {
		pipe_reset_info = &dev->pipe_reset[i];

		pipe_reset_info->hdl = devm_reset_control_get(&pdev->dev,
						pipe_reset_info->name);

		if (IS_ERR(pipe_reset_info->hdl)) {
			if (pipe_reset_info->required) {
				PCIE_DBG(dev,
					"Pipe Reset %s isn't available:%ld\n",
					pipe_reset_info->name,
					PTR_ERR(pipe_reset_info->hdl));

				ret = PTR_ERR(pipe_reset_info->hdl);
				pipe_reset_info->hdl = NULL;
				goto out;
			} else {
				PCIE_DBG(dev, "Ignoring Pipe Reset %s\n",
					pipe_reset_info->name);
				pipe_reset_info->hdl = NULL;
			}
		}
	}

	dev->bus_scale_table = msm_bus_cl_get_pdata(pdev);
	if (!dev->bus_scale_table) {
		PCIE_DBG(dev, "PCIe: No bus scale table for RC%d (%s)\n",
			dev->rc_idx, dev->pdev->name);
		dev->bus_client = 0;
	} else {
		dev->bus_client =
			msm_bus_scale_register_client(dev->bus_scale_table);
		if (!dev->bus_client) {
			PCIE_ERR(dev,
				"PCIe: Failed to register bus client for RC%d (%s)\n",
				dev->rc_idx, dev->pdev->name);
			ret = -EPROBE_DEFER;
			goto out;
		}
	}

	for (i = 0; i < MSM_PCIE_MAX_RES; i++) {
		res_info = &dev->res[i];

		res = platform_get_resource_byname(pdev, IORESOURCE_MEM,
							   res_info->name);

		if (!res) {
			PCIE_ERR(dev, "PCIe: RC%d can't get %s resource.\n",
				dev->rc_idx, res_info->name);
		} else {
			PCIE_DBG(dev, "start addr for %s is %pa.\n",
				res_info->name,	&res->start);

			res_info->base = devm_ioremap(&pdev->dev,
						res->start, resource_size(res));
			if (!res_info->base) {
				PCIE_ERR(dev, "PCIe: RC%d can't remap %s.\n",
					dev->rc_idx, res_info->name);
				ret = -ENOMEM;
				goto out;
			} else {
				res_info->resource = res;
			}
		}
	}

	for (i = 0; i < MSM_PCIE_MAX_IRQ; i++) {
		irq_info = &dev->irq[i];

		res = platform_get_resource_byname(pdev, IORESOURCE_IRQ,
							   irq_info->name);

		if (!res) {
			PCIE_DBG(dev, "PCIe: RC%d can't find IRQ # for %s.\n",
				dev->rc_idx, irq_info->name);
		} else {
			irq_info->num = res->start;
			PCIE_DBG(dev, "IRQ # for %s is %d.\n", irq_info->name,
					irq_info->num);
		}
	}

	/* All allocations succeeded */

	if (dev->gpio[MSM_PCIE_GPIO_WAKE].num)
		dev->wake_n = gpio_to_irq(dev->gpio[MSM_PCIE_GPIO_WAKE].num);
	else
		dev->wake_n = 0;

	dev->parf = dev->res[MSM_PCIE_RES_PARF].base;
	dev->phy = dev->res[MSM_PCIE_RES_PHY].base;
	dev->elbi = dev->res[MSM_PCIE_RES_ELBI].base;
	dev->iatu = dev->res[MSM_PCIE_RES_IATU].base;
	dev->dm_core = dev->res[MSM_PCIE_RES_DM_CORE].base;
	dev->conf = dev->res[MSM_PCIE_RES_CONF].base;
	dev->tcsr = dev->res[MSM_PCIE_RES_TCSR].base;

out:
	kfree(clkfreq);

	PCIE_DBG(dev, "RC%d: exit\n", dev->rc_idx);

	return ret;
}

static void msm_pcie_release_resources(struct msm_pcie_dev_t *dev)
{
	dev->parf = NULL;
	dev->elbi = NULL;
	dev->iatu = NULL;
	dev->dm_core = NULL;
	dev->conf = NULL;
	dev->tcsr = NULL;
}

static void msm_pcie_scale_link_bandwidth(struct msm_pcie_dev_t *pcie_dev,
					u16 target_link_speed)
{
	struct msm_pcie_bw_scale_info_t *bw_scale;
	u32 index = target_link_speed - PCI_EXP_LNKCTL2_TLS_2_5GT;

	if (!pcie_dev->bw_scale)
		return;

	if (index >= pcie_dev->bw_gen_max) {
		PCIE_ERR(pcie_dev,
			"PCIe: RC%d: invalid target link speed: %d\n",
			pcie_dev->rc_idx, target_link_speed);
		return;
	}

	bw_scale = &pcie_dev->bw_scale[index];

	if (pcie_dev->cx_vreg)
		regulator_set_voltage(pcie_dev->cx_vreg->hdl,
					bw_scale->cx_vreg_min,
					pcie_dev->cx_vreg->max_v);

	if (pcie_dev->rate_change_clk) {
		mutex_lock(&pcie_dev->clk_lock);

		/* it is okay to always scale up */
		clk_set_rate(pcie_dev->rate_change_clk->hdl,
				RATE_CHANGE_100MHZ);

		if (bw_scale->rate_change_freq == RATE_CHANGE_100MHZ)
			pcie_drv.rate_change_vote |= BIT(pcie_dev->rc_idx);
		else
			pcie_drv.rate_change_vote &= ~BIT(pcie_dev->rc_idx);

		/* scale down to 19.2MHz if no one needs 100MHz */
		if (!pcie_drv.rate_change_vote)
			clk_set_rate(pcie_dev->rate_change_clk->hdl,
					RATE_CHANGE_19P2MHZ);

		mutex_unlock(&pcie_dev->clk_lock);
	}
}

static int msm_pcie_enable(struct msm_pcie_dev_t *dev, u32 options)
{
	int ret = 0;
	uint32_t val;
	long int retries = 0;
	int link_check_count = 0;
	unsigned long ep_up_timeout = 0;
	u32 link_check_max_count;

	PCIE_DBG(dev, "RC%d: entry\n", dev->rc_idx);

	mutex_lock(&dev->setup_lock);

	if (dev->link_status == MSM_PCIE_LINK_ENABLED) {
		PCIE_ERR(dev, "PCIe: the link of RC%d is already enabled\n",
			dev->rc_idx);
		goto out;
	}

	/* assert PCIe reset link to keep EP in reset */

	PCIE_INFO(dev, "PCIe: Assert the reset of endpoint of RC%d.\n",
		dev->rc_idx);
	gpio_set_value(dev->gpio[MSM_PCIE_GPIO_PERST].num,
				dev->gpio[MSM_PCIE_GPIO_PERST].on);
	usleep_range(PERST_PROPAGATION_DELAY_US_MIN,
				 PERST_PROPAGATION_DELAY_US_MAX);

	/* enable power */

	if (options & PM_VREG) {
		ret = msm_pcie_vreg_init(dev);
		if (ret)
			goto out;
	}

	/* enable clocks */
	if (options & PM_CLK) {
		ret = msm_pcie_clk_init(dev);
		/* ensure that changes propagated to the hardware */
		wmb();
		if (ret)
			goto clk_fail;
	}

	/* configure PCIe to RC mode */
	msm_pcie_write_reg(dev->parf, PCIE20_PARF_DEVICE_TYPE, 0x4);

	/* enable l1 mode, clear bit 5 (REQ_NOT_ENTR_L1) */
	if (dev->l1_supported)
		msm_pcie_write_mask(dev->parf + PCIE20_PARF_PM_CTRL, BIT(5), 0);

	/* enable PCIe clocks and resets */
	msm_pcie_write_mask(dev->parf + PCIE20_PARF_PHY_CTRL, BIT(0), 0);

	/* change DBI base address */
	writel_relaxed(0, dev->parf + PCIE20_PARF_DBI_BASE_ADDR);

	writel_relaxed(0x365E, dev->parf + PCIE20_PARF_SYS_CTRL);

	msm_pcie_write_mask(dev->parf + PCIE20_PARF_MHI_CLOCK_RESET_CTRL,
				0, BIT(4));

	/* enable selected IRQ */
	if (dev->irq[MSM_PCIE_INT_GLOBAL_INT].num) {
		msm_pcie_write_reg(dev->parf, PCIE20_PARF_INT_ALL_MASK, 0);

		msm_pcie_write_mask(dev->parf + PCIE20_PARF_INT_ALL_MASK, 0,
					BIT(MSM_PCIE_INT_EVT_LINK_DOWN) |
					BIT(MSM_PCIE_INT_EVT_L1SUB_TIMEOUT) |
					BIT(MSM_PCIE_INT_EVT_AER_LEGACY) |
					BIT(MSM_PCIE_INT_EVT_AER_ERR) |
					BIT(MSM_PCIE_INT_EVT_MSI_0) |
					BIT(MSM_PCIE_INT_EVT_MSI_1) |
					BIT(MSM_PCIE_INT_EVT_MSI_2) |
					BIT(MSM_PCIE_INT_EVT_MSI_3) |
					BIT(MSM_PCIE_INT_EVT_MSI_4) |
					BIT(MSM_PCIE_INT_EVT_MSI_5) |
					BIT(MSM_PCIE_INT_EVT_MSI_6) |
					BIT(MSM_PCIE_INT_EVT_MSI_7));

		PCIE_INFO(dev, "PCIe: RC%d: PCIE20_PARF_INT_ALL_MASK: 0x%x\n",
			dev->rc_idx,
			readl_relaxed(dev->parf + PCIE20_PARF_INT_ALL_MASK));
	}

	writel_relaxed(dev->slv_addr_space_size, dev->parf +
		PCIE20_PARF_SLV_ADDR_SPACE_SIZE);

	val = dev->wr_halt_size ? dev->wr_halt_size :
		readl_relaxed(dev->parf + PCIE20_PARF_AXI_MSTR_WR_ADDR_HALT);
	msm_pcie_write_reg(dev->parf, PCIE20_PARF_AXI_MSTR_WR_ADDR_HALT,
				BIT(31) | val);

	/* init PCIe PHY */
	pcie_phy_init(dev);

	if (options & PM_PIPE_CLK) {
		usleep_range(PHY_STABILIZATION_DELAY_US_MIN,
					 PHY_STABILIZATION_DELAY_US_MAX);
		/* Enable the pipe clock */
		ret = msm_pcie_pipe_clk_init(dev);
		/* ensure that changes propagated to the hardware */
		wmb();
		if (ret)
			goto link_fail;
	}

	PCIE_DBG(dev, "RC%d: waiting for phy ready...\n", dev->rc_idx);

	do {
		if (pcie_phy_is_ready(dev))
			break;
		retries++;
		usleep_range(REFCLK_STABILIZATION_DELAY_US_MIN,
					 REFCLK_STABILIZATION_DELAY_US_MAX);
	} while (retries < PHY_READY_TIMEOUT_COUNT);

	PCIE_DBG(dev, "RC%d: number of PHY retries:%ld.\n",
		dev->rc_idx, retries);

	if (pcie_phy_is_ready(dev))
		PCIE_INFO(dev, "PCIe RC%d PHY is ready!\n", dev->rc_idx);
	else {
		PCIE_ERR(dev, "PCIe PHY RC%d failed to come up!\n",
			dev->rc_idx);
		ret = -ENODEV;
		pcie_phy_dump(dev);
		goto link_fail;
	}

	if (dev->ep_latency)
		usleep_range(dev->ep_latency * 1000, dev->ep_latency * 1000);

	if (dev->gpio[MSM_PCIE_GPIO_EP].num)
		gpio_set_value(dev->gpio[MSM_PCIE_GPIO_EP].num,
				dev->gpio[MSM_PCIE_GPIO_EP].on);

	/* de-assert PCIe reset link to bring EP out of reset */

	PCIE_INFO(dev, "PCIe: Release the reset of endpoint of RC%d.\n",
		dev->rc_idx);
	gpio_set_value(dev->gpio[MSM_PCIE_GPIO_PERST].num,
				1 - dev->gpio[MSM_PCIE_GPIO_PERST].on);
	usleep_range(dev->perst_delay_us_min, dev->perst_delay_us_max);

	ep_up_timeout = jiffies + usecs_to_jiffies(EP_UP_TIMEOUT_US);

	msm_pcie_write_reg_field(dev->dm_core,
		PCIE_GEN3_GEN2_CTRL, 0x1f00, 1);

	msm_pcie_write_mask(dev->dm_core,
		PCIE_GEN3_EQ_CONTROL, 0x20);

	msm_pcie_write_mask(dev->dm_core +
		PCIE_GEN3_RELATED, BIT(0), 0);

	/* configure PCIe preset */
	msm_pcie_write_reg_field(dev->dm_core,
		PCIE_GEN3_MISC_CONTROL, BIT(0), 1);
<<<<<<< HEAD
	if (dev->rc_idx == 1)
		msm_pcie_write_reg(dev->dm_core,
			PCIE_GEN3_SPCIE_CAP, 0x55555555);
	else
		msm_pcie_write_reg(dev->dm_core,
			PCIE_GEN3_SPCIE_CAP, 0x77777777);
=======
	msm_pcie_write_reg(dev->dm_core,
		PCIE_GEN3_SPCIE_CAP, dev->core_preset);
>>>>>>> ebcefcd5
	msm_pcie_write_reg_field(dev->dm_core,
		PCIE_GEN3_MISC_CONTROL, BIT(0), 0);

	if (msm_pcie_force_gen1 & BIT(dev->rc_idx))
		dev->target_link_speed = GEN1_SPEED;

	if (dev->target_link_speed)
		msm_pcie_write_reg_field(dev->dm_core,
			PCIE20_CAP + PCI_EXP_LNKCTL2,
			PCI_EXP_LNKCAP_SLS, dev->target_link_speed);

	/* set max tlp read size */
	msm_pcie_write_reg_field(dev->dm_core, PCIE20_DEVICE_CONTROL_STATUS,
				0x7000, dev->tlp_rd_size);

	/* enable link training */
	msm_pcie_write_mask(dev->parf + PCIE20_PARF_LTSSM, 0, BIT(8));

	PCIE_DBG(dev, "%s", "check if link is up\n");

	if (msm_pcie_link_check_max_count & BIT(dev->rc_idx))
		link_check_max_count = msm_pcie_link_check_max_count >> 4;
	else
		link_check_max_count = LINK_UP_CHECK_MAX_COUNT;

	/* Wait for up to 100ms for the link to come up */
	do {
		usleep_range(LINK_UP_TIMEOUT_US_MIN, LINK_UP_TIMEOUT_US_MAX);
		val =  readl_relaxed(dev->elbi + PCIE20_ELBI_SYS_STTS);
		PCIE_DBG(dev, "PCIe RC%d: LTSSM_STATE: %s\n",
			dev->rc_idx, TO_LTSSM_STR((val >> 12) & 0x3f));
	} while ((!(val & XMLH_LINK_UP) ||
		!msm_pcie_confirm_linkup(dev, false, false, NULL))
		&& (link_check_count++ < link_check_max_count));

	if ((val & XMLH_LINK_UP) &&
		msm_pcie_confirm_linkup(dev, false, false, NULL)) {
		PCIE_DBG(dev, "Link is up after %d checkings\n",
			link_check_count);
		PCIE_INFO(dev, "PCIe RC%d link initialized\n", dev->rc_idx);
	} else {
		PCIE_INFO(dev, "PCIe: Assert the reset of endpoint of RC%d.\n",
			dev->rc_idx);
		gpio_set_value(dev->gpio[MSM_PCIE_GPIO_PERST].num,
			dev->gpio[MSM_PCIE_GPIO_PERST].on);
		PCIE_ERR(dev, "PCIe RC%d link initialization failed\n",
			dev->rc_idx);
		ret = -1;
		goto link_fail;
	}

	if (dev->bw_scale) {
		u32 index;
		u32 current_link_speed;
		struct msm_pcie_bw_scale_info_t *bw_scale;

		/*
		 * check if the link up GEN speed is less than the max/default
		 * supported. If it is, scale down CX corner and rate change
		 * clock accordingly.
		 */
		current_link_speed = readl_relaxed(dev->dm_core +
						PCIE20_CAP_LINKCTRLSTATUS);
		current_link_speed = ((current_link_speed >> 16) &
					PCI_EXP_LNKSTA_CLS);

		index = current_link_speed - PCI_EXP_LNKCTL2_TLS_2_5GT;
		if (index >= dev->bw_gen_max) {
			PCIE_ERR(dev,
				"PCIe: RC%d: unsupported gen speed: %d\n",
				dev->rc_idx, current_link_speed);
			return 0;
		}

		bw_scale = &dev->bw_scale[index];

		if (bw_scale->cx_vreg_min < dev->cx_vreg->min_v) {
			msm_pcie_write_reg_field(dev->dm_core,
				PCIE20_CAP + PCI_EXP_LNKCTL2,
				PCI_EXP_LNKCAP_SLS, current_link_speed);
			msm_pcie_scale_link_bandwidth(dev, current_link_speed);
		}
	}

	dev->link_status = MSM_PCIE_LINK_ENABLED;
	dev->power_on = true;
	dev->suspending = false;
	dev->link_turned_on_counter++;

	if (dev->switch_latency) {
		PCIE_DBG(dev, "switch_latency: %dms\n",
			dev->switch_latency);
		if (dev->switch_latency <= SWITCH_DELAY_MAX)
			usleep_range(dev->switch_latency * 1000,
				dev->switch_latency * 1000);
		else
			msleep(dev->switch_latency);
	}

	msm_pcie_config_sid(dev);
	msm_pcie_config_controller(dev);

	/* check endpoint configuration space is accessible */
	while (time_before(jiffies, ep_up_timeout)) {
		if (readl_relaxed(dev->conf) != PCIE_LINK_DOWN)
			break;
		usleep_range(EP_UP_TIMEOUT_US_MIN, EP_UP_TIMEOUT_US_MAX);
	}

	if (readl_relaxed(dev->conf) != PCIE_LINK_DOWN) {
		PCIE_DBG(dev,
			"PCIe: RC%d: endpoint config space is accessible\n",
			dev->rc_idx);
	} else {
		PCIE_ERR(dev,
			"PCIe: RC%d: endpoint config space is not accessible\n",
			dev->rc_idx);
		dev->link_status = MSM_PCIE_LINK_DISABLED;
		dev->power_on = false;
		dev->link_turned_off_counter++;
		ret = -ENODEV;
		goto link_fail;
	}

	if (dev->enumerated) {
		msm_msi_config(dev_get_msi_domain(&dev->dev->dev));
		msm_pcie_config_link_pm(dev, true);
	}

	goto out;

link_fail:
	if (msm_pcie_keep_resources_on & BIT(dev->rc_idx))
		goto out;

	if (dev->gpio[MSM_PCIE_GPIO_EP].num)
		gpio_set_value(dev->gpio[MSM_PCIE_GPIO_EP].num,
				1 - dev->gpio[MSM_PCIE_GPIO_EP].on);

	if (dev->phy_power_down_offset)
		msm_pcie_write_reg(dev->phy, dev->phy_power_down_offset, 0);

	msm_pcie_pipe_clk_deinit(dev);
	msm_pcie_clk_deinit(dev);
clk_fail:
	msm_pcie_vreg_deinit(dev);
out:
	mutex_unlock(&dev->setup_lock);

	PCIE_DBG(dev, "RC%d: exit\n", dev->rc_idx);

	return ret;
}

static void msm_pcie_disable(struct msm_pcie_dev_t *dev, u32 options)
{
	PCIE_DBG(dev, "RC%d: entry\n", dev->rc_idx);

	mutex_lock(&dev->setup_lock);

	if (!dev->power_on) {
		PCIE_DBG(dev,
			"PCIe: the link of RC%d is already power down.\n",
			dev->rc_idx);
		mutex_unlock(&dev->setup_lock);
		return;
	}

	/* suspend access to MSI register. resume access in msm_msi_config */
	msm_msi_config_access(dev_get_msi_domain(&dev->dev->dev), false);

	dev->link_status = MSM_PCIE_LINK_DISABLED;
	dev->power_on = false;
	dev->link_turned_off_counter++;

	PCIE_INFO(dev, "PCIe: Assert the reset of endpoint of RC%d.\n",
		dev->rc_idx);

	gpio_set_value(dev->gpio[MSM_PCIE_GPIO_PERST].num,
				dev->gpio[MSM_PCIE_GPIO_PERST].on);

	if (dev->phy_power_down_offset)
		msm_pcie_write_reg(dev->phy, dev->phy_power_down_offset, 0);

	if (options & PM_CLK) {
		msm_pcie_write_mask(dev->parf + PCIE20_PARF_PHY_CTRL, 0,
					BIT(0));
		msm_pcie_clk_deinit(dev);
	}

	if (options & PM_VREG)
		msm_pcie_vreg_deinit(dev);

	if (options & PM_PIPE_CLK)
		msm_pcie_pipe_clk_deinit(dev);

	if (dev->gpio[MSM_PCIE_GPIO_EP].num)
		gpio_set_value(dev->gpio[MSM_PCIE_GPIO_EP].num,
				1 - dev->gpio[MSM_PCIE_GPIO_EP].on);

	mutex_unlock(&dev->setup_lock);

	PCIE_DBG(dev, "RC%d: exit\n", dev->rc_idx);
}

static void msm_pcie_config_ep_aer(struct msm_pcie_dev_t *dev,
				struct msm_pcie_device_info *ep_dev_info)
{
	u32 val;
	void __iomem *ep_base = ep_dev_info->conf_base;
	u32 current_offset = readl_relaxed(ep_base + PCIE_CAP_PTR_OFFSET) &
						0xff;

	while (current_offset) {
		if (msm_pcie_check_align(dev, current_offset))
			return;

		val = readl_relaxed(ep_base + current_offset);
		if ((val & 0xff) == PCIE20_CAP_ID) {
			ep_dev_info->dev_ctrlstts_offset =
				current_offset + 0x8;
			break;
		}
		current_offset = (val >> 8) & 0xff;
	}

	if (!ep_dev_info->dev_ctrlstts_offset) {
		PCIE_DBG(dev,
			"RC%d endpoint does not support PCIe cap registers\n",
			dev->rc_idx);
		return;
	}

	PCIE_DBG2(dev, "RC%d: EP dev_ctrlstts_offset: 0x%x\n",
		dev->rc_idx, ep_dev_info->dev_ctrlstts_offset);

	/* Enable AER on EP */
	msm_pcie_write_mask(ep_base + ep_dev_info->dev_ctrlstts_offset, 0,
				BIT(3)|BIT(2)|BIT(1)|BIT(0));

	PCIE_DBG(dev, "EP's PCIE20_CAP_DEVCTRLSTATUS:0x%x\n",
		readl_relaxed(ep_base + ep_dev_info->dev_ctrlstts_offset));
}

static int msm_pcie_config_device_table(struct device *dev, void *pdev)
{
	struct pci_dev *pcidev = to_pci_dev(dev);
	struct msm_pcie_dev_t *pcie_dev = (struct msm_pcie_dev_t *) pdev;
	struct msm_pcie_device_info *dev_table_t = pcie_dev->pcidev_table;
	struct resource *axi_conf = pcie_dev->res[MSM_PCIE_RES_CONF].resource;
	int ret = 0;
	u32 rc_idx = pcie_dev->rc_idx;
	u32 i, index;
	u32 bdf = 0;
	u8 type;
	u32 h_type;
	u32 bme;

	if (!pcidev) {
		PCIE_ERR(pcie_dev,
			"PCIe: Did not find PCI device in list for RC%d.\n",
			pcie_dev->rc_idx);
		return -ENODEV;
	}

	PCIE_DBG(pcie_dev,
		"PCI device found: vendor-id:0x%x device-id:0x%x\n",
		pcidev->vendor, pcidev->device);

	if (!pcidev->bus->number)
		return ret;

	bdf = BDF_OFFSET(pcidev->bus->number, pcidev->devfn);
	type = pcidev->bus->number == 1 ?
		PCIE20_CTRL1_TYPE_CFG0 : PCIE20_CTRL1_TYPE_CFG1;

	for (i = 0; i < (MAX_RC_NUM * MAX_DEVICE_NUM); i++) {
		if (msm_pcie_dev_tbl[i].bdf == bdf &&
			!msm_pcie_dev_tbl[i].dev) {
			for (index = 0; index < MAX_DEVICE_NUM; index++) {
				if (dev_table_t[index].bdf == bdf) {
					msm_pcie_dev_tbl[i].dev = pcidev;
					msm_pcie_dev_tbl[i].domain = rc_idx;
					msm_pcie_dev_tbl[i].conf_base =
						pcie_dev->conf + index * SZ_4K;
					msm_pcie_dev_tbl[i].phy_address =
						axi_conf->start + index * SZ_4K;

					dev_table_t[index].dev = pcidev;
					dev_table_t[index].domain = rc_idx;
					dev_table_t[index].conf_base =
						pcie_dev->conf + index * SZ_4K;
					dev_table_t[index].phy_address =
						axi_conf->start + index * SZ_4K;

					msm_pcie_iatu_config(pcie_dev, index,
						type,
						dev_table_t[index].phy_address,
						dev_table_t[index].phy_address
						+ SZ_4K - 1,
						bdf);

					h_type = readl_relaxed(
						dev_table_t[index].conf_base +
						PCIE20_HEADER_TYPE);

					bme = readl_relaxed(
						dev_table_t[index].conf_base +
						PCIE20_COMMAND_STATUS);

					if (h_type & (1 << 16)) {
						pci_write_config_dword(pcidev,
							PCIE20_COMMAND_STATUS,
							bme | 0x06);
					} else {
						pcie_dev->num_ep++;
						dev_table_t[index].registered =
							false;
					}

					if (pcie_dev->num_ep > 1)
						pcie_dev->pending_ep_reg = true;

					if (pcie_dev->aer_enable)
						msm_pcie_config_ep_aer(pcie_dev,
							&dev_table_t[index]);

					break;
				}
			}
			if (index == MAX_DEVICE_NUM) {
				PCIE_ERR(pcie_dev,
					"RC%d PCI device table is full.\n",
					rc_idx);
				ret = index;
			} else {
				break;
			}
		} else if (msm_pcie_dev_tbl[i].bdf == bdf &&
			pcidev == msm_pcie_dev_tbl[i].dev) {
			break;
		}
	}
	if (i == MAX_RC_NUM * MAX_DEVICE_NUM) {
		PCIE_ERR(pcie_dev,
			"Global PCI device table is full: %d elements.\n",
			i);
		PCIE_ERR(pcie_dev,
			"Bus number is 0x%x\nDevice number is 0x%x\n",
			pcidev->bus->number, pcidev->devfn);
		ret = i;
	}
	return ret;
}

static void msm_pcie_config_sid(struct msm_pcie_dev_t *dev)
{
	void __iomem *bdf_to_sid_base = dev->parf +
		PCIE20_PARF_BDF_TO_SID_TABLE_N;
	int i;

	if (!dev->sid_info)
		return;

	/* Registers need to be zero out first */
	memset_io(bdf_to_sid_base, 0, CRC8_TABLE_SIZE * sizeof(u32));

	if (dev->enumerated) {
		for (i = 0; i < dev->sid_info_len; i++)
			writel_relaxed(dev->sid_info[i].value,
				bdf_to_sid_base + dev->sid_info[i].hash *
				sizeof(u32));
		return;
	}

	/* initial setup for boot */
	for (i = 0; i < dev->sid_info_len; i++) {
		struct msm_pcie_sid_info_t *sid_info = &dev->sid_info[i];
		u32 val;
		u8 hash;
		u16 bdf_be = cpu_to_be16(sid_info->bdf);

		hash = crc8(msm_pcie_crc8_table, (u8 *)&bdf_be, sizeof(bdf_be),
			0);

		val = readl_relaxed(bdf_to_sid_base + hash * sizeof(u32));

		/* if there is a collision, look for next available entry */
		while (val) {
			u8 current_hash = hash++;
			u8 next_mask = 0xff;

			/* if NEXT is NULL then update current entry */
			if (!(val & next_mask)) {
				int j;

				val |= (u32)hash;
				writel_relaxed(val, bdf_to_sid_base +
					current_hash * sizeof(u32));

				/* sid_info of current hash and update it */
				for (j = 0; j < dev->sid_info_len; j++) {
					if (dev->sid_info[j].hash !=
						current_hash)
						continue;

					dev->sid_info[j].next_hash = hash;
					dev->sid_info[j].value = val;
					break;
				}
			}

			val = readl_relaxed(bdf_to_sid_base +
				hash * sizeof(u32));
		}

		/* BDF [31:16] | SID [15:8] | NEXT [7:0] */
		val = sid_info->bdf << 16 | sid_info->pcie_sid << 8 | 0;
		writel_relaxed(val, bdf_to_sid_base + hash * sizeof(u32));

		sid_info->hash = hash;
		sid_info->value = val;
	}
}

int msm_pcie_enumerate(u32 rc_idx)
{
	int ret = 0, bus_ret = 0;
	struct msm_pcie_dev_t *dev = &msm_pcie_dev[rc_idx];

	mutex_lock(&dev->enumerate_lock);

	PCIE_DBG(dev, "Enumerate RC%d\n", rc_idx);

	if (!dev->drv_ready) {
		PCIE_DBG(dev, "RC%d has not been successfully probed yet\n",
			rc_idx);
		ret = -EPROBE_DEFER;
		goto out;
	}

	if (!dev->enumerated) {
		ret = msm_pcie_enable(dev, PM_ALL);

		/* kick start ARM PCI configuration framework */
		if (!ret) {
			struct pci_dev *pcidev = NULL;
			struct pci_host_bridge *bridge;
			bool found = false;
			struct pci_bus *bus;
			resource_size_t iobase = 0;
			u32 ids = readl_relaxed(msm_pcie_dev[rc_idx].dm_core);
			u32 vendor_id = ids & 0xffff;
			u32 device_id = (ids & 0xffff0000) >> 16;
			LIST_HEAD(res);

			PCIE_DBG(dev, "vendor-id:0x%x device_id:0x%x\n",
					vendor_id, device_id);

			bridge = devm_pci_alloc_host_bridge(&dev->pdev->dev,
						sizeof(*dev));
			if (!bridge) {
				ret = -ENOMEM;
				goto out;
			}

			ret = of_pci_get_host_bridge_resources(
						dev->pdev->dev.of_node,
						0, 0xff, &res, &iobase);
			if (ret) {
				PCIE_ERR(dev,
					"PCIe: failed to get host bridge resources for RC%d: %d\n",
					dev->rc_idx, ret);
				goto out;
			}

			ret = devm_request_pci_bus_resources(&dev->pdev->dev,
						&res);
			if (ret) {
				PCIE_ERR(dev,
					"PCIe: RC%d: failed to request pci bus resources %d\n",
					dev->rc_idx, ret);
				goto out;
			}

			if (IS_ENABLED(CONFIG_PCI_MSM_MSI)) {
				ret = msm_msi_init(&dev->pdev->dev);
				if (ret)
					goto out;
			}

			list_splice_init(&res, &bridge->windows);
			bridge->dev.parent = &dev->pdev->dev;
			bridge->sysdata = dev;
			bridge->busnr = 0;
			bridge->ops = &msm_pcie_ops;
			bridge->map_irq = of_irq_parse_and_map_pci;
			bridge->swizzle_irq = pci_common_swizzle;

			ret = pci_scan_root_bus_bridge(bridge);
			if (ret) {
				PCIE_ERR(dev,
					"PCIe: RC%d: failed to scan root bus %d\n",
					dev->rc_idx, ret);
				goto out;
			}

			bus = bridge->bus;

			pci_assign_unassigned_bus_resources(bus);
			pci_bus_add_devices(bus);

			dev->enumerated = true;

			msm_pcie_write_mask(dev->dm_core +
				PCIE20_COMMAND_STATUS, 0, BIT(2)|BIT(1));

			if (dev->cpl_timeout && dev->bridge_found)
				msm_pcie_write_reg_field(dev->dm_core,
					PCIE20_DEVICE_CONTROL2_STATUS2,
					0xf, dev->cpl_timeout);

			if (dev->shadow_en) {
				u32 val = readl_relaxed(dev->dm_core +
						PCIE20_COMMAND_STATUS);
				PCIE_DBG(dev, "PCIE20_COMMAND_STATUS:0x%x\n",
					val);
				dev->rc_shadow[PCIE20_COMMAND_STATUS / 4] = val;
			}

			do {
				pcidev = pci_get_device(vendor_id,
					device_id, pcidev);
				if (pcidev && (&msm_pcie_dev[rc_idx] ==
					(struct msm_pcie_dev_t *)
					PCIE_BUS_PRIV_DATA(pcidev->bus))) {
					msm_pcie_dev[rc_idx].dev = pcidev;
					found = true;
					PCIE_DBG(&msm_pcie_dev[rc_idx],
						"PCI device is found for RC%d\n",
						rc_idx);
				}
			} while (!found && pcidev);

			if (!pcidev) {
				PCIE_ERR(dev,
					"PCIe: Did not find PCI device for RC%d.\n",
					dev->rc_idx);
				ret = -ENODEV;
				goto out;
			}

			bus_ret = bus_for_each_dev(&pci_bus_type, NULL, dev,
					&msm_pcie_config_device_table);

			if (bus_ret) {
				PCIE_ERR(dev,
					"PCIe: Failed to set up device table for RC%d\n",
					dev->rc_idx);
				ret = -ENODEV;
				goto out;
			}

			msm_pcie_check_l1ss_support_all(dev);
			msm_pcie_config_link_pm(dev, true);
		} else {
			PCIE_ERR(dev, "PCIe: failed to enable RC%d.\n",
				dev->rc_idx);
		}
	} else {
		PCIE_ERR(dev, "PCIe: RC%d has already been enumerated.\n",
			dev->rc_idx);
	}

out:
	mutex_unlock(&dev->enumerate_lock);

	return ret;
}
EXPORT_SYMBOL(msm_pcie_enumerate);

static void msm_pcie_notify_client(struct msm_pcie_dev_t *dev,
					enum msm_pcie_event event)
{
	if (dev->event_reg && dev->event_reg->callback &&
		(dev->event_reg->events & event)) {
		struct msm_pcie_notify *notify = &dev->event_reg->notify;

		notify->event = event;
		notify->user = dev->event_reg->user;
		PCIE_DBG(dev, "PCIe: callback RC%d for event %d\n",
			dev->rc_idx, event);
		dev->event_reg->callback(notify);

		if ((dev->event_reg->options & MSM_PCIE_CONFIG_NO_RECOVERY) &&
				(event == MSM_PCIE_EVENT_LINKDOWN)) {
			dev->user_suspend = true;
			PCIE_DBG(dev,
				"PCIe: Client of RC%d will recover the link later.\n",
				dev->rc_idx);
			return;
		}
	} else {
		PCIE_DBG2(dev,
			"PCIe: Client of RC%d does not have registration for event %d\n",
			dev->rc_idx, event);
	}
}

static void handle_wake_func(struct work_struct *work)
{
	int i, ret;
	struct msm_pcie_dev_t *dev = container_of(work, struct msm_pcie_dev_t,
					handle_wake_work);

	PCIE_DBG(dev, "PCIe: Wake work for RC%d\n", dev->rc_idx);

	mutex_lock(&dev->recovery_lock);

	if (!dev->enumerated) {
		PCIE_DBG(dev,
			"PCIe: Start enumeration for RC%d upon the wake from endpoint.\n",
			dev->rc_idx);

		ret = msm_pcie_enumerate(dev->rc_idx);
		if (ret) {
			PCIE_ERR(dev,
				"PCIe: failed to enable RC%d upon wake request from the device.\n",
				dev->rc_idx);
			goto out;
		}

		if (dev->num_ep > 1) {
			for (i = 0; i < MAX_DEVICE_NUM; i++) {
				dev->event_reg = dev->pcidev_table[i].event_reg;

				if ((dev->link_status == MSM_PCIE_LINK_ENABLED)
					&& dev->event_reg &&
					dev->event_reg->callback &&
					(dev->event_reg->events &
					MSM_PCIE_EVENT_LINKUP)) {
					struct msm_pcie_notify *notify =
						&dev->event_reg->notify;
					notify->event = MSM_PCIE_EVENT_LINKUP;
					notify->user = dev->event_reg->user;
					PCIE_DBG(dev,
						"PCIe: Linkup callback for RC%d after enumeration is successful in wake IRQ handling\n",
						dev->rc_idx);
					dev->event_reg->callback(notify);
				}
			}
		} else {
			if ((dev->link_status == MSM_PCIE_LINK_ENABLED) &&
				dev->event_reg && dev->event_reg->callback &&
				(dev->event_reg->events &
				MSM_PCIE_EVENT_LINKUP)) {
				struct msm_pcie_notify *notify =
						&dev->event_reg->notify;
				notify->event = MSM_PCIE_EVENT_LINKUP;
				notify->user = dev->event_reg->user;
				PCIE_DBG(dev,
					"PCIe: Linkup callback for RC%d after enumeration is successful in wake IRQ handling\n",
					dev->rc_idx);
				dev->event_reg->callback(notify);
			} else {
				PCIE_DBG(dev,
					"PCIe: Client of RC%d does not have registration for linkup event.\n",
					dev->rc_idx);
			}
		}
		goto out;
	} else {
		PCIE_ERR(dev,
			"PCIe: The enumeration for RC%d has already been done.\n",
			dev->rc_idx);
		goto out;
	}

out:
	mutex_unlock(&dev->recovery_lock);
}

static irqreturn_t handle_aer_irq(int irq, void *data)
{
	struct msm_pcie_dev_t *dev = data;

	int corr_val = 0, uncorr_val = 0, rc_err_status = 0;
	int ep_corr_val = 0, ep_uncorr_val = 0;
	int rc_dev_ctrlstts = 0, ep_dev_ctrlstts = 0;
	u32 ep_dev_ctrlstts_offset = 0;
	int i, j, ep_src_bdf = 0;
	void __iomem *ep_base = NULL;

	PCIE_DBG2(dev,
		"AER Interrupt handler fired for RC%d irq %d\nrc_corr_counter: %lu\nrc_non_fatal_counter: %lu\nrc_fatal_counter: %lu\nep_corr_counter: %lu\nep_non_fatal_counter: %lu\nep_fatal_counter: %lu\n",
		dev->rc_idx, irq, dev->rc_corr_counter,
		dev->rc_non_fatal_counter, dev->rc_fatal_counter,
		dev->ep_corr_counter, dev->ep_non_fatal_counter,
		dev->ep_fatal_counter);

	uncorr_val = readl_relaxed(dev->dm_core +
				PCIE20_AER_UNCORR_ERR_STATUS_REG);
	corr_val = readl_relaxed(dev->dm_core +
				PCIE20_AER_CORR_ERR_STATUS_REG);
	rc_err_status = readl_relaxed(dev->dm_core +
				PCIE20_AER_ROOT_ERR_STATUS_REG);
	rc_dev_ctrlstts = readl_relaxed(dev->dm_core +
				PCIE20_CAP_DEVCTRLSTATUS);

	if (uncorr_val)
		PCIE_DBG(dev, "RC's PCIE20_AER_UNCORR_ERR_STATUS_REG:0x%x\n",
				uncorr_val);
	if (corr_val && (dev->rc_corr_counter < corr_counter_limit))
		PCIE_DBG(dev, "RC's PCIE20_AER_CORR_ERR_STATUS_REG:0x%x\n",
				corr_val);

	if ((rc_dev_ctrlstts >> 18) & 0x1)
		dev->rc_fatal_counter++;
	if ((rc_dev_ctrlstts >> 17) & 0x1)
		dev->rc_non_fatal_counter++;
	if ((rc_dev_ctrlstts >> 16) & 0x1)
		dev->rc_corr_counter++;

	msm_pcie_write_mask(dev->dm_core + PCIE20_CAP_DEVCTRLSTATUS, 0,
				BIT(18)|BIT(17)|BIT(16));

	if (dev->link_status == MSM_PCIE_LINK_DISABLED) {
		PCIE_DBG2(dev, "RC%d link is down\n", dev->rc_idx);
		goto out;
	}

	for (i = 0; i < 2; i++) {
		if (i)
			ep_src_bdf = readl_relaxed(dev->dm_core +
				PCIE20_AER_ERR_SRC_ID_REG) & ~0xffff;
		else
			ep_src_bdf = (readl_relaxed(dev->dm_core +
				PCIE20_AER_ERR_SRC_ID_REG) & 0xffff) << 16;

		if (!ep_src_bdf)
			continue;

		for (j = 0; j < MAX_DEVICE_NUM; j++) {
			if (ep_src_bdf == dev->pcidev_table[j].bdf) {
				PCIE_DBG2(dev,
					"PCIe: %s Error from Endpoint: %02x:%02x.%01x\n",
					i ? "Uncorrectable" : "Correctable",
					dev->pcidev_table[j].bdf >> 24,
					dev->pcidev_table[j].bdf >> 19 & 0x1f,
					dev->pcidev_table[j].bdf >> 16 & 0x07);
				ep_base = dev->pcidev_table[j].conf_base;
				ep_dev_ctrlstts_offset =
				dev->pcidev_table[j].dev_ctrlstts_offset;
				break;
			}
		}

		if (!ep_base) {
			PCIE_ERR(dev,
				"PCIe: RC%d no endpoint found for reported error\n",
				dev->rc_idx);
			goto out;
		}

		ep_uncorr_val = readl_relaxed(ep_base +
					PCIE20_AER_UNCORR_ERR_STATUS_REG);
		ep_corr_val = readl_relaxed(ep_base +
					PCIE20_AER_CORR_ERR_STATUS_REG);
		ep_dev_ctrlstts = readl_relaxed(ep_base +
					ep_dev_ctrlstts_offset);

		if (ep_uncorr_val)
			PCIE_DBG(dev,
				"EP's PCIE20_AER_UNCORR_ERR_STATUS_REG:0x%x\n",
				ep_uncorr_val);
		if (ep_corr_val && (dev->ep_corr_counter < corr_counter_limit))
			PCIE_DBG(dev,
				"EP's PCIE20_AER_CORR_ERR_STATUS_REG:0x%x\n",
				ep_corr_val);

		if ((ep_dev_ctrlstts >> 18) & 0x1)
			dev->ep_fatal_counter++;
		if ((ep_dev_ctrlstts >> 17) & 0x1)
			dev->ep_non_fatal_counter++;
		if ((ep_dev_ctrlstts >> 16) & 0x1)
			dev->ep_corr_counter++;

		msm_pcie_write_mask(ep_base + ep_dev_ctrlstts_offset, 0,
					BIT(18)|BIT(17)|BIT(16));

		msm_pcie_write_reg_field(ep_base,
				PCIE20_AER_UNCORR_ERR_STATUS_REG,
				0x3fff031, 0x3fff031);
		msm_pcie_write_reg_field(ep_base,
				PCIE20_AER_CORR_ERR_STATUS_REG,
				0xf1c1, 0xf1c1);
	}
out:
	if (((dev->rc_corr_counter < corr_counter_limit) &&
		(dev->ep_corr_counter < corr_counter_limit)) ||
		uncorr_val || ep_uncorr_val)
		PCIE_DBG(dev, "RC's PCIE20_AER_ROOT_ERR_STATUS_REG:0x%x\n",
				rc_err_status);
	msm_pcie_write_reg_field(dev->dm_core,
			PCIE20_AER_UNCORR_ERR_STATUS_REG,
			0x3fff031, 0x3fff031);
	msm_pcie_write_reg_field(dev->dm_core,
			PCIE20_AER_CORR_ERR_STATUS_REG,
			0xf1c1, 0xf1c1);
	msm_pcie_write_reg_field(dev->dm_core,
			PCIE20_AER_ROOT_ERR_STATUS_REG,
			0x7f, 0x7f);

	return IRQ_HANDLED;
}

static irqreturn_t handle_wake_irq(int irq, void *data)
{
	struct msm_pcie_dev_t *dev = data;
	unsigned long irqsave_flags;
	int i;

	spin_lock_irqsave(&dev->wakeup_lock, irqsave_flags);

	dev->wake_counter++;
	PCIE_DBG(dev, "PCIe: No. %ld wake IRQ for RC%d\n",
			dev->wake_counter, dev->rc_idx);

	PCIE_DBG2(dev, "PCIe WAKE is asserted by Endpoint of RC%d\n",
		dev->rc_idx);

	if (!dev->enumerated && !(dev->boot_option &
		MSM_PCIE_NO_WAKE_ENUMERATION)) {
		PCIE_DBG(dev, "Start enumerating RC%d\n", dev->rc_idx);
		schedule_work(&dev->handle_wake_work);
	} else {
		PCIE_DBG2(dev, "Wake up RC%d\n", dev->rc_idx);
		__pm_stay_awake(&dev->ws);
		__pm_relax(&dev->ws);

		if (dev->num_ep > 1) {
			for (i = 0; i < MAX_DEVICE_NUM; i++) {
				dev->event_reg =
					dev->pcidev_table[i].event_reg;
				msm_pcie_notify_client(dev,
					MSM_PCIE_EVENT_WAKEUP);
			}
		} else {
			msm_pcie_notify_client(dev, MSM_PCIE_EVENT_WAKEUP);
		}
	}

	spin_unlock_irqrestore(&dev->wakeup_lock, irqsave_flags);

	return IRQ_HANDLED;
}

static irqreturn_t handle_linkdown_irq(int irq, void *data)
{
	struct msm_pcie_dev_t *dev = data;
	int i;

	dev->linkdown_counter++;

	PCIE_DBG(dev,
		"PCIe: No. %ld linkdown IRQ for RC%d.\n",
		dev->linkdown_counter, dev->rc_idx);

	if (!dev->enumerated || dev->link_status != MSM_PCIE_LINK_ENABLED) {
		PCIE_DBG(dev,
			"PCIe:Linkdown IRQ for RC%d when the link is not enabled\n",
			dev->rc_idx);
	} else if (dev->suspending) {
		PCIE_DBG(dev,
			"PCIe:the link of RC%d is suspending.\n",
			dev->rc_idx);
	} else {
		dev->link_status = MSM_PCIE_LINK_DISABLED;
		dev->shadow_en = false;

		if (dev->linkdown_panic)
			panic("User has chosen to panic on linkdown\n");

		/* assert PERST */
		if (!(msm_pcie_keep_resources_on & BIT(dev->rc_idx)))
			gpio_set_value(dev->gpio[MSM_PCIE_GPIO_PERST].num,
					dev->gpio[MSM_PCIE_GPIO_PERST].on);

		PCIE_ERR(dev, "PCIe link is down for RC%d\n", dev->rc_idx);

		if (dev->num_ep > 1) {
			for (i = 0; i < MAX_DEVICE_NUM; i++) {
				dev->event_reg =
					dev->pcidev_table[i].event_reg;
				msm_pcie_notify_client(dev,
					MSM_PCIE_EVENT_LINKDOWN);
			}
		} else {
			msm_pcie_notify_client(dev, MSM_PCIE_EVENT_LINKDOWN);
		}
	}

	return IRQ_HANDLED;
}

static irqreturn_t handle_global_irq(int irq, void *data)
{
	int i;
	struct msm_pcie_dev_t *dev = data;
	unsigned long irqsave_flags;
	u32 status = 0;

	spin_lock_irqsave(&dev->irq_lock, irqsave_flags);

	if (dev->suspending) {
		PCIE_DBG2(dev,
			"PCIe: RC%d is currently suspending.\n",
			dev->rc_idx);
		spin_unlock_irqrestore(&dev->irq_lock, irqsave_flags);
		return IRQ_HANDLED;
	}

	status = readl_relaxed(dev->parf + PCIE20_PARF_INT_ALL_STATUS) &
			readl_relaxed(dev->parf + PCIE20_PARF_INT_ALL_MASK);

	msm_pcie_write_mask(dev->parf + PCIE20_PARF_INT_ALL_CLEAR, 0, status);

	PCIE_DUMP(dev, "RC%d: Global IRQ %d received: 0x%x\n",
		dev->rc_idx, irq, status);

	for (i = 0; i <= MSM_PCIE_INT_EVT_MAX; i++) {
		if (status & BIT(i)) {
			switch (i) {
			case MSM_PCIE_INT_EVT_LINK_DOWN:
				PCIE_DBG(dev,
					"PCIe: RC%d: handle linkdown event.\n",
					dev->rc_idx);
				handle_linkdown_irq(irq, data);
				break;
			case MSM_PCIE_INT_EVT_L1SUB_TIMEOUT:
				msm_pcie_notify_client(dev,
					MSM_PCIE_EVENT_L1SS_TIMEOUT);
				break;
			case MSM_PCIE_INT_EVT_AER_LEGACY:
				PCIE_DBG(dev,
					"PCIe: RC%d: AER legacy event.\n",
					dev->rc_idx);
				handle_aer_irq(irq, data);
				break;
			case MSM_PCIE_INT_EVT_AER_ERR:
				PCIE_DBG(dev,
					"PCIe: RC%d: AER event.\n",
					dev->rc_idx);
				handle_aer_irq(irq, data);
				break;
			default:
				PCIE_DUMP(dev,
					"PCIe: RC%d: Unexpected event %d is caught!\n",
					dev->rc_idx, i);
			}
		}
	}

	spin_unlock_irqrestore(&dev->irq_lock, irqsave_flags);

	return IRQ_HANDLED;
}

static int32_t msm_pcie_irq_init(struct msm_pcie_dev_t *dev)
{
	int rc;
	struct device *pdev = &dev->pdev->dev;

	PCIE_DBG(dev, "RC%d\n", dev->rc_idx);

	if (dev->rc_idx)
		wakeup_source_init(&dev->ws, "RC1 pcie_wakeup_source");
	else
		wakeup_source_init(&dev->ws, "RC0 pcie_wakeup_source");

	/* register handler for linkdown interrupt */
	if (dev->irq[MSM_PCIE_INT_LINK_DOWN].num) {
		rc = devm_request_irq(pdev,
			dev->irq[MSM_PCIE_INT_LINK_DOWN].num,
			handle_linkdown_irq,
			IRQF_TRIGGER_RISING,
			dev->irq[MSM_PCIE_INT_LINK_DOWN].name,
			dev);
		if (rc) {
			PCIE_ERR(dev,
				"PCIe: Unable to request linkdown interrupt:%d\n",
				dev->irq[MSM_PCIE_INT_LINK_DOWN].num);
			return rc;
		}
	}

	/* register handler for AER interrupt */
	if (dev->irq[MSM_PCIE_INT_PLS_ERR].num) {
		rc = devm_request_irq(pdev,
				dev->irq[MSM_PCIE_INT_PLS_ERR].num,
				handle_aer_irq,
				IRQF_TRIGGER_RISING,
				dev->irq[MSM_PCIE_INT_PLS_ERR].name,
				dev);
		if (rc) {
			PCIE_ERR(dev,
				"PCIe: RC%d: Unable to request aer pls_err interrupt: %d\n",
				dev->rc_idx,
				dev->irq[MSM_PCIE_INT_PLS_ERR].num);
			return rc;
		}
	}

	/* register handler for AER legacy interrupt */
	if (dev->irq[MSM_PCIE_INT_AER_LEGACY].num) {
		rc = devm_request_irq(pdev,
				dev->irq[MSM_PCIE_INT_AER_LEGACY].num,
				handle_aer_irq,
				IRQF_TRIGGER_RISING,
				dev->irq[MSM_PCIE_INT_AER_LEGACY].name,
				dev);
		if (rc) {
			PCIE_ERR(dev,
				"PCIe: RC%d: Unable to request aer aer_legacy interrupt: %d\n",
				dev->rc_idx,
				dev->irq[MSM_PCIE_INT_AER_LEGACY].num);
			return rc;
		}
	}

	if (dev->irq[MSM_PCIE_INT_GLOBAL_INT].num) {
		rc = devm_request_irq(pdev,
				dev->irq[MSM_PCIE_INT_GLOBAL_INT].num,
				handle_global_irq,
				IRQF_TRIGGER_RISING,
				dev->irq[MSM_PCIE_INT_GLOBAL_INT].name,
				dev);
		if (rc) {
			PCIE_ERR(dev,
				"PCIe: RC%d: Unable to request global_int interrupt: %d\n",
				dev->rc_idx,
				dev->irq[MSM_PCIE_INT_GLOBAL_INT].num);
			return rc;
		}
	}

	/* register handler for PCIE_WAKE_N interrupt line */
	if (dev->wake_n) {
		rc = devm_request_irq(pdev,
				dev->wake_n, handle_wake_irq,
				IRQF_TRIGGER_FALLING, "msm_pcie_wake", dev);
		if (rc) {
			PCIE_ERR(dev,
				"PCIe: RC%d: Unable to request wake interrupt\n",
				dev->rc_idx);
			return rc;
		}

		INIT_WORK(&dev->handle_wake_work, handle_wake_func);

		rc = enable_irq_wake(dev->wake_n);
		if (rc) {
			PCIE_ERR(dev,
				"PCIe: RC%d: Unable to enable wake interrupt\n",
				dev->rc_idx);
			return rc;
		}
	}

	return 0;
}

static void msm_pcie_irq_deinit(struct msm_pcie_dev_t *dev)
{
	PCIE_DBG(dev, "RC%d\n", dev->rc_idx);

	wakeup_source_trash(&dev->ws);

	if (dev->wake_n)
		disable_irq(dev->wake_n);
}

static bool msm_pcie_check_l0s_support(struct pci_dev *pdev,
					struct msm_pcie_dev_t *pcie_dev)
{
	struct pci_dev *parent = pdev->bus->self;
	u32 val;

	/* check parent supports L0s */
	if (parent) {
		u32 val2;

		pci_read_config_dword(parent, parent->pcie_cap + PCI_EXP_LNKCAP,
					&val);
		pci_read_config_dword(parent, parent->pcie_cap + PCI_EXP_LNKCTL,
					&val2);
		val = (val & BIT(10)) && (val2 & PCI_EXP_LNKCTL_ASPM_L0S);
		if (!val) {
			PCIE_DBG(pcie_dev,
				"PCIe: RC%d: Parent PCI device %02x:%02x.%01x does not support L0s\n",
				pcie_dev->rc_idx, parent->bus->number,
				PCI_SLOT(parent->devfn),
				PCI_FUNC(parent->devfn));
			return false;
		}
	}

	pci_read_config_dword(pdev, pdev->pcie_cap + PCI_EXP_LNKCAP, &val);
	if (!(val & BIT(10))) {
		PCIE_DBG(pcie_dev,
			"PCIe: RC%d: PCI device %02x:%02x.%01x does not support L0s\n",
			pcie_dev->rc_idx, pdev->bus->number,
			PCI_SLOT(pdev->devfn), PCI_FUNC(pdev->devfn));
		return false;
	}

	return true;
}

static bool msm_pcie_check_l1_support(struct pci_dev *pdev,
					struct msm_pcie_dev_t *pcie_dev)
{
	struct pci_dev *parent = pdev->bus->self;
	u32 val;

	/* check parent supports L1 */
	if (parent) {
		u32 val2;

		pci_read_config_dword(parent, parent->pcie_cap + PCI_EXP_LNKCAP,
					&val);
		pci_read_config_dword(parent, parent->pcie_cap + PCI_EXP_LNKCTL,
					&val2);
		val = (val & BIT(11)) && (val2 & PCI_EXP_LNKCTL_ASPM_L1);
		if (!val) {
			PCIE_DBG(pcie_dev,
				"PCIe: RC%d: Parent PCI device %02x:%02x.%01x does not support L1\n",
				pcie_dev->rc_idx, parent->bus->number,
				PCI_SLOT(parent->devfn),
				PCI_FUNC(parent->devfn));
			return false;
		}
	}

	pci_read_config_dword(pdev, pdev->pcie_cap + PCI_EXP_LNKCAP, &val);
	if (!(val & BIT(11))) {
		PCIE_DBG(pcie_dev,
			"PCIe: RC%d: PCI device %02x:%02x.%01x does not support L1\n",
			pcie_dev->rc_idx, pdev->bus->number,
			PCI_SLOT(pdev->devfn), PCI_FUNC(pdev->devfn));
		return false;
	}

	return true;
}

static int msm_pcie_check_l1ss_support(struct pci_dev *pdev, void *dev)
{
	struct msm_pcie_dev_t *pcie_dev = (struct msm_pcie_dev_t *)dev;
	u32 val;
	u32 l1ss_cap_id_offset, l1ss_cap_offset, l1ss_ctl1_offset;

	if (!pcie_dev->l1ss_supported)
		return -ENXIO;

	l1ss_cap_id_offset = pci_find_ext_capability(pdev, PCI_EXT_CAP_ID_L1SS);
	if (!l1ss_cap_id_offset) {
		PCIE_DBG(pcie_dev,
			"PCIe: RC%d: PCI device %02x:%02x.%01x could not find L1ss capability register\n",
			pcie_dev->rc_idx, pdev->bus->number,
			PCI_SLOT(pdev->devfn), PCI_FUNC(pdev->devfn));
		pcie_dev->l1ss_supported = 0;
		return -ENXIO;
	}

	l1ss_cap_offset = l1ss_cap_id_offset + PCI_L1SS_CAP;
	l1ss_ctl1_offset = l1ss_cap_id_offset + PCI_L1SS_CTL1;

	pci_read_config_dword(pdev, l1ss_cap_offset, &val);
	pcie_dev->l1_1_pcipm_supported &= !!(val & (PCI_L1SS_CAP_PCIPM_L1_1));
	pcie_dev->l1_2_pcipm_supported &= !!(val & (PCI_L1SS_CAP_PCIPM_L1_2));
	pcie_dev->l1_1_aspm_supported &= !!(val & (PCI_L1SS_CAP_ASPM_L1_1));
	pcie_dev->l1_2_aspm_supported &= !!(val & (PCI_L1SS_CAP_ASPM_L1_2));
	if (!pcie_dev->l1_1_pcipm_supported &&
		!pcie_dev->l1_2_pcipm_supported &&
		!pcie_dev->l1_1_aspm_supported &&
		!pcie_dev->l1_2_aspm_supported) {
		PCIE_DBG(pcie_dev,
			"PCIe: RC%d: PCI device %02x:%02x.%01x does not support any L1ss\n",
			pcie_dev->rc_idx, pdev->bus->number,
			PCI_SLOT(pdev->devfn), PCI_FUNC(pdev->devfn));
		pcie_dev->l1ss_supported = 0;
		return -ENXIO;
	}

	return 0;
}

static int msm_pcie_config_common_clock_enable(struct pci_dev *pdev,
							void *dev)
{
	struct msm_pcie_dev_t *pcie_dev = (struct msm_pcie_dev_t *)dev;

	PCIE_DBG(pcie_dev, "PCIe: RC%d: PCI device %02x:%02x.%01x\n",
		pcie_dev->rc_idx, pdev->bus->number, PCI_SLOT(pdev->devfn),
		PCI_FUNC(pdev->devfn));

	msm_pcie_config_clear_set_dword(pdev, pdev->pcie_cap + PCI_EXP_LNKCTL,
					0, PCI_EXP_LNKCTL_CCC);

	return 0;
}

static void msm_pcie_config_common_clock_enable_all(struct msm_pcie_dev_t *dev)
{
	if (dev->common_clk_en)
		pci_walk_bus(dev->dev->bus,
			msm_pcie_config_common_clock_enable, dev);
}

static int msm_pcie_config_clock_power_management_enable(struct pci_dev *pdev,
							void *dev)
{
	struct msm_pcie_dev_t *pcie_dev = (struct msm_pcie_dev_t *)dev;
	u32 val;

	/* enable only for upstream ports */
	if (pci_is_root_bus(pdev->bus))
		return 0;

	PCIE_DBG(pcie_dev, "PCIe: RC%d: PCI device %02x:%02x.%01x\n",
		pcie_dev->rc_idx, pdev->bus->number, PCI_SLOT(pdev->devfn),
		PCI_FUNC(pdev->devfn));

	pci_read_config_dword(pdev, pdev->pcie_cap + PCI_EXP_LNKCAP, &val);
	if (val & PCI_EXP_LNKCAP_CLKPM)
		msm_pcie_config_clear_set_dword(pdev,
			pdev->pcie_cap + PCI_EXP_LNKCTL, 0,
			PCI_EXP_LNKCTL_CLKREQ_EN);
	else
		PCIE_DBG(pcie_dev,
			"PCIe: RC%d: PCI device %02x:%02x.%01x does not support clock power management\n",
			pcie_dev->rc_idx, pdev->bus->number,
			PCI_SLOT(pdev->devfn), PCI_FUNC(pdev->devfn));

	return 0;
}

static void msm_pcie_config_clock_power_management_enable_all(
						struct msm_pcie_dev_t *dev)
{
	if (dev->clk_power_manage_en)
		pci_walk_bus(dev->dev->bus,
			msm_pcie_config_clock_power_management_enable, dev);
}

static void msm_pcie_config_l0s(struct msm_pcie_dev_t *dev,
				struct pci_dev *pdev, bool enable)
{
	u32 lnkctl_offset = pdev->pcie_cap + PCI_EXP_LNKCTL;
	int ret;

	PCIE_DBG(dev, "PCIe: RC%d: PCI device %02x:%02x.%01x %s\n",
		dev->rc_idx, pdev->bus->number, PCI_SLOT(pdev->devfn),
		PCI_FUNC(pdev->devfn), enable ? "enable" : "disable");

	if (enable) {
		ret = msm_pcie_check_l0s_support(pdev, dev);
		if (!ret)
			return;

		msm_pcie_config_clear_set_dword(pdev, lnkctl_offset, 0,
			PCI_EXP_LNKCTL_ASPM_L0S);
	} else {
		msm_pcie_config_clear_set_dword(pdev, lnkctl_offset,
			PCI_EXP_LNKCTL_ASPM_L0S, 0);
	}
}

static void msm_pcie_config_l0s_disable_all(struct msm_pcie_dev_t *dev,
				struct pci_bus *bus)
{
	struct pci_dev *pdev;

	if (!dev->l0s_supported)
		return;

	list_for_each_entry(pdev, &bus->devices, bus_list) {
		struct pci_bus *child;

		child  = pdev->subordinate;
		if (child)
			msm_pcie_config_l0s_disable_all(dev, child);
		msm_pcie_config_l0s(dev, pdev, false);
	}
}

static int msm_pcie_config_l0s_enable(struct pci_dev *pdev, void *dev)
{
	struct msm_pcie_dev_t *pcie_dev = (struct msm_pcie_dev_t *)dev;

	msm_pcie_config_l0s(pcie_dev, pdev, true);
	return 0;
}

static void msm_pcie_config_l0s_enable_all(struct msm_pcie_dev_t *dev)
{
	if (dev->l0s_supported)
		pci_walk_bus(dev->dev->bus, msm_pcie_config_l0s_enable, dev);
}

static void msm_pcie_config_l1(struct msm_pcie_dev_t *dev,
				struct pci_dev *pdev, bool enable)
{
	u32 lnkctl_offset = pdev->pcie_cap + PCI_EXP_LNKCTL;
	int ret;

	PCIE_DBG(dev, "PCIe: RC%d: PCI device %02x:%02x.%01x %s\n",
		dev->rc_idx, pdev->bus->number, PCI_SLOT(pdev->devfn),
		PCI_FUNC(pdev->devfn), enable ? "enable" : "disable");

	if (enable) {
		ret = msm_pcie_check_l1_support(pdev, dev);
		if (!ret)
			return;

		msm_pcie_config_clear_set_dword(pdev, lnkctl_offset, 0,
			PCI_EXP_LNKCTL_ASPM_L1);
	} else {
		msm_pcie_config_clear_set_dword(pdev, lnkctl_offset,
			PCI_EXP_LNKCTL_ASPM_L1, 0);
	}
}

static void msm_pcie_config_l1_disable_all(struct msm_pcie_dev_t *dev,
				struct pci_bus *bus)
{
	struct pci_dev *pdev;

	if (!dev->l1_supported)
		return;

	list_for_each_entry(pdev, &bus->devices, bus_list) {
		struct pci_bus *child;

		child  = pdev->subordinate;
		if (child)
			msm_pcie_config_l1_disable_all(dev, child);
		msm_pcie_config_l1(dev, pdev, false);
	}
}

static int msm_pcie_config_l1_enable(struct pci_dev *pdev, void *dev)
{
	struct msm_pcie_dev_t *pcie_dev = (struct msm_pcie_dev_t *)dev;

	msm_pcie_config_l1(pcie_dev, pdev, true);
	return 0;
}

static void msm_pcie_config_l1_enable_all(struct msm_pcie_dev_t *dev)
{
	if (dev->l1_supported)
		pci_walk_bus(dev->dev->bus, msm_pcie_config_l1_enable, dev);
}

static void msm_pcie_config_l1ss(struct msm_pcie_dev_t *dev,
				struct pci_dev *pdev, bool enable)
{
	u32 val, val2;
	u32 l1ss_cap_id_offset, l1ss_ctl1_offset;
	u32 devctl2_offset = pdev->pcie_cap + PCI_EXP_DEVCTL2;

	PCIE_DBG(dev, "PCIe: RC%d: PCI device %02x:%02x.%01x %s\n",
		dev->rc_idx, pdev->bus->number, PCI_SLOT(pdev->devfn),
		PCI_FUNC(pdev->devfn), enable ? "enable" : "disable");

	l1ss_cap_id_offset = pci_find_ext_capability(pdev, PCI_EXT_CAP_ID_L1SS);
	if (!l1ss_cap_id_offset) {
		PCIE_DBG(dev,
			"PCIe: RC%d: PCI device %02x:%02x.%01x could not find L1ss capability register\n",
			dev->rc_idx, pdev->bus->number, PCI_SLOT(pdev->devfn),
			PCI_FUNC(pdev->devfn));
		return;
	}

	l1ss_ctl1_offset = l1ss_cap_id_offset + PCI_L1SS_CTL1;

	/* Enable the AUX Clock and the Core Clk to be synchronous for L1ss */
	if (pci_is_root_bus(pdev->bus) && !dev->aux_clk_sync) {
		if (enable)
			msm_pcie_write_mask(dev->parf +
				PCIE20_PARF_SYS_CTRL, BIT(3), 0);
		else
			msm_pcie_write_mask(dev->parf +
				PCIE20_PARF_SYS_CTRL, 0, BIT(3));
	}

	if (enable) {
		msm_pcie_config_clear_set_dword(pdev, devctl2_offset, 0,
			PCI_EXP_DEVCTL2_LTR_EN);

		msm_pcie_config_clear_set_dword(pdev, l1ss_ctl1_offset, 0,
			(dev->l1_1_pcipm_supported ?
				PCI_L1SS_CTL1_PCIPM_L1_1 : 0) |
			(dev->l1_2_pcipm_supported ?
				PCI_L1SS_CTL1_PCIPM_L1_2 : 0) |
			(dev->l1_1_aspm_supported ?
				PCI_L1SS_CTL1_ASPM_L1_1 : 0) |
			(dev->l1_2_aspm_supported ?
				PCI_L1SS_CTL1_ASPM_L1_2 : 0));
	} else {
		msm_pcie_config_clear_set_dword(pdev, devctl2_offset,
			PCI_EXP_DEVCTL2_LTR_EN, 0);

		msm_pcie_config_clear_set_dword(pdev, l1ss_ctl1_offset,
			PCI_L1SS_CTL1_PCIPM_L1_1 | PCI_L1SS_CTL1_PCIPM_L1_2 |
			PCI_L1SS_CTL1_ASPM_L1_1 | PCI_L1SS_CTL1_ASPM_L1_2, 0);
	}

	pci_read_config_dword(pdev, l1ss_ctl1_offset, &val);
	PCIE_DBG2(dev, "PCIe: RC%d: L1SUB_CONTROL1:0x%x\n", dev->rc_idx, val);

	pci_read_config_dword(pdev, devctl2_offset, &val2);
	PCIE_DBG2(dev, "PCIe: RC%d: DEVICE_CONTROL2_STATUS2::0x%x\n",
		dev->rc_idx, val2);
}

static int msm_pcie_config_l1ss_disable(struct pci_dev *pdev, void *dev)
{
	struct msm_pcie_dev_t *pcie_dev = (struct msm_pcie_dev_t *)dev;

	msm_pcie_config_l1ss(pcie_dev, pdev, false);
	return 0;
}

static void msm_pcie_config_l1ss_disable_all(struct msm_pcie_dev_t *dev,
				struct pci_bus *bus)
{
	struct pci_dev *pdev;

	if (!dev->l1ss_supported)
		return;

	list_for_each_entry(pdev, &bus->devices, bus_list) {
		struct pci_bus *child;

		child  = pdev->subordinate;
		if (child)
			msm_pcie_config_l1ss_disable_all(dev, child);
		msm_pcie_config_l1ss_disable(pdev, dev);
	}
}

static int msm_pcie_config_l1ss_enable(struct pci_dev *pdev, void *dev)
{
	struct msm_pcie_dev_t *pcie_dev = (struct msm_pcie_dev_t *)dev;

	msm_pcie_config_l1ss(pcie_dev, pdev, true);
	return 0;
}

static void msm_pcie_config_l1ss_enable_all(struct msm_pcie_dev_t *dev)
{
	if (dev->l1ss_supported)
		pci_walk_bus(dev->dev->bus, msm_pcie_config_l1ss_enable, dev);
}

static void msm_pcie_config_link_pm(struct msm_pcie_dev_t *dev, bool enable)
{
	struct pci_bus *bus = dev->dev->bus;

	if (enable) {
		msm_pcie_config_common_clock_enable_all(dev);
		msm_pcie_config_clock_power_management_enable_all(dev);
		msm_pcie_config_l1ss_enable_all(dev);
		msm_pcie_config_l1_enable_all(dev);
		msm_pcie_config_l0s_enable_all(dev);
	} else {
		msm_pcie_config_l0s_disable_all(dev, bus);
		msm_pcie_config_l1_disable_all(dev, bus);
		msm_pcie_config_l1ss_disable_all(dev, bus);
	}
}

static void msm_pcie_check_l1ss_support_all(struct msm_pcie_dev_t *dev)
{
	pci_walk_bus(dev->dev->bus, msm_pcie_check_l1ss_support, dev);
}

static int msm_pcie_probe(struct platform_device *pdev)
{
	int ret = 0;
	int rc_idx = -1;
	int i, j;

	PCIE_GEN_DBG("%s\n", __func__);

	mutex_lock(&pcie_drv.drv_lock);

	ret = of_property_read_u32((&pdev->dev)->of_node,
				"cell-index", &rc_idx);
	if (ret) {
		PCIE_GEN_DBG("Did not find RC index.\n");
		goto out;
	} else {
		if (rc_idx >= MAX_RC_NUM) {
			pr_err(
				"PCIe: Invalid RC Index %d (max supported = %d)\n",
				rc_idx, MAX_RC_NUM);
			goto out;
		}
		pcie_drv.rc_num++;
		PCIE_DBG(&msm_pcie_dev[rc_idx], "PCIe: RC index is %d.\n",
			rc_idx);
	}

	msm_pcie_dev[rc_idx].l0s_supported =
		!of_property_read_bool((&pdev->dev)->of_node,
				"qcom,no-l0s-supported");
	if (msm_pcie_invert_l0s_support & BIT(rc_idx))
		msm_pcie_dev[rc_idx].l0s_supported =
			!msm_pcie_dev[rc_idx].l0s_supported;
	PCIE_DBG(&msm_pcie_dev[rc_idx], "L0s is %s supported.\n",
		msm_pcie_dev[rc_idx].l0s_supported ? "" : "not");
	msm_pcie_dev[rc_idx].l1_supported =
		!of_property_read_bool((&pdev->dev)->of_node,
				"qcom,no-l1-supported");
	if (msm_pcie_invert_l1_support & BIT(rc_idx))
		msm_pcie_dev[rc_idx].l1_supported =
			!msm_pcie_dev[rc_idx].l1_supported;
	PCIE_DBG(&msm_pcie_dev[rc_idx], "L1 is %s supported.\n",
		msm_pcie_dev[rc_idx].l1_supported ? "" : "not");
	msm_pcie_dev[rc_idx].l1ss_supported =
		!of_property_read_bool((&pdev->dev)->of_node,
				"qcom,no-l1ss-supported");
	if (msm_pcie_invert_l1ss_support & BIT(rc_idx))
		msm_pcie_dev[rc_idx].l1ss_supported =
			!msm_pcie_dev[rc_idx].l1ss_supported;
	PCIE_DBG(&msm_pcie_dev[rc_idx], "L1ss is %s supported.\n",
		msm_pcie_dev[rc_idx].l1ss_supported ? "" : "not");
	msm_pcie_dev[rc_idx].l1_1_aspm_supported =
		msm_pcie_dev[rc_idx].l1ss_supported;
	msm_pcie_dev[rc_idx].l1_2_aspm_supported =
		msm_pcie_dev[rc_idx].l1ss_supported;
	msm_pcie_dev[rc_idx].l1_1_pcipm_supported =
		msm_pcie_dev[rc_idx].l1ss_supported;
	msm_pcie_dev[rc_idx].l1_2_pcipm_supported =
		msm_pcie_dev[rc_idx].l1ss_supported;

	msm_pcie_dev[rc_idx].common_clk_en =
		of_property_read_bool((&pdev->dev)->of_node,
				"qcom,common-clk-en");
	PCIE_DBG(&msm_pcie_dev[rc_idx], "Common clock is %s enabled.\n",
		msm_pcie_dev[rc_idx].common_clk_en ? "" : "not");
	msm_pcie_dev[rc_idx].clk_power_manage_en =
		of_property_read_bool((&pdev->dev)->of_node,
				"qcom,clk-power-manage-en");
	PCIE_DBG(&msm_pcie_dev[rc_idx],
		"Clock power management is %s enabled.\n",
		msm_pcie_dev[rc_idx].clk_power_manage_en ? "" : "not");
	msm_pcie_dev[rc_idx].aux_clk_sync =
		!of_property_read_bool((&pdev->dev)->of_node,
				"qcom,no-aux-clk-sync");
	PCIE_DBG(&msm_pcie_dev[rc_idx],
		"AUX clock is %s synchronous to Core clock.\n",
		msm_pcie_dev[rc_idx].aux_clk_sync ? "" : "not");

	msm_pcie_dev[rc_idx].use_19p2mhz_aux_clk =
		of_property_read_bool((&pdev->dev)->of_node,
				"qcom,use-19p2mhz-aux-clk");
	PCIE_DBG(&msm_pcie_dev[rc_idx],
		"AUX clock frequency is %s 19.2MHz.\n",
		msm_pcie_dev[rc_idx].use_19p2mhz_aux_clk ? "" : "not");

	msm_pcie_dev[rc_idx].smmu_sid_base = 0;
	ret = of_property_read_u32((&pdev->dev)->of_node, "qcom,smmu-sid-base",
				&msm_pcie_dev[rc_idx].smmu_sid_base);
	if (ret)
		PCIE_DBG(&msm_pcie_dev[rc_idx],
			"RC%d SMMU sid base not found\n",
			msm_pcie_dev[rc_idx].rc_idx);
	else
		PCIE_DBG(&msm_pcie_dev[rc_idx],
			"RC%d: qcom,smmu-sid-base: 0x%x.\n",
			msm_pcie_dev[rc_idx].rc_idx,
			msm_pcie_dev[rc_idx].smmu_sid_base);

	msm_pcie_dev[rc_idx].boot_option = 0;
	ret = of_property_read_u32((&pdev->dev)->of_node, "qcom,boot-option",
				&msm_pcie_dev[rc_idx].boot_option);
	PCIE_DBG(&msm_pcie_dev[rc_idx],
		"PCIe: RC%d boot option is 0x%x.\n",
		rc_idx, msm_pcie_dev[rc_idx].boot_option);

	msm_pcie_dev[rc_idx].phy_ver = 1;
	ret = of_property_read_u32((&pdev->dev)->of_node,
				"qcom,pcie-phy-ver",
				&msm_pcie_dev[rc_idx].phy_ver);
	if (ret)
		PCIE_DBG(&msm_pcie_dev[rc_idx],
			"RC%d: pcie-phy-ver does not exist.\n",
			msm_pcie_dev[rc_idx].rc_idx);
	else
		PCIE_DBG(&msm_pcie_dev[rc_idx],
			"RC%d: pcie-phy-ver: %d.\n",
			msm_pcie_dev[rc_idx].rc_idx,
			msm_pcie_dev[rc_idx].phy_ver);

	msm_pcie_dev[rc_idx].target_link_speed = 0;
	ret = of_property_read_u32(pdev->dev.of_node,
				"qcom,target-link-speed",
				&msm_pcie_dev[rc_idx].target_link_speed);
	PCIE_DBG(&msm_pcie_dev[rc_idx],
		"PCIe: RC%d: target-link-speed: 0x%x.\n",
		rc_idx, msm_pcie_dev[rc_idx].target_link_speed);

	msm_pcie_dev[rc_idx].n_fts = 0;
	ret = of_property_read_u32((&pdev->dev)->of_node,
				"qcom,n-fts",
				&msm_pcie_dev[rc_idx].n_fts);

	if (ret)
		PCIE_DBG(&msm_pcie_dev[rc_idx],
			"n-fts does not exist. ret=%d\n", ret);
	else
		PCIE_DBG(&msm_pcie_dev[rc_idx], "n-fts: 0x%x.\n",
				msm_pcie_dev[rc_idx].n_fts);

	msm_pcie_dev[rc_idx].ext_ref_clk =
		of_property_read_bool((&pdev->dev)->of_node,
				"qcom,ext-ref-clk");
	PCIE_DBG(&msm_pcie_dev[rc_idx], "ref clk is %s.\n",
		msm_pcie_dev[rc_idx].ext_ref_clk ? "external" : "internal");

	msm_pcie_dev[rc_idx].ep_latency = 0;
	ret = of_property_read_u32((&pdev->dev)->of_node,
				"qcom,ep-latency",
				&msm_pcie_dev[rc_idx].ep_latency);
	if (ret)
		PCIE_DBG(&msm_pcie_dev[rc_idx],
			"RC%d: ep-latency does not exist.\n",
			rc_idx);
	else
		PCIE_DBG(&msm_pcie_dev[rc_idx], "RC%d: ep-latency: 0x%x.\n",
			rc_idx, msm_pcie_dev[rc_idx].ep_latency);

	msm_pcie_dev[rc_idx].switch_latency = 0;
	ret = of_property_read_u32((&pdev->dev)->of_node,
					"qcom,switch-latency",
					&msm_pcie_dev[rc_idx].switch_latency);

	if (ret)
		PCIE_DBG(&msm_pcie_dev[rc_idx],
				"RC%d: switch-latency does not exist.\n",
				rc_idx);
	else
		PCIE_DBG(&msm_pcie_dev[rc_idx],
				"RC%d: switch-latency: 0x%x.\n",
				rc_idx, msm_pcie_dev[rc_idx].switch_latency);

	msm_pcie_dev[rc_idx].wr_halt_size = 0;
	ret = of_property_read_u32(pdev->dev.of_node,
				"qcom,wr-halt-size",
				&msm_pcie_dev[rc_idx].wr_halt_size);
	if (ret)
		PCIE_DBG(&msm_pcie_dev[rc_idx],
			"RC%d: wr-halt-size not specified in dt. Use default value.\n",
			rc_idx);
	else
		PCIE_DBG(&msm_pcie_dev[rc_idx], "RC%d: wr-halt-size: 0x%x.\n",
			rc_idx, msm_pcie_dev[rc_idx].wr_halt_size);

	msm_pcie_dev[rc_idx].slv_addr_space_size = SZ_16M;
	ret = of_property_read_u32(pdev->dev.of_node,
				"qcom,slv-addr-space-size",
				&msm_pcie_dev[rc_idx].slv_addr_space_size);
	PCIE_DBG(&msm_pcie_dev[rc_idx],
		"RC%d: slv-addr-space-size: 0x%x.\n",
		rc_idx, msm_pcie_dev[rc_idx].slv_addr_space_size);

	msm_pcie_dev[rc_idx].phy_status_offset = 0;
	ret = of_property_read_u32(pdev->dev.of_node,
				"qcom,phy-status-offset",
				&msm_pcie_dev[rc_idx].phy_status_offset);
	if (ret) {
		PCIE_ERR(&msm_pcie_dev[rc_idx],
			"RC%d: failed to get PCIe PHY status offset.\n",
			rc_idx);
		goto decrease_rc_num;
	} else {
		PCIE_DBG(&msm_pcie_dev[rc_idx],
			"RC%d: phy-status-offset: 0x%x.\n",
			rc_idx, msm_pcie_dev[rc_idx].phy_status_offset);
	}

	ret = of_property_read_u32(pdev->dev.of_node,
				"qcom,phy-status-bit",
				&msm_pcie_dev[rc_idx].phy_status_bit);
	if (ret) {
		PCIE_ERR(&msm_pcie_dev[rc_idx],
			"RC%d: failed to get PCIe PHY status bit.\n",
			rc_idx);
		goto decrease_rc_num;
	} else {
		PCIE_DBG(&msm_pcie_dev[rc_idx],
			"RC%d: phy-status-bit: 0x%x.\n",
			rc_idx, msm_pcie_dev[rc_idx].phy_status_bit);
	}

	msm_pcie_dev[rc_idx].phy_power_down_offset = 0;
	ret = of_property_read_u32(pdev->dev.of_node,
				"qcom,phy-power-down-offset",
				&msm_pcie_dev[rc_idx].phy_power_down_offset);
	if (ret)
		PCIE_DBG(&msm_pcie_dev[rc_idx],
			"RC%d: qcom,phy-power-down-offset not found.\n",
			rc_idx);
	else
		PCIE_DBG(&msm_pcie_dev[rc_idx],
			"RC%d: phy-power-down-offset: 0x%x.\n",
			rc_idx, msm_pcie_dev[rc_idx].phy_power_down_offset);

	msm_pcie_dev[rc_idx].core_preset = 0;
	ret = of_property_read_u32(pdev->dev.of_node,
				"qcom,core-preset",
				&msm_pcie_dev[rc_idx].core_preset);
	if (ret)
		msm_pcie_dev[rc_idx].core_preset = PCIE_GEN3_PRESET_DEFAULT;

	PCIE_DBG(&msm_pcie_dev[rc_idx], "RC%d: core-preset: 0x%x.\n",
		rc_idx, msm_pcie_dev[rc_idx].core_preset);

	msm_pcie_dev[rc_idx].cpl_timeout = 0;
	ret = of_property_read_u32((&pdev->dev)->of_node,
				"qcom,cpl-timeout",
				&msm_pcie_dev[rc_idx].cpl_timeout);
	if (ret)
		PCIE_DBG(&msm_pcie_dev[rc_idx],
			"RC%d: Using default cpl-timeout.\n",
			rc_idx);
	else
		PCIE_DBG(&msm_pcie_dev[rc_idx], "RC%d: cpl-timeout: 0x%x.\n",
			rc_idx, msm_pcie_dev[rc_idx].cpl_timeout);

	msm_pcie_dev[rc_idx].perst_delay_us_min =
		PERST_PROPAGATION_DELAY_US_MIN;
	ret = of_property_read_u32(pdev->dev.of_node,
				"qcom,perst-delay-us-min",
				&msm_pcie_dev[rc_idx].perst_delay_us_min);
	if (ret)
		PCIE_DBG(&msm_pcie_dev[rc_idx],
			"RC%d: perst-delay-us-min does not exist. Use default value %dus.\n",
			rc_idx, msm_pcie_dev[rc_idx].perst_delay_us_min);
	else
		PCIE_DBG(&msm_pcie_dev[rc_idx],
			"RC%d: perst-delay-us-min: %dus.\n",
			rc_idx, msm_pcie_dev[rc_idx].perst_delay_us_min);

	msm_pcie_dev[rc_idx].perst_delay_us_max =
		PERST_PROPAGATION_DELAY_US_MAX;
	ret = of_property_read_u32(pdev->dev.of_node,
				"qcom,perst-delay-us-max",
				&msm_pcie_dev[rc_idx].perst_delay_us_max);
	if (ret)
		PCIE_DBG(&msm_pcie_dev[rc_idx],
			"RC%d: perst-delay-us-max does not exist. Use default value %dus.\n",
			rc_idx, msm_pcie_dev[rc_idx].perst_delay_us_max);
	else
		PCIE_DBG(&msm_pcie_dev[rc_idx],
			"RC%d: perst-delay-us-max: %dus.\n",
			rc_idx, msm_pcie_dev[rc_idx].perst_delay_us_max);

	msm_pcie_dev[rc_idx].tlp_rd_size = PCIE_TLP_RD_SIZE;
	ret = of_property_read_u32(pdev->dev.of_node,
				"qcom,tlp-rd-size",
				&msm_pcie_dev[rc_idx].tlp_rd_size);
	if (ret)
		PCIE_DBG(&msm_pcie_dev[rc_idx],
			"RC%d: tlp-rd-size does not exist. tlp-rd-size: 0x%x.\n",
			rc_idx, msm_pcie_dev[rc_idx].tlp_rd_size);
	else
		PCIE_DBG(&msm_pcie_dev[rc_idx], "RC%d: tlp-rd-size: 0x%x.\n",
			rc_idx, msm_pcie_dev[rc_idx].tlp_rd_size);

	msm_pcie_dev[rc_idx].rc_idx = rc_idx;
	msm_pcie_dev[rc_idx].pdev = pdev;
	msm_pcie_dev[rc_idx].vreg_n = 0;
	msm_pcie_dev[rc_idx].gpio_n = 0;
	msm_pcie_dev[rc_idx].parf_deemph = 0;
	msm_pcie_dev[rc_idx].parf_swing = 0;
	msm_pcie_dev[rc_idx].link_status = MSM_PCIE_LINK_DEINIT;
	msm_pcie_dev[rc_idx].user_suspend = false;
	msm_pcie_dev[rc_idx].disable_pc = false;
	msm_pcie_dev[rc_idx].saved_state = NULL;
	msm_pcie_dev[rc_idx].enumerated = false;
	msm_pcie_dev[rc_idx].num_active_ep = 0;
	msm_pcie_dev[rc_idx].num_ep = 0;
	msm_pcie_dev[rc_idx].pending_ep_reg = false;
	msm_pcie_dev[rc_idx].phy_len = 0;
	msm_pcie_dev[rc_idx].phy_sequence = NULL;
	msm_pcie_dev[rc_idx].event_reg = NULL;
	msm_pcie_dev[rc_idx].linkdown_counter = 0;
	msm_pcie_dev[rc_idx].link_turned_on_counter = 0;
	msm_pcie_dev[rc_idx].link_turned_off_counter = 0;
	msm_pcie_dev[rc_idx].rc_corr_counter = 0;
	msm_pcie_dev[rc_idx].rc_non_fatal_counter = 0;
	msm_pcie_dev[rc_idx].rc_fatal_counter = 0;
	msm_pcie_dev[rc_idx].ep_corr_counter = 0;
	msm_pcie_dev[rc_idx].ep_non_fatal_counter = 0;
	msm_pcie_dev[rc_idx].ep_fatal_counter = 0;
	msm_pcie_dev[rc_idx].suspending = false;
	msm_pcie_dev[rc_idx].wake_counter = 0;
	msm_pcie_dev[rc_idx].aer_enable = true;
	if (msm_pcie_invert_aer_support)
		msm_pcie_dev[rc_idx].aer_enable = false;
	msm_pcie_dev[rc_idx].power_on = false;
	msm_pcie_dev[rc_idx].use_pinctrl = false;
	msm_pcie_dev[rc_idx].linkdown_panic = false;
	msm_pcie_dev[rc_idx].bridge_found = false;
	memcpy(msm_pcie_dev[rc_idx].vreg, msm_pcie_vreg_info,
				sizeof(msm_pcie_vreg_info));
	memcpy(msm_pcie_dev[rc_idx].gpio, msm_pcie_gpio_info,
				sizeof(msm_pcie_gpio_info));
	memcpy(msm_pcie_dev[rc_idx].clk, msm_pcie_clk_info[rc_idx],
				sizeof(msm_pcie_clk_info[rc_idx]));
	memcpy(msm_pcie_dev[rc_idx].pipeclk, msm_pcie_pipe_clk_info[rc_idx],
				sizeof(msm_pcie_pipe_clk_info[rc_idx]));
	memcpy(msm_pcie_dev[rc_idx].res, msm_pcie_res_info,
				sizeof(msm_pcie_res_info));
	memcpy(msm_pcie_dev[rc_idx].irq, msm_pcie_irq_info,
				sizeof(msm_pcie_irq_info));
	memcpy(msm_pcie_dev[rc_idx].reset, msm_pcie_reset_info[rc_idx],
				sizeof(msm_pcie_reset_info[rc_idx]));
	memcpy(msm_pcie_dev[rc_idx].pipe_reset,
			msm_pcie_pipe_reset_info[rc_idx],
			sizeof(msm_pcie_pipe_reset_info[rc_idx]));
	msm_pcie_dev[rc_idx].shadow_en = true;
	for (i = 0; i < PCIE_CONF_SPACE_DW; i++)
		msm_pcie_dev[rc_idx].rc_shadow[i] = PCIE_CLEAR;
	for (i = 0; i < MAX_DEVICE_NUM; i++)
		for (j = 0; j < PCIE_CONF_SPACE_DW; j++)
			msm_pcie_dev[rc_idx].ep_shadow[i][j] = PCIE_CLEAR;
	for (i = 0; i < MAX_DEVICE_NUM; i++) {
		msm_pcie_dev[rc_idx].pcidev_table[i].bdf = 0;
		msm_pcie_dev[rc_idx].pcidev_table[i].dev = NULL;
		msm_pcie_dev[rc_idx].pcidev_table[i].short_bdf = 0;
		msm_pcie_dev[rc_idx].pcidev_table[i].sid = 0;
		msm_pcie_dev[rc_idx].pcidev_table[i].domain = rc_idx;
		msm_pcie_dev[rc_idx].pcidev_table[i].conf_base = NULL;
		msm_pcie_dev[rc_idx].pcidev_table[i].phy_address = 0;
		msm_pcie_dev[rc_idx].pcidev_table[i].dev_ctrlstts_offset = 0;
		msm_pcie_dev[rc_idx].pcidev_table[i].event_reg = NULL;
		msm_pcie_dev[rc_idx].pcidev_table[i].registered = true;
	}

	dev_set_drvdata(&msm_pcie_dev[rc_idx].pdev->dev, &msm_pcie_dev[rc_idx]);

	ret = msm_pcie_get_resources(&msm_pcie_dev[rc_idx],
				msm_pcie_dev[rc_idx].pdev);

	if (ret)
		goto decrease_rc_num;

	msm_pcie_dev[rc_idx].pinctrl = devm_pinctrl_get(&pdev->dev);
	if (IS_ERR_OR_NULL(msm_pcie_dev[rc_idx].pinctrl))
		PCIE_ERR(&msm_pcie_dev[rc_idx],
			"PCIe: RC%d failed to get pinctrl\n",
			rc_idx);
	else
		msm_pcie_dev[rc_idx].use_pinctrl = true;

	if (msm_pcie_dev[rc_idx].use_pinctrl) {
		msm_pcie_dev[rc_idx].pins_default =
			pinctrl_lookup_state(msm_pcie_dev[rc_idx].pinctrl,
						"default");
		if (IS_ERR(msm_pcie_dev[rc_idx].pins_default)) {
			PCIE_ERR(&msm_pcie_dev[rc_idx],
				"PCIe: RC%d could not get pinctrl default state\n",
				rc_idx);
			msm_pcie_dev[rc_idx].pins_default = NULL;
		}

		msm_pcie_dev[rc_idx].pins_sleep =
			pinctrl_lookup_state(msm_pcie_dev[rc_idx].pinctrl,
						"sleep");
		if (IS_ERR(msm_pcie_dev[rc_idx].pins_sleep)) {
			PCIE_ERR(&msm_pcie_dev[rc_idx],
				"PCIe: RC%d could not get pinctrl sleep state\n",
				rc_idx);
			msm_pcie_dev[rc_idx].pins_sleep = NULL;
		}
	}

	ret = msm_pcie_gpio_init(&msm_pcie_dev[rc_idx]);
	if (ret) {
		msm_pcie_release_resources(&msm_pcie_dev[rc_idx]);
		goto decrease_rc_num;
	}

	ret = msm_pcie_irq_init(&msm_pcie_dev[rc_idx]);
	if (ret) {
		msm_pcie_release_resources(&msm_pcie_dev[rc_idx]);
		msm_pcie_gpio_deinit(&msm_pcie_dev[rc_idx]);
		goto decrease_rc_num;
	}

	msm_pcie_sysfs_init(&msm_pcie_dev[rc_idx]);

	msm_pcie_dev[rc_idx].drv_ready = true;

	/*
	 * Register the pipe clock provided by phy.
	 * See function description to see details of this pipe clock.
	 */
	ret = phy_pipe_clk_register(&msm_pcie_dev[rc_idx],
						msm_pcie_dev[rc_idx].pdev);
	if (ret)
		PCIE_DBG(&msm_pcie_dev[rc_idx],
			"PCIe:RC%d didn't register pipeclock source\n", rc_idx);

	msm_pcie_dev[rc_idx].keep_powerdown_phy =
		of_property_read_bool((&pdev->dev)->of_node,
				"qcom,keep-powerdown-phy");
	/* Power down PHY to avoid leakage at 1.8V LDO */
	if (msm_pcie_dev[rc_idx].keep_powerdown_phy &&
				msm_pcie_dev[rc_idx].phy_power_down_offset) {
		msm_pcie_clk_init(&msm_pcie_dev[rc_idx]);
		msm_pcie_write_reg(msm_pcie_dev[rc_idx].phy,
				msm_pcie_dev[rc_idx].phy_power_down_offset, 0);
		msm_pcie_clk_deinit(&msm_pcie_dev[rc_idx]);
	}

	if (msm_pcie_dev[rc_idx].boot_option &
			MSM_PCIE_NO_PROBE_ENUMERATION) {
		PCIE_DBG(&msm_pcie_dev[rc_idx],
			"PCIe: RC%d will be enumerated by client or endpoint.\n",
			rc_idx);
		mutex_unlock(&pcie_drv.drv_lock);
		return 0;
	}

	ret = msm_pcie_enumerate(rc_idx);

	if (ret)
		PCIE_ERR(&msm_pcie_dev[rc_idx],
			"PCIe: RC%d is not enabled during bootup; it will be enumerated upon client request.\n",
			rc_idx);
	else
		PCIE_ERR(&msm_pcie_dev[rc_idx], "RC%d is enabled in bootup\n",
			rc_idx);

	PCIE_DBG(&msm_pcie_dev[rc_idx], "PCIE probed %s\n",
		dev_name(&(pdev->dev)));

	mutex_unlock(&pcie_drv.drv_lock);
	return 0;

decrease_rc_num:
	pcie_drv.rc_num--;
out:
	if (rc_idx < 0 || rc_idx >= MAX_RC_NUM)
		pr_err("PCIe: Invalid RC index %d. Driver probe failed\n",
		rc_idx);
	else
		PCIE_ERR(&msm_pcie_dev[rc_idx],
			"PCIe: Driver probe failed for RC%d:%d\n",
			rc_idx, ret);

	mutex_unlock(&pcie_drv.drv_lock);

	return ret;
}

static int msm_pcie_remove(struct platform_device *pdev)
{
	int ret = 0;
	int rc_idx;

	PCIE_GEN_DBG("PCIe:%s.\n", __func__);

	mutex_lock(&pcie_drv.drv_lock);

	ret = of_property_read_u32((&pdev->dev)->of_node,
				"cell-index", &rc_idx);
	if (ret) {
		pr_err("%s: Did not find RC index.\n", __func__);
		goto out;
	} else {
		pcie_drv.rc_num--;
		PCIE_GEN_DBG("%s: RC index is 0x%x.", __func__, rc_idx);
	}

	msm_pcie_irq_deinit(&msm_pcie_dev[rc_idx]);
	msm_pcie_vreg_deinit(&msm_pcie_dev[rc_idx]);
	msm_pcie_clk_deinit(&msm_pcie_dev[rc_idx]);
	msm_pcie_gpio_deinit(&msm_pcie_dev[rc_idx]);
	msm_pcie_release_resources(&msm_pcie_dev[rc_idx]);

out:
	mutex_unlock(&pcie_drv.drv_lock);

	return ret;
}

static int msm_pcie_link_retrain(struct msm_pcie_dev_t *pcie_dev,
				struct pci_dev *pci_dev)
{
	u32 cnt;
	u32 cnt_max = 1000; /* 100ms timeout */
	u32 link_status_lbms_mask = PCI_EXP_LNKSTA_LBMS << PCI_EXP_LNKCTL;

	cnt = 0;
	/* confirm link is in L0 */
	while (((readl_relaxed(pcie_dev->parf + PCIE20_PARF_LTSSM) &
		MSM_PCIE_LTSSM_MASK)) != MSM_PCIE_LTSSM_L0) {
		if (unlikely(cnt++ >= cnt_max)) {
			PCIE_ERR(pcie_dev,
				"PCIe: RC%d: failed to transition to L0\n",
				pcie_dev->rc_idx);
			return -EIO;
		}

		usleep_range(100, 105);
	}

	/* link retrain */
	msm_pcie_config_clear_set_dword(pci_dev,
					pci_dev->pcie_cap + PCI_EXP_LNKCTL,
					0, PCI_EXP_LNKCTL_RL);

	cnt = 0;
	/* poll until link train is done */
	while (!(readl_relaxed(pcie_dev->dm_core + pci_dev->pcie_cap +
		PCI_EXP_LNKCTL) & link_status_lbms_mask)) {
		if (unlikely(cnt++ >= cnt_max)) {
			PCIE_ERR(pcie_dev, "PCIe: RC%d: failed to retrain\n",
				pcie_dev->rc_idx);
			return -EIO;
		}

		usleep_range(100, 105);
	}

	return 0;
}

static int msm_pcie_set_link_width(struct msm_pcie_dev_t *pcie_dev,
					u16 target_link_width)
{
	u16 link_width;

	switch (target_link_width) {
	case PCI_EXP_LNKSTA_NLW_X1:
		link_width = LINK_WIDTH_X1;
		break;
	case PCI_EXP_LNKSTA_NLW_X2:
		link_width = LINK_WIDTH_X2;
		break;
	default:
		PCIE_ERR(pcie_dev,
			"PCIe: RC%d: unsupported link width request: %d\n",
			pcie_dev->rc_idx, target_link_width);
		return -EINVAL;
	}

	msm_pcie_write_reg_field(pcie_dev->dm_core,
				PCIE20_PORT_LINK_CTRL_REG,
				LINK_WIDTH_MASK << LINK_WIDTH_SHIFT,
				link_width);

	return 0;
}

int msm_pcie_set_link_bandwidth(struct pci_dev *pci_dev, u16 target_link_speed,
				u16 target_link_width)
{
	struct pci_dev *root_pci_dev;
	struct msm_pcie_dev_t *pcie_dev;
	u16 link_status;
	u16 current_link_speed;
	u16 current_link_width;
	bool set_link_speed = true;
	bool set_link_width = true;
	int ret;

	if (!pci_dev)
		return -EINVAL;

	root_pci_dev = pci_find_pcie_root_port(pci_dev);
	pcie_dev = PCIE_BUS_PRIV_DATA(root_pci_dev->bus);

	pcie_capability_read_word(root_pci_dev, PCI_EXP_LNKSTA, &link_status);

	current_link_speed = link_status & PCI_EXP_LNKSTA_CLS;
	current_link_width = link_status & PCI_EXP_LNKSTA_NLW;
	target_link_width <<= PCI_EXP_LNKSTA_NLW_SHIFT;

	if (target_link_speed == current_link_speed)
		set_link_speed = false;

	if (target_link_width == current_link_width)
		set_link_width = false;

	if (!set_link_speed && !set_link_width)
		return 0;

	if (set_link_width) {
		ret = msm_pcie_set_link_width(pcie_dev, target_link_width);
		if (ret)
			return ret;
	}

	if (set_link_speed)
		msm_pcie_config_clear_set_dword(root_pci_dev,
						root_pci_dev->pcie_cap +
						PCI_EXP_LNKCTL2,
						PCI_EXP_LNKSTA_CLS,
						target_link_speed);

	/* disable link L1. Need to be in L0 for gen switch */
	msm_pcie_config_l1(pcie_dev, root_pci_dev, false);
	msm_pcie_write_mask(pcie_dev->parf + PCIE20_PARF_PM_CTRL,  0, BIT(5));

	if (target_link_speed > current_link_speed)
		msm_pcie_scale_link_bandwidth(pcie_dev, target_link_speed);

	ret = msm_pcie_link_retrain(pcie_dev, root_pci_dev);
	if (ret)
		goto out;

	pcie_capability_read_word(root_pci_dev, PCI_EXP_LNKSTA, &link_status);
	if ((link_status & PCI_EXP_LNKSTA_CLS) != target_link_speed ||
		(link_status & PCI_EXP_LNKSTA_NLW) != target_link_width) {
		PCIE_ERR(pcie_dev,
			"PCIe: RC%d: failed to switch bandwidth: target speed: %d width: %d\n",
			pcie_dev->rc_idx, target_link_speed,
			target_link_width >> PCI_EXP_LNKSTA_NLW_SHIFT);
		ret = -EIO;
		goto out;
	}

	if (target_link_speed < current_link_speed)
		msm_pcie_scale_link_bandwidth(pcie_dev, target_link_speed);
out:
	/* re-enable link L1 */
	msm_pcie_write_mask(pcie_dev->parf + PCIE20_PARF_PM_CTRL, BIT(5), 0);
	msm_pcie_config_l1(pcie_dev, root_pci_dev, true);

	return ret;
}
EXPORT_SYMBOL(msm_pcie_set_link_bandwidth);

static int msm_pci_iommu_parse_dt(struct msm_root_dev_t *root_dev)
{
	int ret;
	struct msm_pcie_dev_t *pcie_dev = root_dev->pcie_dev;
	struct pci_dev *pci_dev = root_dev->pci_dev;
	struct device_node *pci_of_node = pci_dev->dev.of_node;

	ret = of_property_read_u32(pci_of_node, "qcom,iommu-cfg",
				&root_dev->iommu_cfg);
	if (ret) {
		PCIE_DBG(pcie_dev, "PCIe: RC%d: no iommu-cfg present in DT\n",
			pcie_dev->rc_idx);
		return 0;
	}

	if (root_dev->iommu_cfg & MSM_PCIE_IOMMU_S1_BYPASS) {
		root_dev->iommu_base = 0;
		root_dev->iommu_size = PAGE_SIZE;
	} else {
		u64 iommu_range[2];

		ret = of_property_count_elems_of_size(pci_of_node,
							"qcom,iommu-range",
							sizeof(iommu_range));
		if (ret != 1) {
			PCIE_ERR(pcie_dev,
				"invalid entry for iommu address: %d\n",
				ret);
			return ret;
		}

		ret = of_property_read_u64_array(pci_of_node,
						"qcom,iommu-range",
						iommu_range, 2);
		if (ret) {
			PCIE_ERR(pcie_dev,
				"failed to get iommu address: %d\n", ret);
			return ret;
		}

		root_dev->iommu_base = (dma_addr_t)iommu_range[0];
		root_dev->iommu_size = (size_t)iommu_range[1];
	}

	PCIE_DBG(pcie_dev,
		"iommu-cfg: 0x%x iommu-base: %pad iommu-size: 0x%zx\n",
		root_dev->iommu_cfg, &root_dev->iommu_base,
		root_dev->iommu_size);

	return 0;
}

static int msm_pci_iommu_init(struct msm_root_dev_t *root_dev)
{
	int ret;
	struct dma_iommu_mapping *mapping;
	struct msm_pcie_dev_t *pcie_dev = root_dev->pcie_dev;
	struct pci_dev *pci_dev = root_dev->pci_dev;

	ret = msm_pci_iommu_parse_dt(root_dev);
	if (ret)
		return ret;

	if (!(root_dev->iommu_cfg & MSM_PCIE_IOMMU_PRESENT))
		return 0;

	mapping = arm_iommu_create_mapping(&pci_bus_type, root_dev->iommu_base,
						root_dev->iommu_size);
	if (IS_ERR_OR_NULL(mapping)) {
		ret = PTR_ERR(mapping);
		PCIE_ERR(pcie_dev,
			"PCIe: RC%d: Failed to create IOMMU mapping (%d)\n",
			pcie_dev->rc_idx, ret);
		return ret;
	}

	if (root_dev->iommu_cfg & MSM_PCIE_IOMMU_S1_BYPASS) {
		int iommu_s1_bypass = 1;

		ret = iommu_domain_set_attr(mapping->domain,
					DOMAIN_ATTR_S1_BYPASS,
					&iommu_s1_bypass);
		if (ret) {
			PCIE_ERR(pcie_dev,
				"PCIe: RC%d: failed to set attribute S1_BYPASS: %d\n",
				pcie_dev->rc_idx, ret);
			goto release_mapping;
		}
	}

	if (root_dev->iommu_cfg & MSM_PCIE_IOMMU_FAST) {
		int iommu_fast = 1;

		ret = iommu_domain_set_attr(mapping->domain,
					DOMAIN_ATTR_FAST,
					&iommu_fast);
		if (ret) {
			PCIE_ERR(pcie_dev,
				"PCIe: RC%d: failed to set attribute FAST: %d\n",
				pcie_dev->rc_idx, ret);
			goto release_mapping;
		}
	}

	if (root_dev->iommu_cfg & MSM_PCIE_IOMMU_ATOMIC) {
		int iommu_atomic = 1;

		ret = iommu_domain_set_attr(mapping->domain,
					DOMAIN_ATTR_ATOMIC,
					&iommu_atomic);
		if (ret) {
			PCIE_ERR(pcie_dev,
				"PCIe: RC%d: failed to set attribute ATOMIC: %d\n",
				pcie_dev->rc_idx, ret);
			goto release_mapping;
		}
	}

	if (root_dev->iommu_cfg & MSM_PCIE_IOMMU_FORCE_COHERENT) {
		int iommu_force_coherent = 1;

		ret = iommu_domain_set_attr(mapping->domain,
				DOMAIN_ATTR_PAGE_TABLE_FORCE_COHERENT,
				&iommu_force_coherent);
		if (ret) {
			PCIE_ERR(pcie_dev,
				"PCIe: RC%d: failed to set attribute FORCE_COHERENT: %d\n",
				pcie_dev->rc_idx, ret);
			goto release_mapping;
		}
	}

	ret = arm_iommu_attach_device(&pci_dev->dev, mapping);
	if (ret) {
		PCIE_ERR(pcie_dev,
			"failed to iommu attach device (%d)\n",
			pcie_dev->rc_idx, ret);
		goto release_mapping;
	}

	PCIE_DBG(pcie_dev, "PCIe: RC%d: successful iommu attach\n",
		pcie_dev->rc_idx);
	return 0;

release_mapping:
	arm_iommu_release_mapping(mapping);

	return ret;
}

int msm_pci_probe(struct pci_dev *pci_dev,
		  const struct pci_device_id *device_id)
{
	int ret;
	struct msm_pcie_dev_t *pcie_dev = PCIE_BUS_PRIV_DATA(pci_dev->bus);
	struct msm_root_dev_t *root_dev;

	PCIE_DBG(pcie_dev, "PCIe: RC%d: PCI Probe\n", pcie_dev->rc_idx);

	if (!pci_dev->dev.of_node)
		return -ENODEV;

	root_dev = devm_kzalloc(&pci_dev->dev, sizeof(*root_dev), GFP_KERNEL);
	if (!root_dev)
		return -ENOMEM;

	root_dev->pcie_dev = pcie_dev;
	root_dev->pci_dev = pci_dev;
	dev_set_drvdata(&pci_dev->dev, root_dev);

	ret = msm_pci_iommu_init(root_dev);
	if (ret)
		return ret;

	ret = dma_set_mask_and_coherent(&pci_dev->dev, DMA_BIT_MASK(64));
	if (ret) {
		PCIE_ERR(pcie_dev, "DMA set mask failed (%d)\n", ret);
		return ret;
	}

	return 0;
}

static struct pci_device_id msm_pci_device_id[] = {
	{PCI_DEVICE(0x17cb, 0x0108)},
	{PCI_DEVICE(0x17cb, 0x1000)},
	{0},
};

static struct pci_driver msm_pci_driver = {
	.name = "pci-msm-rc",
	.id_table = msm_pci_device_id,
	.probe = msm_pci_probe,
};

static const struct of_device_id msm_pcie_match[] = {
	{	.compatible = "qcom,pci-msm",
	},
	{}
};

static struct platform_driver msm_pcie_driver = {
	.probe	= msm_pcie_probe,
	.remove	= msm_pcie_remove,
	.driver	= {
		.name		= "pci-msm",
		.owner		= THIS_MODULE,
		.of_match_table	= msm_pcie_match,
	},
};

static int __init pcie_init(void)
{
	int ret = 0, i;
	char rc_name[MAX_RC_NAME_LEN];

	pr_alert("pcie:%s.\n", __func__);

	pcie_drv.rc_num = 0;
	mutex_init(&pcie_drv.drv_lock);

	for (i = 0; i < MAX_RC_NUM; i++) {
		snprintf(rc_name, MAX_RC_NAME_LEN, "pcie%d-short", i);
		msm_pcie_dev[i].ipc_log =
			ipc_log_context_create(PCIE_LOG_PAGES, rc_name, 0);
		if (msm_pcie_dev[i].ipc_log == NULL)
			pr_err("%s: unable to create IPC log context for %s\n",
				__func__, rc_name);
		else
			PCIE_DBG(&msm_pcie_dev[i],
				"PCIe IPC logging is enable for RC%d\n",
				i);
		snprintf(rc_name, MAX_RC_NAME_LEN, "pcie%d-long", i);
		msm_pcie_dev[i].ipc_log_long =
			ipc_log_context_create(PCIE_LOG_PAGES, rc_name, 0);
		if (msm_pcie_dev[i].ipc_log_long == NULL)
			pr_err("%s: unable to create IPC log context for %s\n",
				__func__, rc_name);
		else
			PCIE_DBG(&msm_pcie_dev[i],
				"PCIe IPC logging %s is enable for RC%d\n",
				rc_name, i);
		snprintf(rc_name, MAX_RC_NAME_LEN, "pcie%d-dump", i);
		msm_pcie_dev[i].ipc_log_dump =
			ipc_log_context_create(PCIE_LOG_PAGES, rc_name, 0);
		if (msm_pcie_dev[i].ipc_log_dump == NULL)
			pr_err("%s: unable to create IPC log context for %s\n",
				__func__, rc_name);
		else
			PCIE_DBG(&msm_pcie_dev[i],
				"PCIe IPC logging %s is enable for RC%d\n",
				rc_name, i);
		spin_lock_init(&msm_pcie_dev[i].cfg_lock);
		msm_pcie_dev[i].cfg_access = true;
		mutex_init(&msm_pcie_dev[i].enumerate_lock);
		mutex_init(&msm_pcie_dev[i].setup_lock);
		mutex_init(&msm_pcie_dev[i].clk_lock);
		mutex_init(&msm_pcie_dev[i].recovery_lock);
		spin_lock_init(&msm_pcie_dev[i].wakeup_lock);
		spin_lock_init(&msm_pcie_dev[i].irq_lock);
		msm_pcie_dev[i].drv_ready = false;
	}
	for (i = 0; i < MAX_RC_NUM * MAX_DEVICE_NUM; i++) {
		msm_pcie_dev_tbl[i].bdf = 0;
		msm_pcie_dev_tbl[i].dev = NULL;
		msm_pcie_dev_tbl[i].short_bdf = 0;
		msm_pcie_dev_tbl[i].sid = 0;
		msm_pcie_dev_tbl[i].domain = -1;
		msm_pcie_dev_tbl[i].conf_base = NULL;
		msm_pcie_dev_tbl[i].phy_address = 0;
		msm_pcie_dev_tbl[i].dev_ctrlstts_offset = 0;
		msm_pcie_dev_tbl[i].event_reg = NULL;
		msm_pcie_dev_tbl[i].registered = true;
	}

	crc8_populate_msb(msm_pcie_crc8_table, MSM_PCIE_CRC8_POLYNOMIAL);

	msm_pcie_debugfs_init();

	ret = pci_register_driver(&msm_pci_driver);
	if (ret)
		return ret;

	ret = platform_driver_register(&msm_pcie_driver);

	return ret;
}

static void __exit pcie_exit(void)
{
	int i;

	PCIE_GEN_DBG("pcie:%s.\n", __func__);

	platform_driver_unregister(&msm_pcie_driver);

	msm_pcie_debugfs_exit();

	for (i = 0; i < MAX_RC_NUM; i++)
		msm_pcie_sysfs_exit(&msm_pcie_dev[i]);
}

subsys_initcall_sync(pcie_init);
module_exit(pcie_exit);


/* RC do not represent the right class; set it to PCI_CLASS_BRIDGE_PCI */
static void msm_pcie_fixup_early(struct pci_dev *dev)
{
	struct msm_pcie_dev_t *pcie_dev = PCIE_BUS_PRIV_DATA(dev->bus);

	PCIE_DBG(pcie_dev, "hdr_type %d\n", dev->hdr_type);
	if (pci_is_root_bus(dev->bus))
		dev->class = (dev->class & 0xff) | (PCI_CLASS_BRIDGE_PCI << 8);
}
DECLARE_PCI_FIXUP_EARLY(PCIE_VENDOR_ID_QCOM, PCI_ANY_ID,
			msm_pcie_fixup_early);

static void __msm_pcie_l1ss_timeout_disable(struct msm_pcie_dev_t *pcie_dev)
{
	msm_pcie_write_mask(pcie_dev->parf + PCIE20_PARF_DEBUG_INT_EN, BIT(0),
				0);
	writel_relaxed(0, pcie_dev->parf + PCIE20_PARF_L1SUB_AHB_CLK_MAX_TIMER);
}

static void __msm_pcie_l1ss_timeout_enable(struct msm_pcie_dev_t *pcie_dev)
{
	u32 val = BIT(31);

	writel_relaxed(val, pcie_dev->parf +
			PCIE20_PARF_L1SUB_AHB_CLK_MAX_TIMER);

	/* 3 AUX clock cycles so that RESET will sync with timer logic */
	usleep_range(3, 4);

	val |= L1SS_TIMEOUT_US_TO_TICKS(L1SS_TIMEOUT_US);
	writel_relaxed(val, pcie_dev->parf +
			PCIE20_PARF_L1SUB_AHB_CLK_MAX_TIMER);

	/* 1 AUX clock cycle so that CNT_MAX will sync with timer logic */
	usleep_range(1, 2);

	val &= ~BIT(31);
	writel_relaxed(val, pcie_dev->parf +
			PCIE20_PARF_L1SUB_AHB_CLK_MAX_TIMER);

	msm_pcie_write_mask(pcie_dev->parf +
			PCIE20_PARF_DEBUG_INT_EN, 0, BIT(0));

	pcie_dev->enable_l1ss_timeout = true;
}

/* Suspend the PCIe link */
static int msm_pcie_pm_suspend(struct pci_dev *dev,
			void *user, void *data, u32 options)
{
	int ret = 0;
	u32 val = 0;
	int ret_l23;
	unsigned long irqsave_flags;
	struct msm_pcie_dev_t *pcie_dev = PCIE_BUS_PRIV_DATA(dev->bus);

	PCIE_DBG(pcie_dev, "RC%d: entry\n", pcie_dev->rc_idx);

	spin_lock_irqsave(&pcie_dev->irq_lock, irqsave_flags);
	pcie_dev->suspending = true;
	spin_unlock_irqrestore(&pcie_dev->irq_lock, irqsave_flags);

	if (!pcie_dev->power_on) {
		PCIE_DBG(pcie_dev,
			"PCIe: power of RC%d has been turned off.\n",
			pcie_dev->rc_idx);
		return ret;
	}

	if (pcie_dev->enable_l1ss_timeout)
		__msm_pcie_l1ss_timeout_disable(pcie_dev);

	if (dev && !(options & MSM_PCIE_CONFIG_NO_CFG_RESTORE)
		&& msm_pcie_confirm_linkup(pcie_dev, true, true,
			pcie_dev->conf)) {
		ret = pci_save_state(dev);
		pcie_dev->saved_state =	pci_store_saved_state(dev);
	}
	if (ret) {
		PCIE_ERR(pcie_dev, "PCIe: fail to save state of RC%d:%d.\n",
			pcie_dev->rc_idx, ret);
		pcie_dev->suspending = false;
		return ret;
	}

	spin_lock_irqsave(&pcie_dev->cfg_lock,
				pcie_dev->irqsave_flags);
	pcie_dev->cfg_access = false;
	spin_unlock_irqrestore(&pcie_dev->cfg_lock,
				pcie_dev->irqsave_flags);

	msm_pcie_write_mask(pcie_dev->elbi + PCIE20_ELBI_SYS_CTRL, 0,
				BIT(4));

	PCIE_DBG(pcie_dev, "RC%d: PME_TURNOFF_MSG is sent out\n",
		pcie_dev->rc_idx);

	ret_l23 = readl_poll_timeout((pcie_dev->parf
		+ PCIE20_PARF_PM_STTS), val, (val & BIT(5)), 10000, 100000);

	/* check L23_Ready */
	PCIE_DBG(pcie_dev, "RC%d: PCIE20_PARF_PM_STTS is 0x%x.\n",
		pcie_dev->rc_idx,
		readl_relaxed(pcie_dev->parf + PCIE20_PARF_PM_STTS));
	if (!ret_l23)
		PCIE_DBG(pcie_dev, "RC%d: PM_Enter_L23 is received\n",
			pcie_dev->rc_idx);
	else
		PCIE_DBG(pcie_dev, "RC%d: PM_Enter_L23 is NOT received\n",
			pcie_dev->rc_idx);

	if (pcie_dev->use_pinctrl && pcie_dev->pins_sleep)
		pinctrl_select_state(pcie_dev->pinctrl,
					pcie_dev->pins_sleep);

	msm_pcie_disable(pcie_dev, PM_PIPE_CLK | PM_CLK | PM_VREG);

	PCIE_DBG(pcie_dev, "RC%d: exit\n", pcie_dev->rc_idx);

	return ret;
}

static void msm_pcie_fixup_suspend(struct pci_dev *dev)
{
	int ret;
	struct msm_pcie_dev_t *pcie_dev = PCIE_BUS_PRIV_DATA(dev->bus);

	PCIE_DBG(pcie_dev, "RC%d\n", pcie_dev->rc_idx);

	if (pcie_dev->link_status != MSM_PCIE_LINK_ENABLED ||
		!pci_is_root_bus(dev->bus))
		return;

	spin_lock_irqsave(&pcie_dev->cfg_lock,
				pcie_dev->irqsave_flags);
	if (pcie_dev->disable_pc) {
		PCIE_DBG(pcie_dev,
			"RC%d: Skip suspend because of user request\n",
			pcie_dev->rc_idx);
		spin_unlock_irqrestore(&pcie_dev->cfg_lock,
				pcie_dev->irqsave_flags);
		return;
	}
	spin_unlock_irqrestore(&pcie_dev->cfg_lock,
				pcie_dev->irqsave_flags);

	mutex_lock(&pcie_dev->recovery_lock);

	ret = msm_pcie_pm_suspend(dev, NULL, NULL, 0);
	if (ret)
		PCIE_ERR(pcie_dev, "PCIe: RC%d got failure in suspend:%d.\n",
			pcie_dev->rc_idx, ret);

	mutex_unlock(&pcie_dev->recovery_lock);
}
DECLARE_PCI_FIXUP_SUSPEND(PCIE_VENDOR_ID_QCOM, PCI_ANY_ID,
			  msm_pcie_fixup_suspend);

/* Resume the PCIe link */
static int msm_pcie_pm_resume(struct pci_dev *dev,
			void *user, void *data, u32 options)
{
	int ret;
	struct msm_pcie_dev_t *pcie_dev = PCIE_BUS_PRIV_DATA(dev->bus);

	PCIE_DBG(pcie_dev, "RC%d: entry\n", pcie_dev->rc_idx);

	if (pcie_dev->use_pinctrl && pcie_dev->pins_default)
		pinctrl_select_state(pcie_dev->pinctrl,
					pcie_dev->pins_default);

	spin_lock_irqsave(&pcie_dev->cfg_lock,
				pcie_dev->irqsave_flags);
	pcie_dev->cfg_access = true;
	spin_unlock_irqrestore(&pcie_dev->cfg_lock,
				pcie_dev->irqsave_flags);

	ret = msm_pcie_enable(pcie_dev, PM_PIPE_CLK | PM_CLK | PM_VREG);
	if (ret) {
		PCIE_ERR(pcie_dev,
			"PCIe: RC%d fail to enable PCIe link in resume.\n",
			pcie_dev->rc_idx);
		return ret;
	}

	pcie_dev->suspending = false;
	PCIE_DBG(pcie_dev,
		"dev->bus->number = %d dev->bus->primary = %d\n",
		 dev->bus->number, dev->bus->primary);

	if (!(options & MSM_PCIE_CONFIG_NO_CFG_RESTORE)) {
		if (pcie_dev->saved_state) {
			PCIE_DBG(pcie_dev,
				 "RC%d: entry of PCI framework restore state\n",
				 pcie_dev->rc_idx);

			pci_load_and_free_saved_state(dev,
						      &pcie_dev->saved_state);
			pci_restore_state(dev);

			PCIE_DBG(pcie_dev,
				 "RC%d: exit of PCI framework restore state\n",
				 pcie_dev->rc_idx);
		} else {
			PCIE_DBG(pcie_dev,
				 "RC%d: restore rc config space using shadow recovery\n",
				 pcie_dev->rc_idx);
			msm_pcie_cfg_recover(pcie_dev, true);
		}
	}

	if (pcie_dev->bridge_found) {
		PCIE_DBG(pcie_dev,
			"RC%d: entry of PCIe recover config\n",
			pcie_dev->rc_idx);

		msm_pcie_recover_config(dev);

		PCIE_DBG(pcie_dev,
			"RC%d: exit of PCIe recover config\n",
			pcie_dev->rc_idx);
	}

	if (pcie_dev->enable_l1ss_timeout)
		__msm_pcie_l1ss_timeout_enable(pcie_dev);

	PCIE_DBG(pcie_dev, "RC%d: exit\n", pcie_dev->rc_idx);

	return ret;
}

static void msm_pcie_fixup_resume(struct pci_dev *dev)
{
	int ret;
	struct msm_pcie_dev_t *pcie_dev = PCIE_BUS_PRIV_DATA(dev->bus);

	PCIE_DBG(pcie_dev, "RC%d\n", pcie_dev->rc_idx);

	if ((pcie_dev->link_status != MSM_PCIE_LINK_DISABLED) ||
		pcie_dev->user_suspend || !pci_is_root_bus(dev->bus))
		return;

	mutex_lock(&pcie_dev->recovery_lock);
	ret = msm_pcie_pm_resume(dev, NULL, NULL, 0);
	if (ret)
		PCIE_ERR(pcie_dev,
			"PCIe: RC%d got failure in fixup resume:%d.\n",
			pcie_dev->rc_idx, ret);

	mutex_unlock(&pcie_dev->recovery_lock);
}
DECLARE_PCI_FIXUP_RESUME(PCIE_VENDOR_ID_QCOM, PCI_ANY_ID,
				 msm_pcie_fixup_resume);

static void msm_pcie_fixup_resume_early(struct pci_dev *dev)
{
	int ret;
	struct msm_pcie_dev_t *pcie_dev = PCIE_BUS_PRIV_DATA(dev->bus);

	PCIE_DBG(pcie_dev, "RC%d\n", pcie_dev->rc_idx);

	if ((pcie_dev->link_status != MSM_PCIE_LINK_DISABLED) ||
		pcie_dev->user_suspend || !pci_is_root_bus(dev->bus))
		return;

	mutex_lock(&pcie_dev->recovery_lock);
	ret = msm_pcie_pm_resume(dev, NULL, NULL, 0);
	if (ret)
		PCIE_ERR(pcie_dev, "PCIe: RC%d got failure in resume:%d.\n",
			pcie_dev->rc_idx, ret);

	mutex_unlock(&pcie_dev->recovery_lock);
}
DECLARE_PCI_FIXUP_RESUME_EARLY(PCIE_VENDOR_ID_QCOM, PCI_ANY_ID,
				 msm_pcie_fixup_resume_early);

int msm_pcie_pm_control(enum msm_pcie_pm_opt pm_opt, u32 busnr, void *user,
			void *data, u32 options)
{
	int ret = 0;
	struct pci_dev *dev;
	u32 rc_idx = 0;
	struct msm_pcie_dev_t *pcie_dev;

	PCIE_GEN_DBG("PCIe: pm_opt:%d;busnr:%d;options:%d\n",
		pm_opt, busnr, options);


	if (!user) {
		pr_err("PCIe: endpoint device is NULL\n");
		ret = -ENODEV;
		goto out;
	}

	pcie_dev = PCIE_BUS_PRIV_DATA(((struct pci_dev *)user)->bus);

	if (pcie_dev) {
		rc_idx = pcie_dev->rc_idx;
		PCIE_DBG(pcie_dev,
			"PCIe: RC%d: pm_opt:%d;busnr:%d;options:%d\n",
			rc_idx, pm_opt, busnr, options);
	} else {
		pr_err(
			"PCIe: did not find RC for pci endpoint device.\n"
			);
		ret = -ENODEV;
		goto out;
	}

	dev = msm_pcie_dev[rc_idx].dev;

	if (!msm_pcie_dev[rc_idx].drv_ready) {
		PCIE_ERR(&msm_pcie_dev[rc_idx],
			"RC%d has not been successfully probed yet\n",
			rc_idx);
		return -EPROBE_DEFER;
	}

	switch (pm_opt) {
	case MSM_PCIE_SUSPEND:
		PCIE_DBG(&msm_pcie_dev[rc_idx],
			"User of RC%d requests to suspend the link\n", rc_idx);
		if (msm_pcie_dev[rc_idx].link_status != MSM_PCIE_LINK_ENABLED)
			PCIE_DBG(&msm_pcie_dev[rc_idx],
				"PCIe: RC%d: requested to suspend when link is not enabled:%d.\n",
				rc_idx, msm_pcie_dev[rc_idx].link_status);

		if (!msm_pcie_dev[rc_idx].power_on) {
			PCIE_ERR(&msm_pcie_dev[rc_idx],
				"PCIe: RC%d: requested to suspend when link is powered down:%d.\n",
				rc_idx, msm_pcie_dev[rc_idx].link_status);
			break;
		}

		if (msm_pcie_dev[rc_idx].pending_ep_reg) {
			PCIE_DBG(&msm_pcie_dev[rc_idx],
				"PCIe: RC%d: request to suspend the link is rejected\n",
				rc_idx);
			break;
		}

		if (pcie_dev->num_active_ep) {
			PCIE_DBG(pcie_dev,
				"RC%d: an EP requested to suspend the link, but other EPs are still active: %d\n",
				pcie_dev->rc_idx, pcie_dev->num_active_ep);
			return ret;
		}

		msm_pcie_dev[rc_idx].user_suspend = true;

		mutex_lock(&msm_pcie_dev[rc_idx].recovery_lock);

		ret = msm_pcie_pm_suspend(dev, user, data, options);
		if (ret) {
			PCIE_ERR(&msm_pcie_dev[rc_idx],
				"PCIe: RC%d: user failed to suspend the link.\n",
				rc_idx);
			msm_pcie_dev[rc_idx].user_suspend = false;
		}

		mutex_unlock(&msm_pcie_dev[rc_idx].recovery_lock);
		break;
	case MSM_PCIE_RESUME:
		PCIE_DBG(&msm_pcie_dev[rc_idx],
			"User of RC%d requests to resume the link\n", rc_idx);
		if (msm_pcie_dev[rc_idx].link_status !=
					MSM_PCIE_LINK_DISABLED) {
			PCIE_ERR(&msm_pcie_dev[rc_idx],
				"PCIe: RC%d: requested to resume when link is not disabled:%d. Number of active EP(s): %d\n",
				rc_idx, msm_pcie_dev[rc_idx].link_status,
				msm_pcie_dev[rc_idx].num_active_ep);
			break;
		}

		mutex_lock(&msm_pcie_dev[rc_idx].recovery_lock);
		ret = msm_pcie_pm_resume(dev, user, data, options);
		if (ret) {
			PCIE_ERR(&msm_pcie_dev[rc_idx],
				"PCIe: RC%d: user failed to resume the link.\n",
				rc_idx);
		} else {
			PCIE_DBG(&msm_pcie_dev[rc_idx],
				"PCIe: RC%d: user succeeded to resume the link.\n",
				rc_idx);

			msm_pcie_dev[rc_idx].user_suspend = false;
		}

		mutex_unlock(&msm_pcie_dev[rc_idx].recovery_lock);

		break;
	case MSM_PCIE_DISABLE_PC:
		PCIE_DBG(&msm_pcie_dev[rc_idx],
			"User of RC%d requests to keep the link always alive.\n",
			rc_idx);
		spin_lock_irqsave(&msm_pcie_dev[rc_idx].cfg_lock,
				msm_pcie_dev[rc_idx].irqsave_flags);
		if (msm_pcie_dev[rc_idx].suspending) {
			PCIE_ERR(&msm_pcie_dev[rc_idx],
				"PCIe: RC%d Link has been suspended before request\n",
				rc_idx);
			ret = MSM_PCIE_ERROR;
		} else {
			msm_pcie_dev[rc_idx].disable_pc = true;
		}
		spin_unlock_irqrestore(&msm_pcie_dev[rc_idx].cfg_lock,
				msm_pcie_dev[rc_idx].irqsave_flags);
		break;
	case MSM_PCIE_ENABLE_PC:
		PCIE_DBG(&msm_pcie_dev[rc_idx],
			"User of RC%d cancels the request of alive link.\n",
			rc_idx);
		spin_lock_irqsave(&msm_pcie_dev[rc_idx].cfg_lock,
				msm_pcie_dev[rc_idx].irqsave_flags);
		msm_pcie_dev[rc_idx].disable_pc = false;
		spin_unlock_irqrestore(&msm_pcie_dev[rc_idx].cfg_lock,
				msm_pcie_dev[rc_idx].irqsave_flags);
		break;
	default:
		PCIE_ERR(&msm_pcie_dev[rc_idx],
			"PCIe: RC%d: unsupported pm operation:%d.\n",
			rc_idx, pm_opt);
		ret = -ENODEV;
		goto out;
	}

out:
	return ret;
}
EXPORT_SYMBOL(msm_pcie_pm_control);

void msm_pcie_l1ss_timeout_disable(struct pci_dev *pci_dev)
{
	struct msm_pcie_dev_t *pcie_dev = PCIE_BUS_PRIV_DATA(pci_dev->bus);

	__msm_pcie_l1ss_timeout_disable(pcie_dev);
}
EXPORT_SYMBOL(msm_pcie_l1ss_timeout_disable);

void msm_pcie_l1ss_timeout_enable(struct pci_dev *pci_dev)
{
	struct msm_pcie_dev_t *pcie_dev = PCIE_BUS_PRIV_DATA(pci_dev->bus);

	__msm_pcie_l1ss_timeout_enable(pcie_dev);
}
EXPORT_SYMBOL(msm_pcie_l1ss_timeout_enable);

int msm_pcie_register_event(struct msm_pcie_register_event *reg)
{
	int i, ret = 0;
	struct msm_pcie_dev_t *pcie_dev;

	if (!reg) {
		pr_err("PCIe: Event registration is NULL\n");
		return -ENODEV;
	}

	if (!reg->user) {
		pr_err("PCIe: User of event registration is NULL\n");
		return -ENODEV;
	}

	pcie_dev = PCIE_BUS_PRIV_DATA(((struct pci_dev *)reg->user)->bus);

	if (!pcie_dev) {
		PCIE_ERR(pcie_dev, "%s",
			"PCIe: did not find RC for pci endpoint device.\n");
		return -ENODEV;
	}

	if (pcie_dev->num_ep > 1) {
		for (i = 0; i < MAX_DEVICE_NUM; i++) {
			if (reg->user ==
				pcie_dev->pcidev_table[i].dev) {
				pcie_dev->event_reg =
					pcie_dev->pcidev_table[i].event_reg;

				if (!pcie_dev->event_reg) {
					pcie_dev->pcidev_table[i].registered =
						true;

					pcie_dev->num_active_ep++;
					PCIE_DBG(pcie_dev,
						"PCIe: RC%d: number of active EP(s): %d.\n",
						pcie_dev->rc_idx,
						pcie_dev->num_active_ep);
				}

				pcie_dev->event_reg = reg;
				pcie_dev->pcidev_table[i].event_reg = reg;
				PCIE_DBG(pcie_dev,
					"Event 0x%x is registered for RC %d\n",
					reg->events,
					pcie_dev->rc_idx);

				break;
			}
		}

		if (pcie_dev->pending_ep_reg) {
			for (i = 0; i < MAX_DEVICE_NUM; i++)
				if (!pcie_dev->pcidev_table[i].registered)
					break;

			if (i == MAX_DEVICE_NUM)
				pcie_dev->pending_ep_reg = false;
		}
	} else {
		pcie_dev->event_reg = reg;
		PCIE_DBG(pcie_dev,
			"Event 0x%x is registered for RC %d\n", reg->events,
			pcie_dev->rc_idx);
	}

	return ret;
}
EXPORT_SYMBOL(msm_pcie_register_event);

int msm_pcie_deregister_event(struct msm_pcie_register_event *reg)
{
	int i, ret = 0;
	struct msm_pcie_dev_t *pcie_dev;

	if (!reg) {
		pr_err("PCIe: Event deregistration is NULL\n");
		return -ENODEV;
	}

	if (!reg->user) {
		pr_err("PCIe: User of event deregistration is NULL\n");
		return -ENODEV;
	}

	pcie_dev = PCIE_BUS_PRIV_DATA(((struct pci_dev *)reg->user)->bus);

	if (!pcie_dev) {
		PCIE_ERR(pcie_dev, "%s",
			"PCIe: did not find RC for pci endpoint device.\n");
		return -ENODEV;
	}

	if (pcie_dev->num_ep > 1) {
		for (i = 0; i < MAX_DEVICE_NUM; i++) {
			if (reg->user == pcie_dev->pcidev_table[i].dev) {
				if (pcie_dev->pcidev_table[i].event_reg) {
					pcie_dev->num_active_ep--;
					PCIE_DBG(pcie_dev,
						"PCIe: RC%d: number of active EP(s) left: %d.\n",
						pcie_dev->rc_idx,
						pcie_dev->num_active_ep);
				}

				pcie_dev->event_reg = NULL;
				pcie_dev->pcidev_table[i].event_reg = NULL;
				PCIE_DBG(pcie_dev,
					"Event is deregistered for RC %d\n",
					pcie_dev->rc_idx);

				break;
			}
		}
	} else {
		pcie_dev->event_reg = NULL;
		PCIE_DBG(pcie_dev, "Event is deregistered for RC %d\n",
				pcie_dev->rc_idx);
	}

	return ret;
}
EXPORT_SYMBOL(msm_pcie_deregister_event);

int msm_pcie_recover_config(struct pci_dev *dev)
{
	int ret = 0;
	struct msm_pcie_dev_t *pcie_dev;

	if (dev) {
		pcie_dev = PCIE_BUS_PRIV_DATA(dev->bus);
		PCIE_DBG(pcie_dev,
			"Recovery for the link of RC%d\n", pcie_dev->rc_idx);
	} else {
		pr_err("PCIe: the input pci dev is NULL.\n");
		return -ENODEV;
	}

	if (msm_pcie_confirm_linkup(pcie_dev, true, true, pcie_dev->conf)) {
		PCIE_DBG(pcie_dev,
			"Recover config space of RC%d and its EP\n",
			pcie_dev->rc_idx);
		pcie_dev->shadow_en = false;
		PCIE_DBG(pcie_dev, "Recover RC%d\n", pcie_dev->rc_idx);
		msm_pcie_cfg_recover(pcie_dev, true);
		PCIE_DBG(pcie_dev, "Recover EP of RC%d\n", pcie_dev->rc_idx);
		msm_pcie_cfg_recover(pcie_dev, false);
		PCIE_DBG(pcie_dev,
			"Refreshing the saved config space in PCI framework for RC%d and its EP\n",
			pcie_dev->rc_idx);
		pci_save_state(pcie_dev->dev);
		pci_save_state(dev);
		pcie_dev->shadow_en = true;
		PCIE_DBG(pcie_dev, "Turn on shadow for RC%d\n",
			pcie_dev->rc_idx);
	} else {
		PCIE_ERR(pcie_dev,
			"PCIe: the link of RC%d is not up yet; can't recover config space.\n",
			pcie_dev->rc_idx);
		ret = -ENODEV;
	}

	return ret;
}
EXPORT_SYMBOL(msm_pcie_recover_config);

int msm_pcie_shadow_control(struct pci_dev *dev, bool enable)
{
	int ret = 0;
	struct msm_pcie_dev_t *pcie_dev;

	if (dev) {
		pcie_dev = PCIE_BUS_PRIV_DATA(dev->bus);
		PCIE_DBG(pcie_dev,
			"User requests to %s shadow\n",
			enable ? "enable" : "disable");
	} else {
		pr_err("PCIe: the input pci dev is NULL.\n");
		return -ENODEV;
	}

	PCIE_DBG(pcie_dev,
		"The shadowing of RC%d is %s enabled currently.\n",
		pcie_dev->rc_idx, pcie_dev->shadow_en ? "" : "not");

	pcie_dev->shadow_en = enable;

	PCIE_DBG(pcie_dev,
		"Shadowing of RC%d is turned %s upon user's request.\n",
		pcie_dev->rc_idx, enable ? "on" : "off");

	return ret;
}
EXPORT_SYMBOL(msm_pcie_shadow_control);<|MERGE_RESOLUTION|>--- conflicted
+++ resolved
@@ -4135,17 +4135,12 @@
 	/* configure PCIe preset */
 	msm_pcie_write_reg_field(dev->dm_core,
 		PCIE_GEN3_MISC_CONTROL, BIT(0), 1);
-<<<<<<< HEAD
 	if (dev->rc_idx == 1)
 		msm_pcie_write_reg(dev->dm_core,
 			PCIE_GEN3_SPCIE_CAP, 0x55555555);
 	else
-		msm_pcie_write_reg(dev->dm_core,
-			PCIE_GEN3_SPCIE_CAP, 0x77777777);
-=======
 	msm_pcie_write_reg(dev->dm_core,
 		PCIE_GEN3_SPCIE_CAP, dev->core_preset);
->>>>>>> ebcefcd5
 	msm_pcie_write_reg_field(dev->dm_core,
 		PCIE_GEN3_MISC_CONTROL, BIT(0), 0);
 
