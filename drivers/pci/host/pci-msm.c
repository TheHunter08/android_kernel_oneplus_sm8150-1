/* Copyright (c) 2014-2019, The Linux Foundation. All rights reserved.
 *
 * This program is free software; you can redistribute it and/or modify
 * it under the terms of the GNU General Public License version 2 and
 * only version 2 as published by the Free Software Foundation.
 *
 * This program is distributed in the hope that it will be useful,
 * but WITHOUT ANY WARRANTY; without even the implied warranty of
 * MERCHANTABILITY or FITNESS FOR A PARTICULAR PURPOSE.  See the
 * GNU General Public License for more details.
 */

/*
 * MSM PCIe controller driver.
 */

#include <linux/module.h>
#include <linux/bitops.h>
#include <linux/clk.h>
#include <linux/clk-provider.h>
#include <linux/debugfs.h>
#include <linux/delay.h>
#include <linux/jiffies.h>
#include <linux/gpio.h>
#include <linux/iopoll.h>
#include <linux/kernel.h>
#include <linux/of_pci.h>
#include <linux/pci.h>
#include <linux/iommu.h>
#include <asm/dma-iommu.h>
#include <linux/platform_device.h>
#include <linux/regulator/consumer.h>
#include <dt-bindings/regulator/qcom,rpmh-regulator.h>
#include <linux/slab.h>
#include <linux/types.h>
#include <linux/of_gpio.h>
#include <linux/clk/qcom.h>
#include <linux/reset.h>
#include <linux/msm-bus.h>
#include <linux/msm-bus-board.h>
#include <linux/seq_file.h>
#include <linux/debugfs.h>
#include <linux/uaccess.h>
#include <linux/io.h>
#include <linux/interrupt.h>
#include <linux/irq.h>
#include <linux/irqdomain.h>
#include <linux/crc8.h>
#include <linux/pm_wakeup.h>
#include <linux/compiler.h>
#include <linux/ipc_logging.h>
#include <linux/msm_pcie.h>

#define PCIE_VENDOR_ID_QCOM		0x17cb

#define PCIE20_L1SUB_CONTROL1		0x1E4
#define PCIE20_PARF_DBI_BASE_ADDR       0x350
#define PCIE20_PARF_SLV_ADDR_SPACE_SIZE 0x358

#define PCIE_GEN3_PRESET_DEFAULT		0x55555555
#define PCIE_GEN3_SPCIE_CAP			0x0154
#define PCIE_GEN3_GEN2_CTRL			0x080c
#define PCIE_GEN3_RELATED			0x0890
#define PCIE_GEN3_EQ_CONTROL			0x08a8
#define PCIE_GEN3_EQ_FB_MODE_DIR_CHANGE		0x08ac
#define PCIE_GEN3_MISC_CONTROL			0x08bc

#define PCIE20_PARF_SYS_CTRL	     0x00
#define PCIE20_PARF_PM_CTRL		0x20
#define PCIE20_PARF_PM_STTS		0x24
#define PCIE20_PARF_PCS_DEEMPH	   0x34
#define PCIE20_PARF_PCS_SWING	    0x38
#define PCIE20_PARF_PHY_CTRL	     0x40
#define PCIE20_PARF_PHY_REFCLK	   0x4C
#define PCIE20_PARF_CONFIG_BITS	  0x50
#define PCIE20_PARF_TEST_BUS		0xE4
#define PCIE20_PARF_MHI_CLOCK_RESET_CTRL	0x174
#define PCIE20_PARF_AXI_MSTR_WR_ADDR_HALT   0x1A8
#define PCIE20_PARF_LTSSM              0x1B0
#define PCIE20_PARF_INT_ALL_STATUS	0x224
#define PCIE20_PARF_INT_ALL_CLEAR	0x228
#define PCIE20_PARF_INT_ALL_MASK	0x22C
#define PCIE20_PARF_SID_OFFSET		0x234
#define PCIE20_PARF_BDF_TRANSLATE_CFG	0x24C
#define PCIE20_PARF_BDF_TRANSLATE_N	0x250
#define PCIE20_PARF_DEVICE_TYPE		0x1000
#define PCIE20_PARF_BDF_TO_SID_TABLE_N	0x2000
#define PCIE20_PARF_L1SUB_AHB_CLK_MAX_TIMER (0x180)
#define PCIE20_PARF_DEBUG_INT_EN (0x190)

#define PCIE20_ELBI_VERSION		0x00
#define PCIE20_ELBI_SYS_CTRL	     0x04
#define PCIE20_ELBI_SYS_STTS		 0x08

#define PCIE20_CAP			   0x70
#define PCIE20_CAP_DEVCTRLSTATUS	(PCIE20_CAP + 0x08)
#define PCIE20_CAP_LINKCTRLSTATUS	(PCIE20_CAP + 0x10)

#define PCIE20_COMMAND_STATUS	    0x04
#define PCIE20_HEADER_TYPE		0x0C
#define PCIE20_BUSNUMBERS		  0x18
#define PCIE20_MEMORY_BASE_LIMIT	 0x20
#define PCIE20_BRIDGE_CTRL		0x3C
#define PCIE20_DEVICE_CONTROL_STATUS	0x78
#define PCIE20_DEVICE_CONTROL2_STATUS2 0x98

#define PCIE20_AUX_CLK_FREQ_REG		0xB40
#define PCIE20_ACK_F_ASPM_CTRL_REG     0x70C
#define PCIE20_ACK_N_FTS		   0xff00

#define PCIE20_PLR_IATU_VIEWPORT	 0x900
#define PCIE20_PLR_IATU_CTRL1	    0x904
#define PCIE20_PLR_IATU_CTRL2	    0x908
#define PCIE20_PLR_IATU_LBAR	     0x90C
#define PCIE20_PLR_IATU_UBAR	     0x910
#define PCIE20_PLR_IATU_LAR		0x914
#define PCIE20_PLR_IATU_LTAR	     0x918
#define PCIE20_PLR_IATU_UTAR	     0x91c

#define PCIE_IATU_BASE(n)	(n * 0x200)

#define PCIE_IATU_CTRL1(n)	(PCIE_IATU_BASE(n) + 0x00)
#define PCIE_IATU_CTRL2(n)	(PCIE_IATU_BASE(n) + 0x04)
#define PCIE_IATU_LBAR(n)	(PCIE_IATU_BASE(n) + 0x08)
#define PCIE_IATU_UBAR(n)	(PCIE_IATU_BASE(n) + 0x0c)
#define PCIE_IATU_LAR(n)	(PCIE_IATU_BASE(n) + 0x10)
#define PCIE_IATU_LTAR(n)	(PCIE_IATU_BASE(n) + 0x14)
#define PCIE_IATU_UTAR(n)	(PCIE_IATU_BASE(n) + 0x18)

#define PCIE20_PORT_LINK_CTRL_REG	0x710
#define PCIE20_PIPE_LOOPBACK_CONTROL	0x8b8
#define LOOPBACK_BASE_ADDR_OFFSET	0x8000

#define PCIE20_CTRL1_TYPE_CFG0		0x04
#define PCIE20_CTRL1_TYPE_CFG1		0x05

#define PCIE20_CAP_ID			0x10
#define L1SUB_CAP_ID			0x1E

#define PCIE_CAP_PTR_OFFSET		0x34
#define PCIE_EXT_CAP_OFFSET		0x100

#define PCIE20_AER_UNCORR_ERR_STATUS_REG	0x104
#define PCIE20_AER_CORR_ERR_STATUS_REG		0x110
#define PCIE20_AER_ROOT_ERR_STATUS_REG		0x130
#define PCIE20_AER_ERR_SRC_ID_REG		0x134

#define RD 0
#define WR 1
#define MSM_PCIE_ERROR -1

#define PERST_PROPAGATION_DELAY_US_MIN	  1000
#define PERST_PROPAGATION_DELAY_US_MAX	  1005
#define SWITCH_DELAY_MAX	  20
#define REFCLK_STABILIZATION_DELAY_US_MIN     1000
#define REFCLK_STABILIZATION_DELAY_US_MAX     1005
#define LINK_UP_TIMEOUT_US_MIN		    5000
#define LINK_UP_TIMEOUT_US_MAX		    5100
#define LINK_UP_CHECK_MAX_COUNT		   20
#define EP_UP_TIMEOUT_US_MIN	1000
#define EP_UP_TIMEOUT_US_MAX	1005
#define EP_UP_TIMEOUT_US	1000000
#define PHY_STABILIZATION_DELAY_US_MIN	  995
#define PHY_STABILIZATION_DELAY_US_MAX	  1005
#define POWER_DOWN_DELAY_US_MIN		10
#define POWER_DOWN_DELAY_US_MAX		11
#define LINKDOWN_INIT_WAITING_US_MIN    995
#define LINKDOWN_INIT_WAITING_US_MAX    1005
#define LINKDOWN_WAITING_US_MIN	   4900
#define LINKDOWN_WAITING_US_MAX	   5100
#define LINKDOWN_WAITING_COUNT	    200

#define MSM_PCIE_CRC8_POLYNOMIAL (BIT(2) | BIT(1) | BIT(0))

#define GEN1_SPEED 0x1
#define GEN2_SPEED 0x2
#define GEN3_SPEED 0x3

#define LINK_WIDTH_X1 (0x1)
#define LINK_WIDTH_X2 (0x3)
#define LINK_WIDTH_MASK (0x3f)
#define LINK_WIDTH_SHIFT (16)

#define RATE_CHANGE_19P2MHZ (19200000)
#define RATE_CHANGE_100MHZ (100000000)

#define MSM_PCIE_IOMMU_PRESENT BIT(0)
#define MSM_PCIE_IOMMU_S1_BYPASS BIT(1)
#define MSM_PCIE_IOMMU_FAST BIT(2)
#define MSM_PCIE_IOMMU_ATOMIC BIT(3)
#define MSM_PCIE_IOMMU_FORCE_COHERENT BIT(4)

#define MSM_PCIE_LTSSM_MASK (0x3f)

#define PHY_READY_TIMEOUT_COUNT		   10
#define XMLH_LINK_UP				  0x400
#define MAX_LINK_RETRIES 5
#define MAX_BUS_NUM 3
#define MAX_PROP_SIZE 32
#define MAX_RC_NAME_LEN 15
#define MSM_PCIE_MAX_VREG 4
#define MSM_PCIE_MAX_CLK 13
#define MSM_PCIE_MAX_PIPE_CLK 1
#define MAX_RC_NUM 3
#define MAX_DEVICE_NUM 20
#define MAX_SHORT_BDF_NUM 16
#define PCIE_TLP_RD_SIZE 0x5
#define PCIE_LOG_PAGES (50)
#define PCIE_CONF_SPACE_DW			1024
#define PCIE_CLEAR				0xDEADBEEF
#define PCIE_LINK_DOWN				0xFFFFFFFF

#define MSM_PCIE_MAX_RESET 5
#define MSM_PCIE_MAX_PIPE_RESET 1

/* Each tick is 19.2 MHz */
#define L1SS_TIMEOUT_US_TO_TICKS(x) (x * 192 / 10)
#define L1SS_TIMEOUT_US (100000)

/* PM control options */
#define PM_IRQ			 0x1
#define PM_CLK			 0x2
#define PM_GPIO			0x4
#define PM_VREG			0x8
#define PM_PIPE_CLK		  0x10
#define PM_ALL (PM_IRQ | PM_CLK | PM_GPIO | PM_VREG | PM_PIPE_CLK)

#ifdef CONFIG_PHYS_ADDR_T_64BIT
#define PCIE_UPPER_ADDR(addr) ((u32)((addr) >> 32))
#else
#define PCIE_UPPER_ADDR(addr) (0x0)
#endif
#define PCIE_LOWER_ADDR(addr) ((u32)((addr) & 0xffffffff))

#define PCIE_BUS_PRIV_DATA(bus) \
	(struct msm_pcie_dev_t *)(bus->sysdata)

/* Config Space Offsets */
#define BDF_OFFSET(bus, devfn) \
	((bus << 24) | (devfn << 16))

#define PCIE_GEN_DBG(x...) do { \
	if (msm_pcie_debug_mask) \
		pr_alert(x); \
	} while (0)

#define PCIE_DBG(dev, fmt, arg...) do {			 \
	if ((dev) && (dev)->ipc_log_long)   \
		ipc_log_string((dev)->ipc_log_long, \
			"DBG1:%s: " fmt, __func__, arg); \
	if ((dev) && (dev)->ipc_log)   \
		ipc_log_string((dev)->ipc_log, "%s: " fmt, __func__, arg); \
	if (msm_pcie_debug_mask)   \
		pr_alert("%s: " fmt, __func__, arg);		  \
	} while (0)

#define PCIE_DBG2(dev, fmt, arg...) do {			 \
	if ((dev) && (dev)->ipc_log)   \
		ipc_log_string((dev)->ipc_log, "DBG2:%s: " fmt, __func__, arg);\
	if (msm_pcie_debug_mask)   \
		pr_alert("%s: " fmt, __func__, arg);              \
	} while (0)

#define PCIE_DBG3(dev, fmt, arg...) do {			 \
	if ((dev) && (dev)->ipc_log)   \
		ipc_log_string((dev)->ipc_log, "DBG3:%s: " fmt, __func__, arg);\
	if (msm_pcie_debug_mask)   \
		pr_alert("%s: " fmt, __func__, arg);              \
	} while (0)

#define PCIE_DUMP(dev, fmt, arg...) do {			\
	if ((dev) && (dev)->ipc_log_dump) \
		ipc_log_string((dev)->ipc_log_dump, \
			"DUMP:%s: " fmt, __func__, arg); \
	} while (0)

#define PCIE_DBG_FS(dev, fmt, arg...) do {			\
	if ((dev) && (dev)->ipc_log_dump) \
		ipc_log_string((dev)->ipc_log_dump, \
			"DBG_FS:%s: " fmt, __func__, arg); \
	pr_alert("%s: " fmt, __func__, arg); \
	} while (0)

#define PCIE_INFO(dev, fmt, arg...) do {			 \
	if ((dev) && (dev)->ipc_log_long)   \
		ipc_log_string((dev)->ipc_log_long, \
			"INFO:%s: " fmt, __func__, arg); \
	if ((dev) && (dev)->ipc_log)   \
		ipc_log_string((dev)->ipc_log, "%s: " fmt, __func__, arg); \
	pr_info("%s: " fmt, __func__, arg);  \
	} while (0)

#define PCIE_ERR(dev, fmt, arg...) do {			 \
	if ((dev) && (dev)->ipc_log_long)   \
		ipc_log_string((dev)->ipc_log_long, \
			"ERR:%s: " fmt, __func__, arg); \
	if ((dev) && (dev)->ipc_log)   \
		ipc_log_string((dev)->ipc_log, "%s: " fmt, __func__, arg); \
	pr_err("%s: " fmt, __func__, arg);  \
	} while (0)


enum msm_pcie_res {
	MSM_PCIE_RES_PARF,
	MSM_PCIE_RES_PHY,
	MSM_PCIE_RES_DM_CORE,
	MSM_PCIE_RES_ELBI,
	MSM_PCIE_RES_IATU,
	MSM_PCIE_RES_CONF,
	MSM_PCIE_RES_TCSR,
	MSM_PCIE_MAX_RES,
};

enum msm_pcie_irq {
	MSM_PCIE_INT_A,
	MSM_PCIE_INT_B,
	MSM_PCIE_INT_C,
	MSM_PCIE_INT_D,
	MSM_PCIE_INT_PLS_PME,
	MSM_PCIE_INT_PME_LEGACY,
	MSM_PCIE_INT_PLS_ERR,
	MSM_PCIE_INT_AER_LEGACY,
	MSM_PCIE_INT_LINK_UP,
	MSM_PCIE_INT_LINK_DOWN,
	MSM_PCIE_INT_BRIDGE_FLUSH_N,
	MSM_PCIE_INT_GLOBAL_INT,
	MSM_PCIE_MAX_IRQ,
};

enum msm_pcie_irq_event {
	MSM_PCIE_INT_EVT_LINK_DOWN = 1,
	MSM_PCIE_INT_EVT_BME,
	MSM_PCIE_INT_EVT_PM_TURNOFF,
	MSM_PCIE_INT_EVT_DEBUG,
	MSM_PCIE_INT_EVT_LTR,
	MSM_PCIE_INT_EVT_MHI_Q6,
	MSM_PCIE_INT_EVT_MHI_A7,
	MSM_PCIE_INT_EVT_DSTATE_CHANGE,
	MSM_PCIE_INT_EVT_L1SUB_TIMEOUT,
	MSM_PCIE_INT_EVT_MMIO_WRITE,
	MSM_PCIE_INT_EVT_CFG_WRITE,
	MSM_PCIE_INT_EVT_BRIDGE_FLUSH_N,
	MSM_PCIE_INT_EVT_LINK_UP,
	MSM_PCIE_INT_EVT_AER_LEGACY,
	MSM_PCIE_INT_EVT_AER_ERR,
	MSM_PCIE_INT_EVT_PME_LEGACY,
	MSM_PCIE_INT_EVT_PLS_PME,
	MSM_PCIE_INT_EVT_INTD,
	MSM_PCIE_INT_EVT_INTC,
	MSM_PCIE_INT_EVT_INTB,
	MSM_PCIE_INT_EVT_INTA,
	MSM_PCIE_INT_EVT_EDMA,
	MSM_PCIE_INT_EVT_MSI_0,
	MSM_PCIE_INT_EVT_MSI_1,
	MSM_PCIE_INT_EVT_MSI_2,
	MSM_PCIE_INT_EVT_MSI_3,
	MSM_PCIE_INT_EVT_MSI_4,
	MSM_PCIE_INT_EVT_MSI_5,
	MSM_PCIE_INT_EVT_MSI_6,
	MSM_PCIE_INT_EVT_MSI_7,
	MSM_PCIE_INT_EVT_MAX = 30,
};

enum msm_pcie_gpio {
	MSM_PCIE_GPIO_PERST,
	MSM_PCIE_GPIO_WAKE,
	MSM_PCIE_GPIO_EP,
	MSM_PCIE_MAX_GPIO
};

enum msm_pcie_link_status {
	MSM_PCIE_LINK_DEINIT,
	MSM_PCIE_LINK_ENABLED,
	MSM_PCIE_LINK_DISABLED
};

enum msm_pcie_boot_option {
	MSM_PCIE_NO_PROBE_ENUMERATION = BIT(0),
	MSM_PCIE_NO_WAKE_ENUMERATION = BIT(1)
};

enum msm_pcie_ltssm {
	MSM_PCIE_LTSSM_DETECT_QUIET = 0x00,
	MSM_PCIE_LTSSM_DETECT_ACT = 0x01,
	MSM_PCIE_LTSSM_POLL_ACTIVE = 0x02,
	MSM_PCIE_LTSSM_POLL_COMPLIANCE = 0x03,
	MSM_PCIE_LTSSM_POLL_CONFIG = 0x04,
	MSM_PCIE_LTSSM_PRE_DETECT_QUIET = 0x05,
	MSM_PCIE_LTSSM_DETECT_WAIT = 0x06,
	MSM_PCIE_LTSSM_CFG_LINKWD_START = 0x07,
	MSM_PCIE_LTSSM_CFG_LINKWD_ACEPT = 0x08,
	MSM_PCIE_LTSSM_CFG_LANENUM_WAIT = 0x09,
	MSM_PCIE_LTSSM_CFG_LANENUM_ACEPT = 0x0a,
	MSM_PCIE_LTSSM_CFG_COMPLETE = 0x0b,
	MSM_PCIE_LTSSM_CFG_IDLE = 0x0c,
	MSM_PCIE_LTSSM_RCVRY_LOCK = 0x0d,
	MSM_PCIE_LTSSM_RCVRY_SPEED = 0x0e,
	MSM_PCIE_LTSSM_RCVRY_RCVRCFG = 0x0f,
	MSM_PCIE_LTSSM_RCVRY_IDLE = 0x10,
	MSM_PCIE_LTSSM_RCVRY_EQ0 = 0x20,
	MSM_PCIE_LTSSM_RCVRY_EQ1 = 0x21,
	MSM_PCIE_LTSSM_RCVRY_EQ2 = 0x22,
	MSM_PCIE_LTSSM_RCVRY_EQ3 = 0x23,
	MSM_PCIE_LTSSM_L0 = 0x11,
	MSM_PCIE_LTSSM_L0S = 0x12,
	MSM_PCIE_LTSSM_L123_SEND_EIDLE = 0x13,
	MSM_PCIE_LTSSM_L1_IDLE = 0x14,
	MSM_PCIE_LTSSM_L2_IDLE = 0x15,
	MSM_PCIE_LTSSM_L2_WAKE = 0x16,
	MSM_PCIE_LTSSM_DISABLED_ENTRY = 0x17,
	MSM_PCIE_LTSSM_DISABLED_IDLE = 0x18,
	MSM_PCIE_LTSSM_DISABLED = 0x19,
	MSM_PCIE_LTSSM_LPBK_ENTRY = 0x1a,
	MSM_PCIE_LTSSM_LPBK_ACTIVE = 0x1b,
	MSM_PCIE_LTSSM_LPBK_EXIT = 0x1c,
	MSM_PCIE_LTSSM_LPBK_EXIT_TIMEOUT = 0x1d,
	MSM_PCIE_LTSSM_HOT_RESET_ENTRY = 0x1e,
	MSM_PCIE_LTSSM_HOT_RESET = 0x1f,
};

static const char * const msm_pcie_ltssm_str[] = {
	[MSM_PCIE_LTSSM_DETECT_QUIET] = "LTSSM_DETECT_QUIET",
	[MSM_PCIE_LTSSM_DETECT_ACT] = "LTSSM_DETECT_ACT",
	[MSM_PCIE_LTSSM_POLL_ACTIVE] = "LTSSM_POLL_ACTIVE",
	[MSM_PCIE_LTSSM_POLL_COMPLIANCE] = "LTSSM_POLL_COMPLIANCE",
	[MSM_PCIE_LTSSM_POLL_CONFIG] = "LTSSM_POLL_CONFIG",
	[MSM_PCIE_LTSSM_PRE_DETECT_QUIET] = "LTSSM_PRE_DETECT_QUIET",
	[MSM_PCIE_LTSSM_DETECT_WAIT] = "LTSSM_DETECT_WAIT",
	[MSM_PCIE_LTSSM_CFG_LINKWD_START] = "LTSSM_CFG_LINKWD_START",
	[MSM_PCIE_LTSSM_CFG_LINKWD_ACEPT] = "LTSSM_CFG_LINKWD_ACEPT",
	[MSM_PCIE_LTSSM_CFG_LANENUM_WAIT] = "LTSSM_CFG_LANENUM_WAIT",
	[MSM_PCIE_LTSSM_CFG_LANENUM_ACEPT] = "LTSSM_CFG_LANENUM_ACEPT",
	[MSM_PCIE_LTSSM_CFG_COMPLETE] = "LTSSM_CFG_COMPLETE",
	[MSM_PCIE_LTSSM_CFG_IDLE] = "LTSSM_CFG_IDLE",
	[MSM_PCIE_LTSSM_RCVRY_LOCK] = "LTSSM_RCVRY_LOCK",
	[MSM_PCIE_LTSSM_RCVRY_SPEED] = "LTSSM_RCVRY_SPEED",
	[MSM_PCIE_LTSSM_RCVRY_RCVRCFG] = "LTSSM_RCVRY_RCVRCFG",
	[MSM_PCIE_LTSSM_RCVRY_IDLE] = "LTSSM_RCVRY_IDLE",
	[MSM_PCIE_LTSSM_RCVRY_EQ0] = "LTSSM_RCVRY_EQ0",
	[MSM_PCIE_LTSSM_RCVRY_EQ1] = "LTSSM_RCVRY_EQ1",
	[MSM_PCIE_LTSSM_RCVRY_EQ2] = "LTSSM_RCVRY_EQ2",
	[MSM_PCIE_LTSSM_RCVRY_EQ3] = "LTSSM_RCVRY_EQ3",
	[MSM_PCIE_LTSSM_L0] = "LTSSM_L0",
	[MSM_PCIE_LTSSM_L0S] = "LTSSM_L0S",
	[MSM_PCIE_LTSSM_L123_SEND_EIDLE] = "LTSSM_L123_SEND_EIDLE",
	[MSM_PCIE_LTSSM_L1_IDLE] = "LTSSM_L1_IDLE",
	[MSM_PCIE_LTSSM_L2_IDLE] = "LTSSM_L2_IDLE",
	[MSM_PCIE_LTSSM_L2_WAKE] = "LTSSM_L2_WAKE",
	[MSM_PCIE_LTSSM_DISABLED_ENTRY] = "LTSSM_DISABLED_ENTRY",
	[MSM_PCIE_LTSSM_DISABLED_IDLE] = "LTSSM_DISABLED_IDLE",
	[MSM_PCIE_LTSSM_DISABLED] = "LTSSM_DISABLED",
	[MSM_PCIE_LTSSM_LPBK_ENTRY] = "LTSSM_LPBK_ENTRY",
	[MSM_PCIE_LTSSM_LPBK_ACTIVE] = "LTSSM_LPBK_ACTIVE",
	[MSM_PCIE_LTSSM_LPBK_EXIT] = "LTSSM_LPBK_EXIT",
	[MSM_PCIE_LTSSM_LPBK_EXIT_TIMEOUT] = "LTSSM_LPBK_EXIT_TIMEOUT",
	[MSM_PCIE_LTSSM_HOT_RESET_ENTRY] = "LTSSM_HOT_RESET_ENTRY",
	[MSM_PCIE_LTSSM_HOT_RESET] = "LTSSM_HOT_RESET",
};

#define TO_LTSSM_STR(state) ((state) >= ARRAY_SIZE(msm_pcie_ltssm_str) ? \
				"LTSSM_INVALID" : msm_pcie_ltssm_str[state])

enum msm_pcie_debugfs_option {
	MSM_PCIE_OUTPUT_PCIE_INFO,
	MSM_PCIE_DISABLE_LINK,
	MSM_PCIE_ENABLE_LINK,
	MSM_PCIE_DISABLE_ENABLE_LINK,
	MSM_PCIE_DUMP_SHADOW_REGISTER,
	MSM_PCIE_DISABLE_L0S,
	MSM_PCIE_ENABLE_L0S,
	MSM_PCIE_DISABLE_L1,
	MSM_PCIE_ENABLE_L1,
	MSM_PCIE_DISABLE_L1SS,
	MSM_PCIE_ENABLE_L1SS,
	MSM_PCIE_ENUMERATION,
	MSM_PCIE_READ_PCIE_REGISTER,
	MSM_PCIE_WRITE_PCIE_REGISTER,
	MSM_PCIE_DUMP_PCIE_REGISTER_SPACE,
	MSM_PCIE_ALLOCATE_DDR_MAP_LBAR,
	MSM_PCIE_FREE_DDR_UNMAP_LBAR,
	MSM_PCIE_OUTPUT_DDR_LBAR_ADDRESS,
	MSM_PCIE_CONFIGURE_LOOPBACK,
	MSM_PCIE_SETUP_LOOPBACK_IATU,
	MSM_PCIE_READ_DDR,
	MSM_PCIE_READ_LBAR,
	MSM_PCIE_WRITE_DDR,
	MSM_PCIE_WRITE_LBAR,
	MSM_PCIE_DISABLE_AER,
	MSM_PCIE_ENABLE_AER,
	MSM_PCIE_GPIO_STATUS,
	MSM_PCIE_ASSERT_PERST,
	MSM_PCIE_DEASSERT_PERST,
	MSM_PCIE_KEEP_RESOURCES_ON,
	MSM_PCIE_FORCE_GEN1,
	MSM_PCIE_FORCE_GEN2,
	MSM_PCIE_FORCE_GEN3,
	MSM_PCIE_MAX_DEBUGFS_OPTION
};

static const char * const
	msm_pcie_debugfs_option_desc[MSM_PCIE_MAX_DEBUGFS_OPTION] = {
	"OUTPUT PCIE INFO",
	"DISABLE LINK",
	"ENABLE LINK",
	"DISABLE AND ENABLE LINK",
	"DUMP PCIE SHADOW REGISTER",
	"DISABLE L0S",
	"ENABLE L0S",
	"DISABLE L1",
	"ENABLE L1",
	"DISABLE L1SS",
	"ENABLE L1SS",
	"ENUMERATE",
	"READ A PCIE REGISTER",
	"WRITE TO PCIE REGISTER",
	"DUMP PCIE REGISTER SPACE",
	"ALLOCATE DDR AND MAP LBAR",
	"FREE DDR AND UNMAP LBAR",
	"OUTPUT DDR AND LBAR VIR ADDRESS",
	"CONFIGURE PCIE LOOPBACK",
	"SETUP LOOPBACK IATU",
	"READ DDR",
	"READ LBAR",
	"WRITE DDR",
	"WRITE LBAR",
	"SET AER ENABLE FLAG",
	"CLEAR AER ENABLE FLAG",
	"OUTPUT PERST AND WAKE GPIO STATUS",
	"ASSERT PERST",
	"DE-ASSERT PERST",
	"SET KEEP_RESOURCES_ON FLAG",
	"SET MAXIMUM LINK SPEED TO GEN 1",
	"SET MAXIMUM LINK SPEED TO GEN 2",
	"SET MAXIMUM LINK SPEED TO GEN 3",
};

/* gpio info structure */
struct msm_pcie_gpio_info_t {
	char	*name;
	uint32_t   num;
	bool	 out;
	uint32_t   on;
	uint32_t   init;
	bool	required;
};

/* voltage regulator info structrue */
struct msm_pcie_vreg_info_t {
	struct regulator  *hdl;
	char		  *name;
	uint32_t	     max_v;
	uint32_t	     min_v;
	uint32_t	     opt_mode;
	bool		   required;
};

/* reset info structure */
struct msm_pcie_reset_info_t {
	struct reset_control *hdl;
	char *name;
	bool required;
};

/* clock info structure */
struct msm_pcie_clk_info_t {
	struct clk  *hdl;
	char	  *name;
	u32	   freq;
	bool	config_mem;
	bool	  required;
};

/* resource info structure */
struct msm_pcie_res_info_t {
	char		*name;
	struct resource *resource;
	void __iomem    *base;
};

/* irq info structrue */
struct msm_pcie_irq_info_t {
	char		  *name;
	uint32_t	    num;
};

/* bandwidth info structure */
struct msm_pcie_bw_scale_info_t {
	u32 cx_vreg_min;
	u32 rate_change_freq;
};

/* phy info structure */
struct msm_pcie_phy_info_t {
	u32	offset;
	u32	val;
	u32	delay;
};

/* sid info structure */
struct msm_pcie_sid_info_t {
	u16	bdf;
	u8	pcie_sid;
	u8	hash;
	u8	next_hash;
	u32	smmu_sid;
	u32	value;
};

/* PCIe device info structure */
struct msm_pcie_device_info {
	u32			bdf;
	struct pci_dev		*dev;
	short			short_bdf;
	u32			sid;
	int			domain;
	void __iomem		*conf_base;
	unsigned long		phy_address;
	u32			dev_ctrlstts_offset;
	struct msm_pcie_register_event *event_reg;
	bool			registered;
};

/* msm pcie device structure */
struct msm_pcie_dev_t {
	struct platform_device	 *pdev;
	struct pci_dev *dev;
	struct regulator *gdsc;
	struct regulator *gdsc_smmu;
	struct msm_pcie_vreg_info_t  vreg[MSM_PCIE_MAX_VREG];
	struct msm_pcie_gpio_info_t  gpio[MSM_PCIE_MAX_GPIO];
	struct msm_pcie_clk_info_t   clk[MSM_PCIE_MAX_CLK];
	struct msm_pcie_clk_info_t   pipeclk[MSM_PCIE_MAX_PIPE_CLK];
	struct msm_pcie_res_info_t   res[MSM_PCIE_MAX_RES];
	struct msm_pcie_irq_info_t   irq[MSM_PCIE_MAX_IRQ];
	struct msm_pcie_reset_info_t reset[MSM_PCIE_MAX_RESET];
	struct msm_pcie_reset_info_t pipe_reset[MSM_PCIE_MAX_PIPE_RESET];

	void __iomem		     *parf;
	void __iomem		     *phy;
	void __iomem		     *elbi;
	void __iomem		     *iatu;
	void __iomem		     *dm_core;
	void __iomem		     *conf;
	void __iomem		     *tcsr;

	uint32_t			    axi_bar_start;
	uint32_t			    axi_bar_end;

	uint32_t			    wake_n;
	uint32_t			    vreg_n;
	uint32_t			    gpio_n;
	uint32_t			    parf_deemph;
	uint32_t			    parf_swing;

	struct msm_pcie_vreg_info_t *cx_vreg;
	struct msm_pcie_clk_info_t *rate_change_clk;
	struct msm_pcie_bw_scale_info_t *bw_scale;
	u32 bw_gen_max;

	bool				 cfg_access;
	spinlock_t			 cfg_lock;
	unsigned long		    irqsave_flags;
	struct mutex			enumerate_lock;
	struct mutex		     setup_lock;
	struct mutex			clk_lock;

	struct irq_domain		*irq_domain;

	enum msm_pcie_link_status    link_status;
	bool				 user_suspend;
	bool                         disable_pc;
	struct pci_saved_state	     *saved_state;

	struct wakeup_source	     ws;
	struct msm_bus_scale_pdata   *bus_scale_table;
	uint32_t			   bus_client;

	bool				l0s_supported;
	bool				l1_supported;
	bool				 l1ss_supported;
	bool				l1_1_pcipm_supported;
	bool				l1_2_pcipm_supported;
	bool				l1_1_aspm_supported;
	bool				l1_2_aspm_supported;
	bool				common_clk_en;
	bool				clk_power_manage_en;
	bool				 aux_clk_sync;
	bool				aer_enable;
	uint32_t			smmu_sid_base;
	uint32_t			target_link_speed;
	uint32_t			   n_fts;
	bool				 ext_ref_clk;
	uint32_t			   ep_latency;
	uint32_t			switch_latency;
	uint32_t			wr_halt_size;
	uint32_t			slv_addr_space_size;
	uint32_t			phy_status_offset;
	uint32_t			phy_status_bit;
	uint32_t			phy_power_down_offset;
	uint32_t			core_preset;
	uint32_t			cpl_timeout;
	uint32_t			current_bdf;
	uint32_t			perst_delay_us_min;
	uint32_t			perst_delay_us_max;
	uint32_t			tlp_rd_size;
	bool				linkdown_panic;
	uint32_t			boot_option;

	uint32_t			   rc_idx;
	uint32_t			phy_ver;
	bool				drv_ready;
	bool				 enumerated;
	struct work_struct	     handle_wake_work;
	struct mutex		     recovery_lock;
	spinlock_t                   wakeup_lock;
	spinlock_t			irq_lock;
	ulong				linkdown_counter;
	ulong				link_turned_on_counter;
	ulong				link_turned_off_counter;
	ulong				rc_corr_counter;
	ulong				rc_non_fatal_counter;
	ulong				rc_fatal_counter;
	ulong				ep_corr_counter;
	ulong				ep_non_fatal_counter;
	ulong				ep_fatal_counter;
	bool				 suspending;
	ulong				wake_counter;
	u32				num_active_ep;
	u32				num_ep;
	bool				pending_ep_reg;
	u32				phy_len;
	struct msm_pcie_phy_info_t	*phy_sequence;
	u32				sid_info_len;
	struct msm_pcie_sid_info_t	*sid_info;
	u32		ep_shadow[MAX_DEVICE_NUM][PCIE_CONF_SPACE_DW];
	u32				  rc_shadow[PCIE_CONF_SPACE_DW];
	bool				 shadow_en;
	bool				bridge_found;
	struct msm_pcie_register_event *event_reg;
	bool				 power_on;
	void				 *ipc_log;
	void				*ipc_log_long;
	void				*ipc_log_dump;
	bool				use_19p2mhz_aux_clk;
	bool				use_pinctrl;
<<<<<<< HEAD
=======
	bool enable_l1ss_timeout;
>>>>>>> 9528de5b
	bool				keep_powerdown_phy;
	struct pinctrl			*pinctrl;
	struct pinctrl_state		*pins_default;
	struct pinctrl_state		*pins_sleep;
	struct msm_pcie_device_info   pcidev_table[MAX_DEVICE_NUM];
};

struct msm_root_dev_t {
	struct msm_pcie_dev_t *pcie_dev;
	struct pci_dev *pci_dev;
	uint32_t iommu_cfg;
	dma_addr_t iommu_base;
	size_t iommu_size;
};

/* debug mask sys interface */
static int msm_pcie_debug_mask;
module_param_named(debug_mask, msm_pcie_debug_mask,
			    int, 0644);

/*
 * For each bit set, invert the default capability
 * option for the corresponding root complex
 * and its devices.
 */
static int msm_pcie_invert_l0s_support;
module_param_named(invert_l0s_support, msm_pcie_invert_l0s_support,
			    int, 0644);
static int msm_pcie_invert_l1_support;
module_param_named(invert_l1_support, msm_pcie_invert_l1_support,
			    int, 0644);
static int msm_pcie_invert_l1ss_support;
module_param_named(invert_l1ss_support, msm_pcie_invert_l1ss_support,
			    int, 0644);
static int msm_pcie_invert_aer_support;
module_param_named(invert_aer_support, msm_pcie_invert_aer_support,
			    int, 0644);

/*
 * For each bit set, keep the resources on when link training fails
 * or linkdown occurs for the corresponding root complex
 */
static int msm_pcie_keep_resources_on;
module_param_named(keep_resources_on, msm_pcie_keep_resources_on,
			    int, 0644);

/*
 * For each bit set, force the corresponding root complex
 * to do link training at gen1 speed.
 */
static int msm_pcie_force_gen1;
module_param_named(force_gen1, msm_pcie_force_gen1,
			    int, 0644);


/*
 * For each bit set in BIT[3:0] determines which corresponding
 * root complex will use the value in BIT[31:4] to override the
 * default (LINK_UP_CHECK_MAX_COUNT) max check count for link training.
 * Each iteration is LINK_UP_TIMEOUT_US_MIN long.
 */
static int msm_pcie_link_check_max_count;
module_param_named(link_check_max_count, msm_pcie_link_check_max_count,
			    int, 0644);

/* debugfs values */
static u32 rc_sel = BIT(0);
static u32 base_sel;
static u32 wr_offset;
static u32 wr_mask;
static u32 wr_value;
static u32 corr_counter_limit = 5;

/* CRC8 table for BDF to SID translation */
static u8 msm_pcie_crc8_table[CRC8_TABLE_SIZE];

/* Table to track info of PCIe devices */
static struct msm_pcie_device_info
	msm_pcie_dev_tbl[MAX_RC_NUM * MAX_DEVICE_NUM];

/* PCIe driver state */
static struct pcie_drv_sta {
	u32 rc_num;
	u32 rate_change_vote; /* each bit corresponds to RC vote for 100MHz */
	struct mutex drv_lock;
} pcie_drv;

/* msm pcie device data */
static struct msm_pcie_dev_t msm_pcie_dev[MAX_RC_NUM];

/* regulators */
static struct msm_pcie_vreg_info_t msm_pcie_vreg_info[MSM_PCIE_MAX_VREG] = {
	{NULL, "vreg-3.3", 0, 0, 0, false},
	{NULL, "vreg-1.8", 1800000, 1800000, 14000, true},
	{NULL, "vreg-0.9", 1000000, 1000000, 40000, true},
	{NULL, "vreg-cx", 0, 0, 0, false}
};

/* GPIOs */
static struct msm_pcie_gpio_info_t msm_pcie_gpio_info[MSM_PCIE_MAX_GPIO] = {
	{"perst-gpio",		0, 1, 0, 0, 1},
	{"wake-gpio",		0, 0, 0, 0, 0},
	{"qcom,ep-gpio",	0, 1, 1, 0, 0}
};

/* resets */
static struct msm_pcie_reset_info_t
msm_pcie_reset_info[MAX_RC_NUM][MSM_PCIE_MAX_RESET] = {
	{
		{NULL, "pcie_0_core_reset", false},
		{NULL, "pcie_phy_reset", false},
		{NULL, "pcie_phy_com_reset", false},
		{NULL, "pcie_phy_nocsr_com_phy_reset", false},
		{NULL, "pcie_0_phy_reset", false}
	},
	{
		{NULL, "pcie_1_core_reset", false},
		{NULL, "pcie_phy_reset", false},
		{NULL, "pcie_phy_com_reset", false},
		{NULL, "pcie_phy_nocsr_com_phy_reset", false},
		{NULL, "pcie_1_phy_reset", false}
	},
	{
		{NULL, "pcie_2_core_reset", false},
		{NULL, "pcie_phy_reset", false},
		{NULL, "pcie_phy_com_reset", false},
		{NULL, "pcie_phy_nocsr_com_phy_reset", false},
		{NULL, "pcie_2_phy_reset", false}
	}
};

/* pipe reset  */
static struct msm_pcie_reset_info_t
msm_pcie_pipe_reset_info[MAX_RC_NUM][MSM_PCIE_MAX_PIPE_RESET] = {
	{
		{NULL, "pcie_0_phy_pipe_reset", false}
	},
	{
		{NULL, "pcie_1_phy_pipe_reset", false}
	},
	{
		{NULL, "pcie_2_phy_pipe_reset", false}
	}
};

/* clocks */
static struct msm_pcie_clk_info_t
	msm_pcie_clk_info[MAX_RC_NUM][MSM_PCIE_MAX_CLK] = {
	{
	{NULL, "pcie_0_ref_clk_src", 0, false, false},
	{NULL, "pcie_0_aux_clk", 1010000, false, true},
	{NULL, "pcie_0_cfg_ahb_clk", 0, false, true},
	{NULL, "pcie_0_mstr_axi_clk", 0, true, true},
	{NULL, "pcie_0_slv_axi_clk", 0, true, true},
	{NULL, "pcie_0_ldo", 0, false, true},
	{NULL, "pcie_0_smmu_clk", 0, false, false},
	{NULL, "pcie_0_slv_q2a_axi_clk", 0, false, false},
	{NULL, "pcie_0_sleep_clk", 0, false, false},
	{NULL, "pcie_phy_refgen_clk", 0, false, false},
	{NULL, "pcie_tbu_clk", 0, false, false},
	{NULL, "pcie_phy_cfg_ahb_clk", 0, false, false},
	{NULL, "pcie_phy_aux_clk", 0, false, false}
	},
	{
	{NULL, "pcie_1_ref_clk_src", 0, false, false},
	{NULL, "pcie_1_aux_clk", 1010000, false, true},
	{NULL, "pcie_1_cfg_ahb_clk", 0, false, true},
	{NULL, "pcie_1_mstr_axi_clk", 0, true, true},
	{NULL, "pcie_1_slv_axi_clk", 0, true,  true},
	{NULL, "pcie_1_ldo", 0, false, true},
	{NULL, "pcie_1_smmu_clk", 0, false, false},
	{NULL, "pcie_1_slv_q2a_axi_clk", 0, false, false},
	{NULL, "pcie_1_sleep_clk", 0, false, false},
	{NULL, "pcie_phy_refgen_clk", 0, false, false},
	{NULL, "pcie_tbu_clk", 0, false, false},
	{NULL, "pcie_phy_cfg_ahb_clk", 0, false, false},
	{NULL, "pcie_phy_aux_clk", 0, false, false}
	},
	{
	{NULL, "pcie_2_ref_clk_src", 0, false, false},
	{NULL, "pcie_2_aux_clk", 1010000, false, true},
	{NULL, "pcie_2_cfg_ahb_clk", 0, false, true},
	{NULL, "pcie_2_mstr_axi_clk", 0, true, true},
	{NULL, "pcie_2_slv_axi_clk", 0, true, true},
	{NULL, "pcie_2_ldo", 0, false, true},
	{NULL, "pcie_2_smmu_clk", 0, false, false},
	{NULL, "pcie_2_slv_q2a_axi_clk", 0, false, false},
	{NULL, "pcie_2_sleep_clk", 0, false, false},
	{NULL, "pcie_phy_refgen_clk", 0, false, false},
	{NULL, "pcie_tbu_clk", 0, false, false},
	{NULL, "pcie_phy_cfg_ahb_clk", 0, false, false},
	{NULL, "pcie_phy_aux_clk", 0, false, false}
	}
};

/* Pipe Clocks */
static struct msm_pcie_clk_info_t
	msm_pcie_pipe_clk_info[MAX_RC_NUM][MSM_PCIE_MAX_PIPE_CLK] = {
	{
	{NULL, "pcie_0_pipe_clk", 125000000, true, true},
	},
	{
	{NULL, "pcie_1_pipe_clk", 125000000, true, true},
	},
	{
	{NULL, "pcie_2_pipe_clk", 125000000, true, true},
	}
};

/* resources */
static const struct msm_pcie_res_info_t msm_pcie_res_info[MSM_PCIE_MAX_RES] = {
	{"parf",	NULL, NULL},
	{"phy",     NULL, NULL},
	{"dm_core",	NULL, NULL},
	{"elbi",	NULL, NULL},
	{"iatu",	NULL, NULL},
	{"conf",	NULL, NULL},
	{"tcsr",	NULL, NULL}
};

/* irqs */
static const struct msm_pcie_irq_info_t msm_pcie_irq_info[MSM_PCIE_MAX_IRQ] = {
	{"int_a",	0},
	{"int_b",	0},
	{"int_c",	0},
	{"int_d",	0},
	{"int_pls_pme",		0},
	{"int_pme_legacy",	0},
	{"int_pls_err",		0},
	{"int_aer_legacy",	0},
	{"int_pls_link_up",	0},
	{"int_pls_link_down",	0},
	{"int_bridge_flush_n",	0},
	{"int_global_int",	0}
};

static void msm_pcie_config_sid(struct msm_pcie_dev_t *dev);
static void msm_pcie_config_l0s_disable_all(struct msm_pcie_dev_t *dev,
				struct pci_bus *bus);
static void msm_pcie_config_l1_disable_all(struct msm_pcie_dev_t *dev,
				struct pci_bus *bus);
static void msm_pcie_config_l1ss_disable_all(struct msm_pcie_dev_t *dev,
				struct pci_bus *bus);
static void msm_pcie_config_l0s_enable_all(struct msm_pcie_dev_t *dev);
static void msm_pcie_config_l1_enable_all(struct msm_pcie_dev_t *dev);
static void msm_pcie_config_l1ss_enable_all(struct msm_pcie_dev_t *dev);

static void msm_pcie_check_l1ss_support_all(struct msm_pcie_dev_t *dev);

static void msm_pcie_config_link_pm(struct msm_pcie_dev_t *dev, bool enable);

static inline void msm_pcie_write_reg(void __iomem *base, u32 offset, u32 value)
{
	writel_relaxed(value, base + offset);
	/* ensure that changes propagated to the hardware */
	wmb();
}

static inline void msm_pcie_write_reg_field(void __iomem *base, u32 offset,
	const u32 mask, u32 val)
{
	u32 shift = find_first_bit((void *)&mask, 32);
	u32 tmp = readl_relaxed(base + offset);

	tmp &= ~mask; /* clear written bits */
	val = tmp | (val << shift);
	writel_relaxed(val, base + offset);
	/* ensure that changes propagated to the hardware */
	wmb();
}

static inline void msm_pcie_config_clear_set_dword(struct pci_dev *pdev,
	int pos, u32 clear, u32 set)
{
	u32 val;

	pci_read_config_dword(pdev, pos, &val);
	val &= ~clear;
	val |= set;
	pci_write_config_dword(pdev, pos, val);
}

static inline void msm_pcie_config_clock_mem(struct msm_pcie_dev_t *dev,
	struct msm_pcie_clk_info_t *info)
{
	int ret;

	ret = clk_set_flags(info->hdl, CLKFLAG_NORETAIN_MEM);
	if (ret)
		PCIE_ERR(dev,
			"PCIe: RC%d can't configure core memory for clk %s: %d.\n",
			dev->rc_idx, info->name, ret);
	else
		PCIE_DBG2(dev,
			"PCIe: RC%d configured core memory for clk %s.\n",
			dev->rc_idx, info->name);

	ret = clk_set_flags(info->hdl, CLKFLAG_NORETAIN_PERIPH);
	if (ret)
		PCIE_ERR(dev,
			"PCIe: RC%d can't configure peripheral memory for clk %s: %d.\n",
			dev->rc_idx, info->name, ret);
	else
		PCIE_DBG2(dev,
			"PCIe: RC%d configured peripheral memory for clk %s.\n",
			dev->rc_idx, info->name);
}

static void pcie_phy_dump(struct msm_pcie_dev_t *dev)
{
	int i, size;

	size = resource_size(dev->res[MSM_PCIE_RES_PHY].resource);
	for (i = 0; i < size; i += 32) {
		PCIE_DUMP(dev,
			"PCIe PHY of RC%d: 0x%04x %08x %08x %08x %08x %08x %08x %08x %08x\n",
			dev->rc_idx, i,
			readl_relaxed(dev->phy + i),
			readl_relaxed(dev->phy + (i + 4)),
			readl_relaxed(dev->phy + (i + 8)),
			readl_relaxed(dev->phy + (i + 12)),
			readl_relaxed(dev->phy + (i + 16)),
			readl_relaxed(dev->phy + (i + 20)),
			readl_relaxed(dev->phy + (i + 24)),
			readl_relaxed(dev->phy + (i + 28)));
	}
}

static void pcie_phy_init(struct msm_pcie_dev_t *dev)
{
	int i;
	struct msm_pcie_phy_info_t *phy_seq;

	PCIE_DBG(dev,
		"RC%d: Initializing 14nm QMP phy - 19.2MHz or 28LP SNP - 100MHz\n",
		dev->rc_idx);

	if (dev->phy_sequence) {
		i =  dev->phy_len;
		phy_seq = dev->phy_sequence;
		while (i--) {
			msm_pcie_write_reg(dev->phy,
				phy_seq->offset,
				phy_seq->val);
			if (phy_seq->delay)
				usleep_range(phy_seq->delay,
					phy_seq->delay + 1);
			phy_seq++;
		}
	}
}

static bool pcie_phy_is_ready(struct msm_pcie_dev_t *dev)
{
	if (readl_relaxed(dev->phy + dev->phy_status_offset) &
		BIT(dev->phy_status_bit))
		return false;
	else
		return true;
}

static inline int msm_pcie_check_align(struct msm_pcie_dev_t *dev,
						u32 offset)
{
	if (offset % 4) {
		PCIE_ERR(dev,
			"PCIe: RC%d: offset 0x%x is not correctly aligned\n",
			dev->rc_idx, offset);
		return MSM_PCIE_ERROR;
	}

	return 0;
}

static bool msm_pcie_confirm_linkup(struct msm_pcie_dev_t *dev,
						bool check_sw_stts,
						bool check_ep,
						void __iomem *ep_conf)
{
	u32 val;

	if (check_sw_stts && (dev->link_status != MSM_PCIE_LINK_ENABLED)) {
		PCIE_DBG(dev, "PCIe: The link of RC %d is not enabled.\n",
			dev->rc_idx);
		return false;
	}

	if (!(readl_relaxed(dev->dm_core + 0x80) & BIT(29))) {
		PCIE_DBG(dev, "PCIe: The link of RC %d is not up.\n",
			dev->rc_idx);
		return false;
	}

	val = readl_relaxed(dev->dm_core);
	PCIE_DBG(dev, "PCIe: device ID and vender ID of RC %d are 0x%x.\n",
		dev->rc_idx, val);
	if (val == PCIE_LINK_DOWN) {
		PCIE_ERR(dev,
			"PCIe: The link of RC %d is not really up; device ID and vender ID of RC %d are 0x%x.\n",
			dev->rc_idx, dev->rc_idx, val);
		return false;
	}

	if (check_ep) {
		val = readl_relaxed(ep_conf);
		PCIE_DBG(dev,
			"PCIe: device ID and vender ID of EP of RC %d are 0x%x.\n",
			dev->rc_idx, val);
		if (val == PCIE_LINK_DOWN) {
			PCIE_ERR(dev,
				"PCIe: The link of RC %d is not really up; device ID and vender ID of EP of RC %d are 0x%x.\n",
				dev->rc_idx, dev->rc_idx, val);
			return false;
		}
	}

	return true;
}

static void msm_pcie_cfg_recover(struct msm_pcie_dev_t *dev, bool rc)
{
	int i, j;
	u32 val = 0;
	u32 *shadow;
	void __iomem *cfg = dev->conf;

	for (i = 0; i < MAX_DEVICE_NUM; i++) {
		if (!rc && !dev->pcidev_table[i].bdf)
			break;
		if (rc) {
			cfg = dev->dm_core;
			shadow = dev->rc_shadow;
		} else {
			if (!msm_pcie_confirm_linkup(dev, false, true,
				dev->pcidev_table[i].conf_base))
				continue;

			shadow = dev->ep_shadow[i];
			PCIE_DBG(dev,
				"PCIe Device: %02x:%02x.%01x\n",
				dev->pcidev_table[i].bdf >> 24,
				dev->pcidev_table[i].bdf >> 19 & 0x1f,
				dev->pcidev_table[i].bdf >> 16 & 0x07);
		}
		for (j = PCIE_CONF_SPACE_DW - 1; j >= 0; j--) {
			val = shadow[j];
			if (val != PCIE_CLEAR) {
				PCIE_DBG3(dev,
					"PCIe: before recovery:cfg 0x%x:0x%x\n",
					j * 4, readl_relaxed(cfg + j * 4));
				PCIE_DBG3(dev,
					"PCIe: shadow_dw[%d]:cfg 0x%x:0x%x\n",
					j, j * 4, val);
				writel_relaxed(val, cfg + j * 4);
				/* ensure changes propagated to the hardware */
				wmb();
				PCIE_DBG3(dev,
					"PCIe: after recovery:cfg 0x%x:0x%x\n\n",
					j * 4, readl_relaxed(cfg + j * 4));
			}
		}
		if (rc)
			break;

		pci_save_state(dev->pcidev_table[i].dev);
		cfg += SZ_4K;
	}
}

static void msm_pcie_write_mask(void __iomem *addr,
				uint32_t clear_mask, uint32_t set_mask)
{
	uint32_t val;

	val = (readl_relaxed(addr) & ~clear_mask) | set_mask;
	writel_relaxed(val, addr);
	wmb();  /* ensure data is written to hardware register */
}

static void pcie_parf_dump(struct msm_pcie_dev_t *dev)
{
	int i, size;
	u32 original;

	PCIE_DUMP(dev, "PCIe: RC%d PARF testbus\n", dev->rc_idx);

	original = readl_relaxed(dev->parf + PCIE20_PARF_SYS_CTRL);
	for (i = 1; i <= 0x1A; i++) {
		msm_pcie_write_mask(dev->parf + PCIE20_PARF_SYS_CTRL,
				0xFF0000, i << 16);
		PCIE_DUMP(dev,
			"RC%d: PARF_SYS_CTRL: 0%08x PARF_TEST_BUS: 0%08x\n",
			dev->rc_idx,
			readl_relaxed(dev->parf + PCIE20_PARF_SYS_CTRL),
			readl_relaxed(dev->parf + PCIE20_PARF_TEST_BUS));
	}
	writel_relaxed(original, dev->parf + PCIE20_PARF_SYS_CTRL);

	PCIE_DUMP(dev, "PCIe: RC%d PARF register dump\n", dev->rc_idx);

	size = resource_size(dev->res[MSM_PCIE_RES_PARF].resource);
	for (i = 0; i < size; i += 32) {
		PCIE_DUMP(dev,
			"RC%d: 0x%04x %08x %08x %08x %08x %08x %08x %08x %08x\n",
			dev->rc_idx, i,
			readl_relaxed(dev->parf + i),
			readl_relaxed(dev->parf + (i + 4)),
			readl_relaxed(dev->parf + (i + 8)),
			readl_relaxed(dev->parf + (i + 12)),
			readl_relaxed(dev->parf + (i + 16)),
			readl_relaxed(dev->parf + (i + 20)),
			readl_relaxed(dev->parf + (i + 24)),
			readl_relaxed(dev->parf + (i + 28)));
	}
}

static void msm_pcie_show_status(struct msm_pcie_dev_t *dev)
{
	PCIE_DBG_FS(dev, "PCIe: RC%d is %s enumerated\n",
		dev->rc_idx, dev->enumerated ? "" : "not");
	PCIE_DBG_FS(dev, "PCIe: link is %s\n",
		(dev->link_status == MSM_PCIE_LINK_ENABLED)
		? "enabled" : "disabled");
	PCIE_DBG_FS(dev, "cfg_access is %s allowed\n",
		dev->cfg_access ? "" : "not");
	PCIE_DBG_FS(dev, "use_pinctrl is %d\n",
		dev->use_pinctrl);
	PCIE_DBG_FS(dev, "use_19p2mhz_aux_clk is %d\n",
		dev->use_19p2mhz_aux_clk);
	PCIE_DBG_FS(dev, "user_suspend is %d\n",
		dev->user_suspend);
	PCIE_DBG_FS(dev, "num_ep: %d\n",
		dev->num_ep);
	PCIE_DBG_FS(dev, "num_active_ep: %d\n",
		dev->num_active_ep);
	PCIE_DBG_FS(dev, "pending_ep_reg: %s\n",
		dev->pending_ep_reg ? "true" : "false");
	PCIE_DBG_FS(dev, "phy_len is %d",
		dev->phy_len);
	PCIE_DBG_FS(dev, "disable_pc is %d",
		dev->disable_pc);
	PCIE_DBG_FS(dev, "l0s_supported is %s supported\n",
		dev->l0s_supported ? "" : "not");
	PCIE_DBG_FS(dev, "l1_supported is %s supported\n",
		dev->l1_supported ? "" : "not");
	PCIE_DBG_FS(dev, "l1ss_supported is %s supported\n",
		dev->l1ss_supported ? "" : "not");
	PCIE_DBG_FS(dev, "l1_1_pcipm_supported is %s supported\n",
		dev->l1_1_pcipm_supported ? "" : "not");
	PCIE_DBG_FS(dev, "l1_2_pcipm_supported is %s supported\n",
		dev->l1_2_pcipm_supported ? "" : "not");
	PCIE_DBG_FS(dev, "l1_1_aspm_supported is %s supported\n",
		dev->l1_1_aspm_supported ? "" : "not");
	PCIE_DBG_FS(dev, "l1_2_aspm_supported is %s supported\n",
		dev->l1_2_aspm_supported ? "" : "not");
	PCIE_DBG_FS(dev, "common_clk_en is %d\n",
		dev->common_clk_en);
	PCIE_DBG_FS(dev, "clk_power_manage_en is %d\n",
		dev->clk_power_manage_en);
	PCIE_DBG_FS(dev, "aux_clk_sync is %d\n",
		dev->aux_clk_sync);
	PCIE_DBG_FS(dev, "AER is %s enable\n",
		dev->aer_enable ? "" : "not");
	PCIE_DBG_FS(dev, "ext_ref_clk is %d\n",
		dev->ext_ref_clk);
	PCIE_DBG_FS(dev, "boot_option is 0x%x\n",
		dev->boot_option);
	PCIE_DBG_FS(dev, "phy_ver is %d\n",
		dev->phy_ver);
	PCIE_DBG_FS(dev, "drv_ready is %d\n",
		dev->drv_ready);
	PCIE_DBG_FS(dev, "linkdown_panic is %d\n",
		dev->linkdown_panic);
	PCIE_DBG_FS(dev, "the link is %s suspending\n",
		dev->suspending ? "" : "not");
	PCIE_DBG_FS(dev, "shadow is %s enabled\n",
		dev->shadow_en ? "" : "not");
	PCIE_DBG_FS(dev, "the power of RC is %s on\n",
		dev->power_on ? "" : "not");
	PCIE_DBG_FS(dev, "bus_client: %d\n",
		dev->bus_client);
	PCIE_DBG_FS(dev, "smmu_sid_base: 0x%x\n",
		dev->smmu_sid_base);
	PCIE_DBG_FS(dev, "n_fts: %d\n",
		dev->n_fts);
	PCIE_DBG_FS(dev, "ep_latency: %dms\n",
		dev->ep_latency);
	PCIE_DBG_FS(dev, "switch_latency: %dms\n",
		dev->switch_latency);
	PCIE_DBG_FS(dev, "wr_halt_size: 0x%x\n",
		dev->wr_halt_size);
	PCIE_DBG_FS(dev, "slv_addr_space_size: 0x%x\n",
		dev->slv_addr_space_size);
	PCIE_DBG_FS(dev, "phy_status_offset: 0x%x\n",
		dev->phy_status_offset);
	PCIE_DBG_FS(dev, "phy_status_bit: %u\n",
		dev->phy_status_bit);
	PCIE_DBG_FS(dev, "phy_power_down_offset: 0x%x\n",
		dev->phy_power_down_offset);
	PCIE_DBG_FS(dev, "core_preset: 0x%x\n",
		dev->core_preset);
	PCIE_DBG_FS(dev, "cpl_timeout: 0x%x\n",
		dev->cpl_timeout);
	PCIE_DBG_FS(dev, "current_bdf: 0x%x\n",
		dev->current_bdf);
	PCIE_DBG_FS(dev, "perst_delay_us_min: %dus\n",
		dev->perst_delay_us_min);
	PCIE_DBG_FS(dev, "perst_delay_us_max: %dus\n",
		dev->perst_delay_us_max);
	PCIE_DBG_FS(dev, "tlp_rd_size: 0x%x\n",
		dev->tlp_rd_size);
	PCIE_DBG_FS(dev, "rc_corr_counter: %lu\n",
		dev->rc_corr_counter);
	PCIE_DBG_FS(dev, "rc_non_fatal_counter: %lu\n",
		dev->rc_non_fatal_counter);
	PCIE_DBG_FS(dev, "rc_fatal_counter: %lu\n",
		dev->rc_fatal_counter);
	PCIE_DBG_FS(dev, "ep_corr_counter: %lu\n",
		dev->ep_corr_counter);
	PCIE_DBG_FS(dev, "ep_non_fatal_counter: %lu\n",
		dev->ep_non_fatal_counter);
	PCIE_DBG_FS(dev, "ep_fatal_counter: %lu\n",
		dev->ep_fatal_counter);
	PCIE_DBG_FS(dev, "linkdown_counter: %lu\n",
		dev->linkdown_counter);
	PCIE_DBG_FS(dev, "wake_counter: %lu\n",
		dev->wake_counter);
	PCIE_DBG_FS(dev, "target_link_speed: 0x%x\n",
		dev->target_link_speed);
	PCIE_DBG_FS(dev, "link_turned_on_counter: %lu\n",
		dev->link_turned_on_counter);
	PCIE_DBG_FS(dev, "link_turned_off_counter: %lu\n",
		dev->link_turned_off_counter);
}

static void msm_pcie_shadow_dump(struct msm_pcie_dev_t *dev, bool rc)
{
	int i, j;
	u32 val = 0;
	u32 *shadow;

	for (i = 0; i < MAX_DEVICE_NUM; i++) {
		if (!rc && !dev->pcidev_table[i].bdf)
			break;
		if (rc) {
			shadow = dev->rc_shadow;
		} else {
			shadow = dev->ep_shadow[i];
			PCIE_DBG_FS(dev, "PCIe Device: %02x:%02x.%01x\n",
				dev->pcidev_table[i].bdf >> 24,
				dev->pcidev_table[i].bdf >> 19 & 0x1f,
				dev->pcidev_table[i].bdf >> 16 & 0x07);
		}
		for (j = 0; j < PCIE_CONF_SPACE_DW; j++) {
			val = shadow[j];
			if (val != PCIE_CLEAR) {
				PCIE_DBG_FS(dev,
					"PCIe: shadow_dw[%d]:cfg 0x%x:0x%x\n",
					j, j * 4, val);
			}
		}
		if (rc)
			break;
	}
}

static void msm_pcie_sel_debug_testcase(struct msm_pcie_dev_t *dev,
					u32 testcase)
{
	u32 dbi_base_addr = dev->res[MSM_PCIE_RES_DM_CORE].resource->start;
	phys_addr_t loopback_lbar_phy =
		dev->res[MSM_PCIE_RES_DM_CORE].resource->start +
		LOOPBACK_BASE_ADDR_OFFSET;
	static uint32_t loopback_val = 0x1;
	static dma_addr_t loopback_ddr_phy;
	static uint32_t *loopback_ddr_vir;
	static void __iomem *loopback_lbar_vir;
	int ret, i;
	u32 base_sel_size = 0;
	u32 wr_ofst = 0;

	switch (testcase) {
	case MSM_PCIE_OUTPUT_PCIE_INFO:
		PCIE_DBG_FS(dev, "\n\nPCIe: Status for RC%d:\n",
			dev->rc_idx);
		msm_pcie_show_status(dev);
		break;
	case MSM_PCIE_DISABLE_LINK:
		PCIE_DBG_FS(dev,
			"\n\nPCIe: RC%d: disable link\n\n", dev->rc_idx);
		ret = msm_pcie_pm_control(MSM_PCIE_SUSPEND, 0,
			dev->dev, NULL,
			MSM_PCIE_CONFIG_NO_CFG_RESTORE);
		if (ret)
			PCIE_DBG_FS(dev, "PCIe:%s:failed to disable link\n",
				__func__);
		else
			PCIE_DBG_FS(dev, "PCIe:%s:disabled link\n",
				__func__);
		break;
	case MSM_PCIE_ENABLE_LINK:
		PCIE_DBG_FS(dev,
			"\n\nPCIe: RC%d: enable link and recover config space\n\n",
			dev->rc_idx);
		ret = msm_pcie_pm_control(MSM_PCIE_RESUME, 0,
			dev->dev, NULL,
			MSM_PCIE_CONFIG_NO_CFG_RESTORE);
		if (ret)
			PCIE_DBG_FS(dev, "PCIe:%s:failed to enable link\n",
				__func__);
		else {
			PCIE_DBG_FS(dev, "PCIe:%s:enabled link\n", __func__);
			msm_pcie_recover_config(dev->dev);
		}
		break;
	case MSM_PCIE_DISABLE_ENABLE_LINK:
		PCIE_DBG_FS(dev,
			"\n\nPCIe: RC%d: disable and enable link then recover config space\n\n",
			dev->rc_idx);
		ret = msm_pcie_pm_control(MSM_PCIE_SUSPEND, 0,
			dev->dev, NULL,
			MSM_PCIE_CONFIG_NO_CFG_RESTORE);
		if (ret)
			PCIE_DBG_FS(dev, "PCIe:%s:failed to disable link\n",
				__func__);
		else
			PCIE_DBG_FS(dev, "PCIe:%s:disabled link\n", __func__);
		ret = msm_pcie_pm_control(MSM_PCIE_RESUME, 0,
			dev->dev, NULL,
			MSM_PCIE_CONFIG_NO_CFG_RESTORE);
		if (ret)
			PCIE_DBG_FS(dev, "PCIe:%s:failed to enable link\n",
				__func__);
		else {
			PCIE_DBG_FS(dev, "PCIe:%s:enabled link\n", __func__);
			msm_pcie_recover_config(dev->dev);
		}
		break;
	case MSM_PCIE_DUMP_SHADOW_REGISTER:
		PCIE_DBG_FS(dev,
			"\n\nPCIe: RC%d: dumping RC shadow registers\n",
			dev->rc_idx);
		msm_pcie_shadow_dump(dev, true);

		PCIE_DBG_FS(dev,
			"\n\nPCIe: RC%d: dumping EP shadow registers\n",
			dev->rc_idx);
		msm_pcie_shadow_dump(dev, false);
		break;
	case MSM_PCIE_DISABLE_L0S:
		PCIE_DBG_FS(dev, "\n\nPCIe: RC%d: disable L0s\n\n",
			dev->rc_idx);
		if (dev->link_status == MSM_PCIE_LINK_ENABLED)
			msm_pcie_config_l0s_disable_all(dev, dev->dev->bus);
		dev->l0s_supported = false;
		break;
	case MSM_PCIE_ENABLE_L0S:
		PCIE_DBG_FS(dev, "\n\nPCIe: RC%d: enable L0s\n\n",
			dev->rc_idx);
		dev->l0s_supported = true;
		if (dev->link_status == MSM_PCIE_LINK_ENABLED)
			msm_pcie_config_l0s_enable_all(dev);
		break;
	case MSM_PCIE_DISABLE_L1:
		PCIE_DBG_FS(dev, "\n\nPCIe: RC%d: disable L1\n\n",
			dev->rc_idx);
		if (dev->link_status == MSM_PCIE_LINK_ENABLED)
			msm_pcie_config_l1_disable_all(dev, dev->dev->bus);
		dev->l1_supported = false;
		break;
	case MSM_PCIE_ENABLE_L1:
		PCIE_DBG_FS(dev, "\n\nPCIe: RC%d: enable L1\n\n",
			dev->rc_idx);
		dev->l1_supported = true;
		if (dev->link_status == MSM_PCIE_LINK_ENABLED) {
			/* enable l1 mode, clear bit 5 (REQ_NOT_ENTR_L1) */
			msm_pcie_write_mask(dev->parf +
				PCIE20_PARF_PM_CTRL, BIT(5), 0);

			msm_pcie_config_l1_enable_all(dev);
		}
		break;
	case MSM_PCIE_DISABLE_L1SS:
		PCIE_DBG_FS(dev, "\n\nPCIe: RC%d: disable L1ss\n\n",
			dev->rc_idx);
		if (dev->link_status == MSM_PCIE_LINK_ENABLED)
			msm_pcie_config_l1ss_disable_all(dev, dev->dev->bus);
		dev->l1ss_supported = false;
		dev->l1_1_pcipm_supported = false;
		dev->l1_2_pcipm_supported = false;
		dev->l1_1_aspm_supported = false;
		dev->l1_2_aspm_supported = false;
		break;
	case MSM_PCIE_ENABLE_L1SS:
		PCIE_DBG_FS(dev, "\n\nPCIe: RC%d: enable L1ss\n\n",
			dev->rc_idx);
		dev->l1ss_supported = true;
		dev->l1_1_pcipm_supported = true;
		dev->l1_2_pcipm_supported = true;
		dev->l1_1_aspm_supported = true;
		dev->l1_2_aspm_supported = true;
		if (dev->link_status == MSM_PCIE_LINK_ENABLED) {
			msm_pcie_check_l1ss_support_all(dev);
			msm_pcie_config_l1ss_enable_all(dev);
		}
		break;
	case MSM_PCIE_ENUMERATION:
		PCIE_DBG_FS(dev, "\n\nPCIe: attempting to enumerate RC%d\n\n",
			dev->rc_idx);
		if (dev->enumerated)
			PCIE_DBG_FS(dev, "PCIe: RC%d is already enumerated\n",
				dev->rc_idx);
		else {
			if (!msm_pcie_enumerate(dev->rc_idx))
				PCIE_DBG_FS(dev,
					"PCIe: RC%d is successfully enumerated\n",
					dev->rc_idx);
			else
				PCIE_DBG_FS(dev,
					"PCIe: RC%d enumeration failed\n",
					dev->rc_idx);
		}
		break;
	case MSM_PCIE_READ_PCIE_REGISTER:
		PCIE_DBG_FS(dev,
			"\n\nPCIe: RC%d: read a PCIe register\n\n",
			dev->rc_idx);
		if (!base_sel) {
			PCIE_DBG_FS(dev, "Invalid base_sel: 0x%x\n", base_sel);
			break;
		}

		PCIE_DBG_FS(dev, "base: %s: 0x%pK\nwr_offset: 0x%x\n",
			dev->res[base_sel - 1].name,
			dev->res[base_sel - 1].base,
			wr_offset);

		base_sel_size = resource_size(dev->res[base_sel - 1].resource);

		if (wr_offset >  base_sel_size - 4 ||
			msm_pcie_check_align(dev, wr_offset)) {
			PCIE_DBG_FS(dev,
				"PCIe: RC%d: Invalid wr_offset: 0x%x. wr_offset should be no more than 0x%x\n",
				dev->rc_idx, wr_offset, base_sel_size - 4);
		} else {
			phys_addr_t wr_register =
				dev->res[MSM_PCIE_RES_DM_CORE].resource->start;

			wr_register += wr_offset;
			PCIE_DBG_FS(dev,
				"PCIe: RC%d: register: 0x%pa value: 0x%x\n",
				dev->rc_idx, &wr_register,
				readl_relaxed(dev->res[base_sel - 1].base +
					wr_offset));
		}

		break;
	case MSM_PCIE_WRITE_PCIE_REGISTER:
		PCIE_DBG_FS(dev,
			"\n\nPCIe: RC%d: writing a value to a register\n\n",
			dev->rc_idx);

		if (!base_sel) {
			PCIE_DBG_FS(dev, "Invalid base_sel: 0x%x\n", base_sel);
			break;
		}

		if (((base_sel - 1) >= MSM_PCIE_MAX_RES) ||
					(!dev->res[base_sel - 1].resource)) {
			PCIE_DBG_FS(dev, "PCIe: RC%d Resource does not exist\n",
								dev->rc_idx);
			break;
		}

		wr_ofst = wr_offset;

		PCIE_DBG_FS(dev,
			"base: %s: 0x%pK\nwr_offset: 0x%x\nwr_mask: 0x%x\nwr_value: 0x%x\n",
			dev->res[base_sel - 1].name,
			dev->res[base_sel - 1].base,
			wr_ofst, wr_mask, wr_value);

		base_sel_size = resource_size(dev->res[base_sel - 1].resource);

		if (wr_ofst >  base_sel_size - 4 ||
			msm_pcie_check_align(dev, wr_ofst))
			PCIE_DBG_FS(dev,
				"PCIe: RC%d: Invalid wr_offset: 0x%x. wr_offset should be no more than 0x%x\n",
				dev->rc_idx, wr_ofst, base_sel_size - 4);
		else
			msm_pcie_write_reg_field(dev->res[base_sel - 1].base,
				wr_ofst, wr_mask, wr_value);

		break;
	case MSM_PCIE_DUMP_PCIE_REGISTER_SPACE:
		if (((base_sel - 1) >= MSM_PCIE_MAX_RES) ||
					(!dev->res[base_sel - 1].resource)) {
			PCIE_DBG_FS(dev, "PCIe: RC%d Resource does not exist\n",
								dev->rc_idx);
			break;
		}

		if (!base_sel) {
			PCIE_DBG_FS(dev, "Invalid base_sel: 0x%x\n", base_sel);
			break;
		} else if (base_sel - 1 == MSM_PCIE_RES_PARF) {
			pcie_parf_dump(dev);
			break;
		} else if (base_sel - 1 == MSM_PCIE_RES_PHY) {
			pcie_phy_dump(dev);
			break;
		} else if (base_sel - 1 == MSM_PCIE_RES_CONF) {
			base_sel_size = 0x1000;
		} else {
			base_sel_size = resource_size(
				dev->res[base_sel - 1].resource);
		}

		PCIE_DBG_FS(dev, "\n\nPCIe: Dumping %s Registers for RC%d\n\n",
			dev->res[base_sel - 1].name, dev->rc_idx);

		for (i = 0; i < base_sel_size; i += 32) {
			PCIE_DBG_FS(dev,
			"0x%04x %08x %08x %08x %08x %08x %08x %08x %08x\n",
			i, readl_relaxed(dev->res[base_sel - 1].base + i),
			readl_relaxed(dev->res[base_sel - 1].base + (i + 4)),
			readl_relaxed(dev->res[base_sel - 1].base + (i + 8)),
			readl_relaxed(dev->res[base_sel - 1].base + (i + 12)),
			readl_relaxed(dev->res[base_sel - 1].base + (i + 16)),
			readl_relaxed(dev->res[base_sel - 1].base + (i + 20)),
			readl_relaxed(dev->res[base_sel - 1].base + (i + 24)),
			readl_relaxed(dev->res[base_sel - 1].base + (i + 28)));
		}
		break;
	case MSM_PCIE_ALLOCATE_DDR_MAP_LBAR:
		PCIE_DBG_FS(dev,
			"PCIe: RC%d: Allocate 4K DDR memory and map LBAR.\n",
			dev->rc_idx);
		loopback_ddr_vir = dma_alloc_coherent(&dev->pdev->dev,
			(SZ_1K * sizeof(*loopback_ddr_vir)),
			&loopback_ddr_phy, GFP_KERNEL);
		if (!loopback_ddr_vir) {
			PCIE_DBG_FS(dev,
				"PCIe: RC%d: failed to dma_alloc_coherent.\n",
				dev->rc_idx);
		} else {
			PCIE_DBG_FS(dev,
				"PCIe: RC%d: VIR DDR memory address: 0x%pK\n",
				dev->rc_idx, loopback_ddr_vir);
			PCIE_DBG_FS(dev,
				"PCIe: RC%d: PHY DDR memory address: %pad\n",
				dev->rc_idx, &loopback_ddr_phy);
		}

		PCIE_DBG_FS(dev, "PCIe: RC%d: map LBAR: %pa\n",
			dev->rc_idx, &loopback_lbar_phy);
		loopback_lbar_vir = devm_ioremap(&dev->pdev->dev,
			loopback_lbar_phy, SZ_4K);
		if (!loopback_lbar_vir) {
			PCIE_DBG_FS(dev, "PCIe: RC%d: failed to map %pa\n",
				dev->rc_idx, &loopback_lbar_phy);
		} else {
			PCIE_DBG_FS(dev,
				"PCIe: RC%d: successfully mapped %pa to 0x%pK\n",
				dev->rc_idx, &loopback_lbar_phy,
				loopback_lbar_vir);
		}
		break;
	case MSM_PCIE_FREE_DDR_UNMAP_LBAR:
		PCIE_DBG_FS(dev,
			"PCIe: RC%d: Release 4K DDR memory and unmap LBAR.\n",
			dev->rc_idx);

		if (loopback_ddr_vir) {
			dma_free_coherent(&dev->pdev->dev, SZ_4K,
				loopback_ddr_vir, loopback_ddr_phy);
			loopback_ddr_vir = NULL;
		}

		if (loopback_lbar_vir) {
			devm_iounmap(&dev->pdev->dev,
				loopback_lbar_vir);
			loopback_lbar_vir = NULL;
		}
		break;
	case MSM_PCIE_OUTPUT_DDR_LBAR_ADDRESS:
		PCIE_DBG_FS(dev,
			"PCIe: RC%d: Print DDR and LBAR addresses.\n",
			dev->rc_idx);

		if (!loopback_ddr_vir || !loopback_lbar_vir) {
			PCIE_DBG_FS(dev,
				"PCIe: RC%d: DDR or LBAR address is not mapped\n",
				dev->rc_idx);
			break;
		}

		PCIE_DBG_FS(dev,
			"PCIe: RC%d: PHY DDR address: %pad\n",
			dev->rc_idx, &loopback_ddr_phy);
		PCIE_DBG_FS(dev,
			"PCIe: RC%d: VIR DDR address: 0x%pK\n",
			dev->rc_idx, loopback_ddr_vir);
		PCIE_DBG_FS(dev,
			"PCIe: RC%d: PHY LBAR address: %pa\n",
			dev->rc_idx, &loopback_lbar_phy);
		PCIE_DBG_FS(dev,
			"PCIe: RC%d: VIR LBAR address: 0x%pK\n",
			dev->rc_idx, loopback_lbar_vir);
		break;
	case MSM_PCIE_CONFIGURE_LOOPBACK:
		PCIE_DBG_FS(dev,
			"PCIe: RC%d: Configure Loopback.\n",
			dev->rc_idx);

		writel_relaxed(0x10000,
			dev->dm_core + PCIE_GEN3_RELATED);
		PCIE_DBG_FS(dev,
			"PCIe: RC%d: 0x%x: 0x%x\n",
			dev->rc_idx,
			dbi_base_addr + PCIE_GEN3_RELATED,
			readl_relaxed(dev->dm_core +
				PCIE_GEN3_RELATED));

		writel_relaxed(0x80000001,
			dev->dm_core + PCIE20_PIPE_LOOPBACK_CONTROL);
		PCIE_DBG_FS(dev,
			"PCIe: RC%d: 0x%x: 0x%x\n",
			dev->rc_idx,
			dbi_base_addr + PCIE20_PIPE_LOOPBACK_CONTROL,
			readl_relaxed(dev->dm_core +
				PCIE20_PIPE_LOOPBACK_CONTROL));

		writel_relaxed(0x00010124,
			dev->dm_core + PCIE20_PORT_LINK_CTRL_REG);
		PCIE_DBG_FS(dev,
			"PCIe: RC%d: 0x%x: 0x%x\n",
			dev->rc_idx,
			dbi_base_addr + PCIE20_PORT_LINK_CTRL_REG,
			readl_relaxed(dev->dm_core +
				PCIE20_PORT_LINK_CTRL_REG));
		break;
	case MSM_PCIE_SETUP_LOOPBACK_IATU:
	{
		void __iomem *iatu_base_vir;
		u32 iatu_base_phy;
		u32 iatu_viewport_offset;
		u32 iatu_ctrl1_offset;
		u32 iatu_ctrl2_offset;
		u32 iatu_lbar_offset;
		u32 iatu_ubar_offset;
		u32 iatu_lar_offset;
		u32 iatu_ltar_offset;
		u32 iatu_utar_offset;
		u32 iatu_n = 1;

		if (dev->iatu) {
			iatu_base_vir = dev->iatu;
			iatu_base_phy =
				dev->res[MSM_PCIE_RES_IATU].resource->start;

			iatu_viewport_offset = 0;
			iatu_ctrl1_offset = PCIE_IATU_CTRL1(iatu_n);
			iatu_ctrl2_offset = PCIE_IATU_CTRL2(iatu_n);
			iatu_lbar_offset = PCIE_IATU_LBAR(iatu_n);
			iatu_ubar_offset = PCIE_IATU_UBAR(iatu_n);
			iatu_lar_offset = PCIE_IATU_LAR(iatu_n);
			iatu_ltar_offset = PCIE_IATU_LTAR(iatu_n);
			iatu_utar_offset = PCIE_IATU_UTAR(iatu_n);
		} else {
			iatu_base_vir = dev->dm_core;
			iatu_base_phy = dbi_base_addr;

			iatu_viewport_offset = PCIE20_PLR_IATU_VIEWPORT;
			iatu_ctrl1_offset = PCIE20_PLR_IATU_CTRL1;
			iatu_ctrl2_offset = PCIE20_PLR_IATU_CTRL2;
			iatu_lbar_offset = PCIE20_PLR_IATU_LBAR;
			iatu_ubar_offset = PCIE20_PLR_IATU_UBAR;
			iatu_lar_offset = PCIE20_PLR_IATU_LAR;
			iatu_ltar_offset = PCIE20_PLR_IATU_LTAR;
			iatu_utar_offset = PCIE20_PLR_IATU_UTAR;
		}

		PCIE_DBG_FS(dev, "PCIe: RC%d: Setup iATU.\n", dev->rc_idx);

		if (!loopback_ddr_vir) {
			PCIE_DBG_FS(dev,
				"PCIe: RC%d: DDR address is not mapped.\n",
				dev->rc_idx);
			break;
		}

		if (iatu_viewport_offset) {
			writel_relaxed(0x0, iatu_base_vir +
				iatu_viewport_offset);
			PCIE_DBG_FS(dev,
				"PCIe: RC%d: PCIE20_PLR_IATU_VIEWPORT:\t0x%x: 0x%x\n",
				dev->rc_idx,
				iatu_base_phy + iatu_viewport_offset,
				readl_relaxed(iatu_base_vir +
					iatu_viewport_offset));
		}

		writel_relaxed(0x0, iatu_base_vir + iatu_ctrl1_offset);
		PCIE_DBG_FS(dev,
			"PCIe: RC%d: PCIE20_PLR_IATU_CTRL1:\t0x%x: 0x%x\n",
			dev->rc_idx, iatu_base_phy + iatu_ctrl1_offset,
			readl_relaxed(iatu_base_vir + iatu_ctrl1_offset));

		writel_relaxed(loopback_lbar_phy,
			iatu_base_vir + iatu_lbar_offset);
		PCIE_DBG_FS(dev,
			"PCIe: RC%d: PCIE20_PLR_IATU_LBAR:\t0x%x: 0x%x\n",
			dev->rc_idx, iatu_base_phy + iatu_lbar_offset,
			readl_relaxed(iatu_base_vir + iatu_lbar_offset));

		writel_relaxed(0x0, iatu_base_vir + iatu_ubar_offset);
		PCIE_DBG_FS(dev,
			"PCIe: RC%d: PCIE20_PLR_IATU_UBAR:\t0x%x: 0x%x\n",
			dev->rc_idx, iatu_base_phy + iatu_ubar_offset,
			readl_relaxed(iatu_base_vir + iatu_ubar_offset));

		writel_relaxed(loopback_lbar_phy + 0xfff,
			iatu_base_vir + iatu_lar_offset);
		PCIE_DBG_FS(dev,
			"PCIe: RC%d: PCIE20_PLR_IATU_LAR:\t0x%x: 0x%x\n",
			dev->rc_idx, iatu_base_phy + iatu_lar_offset,
			readl_relaxed(iatu_base_vir + iatu_lar_offset));

		writel_relaxed(loopback_ddr_phy,
			iatu_base_vir + iatu_ltar_offset);
		PCIE_DBG_FS(dev,
			"PCIe: RC%d: PCIE20_PLR_IATU_LTAR:\t0x%x: 0x%x\n",
			dev->rc_idx, iatu_base_phy + iatu_ltar_offset,
			readl_relaxed(iatu_base_vir + iatu_ltar_offset));

		writel_relaxed(0, iatu_base_vir + iatu_utar_offset);
		PCIE_DBG_FS(dev,
			"PCIe: RC%d: PCIE20_PLR_IATU_UTAR:\t0x%x: 0x%x\n",
			dev->rc_idx, iatu_base_phy + iatu_utar_offset,
			readl_relaxed(iatu_base_vir + iatu_utar_offset));

		writel_relaxed(0x80000000,
			iatu_base_vir + iatu_ctrl2_offset);
		PCIE_DBG_FS(dev,
			"PCIe: RC%d: PCIE20_PLR_IATU_CTRL2:\t0x%x: 0x%x\n",
			dev->rc_idx, iatu_base_phy + iatu_ctrl2_offset,
			readl_relaxed(iatu_base_vir + iatu_ctrl2_offset));
		break;
	}
	case MSM_PCIE_READ_DDR:
		PCIE_DBG_FS(dev,
			"PCIe: RC%d: Read DDR values.\n",
			dev->rc_idx);

		if (!loopback_ddr_vir) {
			PCIE_DBG_FS(dev,
				"PCIe: RC%d: DDR is not mapped\n",
				dev->rc_idx);
			break;
		}

		for (i = 0; i < SZ_1K; i += 8) {
			PCIE_DBG_FS(dev,
				"0x%04x %08x %08x %08x %08x %08x %08x %08x %08x\n",
				i,
				loopback_ddr_vir[i],
				loopback_ddr_vir[i + 1],
				loopback_ddr_vir[i + 2],
				loopback_ddr_vir[i + 3],
				loopback_ddr_vir[i + 4],
				loopback_ddr_vir[i + 5],
				loopback_ddr_vir[i + 6],
				loopback_ddr_vir[i + 7]);
		}
		break;
	case MSM_PCIE_READ_LBAR:
		PCIE_DBG_FS(dev,
			"PCIe: RC%d: Read LBAR values.\n",
			dev->rc_idx);

		if (!loopback_lbar_vir) {
			PCIE_DBG_FS(dev,
				"PCIe: RC%d: LBAR address is not mapped\n",
				dev->rc_idx);
			break;
		}

		for (i = 0; i < SZ_4K; i += 32) {
			PCIE_DBG_FS(dev,
				"0x%04x %08x %08x %08x %08x %08x %08x %08x %08x\n",
				i,
				readl_relaxed(loopback_lbar_vir + i),
				readl_relaxed(loopback_lbar_vir + (i + 4)),
				readl_relaxed(loopback_lbar_vir + (i + 8)),
				readl_relaxed(loopback_lbar_vir + (i + 12)),
				readl_relaxed(loopback_lbar_vir + (i + 16)),
				readl_relaxed(loopback_lbar_vir + (i + 20)),
				readl_relaxed(loopback_lbar_vir + (i + 24)),
				readl_relaxed(loopback_lbar_vir + (i + 28)));
		}
		break;
	case MSM_PCIE_WRITE_DDR:
		PCIE_DBG_FS(dev, "PCIe: RC%d: Write 0x%x to DDR.\n",
			dev->rc_idx, loopback_val);

		if (!loopback_ddr_vir) {
			PCIE_DBG_FS(dev,
				"PCIe: RC%d: DDR address is not mapped\n",
				dev->rc_idx);
			break;
		}

		memset(loopback_ddr_vir, loopback_val,
			(SZ_1K * sizeof(*loopback_ddr_vir)));

		if (unlikely(loopback_val == UINT_MAX))
			loopback_val = 1;
		else
			loopback_val++;
		break;
	case MSM_PCIE_WRITE_LBAR:
		PCIE_DBG_FS(dev, "PCIe: RC%d: Write 0x%x to LBAR.\n",
			dev->rc_idx, loopback_val);

		if (!loopback_lbar_vir) {
			PCIE_DBG_FS(dev,
				"PCIe: RC%d: LBAR address is not mapped\n",
				dev->rc_idx);
			break;
		}

		for (i = 0; i < SZ_4K; i += 32) {
			writel_relaxed(loopback_val,
				loopback_lbar_vir + i),
			writel_relaxed(loopback_val,
				loopback_lbar_vir + (i + 4)),
			writel_relaxed(loopback_val,
				loopback_lbar_vir + (i + 8)),
			writel_relaxed(loopback_val,
				loopback_lbar_vir + (i + 12)),
			writel_relaxed(loopback_val,
				loopback_lbar_vir + (i + 16)),
			writel_relaxed(loopback_val,
				loopback_lbar_vir + (i + 20)),
			writel_relaxed(loopback_val,
				loopback_lbar_vir + (i + 24)),
			writel_relaxed(loopback_val,
				loopback_lbar_vir + (i + 28));
		}

		if (unlikely(loopback_val == UINT_MAX))
			loopback_val = 1;
		else
			loopback_val++;
		break;
	case MSM_PCIE_DISABLE_AER:
		PCIE_DBG_FS(dev, "\n\nPCIe: RC%d: clear AER enable flag\n\n",
			dev->rc_idx);
		dev->aer_enable = false;
		break;
	case MSM_PCIE_ENABLE_AER:
		PCIE_DBG_FS(dev, "\n\nPCIe: RC%d: set AER enable flag\n\n",
			dev->rc_idx);
		dev->aer_enable = true;
		break;
	case MSM_PCIE_GPIO_STATUS:
		PCIE_DBG_FS(dev, "\n\nPCIe: RC%d: PERST and WAKE status\n\n",
			dev->rc_idx);
		PCIE_DBG_FS(dev,
			"PCIe: RC%d: PERST: gpio%u value: %d\n",
			dev->rc_idx, dev->gpio[MSM_PCIE_GPIO_PERST].num,
			gpio_get_value(dev->gpio[MSM_PCIE_GPIO_PERST].num));
		PCIE_DBG_FS(dev,
			"PCIe: RC%d: WAKE: gpio%u value: %d\n",
			dev->rc_idx, dev->gpio[MSM_PCIE_GPIO_WAKE].num,
			gpio_get_value(dev->gpio[MSM_PCIE_GPIO_WAKE].num));
		break;
	case MSM_PCIE_ASSERT_PERST:
		PCIE_DBG_FS(dev, "\n\nPCIe: RC%d: assert PERST\n\n",
			dev->rc_idx);
		gpio_set_value(dev->gpio[MSM_PCIE_GPIO_PERST].num,
					dev->gpio[MSM_PCIE_GPIO_PERST].on);
		usleep_range(dev->perst_delay_us_min, dev->perst_delay_us_max);
		break;
	case MSM_PCIE_DEASSERT_PERST:
		PCIE_DBG_FS(dev, "\n\nPCIe: RC%d: de-assert PERST\n\n",
			dev->rc_idx);
		gpio_set_value(dev->gpio[MSM_PCIE_GPIO_PERST].num,
					1 - dev->gpio[MSM_PCIE_GPIO_PERST].on);
		usleep_range(dev->perst_delay_us_min, dev->perst_delay_us_max);
		break;
	case MSM_PCIE_KEEP_RESOURCES_ON:
		PCIE_DBG_FS(dev,
			"\n\nPCIe: RC%d: set keep resources on flag\n\n",
			dev->rc_idx);
		msm_pcie_keep_resources_on |= BIT(dev->rc_idx);
		break;
	case MSM_PCIE_FORCE_GEN1:
		PCIE_DBG_FS(dev,
			"\n\nPCIe: RC%d: set target speed to Gen 1\n\n",
			dev->rc_idx);
		dev->target_link_speed = GEN1_SPEED;
		break;
	case MSM_PCIE_FORCE_GEN2:
		PCIE_DBG_FS(dev,
			"\n\nPCIe: RC%d: set target speed to Gen 2\n\n",
			dev->rc_idx);
		dev->target_link_speed = GEN2_SPEED;
		break;
	case MSM_PCIE_FORCE_GEN3:
		PCIE_DBG_FS(dev,
			"\n\nPCIe: RC%d: set target speed to Gen 3\n\n",
			dev->rc_idx);
		dev->target_link_speed = GEN3_SPEED;
		break;
	default:
		PCIE_DBG_FS(dev, "Invalid testcase: %d.\n", testcase);
		break;
	}
}

int msm_pcie_debug_info(struct pci_dev *dev, u32 option, u32 base,
			u32 offset, u32 mask, u32 value)
{
	int ret = 0;
	struct msm_pcie_dev_t *pdev = NULL;

	if (!dev) {
		pr_err("PCIe: the input pci dev is NULL.\n");
		return -ENODEV;
	}

	if (option == MSM_PCIE_READ_PCIE_REGISTER ||
		option == MSM_PCIE_WRITE_PCIE_REGISTER ||
		option == MSM_PCIE_DUMP_PCIE_REGISTER_SPACE) {
		if (!base || base >= MSM_PCIE_MAX_RES) {
			PCIE_DBG_FS(pdev, "Invalid base_sel: 0x%x\n", base);
			PCIE_DBG_FS(pdev,
				"PCIe: base_sel is still 0x%x\n", base_sel);
			return -EINVAL;
		}

		base_sel = base;
		PCIE_DBG_FS(pdev, "PCIe: base_sel is now 0x%x\n", base_sel);

		if (option == MSM_PCIE_READ_PCIE_REGISTER ||
			option == MSM_PCIE_WRITE_PCIE_REGISTER) {
			wr_offset = offset;
			wr_mask = mask;
			wr_value = value;

			PCIE_DBG_FS(pdev,
				"PCIe: wr_offset is now 0x%x\n", wr_offset);
			PCIE_DBG_FS(pdev,
				"PCIe: wr_mask is now 0x%x\n", wr_mask);
			PCIE_DBG_FS(pdev,
				"PCIe: wr_value is now 0x%x\n", wr_value);
		}
	}

	pdev = PCIE_BUS_PRIV_DATA(dev->bus);
	rc_sel = BIT(pdev->rc_idx);

	msm_pcie_sel_debug_testcase(pdev, option);

	return ret;
}
EXPORT_SYMBOL(msm_pcie_debug_info);

#ifdef CONFIG_SYSFS
static ssize_t msm_pcie_enumerate_store(struct device *dev,
					struct device_attribute *attr,
					const char *buf, size_t count)
{
	struct msm_pcie_dev_t *pcie_dev = (struct msm_pcie_dev_t *)
						dev_get_drvdata(dev);

	if (pcie_dev)
		msm_pcie_enumerate(pcie_dev->rc_idx);

	return count;
}

static DEVICE_ATTR(enumerate, 0200, NULL, msm_pcie_enumerate_store);

static void msm_pcie_sysfs_init(struct msm_pcie_dev_t *dev)
{
	int ret;

	ret = device_create_file(&dev->pdev->dev, &dev_attr_enumerate);
	if (ret)
		PCIE_DBG_FS(dev,
			"RC%d: failed to create sysfs enumerate node\n",
			dev->rc_idx);
}

static void msm_pcie_sysfs_exit(struct msm_pcie_dev_t *dev)
{
	if (dev->pdev)
		device_remove_file(&dev->pdev->dev, &dev_attr_enumerate);
}
#else
static void msm_pcie_sysfs_init(struct msm_pcie_dev_t *dev)
{
}

static void msm_pcie_sysfs_exit(struct msm_pcie_dev_t *dev)
{
}
#endif

#ifdef CONFIG_DEBUG_FS
static struct dentry *dent_msm_pcie;
static struct dentry *dfile_rc_sel;
static struct dentry *dfile_case;
static struct dentry *dfile_base_sel;
static struct dentry *dfile_linkdown_panic;
static struct dentry *dfile_wr_offset;
static struct dentry *dfile_wr_mask;
static struct dentry *dfile_wr_value;
static struct dentry *dfile_boot_option;
static struct dentry *dfile_aer_enable;
static struct dentry *dfile_corr_counter_limit;

static u32 rc_sel_max;

static int msm_pcie_debugfs_parse_input(const char __user *buf,
					size_t count, unsigned int *data)
{
	unsigned long ret;
	char *str, *str_temp;

	str = kmalloc(count + 1, GFP_KERNEL);
	if (!str)
		return -ENOMEM;

	ret = copy_from_user(str, buf, count);
	if (ret) {
		kfree(str);
		return -EFAULT;
	}

	str[count] = 0;
	str_temp = str;

	ret = get_option(&str_temp, data);
	kfree(str);
	if (ret != 1)
		return -EINVAL;

	return 0;
}

static int msm_pcie_debugfs_case_show(struct seq_file *m, void *v)
{
	int i;

	for (i = 0; i < MSM_PCIE_MAX_DEBUGFS_OPTION; i++)
		seq_printf(m, "\t%d:\t %s\n", i,
			msm_pcie_debugfs_option_desc[i]);

	return 0;
}

static int msm_pcie_debugfs_case_open(struct inode *inode, struct file *file)
{
	return single_open(file, msm_pcie_debugfs_case_show, NULL);
}

static ssize_t msm_pcie_debugfs_case_select(struct file *file,
				const char __user *buf,
				size_t count, loff_t *ppos)
{
	int i, ret;
	unsigned int testcase = 0;

	ret = msm_pcie_debugfs_parse_input(buf, count, &testcase);
	if (ret)
		return ret;

	pr_alert("PCIe: TEST: %d\n", testcase);

	for (i = 0; i < MAX_RC_NUM; i++) {
		if (rc_sel & BIT(i))
			msm_pcie_sel_debug_testcase(&msm_pcie_dev[i], testcase);
	}

	return count;
}

static const struct file_operations msm_pcie_debugfs_case_ops = {
	.open = msm_pcie_debugfs_case_open,
	.release = single_release,
	.read = seq_read,
	.write = msm_pcie_debugfs_case_select,
};

static ssize_t msm_pcie_debugfs_rc_select(struct file *file,
				const char __user *buf,
				size_t count, loff_t *ppos)
{
	int i, ret;
	u32 new_rc_sel = 0;

	ret = msm_pcie_debugfs_parse_input(buf, count, &new_rc_sel);
	if (ret)
		return ret;

	if ((!new_rc_sel) || (new_rc_sel > rc_sel_max)) {
		pr_alert("PCIe: invalid value for rc_sel: 0x%x\n", new_rc_sel);
		pr_alert("PCIe: rc_sel is still 0x%x\n", rc_sel ? rc_sel : 0x1);
	} else {
		rc_sel = new_rc_sel;
		pr_alert("PCIe: rc_sel is now: 0x%x\n", rc_sel);
	}

	pr_alert("PCIe: the following RC(s) will be tested:\n");
	for (i = 0; i < MAX_RC_NUM; i++)
		if (rc_sel & BIT(i))
			pr_alert("RC %d\n", i);

	return count;
}

static const struct file_operations msm_pcie_debugfs_rc_select_ops = {
	.write = msm_pcie_debugfs_rc_select,
};

static ssize_t msm_pcie_debugfs_base_select(struct file *file,
				const char __user *buf,
				size_t count, loff_t *ppos)
{
	int ret;
	u32 new_base_sel = 0;

	ret = msm_pcie_debugfs_parse_input(buf, count, &new_base_sel);
	if (ret)
		return ret;

	if (!new_base_sel || new_base_sel > MSM_PCIE_MAX_RES) {
		pr_alert("PCIe: invalid value for base_sel: 0x%x\n",
			new_base_sel);
		pr_alert("PCIe: base_sel is still 0x%x\n", base_sel);
	} else {
		base_sel = new_base_sel;
		pr_alert("PCIe: base_sel is now 0x%x\n", base_sel);
		pr_alert("%s\n", msm_pcie_res_info[base_sel - 1].name);
	}

	return count;
}

static const struct file_operations msm_pcie_debugfs_base_select_ops = {
	.write = msm_pcie_debugfs_base_select,
};

static ssize_t msm_pcie_debugfs_linkdown_panic(struct file *file,
				const char __user *buf,
				size_t count, loff_t *ppos)
{
	int i, ret;
	u32 new_linkdown_panic = 0;

	ret = msm_pcie_debugfs_parse_input(buf, count, &new_linkdown_panic);
	if (ret)
		return ret;

	new_linkdown_panic = !!new_linkdown_panic;

	for (i = 0; i < MAX_RC_NUM; i++) {
		if (rc_sel & BIT(i)) {
			msm_pcie_dev[i].linkdown_panic =
				new_linkdown_panic;
			PCIE_DBG_FS(&msm_pcie_dev[i],
				"PCIe: RC%d: linkdown_panic is now %d\n",
				i, msm_pcie_dev[i].linkdown_panic);
		}
	}

	return count;
}

static const struct file_operations msm_pcie_debugfs_linkdown_panic_ops = {
	.write = msm_pcie_debugfs_linkdown_panic,
};

static ssize_t msm_pcie_debugfs_wr_offset(struct file *file,
				const char __user *buf,
				size_t count, loff_t *ppos)
{
	int ret;

	wr_offset = 0;

	ret = msm_pcie_debugfs_parse_input(buf, count, &wr_offset);
	if (ret)
		return ret;

	pr_alert("PCIe: wr_offset is now 0x%x\n", wr_offset);

	return count;
}

static const struct file_operations msm_pcie_debugfs_wr_offset_ops = {
	.write = msm_pcie_debugfs_wr_offset,
};

static ssize_t msm_pcie_debugfs_wr_mask(struct file *file,
				const char __user *buf,
				size_t count, loff_t *ppos)
{
	int ret;

	wr_mask = 0;

	ret = msm_pcie_debugfs_parse_input(buf, count, &wr_mask);
	if (ret)
		return ret;

	pr_alert("PCIe: wr_mask is now 0x%x\n", wr_mask);

	return count;
}

static const struct file_operations msm_pcie_debugfs_wr_mask_ops = {
	.write = msm_pcie_debugfs_wr_mask,
};
static ssize_t msm_pcie_debugfs_wr_value(struct file *file,
				const char __user *buf,
				size_t count, loff_t *ppos)
{
	int ret;

	wr_value = 0;

	ret = msm_pcie_debugfs_parse_input(buf, count, &wr_value);
	if (ret)
		return ret;

	pr_alert("PCIe: wr_value is now 0x%x\n", wr_value);

	return count;
}

static const struct file_operations msm_pcie_debugfs_wr_value_ops = {
	.write = msm_pcie_debugfs_wr_value,
};

static ssize_t msm_pcie_debugfs_boot_option(struct file *file,
				const char __user *buf,
				size_t count, loff_t *ppos)
{
	int i, ret;
	u32 new_boot_option = 0;

	ret = msm_pcie_debugfs_parse_input(buf, count, &new_boot_option);
	if (ret)
		return ret;

	if (new_boot_option <= (BIT(0) | BIT(1))) {
		for (i = 0; i < MAX_RC_NUM; i++) {
			if (rc_sel & BIT(i)) {
				msm_pcie_dev[i].boot_option = new_boot_option;
				PCIE_DBG_FS(&msm_pcie_dev[i],
					"PCIe: RC%d: boot_option is now 0x%x\n",
					i, msm_pcie_dev[i].boot_option);
			}
		}
	} else {
		pr_err("PCIe: Invalid input for boot_option: 0x%x.\n",
			new_boot_option);
	}

	return count;
}

static const struct file_operations msm_pcie_debugfs_boot_option_ops = {
	.write = msm_pcie_debugfs_boot_option,
};

static ssize_t msm_pcie_debugfs_aer_enable(struct file *file,
				const char __user *buf,
				size_t count, loff_t *ppos)
{
	int i, ret;
	u32 new_aer_enable = 0;

	ret = msm_pcie_debugfs_parse_input(buf, count, &new_aer_enable);
	if (ret)
		return ret;

	new_aer_enable = !!new_aer_enable;

	for (i = 0; i < MAX_RC_NUM; i++) {
		if (rc_sel & BIT(i)) {
			msm_pcie_dev[i].aer_enable = new_aer_enable;
			PCIE_DBG_FS(&msm_pcie_dev[i],
				"PCIe: RC%d: aer_enable is now %d\n",
				i, msm_pcie_dev[i].aer_enable);

			msm_pcie_write_mask(msm_pcie_dev[i].dm_core +
					PCIE20_BRIDGE_CTRL,
					new_aer_enable ? 0 : BIT(16),
					new_aer_enable ? BIT(16) : 0);

			PCIE_DBG_FS(&msm_pcie_dev[i],
				"RC%d: PCIE20_BRIDGE_CTRL: 0x%x\n", i,
				readl_relaxed(msm_pcie_dev[i].dm_core +
					PCIE20_BRIDGE_CTRL));
		}
	}

	return count;
}

static const struct file_operations msm_pcie_debugfs_aer_enable_ops = {
	.write = msm_pcie_debugfs_aer_enable,
};

static ssize_t msm_pcie_debugfs_corr_counter_limit(struct file *file,
				const char __user *buf,
				size_t count, loff_t *ppos)
{
	int ret;

	corr_counter_limit = 0;

	ret = msm_pcie_debugfs_parse_input(buf, count, &corr_counter_limit);
	if (ret)
		return ret;

	pr_info("PCIe: corr_counter_limit is now %u\n", corr_counter_limit);

	return count;
}

static const struct file_operations msm_pcie_debugfs_corr_counter_limit_ops = {
	.write = msm_pcie_debugfs_corr_counter_limit,
};

static void msm_pcie_debugfs_init(void)
{
	rc_sel_max = (0x1 << MAX_RC_NUM) - 1;
	wr_mask = 0xffffffff;

	dent_msm_pcie = debugfs_create_dir("pci-msm", NULL);
	if (IS_ERR(dent_msm_pcie)) {
		pr_err("PCIe: fail to create the folder for debug_fs.\n");
		return;
	}

	dfile_rc_sel = debugfs_create_file("rc_sel", 0664,
					dent_msm_pcie, NULL,
					&msm_pcie_debugfs_rc_select_ops);
	if (!dfile_rc_sel || IS_ERR(dfile_rc_sel)) {
		pr_err("PCIe: fail to create the file for debug_fs rc_sel.\n");
		goto rc_sel_error;
	}

	dfile_case = debugfs_create_file("case", 0664,
					dent_msm_pcie, NULL,
					&msm_pcie_debugfs_case_ops);
	if (!dfile_case || IS_ERR(dfile_case)) {
		pr_err("PCIe: fail to create the file for debug_fs case.\n");
		goto case_error;
	}

	dfile_base_sel = debugfs_create_file("base_sel", 0664,
					dent_msm_pcie, NULL,
					&msm_pcie_debugfs_base_select_ops);
	if (!dfile_base_sel || IS_ERR(dfile_base_sel)) {
		pr_err("PCIe: fail to create the file for debug_fs base_sel.\n");
		goto base_sel_error;
	}

	dfile_linkdown_panic = debugfs_create_file("linkdown_panic", 0644,
					dent_msm_pcie, NULL,
					&msm_pcie_debugfs_linkdown_panic_ops);
	if (!dfile_linkdown_panic || IS_ERR(dfile_linkdown_panic)) {
		pr_err("PCIe: fail to create the file for debug_fs linkdown_panic.\n");
		goto linkdown_panic_error;
	}

	dfile_wr_offset = debugfs_create_file("wr_offset", 0664,
					dent_msm_pcie, NULL,
					&msm_pcie_debugfs_wr_offset_ops);
	if (!dfile_wr_offset || IS_ERR(dfile_wr_offset)) {
		pr_err("PCIe: fail to create the file for debug_fs wr_offset.\n");
		goto wr_offset_error;
	}

	dfile_wr_mask = debugfs_create_file("wr_mask", 0664,
					dent_msm_pcie, NULL,
					&msm_pcie_debugfs_wr_mask_ops);
	if (!dfile_wr_mask || IS_ERR(dfile_wr_mask)) {
		pr_err("PCIe: fail to create the file for debug_fs wr_mask.\n");
		goto wr_mask_error;
	}

	dfile_wr_value = debugfs_create_file("wr_value", 0664,
					dent_msm_pcie, NULL,
					&msm_pcie_debugfs_wr_value_ops);
	if (!dfile_wr_value || IS_ERR(dfile_wr_value)) {
		pr_err("PCIe: fail to create the file for debug_fs wr_value.\n");
		goto wr_value_error;
	}

	dfile_boot_option = debugfs_create_file("boot_option", 0664,
					dent_msm_pcie, NULL,
					&msm_pcie_debugfs_boot_option_ops);
	if (!dfile_boot_option || IS_ERR(dfile_boot_option)) {
		pr_err("PCIe: fail to create the file for debug_fs boot_option.\n");
		goto boot_option_error;
	}

	dfile_aer_enable = debugfs_create_file("aer_enable", 0664,
					dent_msm_pcie, NULL,
					&msm_pcie_debugfs_aer_enable_ops);
	if (!dfile_aer_enable || IS_ERR(dfile_aer_enable)) {
		pr_err("PCIe: fail to create the file for debug_fs aer_enable.\n");
		goto aer_enable_error;
	}

	dfile_corr_counter_limit = debugfs_create_file("corr_counter_limit",
				0664, dent_msm_pcie, NULL,
				&msm_pcie_debugfs_corr_counter_limit_ops);
	if (!dfile_corr_counter_limit || IS_ERR(dfile_corr_counter_limit)) {
		pr_err("PCIe: fail to create the file for debug_fs corr_counter_limit.\n");
		goto corr_counter_limit_error;
	}
	return;

corr_counter_limit_error:
	debugfs_remove(dfile_aer_enable);
aer_enable_error:
	debugfs_remove(dfile_boot_option);
boot_option_error:
	debugfs_remove(dfile_wr_value);
wr_value_error:
	debugfs_remove(dfile_wr_mask);
wr_mask_error:
	debugfs_remove(dfile_wr_offset);
wr_offset_error:
	debugfs_remove(dfile_linkdown_panic);
linkdown_panic_error:
	debugfs_remove(dfile_base_sel);
base_sel_error:
	debugfs_remove(dfile_case);
case_error:
	debugfs_remove(dfile_rc_sel);
rc_sel_error:
	debugfs_remove(dent_msm_pcie);
}

static void msm_pcie_debugfs_exit(void)
{
	debugfs_remove(dfile_rc_sel);
	debugfs_remove(dfile_case);
	debugfs_remove(dfile_base_sel);
	debugfs_remove(dfile_linkdown_panic);
	debugfs_remove(dfile_wr_offset);
	debugfs_remove(dfile_wr_mask);
	debugfs_remove(dfile_wr_value);
	debugfs_remove(dfile_boot_option);
	debugfs_remove(dfile_aer_enable);
	debugfs_remove(dfile_corr_counter_limit);
}
#else
static void msm_pcie_debugfs_init(void)
{
}

static void msm_pcie_debugfs_exit(void)
{
}
#endif

static inline int msm_pcie_is_link_up(struct msm_pcie_dev_t *dev)
{
	return readl_relaxed(dev->dm_core +
			PCIE20_CAP_LINKCTRLSTATUS) & BIT(29);
}

/**
 * msm_pcie_iatu_config - configure outbound address translation region
 * @dev: root commpex
 * @nr: region number
 * @type: target transaction type, see PCIE20_CTRL1_TYPE_xxx
 * @host_addr: - region start address on host
 * @host_end: - region end address (low 32 bit) on host,
 *	upper 32 bits are same as for @host_addr
 * @target_addr: - region start address on target
 */
static void msm_pcie_iatu_config(struct msm_pcie_dev_t *dev, int nr, u8 type,
				unsigned long host_addr, u32 host_end,
				unsigned long target_addr)
{
	void __iomem *iatu_base = dev->iatu ? dev->iatu : dev->dm_core;

	u32 iatu_viewport_offset;
	u32 iatu_ctrl1_offset;
	u32 iatu_ctrl2_offset;
	u32 iatu_lbar_offset;
	u32 iatu_ubar_offset;
	u32 iatu_lar_offset;
	u32 iatu_ltar_offset;
	u32 iatu_utar_offset;

	if (dev->iatu) {
		iatu_viewport_offset = 0;
		iatu_ctrl1_offset = PCIE_IATU_CTRL1(nr);
		iatu_ctrl2_offset = PCIE_IATU_CTRL2(nr);
		iatu_lbar_offset = PCIE_IATU_LBAR(nr);
		iatu_ubar_offset = PCIE_IATU_UBAR(nr);
		iatu_lar_offset = PCIE_IATU_LAR(nr);
		iatu_ltar_offset = PCIE_IATU_LTAR(nr);
		iatu_utar_offset = PCIE_IATU_UTAR(nr);
	} else {
		iatu_viewport_offset = PCIE20_PLR_IATU_VIEWPORT;
		iatu_ctrl1_offset = PCIE20_PLR_IATU_CTRL1;
		iatu_ctrl2_offset = PCIE20_PLR_IATU_CTRL2;
		iatu_lbar_offset = PCIE20_PLR_IATU_LBAR;
		iatu_ubar_offset = PCIE20_PLR_IATU_UBAR;
		iatu_lar_offset = PCIE20_PLR_IATU_LAR;
		iatu_ltar_offset = PCIE20_PLR_IATU_LTAR;
		iatu_utar_offset = PCIE20_PLR_IATU_UTAR;
	}

	if (dev->shadow_en && iatu_viewport_offset) {
		dev->rc_shadow[PCIE20_PLR_IATU_VIEWPORT / 4] =
			nr;
		dev->rc_shadow[PCIE20_PLR_IATU_CTRL1 / 4] =
			type;
		dev->rc_shadow[PCIE20_PLR_IATU_LBAR / 4] =
			lower_32_bits(host_addr);
		dev->rc_shadow[PCIE20_PLR_IATU_UBAR / 4] =
			upper_32_bits(host_addr);
		dev->rc_shadow[PCIE20_PLR_IATU_LAR / 4] =
			host_end;
		dev->rc_shadow[PCIE20_PLR_IATU_LTAR / 4] =
			lower_32_bits(target_addr);
		dev->rc_shadow[PCIE20_PLR_IATU_UTAR / 4] =
			upper_32_bits(target_addr);
		dev->rc_shadow[PCIE20_PLR_IATU_CTRL2 / 4] =
			BIT(31);
	}

	/* select region */
	if (iatu_viewport_offset) {
		writel_relaxed(nr, iatu_base + iatu_viewport_offset);
		/* ensure that hardware locks it */
		wmb();
	}

	/* switch off region before changing it */
	writel_relaxed(0, iatu_base + iatu_ctrl2_offset);
	/* and wait till it propagates to the hardware */
	wmb();

	writel_relaxed(type, iatu_base + iatu_ctrl1_offset);
	writel_relaxed(lower_32_bits(host_addr),
		       iatu_base + iatu_lbar_offset);
	writel_relaxed(upper_32_bits(host_addr),
		       iatu_base + iatu_ubar_offset);
	writel_relaxed(host_end, iatu_base + iatu_lar_offset);
	writel_relaxed(lower_32_bits(target_addr),
		       iatu_base + iatu_ltar_offset);
	writel_relaxed(upper_32_bits(target_addr),
		       iatu_base + iatu_utar_offset);
	/* ensure that changes propagated to the hardware */
	wmb();
	writel_relaxed(BIT(31), iatu_base + iatu_ctrl2_offset);

	/* ensure that changes propagated to the hardware */
	wmb();

	if (dev->enumerated) {
		PCIE_DBG2(dev, "IATU for Endpoint %02x:%02x.%01x\n",
			dev->pcidev_table[nr].bdf >> 24,
			dev->pcidev_table[nr].bdf >> 19 & 0x1f,
			dev->pcidev_table[nr].bdf >> 16 & 0x07);
		if (iatu_viewport_offset)
			PCIE_DBG2(dev, "IATU_VIEWPORT:0x%x\n",
				readl_relaxed(dev->dm_core +
					PCIE20_PLR_IATU_VIEWPORT));
		PCIE_DBG2(dev, "IATU_CTRL1:0x%x\n",
			readl_relaxed(iatu_base + iatu_ctrl1_offset));
		PCIE_DBG2(dev, "IATU_LBAR:0x%x\n",
			readl_relaxed(iatu_base + iatu_lbar_offset));
		PCIE_DBG2(dev, "IATU_UBAR:0x%x\n",
			readl_relaxed(iatu_base + iatu_ubar_offset));
		PCIE_DBG2(dev, "IATU_LAR:0x%x\n",
			readl_relaxed(iatu_base + iatu_lar_offset));
		PCIE_DBG2(dev, "IATU_LTAR:0x%x\n",
			readl_relaxed(iatu_base + iatu_ltar_offset));
		PCIE_DBG2(dev, "IATU_UTAR:0x%x\n",
			readl_relaxed(iatu_base + iatu_utar_offset));
		PCIE_DBG2(dev, "IATU_CTRL2:0x%x\n\n",
			readl_relaxed(iatu_base + iatu_ctrl2_offset));
	}
}

/**
 * msm_pcie_cfg_bdf - configure for config access
 * @dev: root commpex
 * @bus: PCI bus number
 * @devfn: PCI dev and function number
 *
 * Remap if required region 0 for config access of proper type
 * (CFG0 for bus 1, CFG1 for other buses)
 * Cache current device bdf for speed-up
 */
static void msm_pcie_cfg_bdf(struct msm_pcie_dev_t *dev, u8 bus, u8 devfn)
{
	struct resource *axi_conf = dev->res[MSM_PCIE_RES_CONF].resource;
	u32 bdf  = BDF_OFFSET(bus, devfn);
	u8 type = bus == 1 ? PCIE20_CTRL1_TYPE_CFG0 : PCIE20_CTRL1_TYPE_CFG1;

	if (dev->current_bdf == bdf)
		return;

	msm_pcie_iatu_config(dev, 0, type,
			axi_conf->start,
			axi_conf->start + SZ_4K - 1,
			bdf);

	dev->current_bdf = bdf;
}

static inline void msm_pcie_save_shadow(struct msm_pcie_dev_t *dev,
					u32 word_offset, u32 wr_val,
					u32 bdf, bool rc)
{
	int i, j;
	u32 max_dev = MAX_RC_NUM * MAX_DEVICE_NUM;

	if (rc) {
		dev->rc_shadow[word_offset / 4] = wr_val;
	} else {
		for (i = 0; i < MAX_DEVICE_NUM; i++) {
			if (!dev->pcidev_table[i].bdf) {
				for (j = 0; j < max_dev; j++)
					if (!msm_pcie_dev_tbl[j].bdf) {
						msm_pcie_dev_tbl[j].bdf = bdf;
						break;
					}
				dev->pcidev_table[i].bdf = bdf;
				if ((!dev->bridge_found) && (i > 0))
					dev->bridge_found = true;
			}
			if (dev->pcidev_table[i].bdf == bdf) {
				dev->ep_shadow[i][word_offset / 4] = wr_val;
				break;
			}
		}
	}
}

static inline int msm_pcie_oper_conf(struct pci_bus *bus, u32 devfn, int oper,
				     int where, int size, u32 *val)
{
	uint32_t word_offset, byte_offset, mask;
	uint32_t rd_val, wr_val;
	struct msm_pcie_dev_t *dev;
	void __iomem *config_base;
	bool rc = false;
	u32 rc_idx;
	int rv = 0;
	u32 bdf = BDF_OFFSET(bus->number, devfn);
	int i;

	dev = PCIE_BUS_PRIV_DATA(bus);

	if (!dev) {
		pr_err("PCIe: No device found for this bus.\n");
		*val = ~0;
		rv = PCIBIOS_DEVICE_NOT_FOUND;
		goto out;
	}

	rc_idx = dev->rc_idx;
	rc = (bus->number == 0);

	spin_lock_irqsave(&dev->cfg_lock, dev->irqsave_flags);

	if (!dev->cfg_access) {
		PCIE_DBG3(dev,
			"Access denied for RC%d %d:0x%02x + 0x%04x[%d]\n",
			rc_idx, bus->number, devfn, where, size);
		*val = ~0;
		rv = PCIBIOS_DEVICE_NOT_FOUND;
		goto unlock;
	}

	if (rc && (devfn != 0)) {
		PCIE_DBG3(dev, "RC%d invalid %s - bus %d devfn %d\n", rc_idx,
			 (oper == RD) ? "rd" : "wr", bus->number, devfn);
		*val = ~0;
		rv = PCIBIOS_DEVICE_NOT_FOUND;
		goto unlock;
	}

	if (dev->link_status != MSM_PCIE_LINK_ENABLED) {
		PCIE_DBG3(dev,
			"Access to RC%d %d:0x%02x + 0x%04x[%d] is denied because link is down\n",
			rc_idx, bus->number, devfn, where, size);
		*val = ~0;
		rv = PCIBIOS_DEVICE_NOT_FOUND;
		goto unlock;
	}

	/* check if the link is up for endpoint */
	if (!rc && !msm_pcie_is_link_up(dev)) {
		PCIE_ERR(dev,
			"PCIe: RC%d %s fail, link down - bus %d devfn %d\n",
				rc_idx, (oper == RD) ? "rd" : "wr",
				bus->number, devfn);
			*val = ~0;
			rv = PCIBIOS_DEVICE_NOT_FOUND;
			goto unlock;
	}

	if (!rc && !dev->enumerated)
		msm_pcie_cfg_bdf(dev, bus->number, devfn);

	word_offset = where & ~0x3;
	byte_offset = where & 0x3;
	mask = ((u32)~0 >> (8 * (4 - size))) << (8 * byte_offset);

	if (rc || !dev->enumerated) {
		config_base = rc ? dev->dm_core : dev->conf;
	} else {
		for (i = 0; i < MAX_DEVICE_NUM; i++) {
			if (dev->pcidev_table[i].bdf == bdf) {
				config_base = dev->pcidev_table[i].conf_base;
				break;
			}
		}
		if (i == MAX_DEVICE_NUM) {
			*val = ~0;
			rv = PCIBIOS_DEVICE_NOT_FOUND;
			goto unlock;
		}
	}

	rd_val = readl_relaxed(config_base + word_offset);

	if (oper == RD) {
		*val = ((rd_val & mask) >> (8 * byte_offset));
		PCIE_DBG3(dev,
			"RC%d %d:0x%02x + 0x%04x[%d] -> 0x%08x; rd 0x%08x\n",
			rc_idx, bus->number, devfn, where, size, *val, rd_val);
	} else {
		wr_val = (rd_val & ~mask) |
				((*val << (8 * byte_offset)) & mask);

		if ((bus->number == 0) && (where == 0x3c))
			wr_val = wr_val | (3 << 16);

		writel_relaxed(wr_val, config_base + word_offset);
		wmb(); /* ensure config data is written to hardware register */

		if (dev->shadow_en) {
			if (rd_val == PCIE_LINK_DOWN &&
				(readl_relaxed(config_base) == PCIE_LINK_DOWN))
				PCIE_ERR(dev,
					"Read of RC%d %d:0x%02x + 0x%04x[%d] is all FFs\n",
					rc_idx, bus->number, devfn,
					where, size);
			else
				msm_pcie_save_shadow(dev, word_offset, wr_val,
					bdf, rc);
		}

		PCIE_DBG3(dev,
			"RC%d %d:0x%02x + 0x%04x[%d] <- 0x%08x; rd 0x%08x val 0x%08x\n",
			rc_idx, bus->number, devfn, where, size,
			wr_val, rd_val, *val);
	}

unlock:
	spin_unlock_irqrestore(&dev->cfg_lock, dev->irqsave_flags);
out:
	return rv;
}

static int msm_pcie_rd_conf(struct pci_bus *bus, u32 devfn, int where,
			    int size, u32 *val)
{
	int ret = msm_pcie_oper_conf(bus, devfn, RD, where, size, val);

	if ((bus->number == 0) && (where == PCI_CLASS_REVISION)) {
		*val = (*val & 0xff) | (PCI_CLASS_BRIDGE_PCI << 16);
		PCIE_GEN_DBG("change class for RC:0x%x\n", *val);
	}

	return ret;
}

static int msm_pcie_wr_conf(struct pci_bus *bus, u32 devfn,
			    int where, int size, u32 val)
{
	return msm_pcie_oper_conf(bus, devfn, WR, where, size, &val);
}

static struct pci_ops msm_pcie_ops = {
	.read = msm_pcie_rd_conf,
	.write = msm_pcie_wr_conf,
};

static int msm_pcie_gpio_init(struct msm_pcie_dev_t *dev)
{
	int rc = 0, i;
	struct msm_pcie_gpio_info_t *info;

	PCIE_DBG(dev, "RC%d\n", dev->rc_idx);

	for (i = 0; i < dev->gpio_n; i++) {
		info = &dev->gpio[i];

		if (!info->num)
			continue;

		rc = gpio_request(info->num, info->name);
		if (rc) {
			PCIE_ERR(dev, "PCIe: RC%d can't get gpio %s; %d\n",
				dev->rc_idx, info->name, rc);
			break;
		}

		if (info->out)
			rc = gpio_direction_output(info->num, info->init);
		else
			rc = gpio_direction_input(info->num);
		if (rc) {
			PCIE_ERR(dev,
				"PCIe: RC%d can't set direction for GPIO %s:%d\n",
				dev->rc_idx, info->name, rc);
			gpio_free(info->num);
			break;
		}
	}

	if (rc)
		while (i--)
			gpio_free(dev->gpio[i].num);

	return rc;
}

static void msm_pcie_gpio_deinit(struct msm_pcie_dev_t *dev)
{
	int i;

	PCIE_DBG(dev, "RC%d\n", dev->rc_idx);

	for (i = 0; i < dev->gpio_n; i++)
		gpio_free(dev->gpio[i].num);
}

static int msm_pcie_vreg_init(struct msm_pcie_dev_t *dev)
{
	int i, rc = 0;
	struct regulator *vreg;
	struct msm_pcie_vreg_info_t *info;

	PCIE_DBG(dev, "RC%d: entry\n", dev->rc_idx);

	for (i = 0; i < MSM_PCIE_MAX_VREG; i++) {
		info = &dev->vreg[i];
		vreg = info->hdl;

		if (!vreg)
			continue;

		PCIE_DBG2(dev, "RC%d Vreg %s is being enabled\n",
			dev->rc_idx, info->name);
		if (info->max_v) {
			rc = regulator_set_voltage(vreg,
						   info->min_v, info->max_v);
			if (rc) {
				PCIE_ERR(dev,
					"PCIe: RC%d can't set voltage for %s: %d\n",
					dev->rc_idx, info->name, rc);
				break;
			}
		}

		if (info->opt_mode) {
			rc = regulator_set_load(vreg, info->opt_mode);
			if (rc < 0) {
				PCIE_ERR(dev,
					"PCIe: RC%d can't set mode for %s: %d\n",
					dev->rc_idx, info->name, rc);
				break;
			}
		}

		rc = regulator_enable(vreg);
		if (rc) {
			PCIE_ERR(dev,
				"PCIe: RC%d can't enable regulator %s: %d\n",
				dev->rc_idx, info->name, rc);
			break;
		}
	}

	if (rc)
		while (i--) {
			struct regulator *hdl = dev->vreg[i].hdl;

			if (hdl) {
				regulator_disable(hdl);
				if (!strcmp(dev->vreg[i].name, "vreg-cx")) {
					PCIE_DBG(dev,
						"RC%d: Removing %s vote.\n",
						dev->rc_idx,
						dev->vreg[i].name);
					regulator_set_voltage(hdl,
						RPMH_REGULATOR_LEVEL_OFF,
						RPMH_REGULATOR_LEVEL_MAX);
				}

				if (dev->vreg[i].opt_mode) {
					rc = regulator_set_load(hdl, 0);
					if (rc < 0)
						PCIE_ERR(dev,
							"PCIe: RC%d can't set mode for %s: %d\n",
							dev->rc_idx,
							dev->vreg[i].name, rc);
				}
			}

		}

	PCIE_DBG(dev, "RC%d: exit\n", dev->rc_idx);

	return rc;
}

static void msm_pcie_vreg_deinit(struct msm_pcie_dev_t *dev)
{
	int i, ret;

	PCIE_DBG(dev, "RC%d: entry\n", dev->rc_idx);

	for (i = MSM_PCIE_MAX_VREG - 1; i >= 0; i--) {
		if (dev->vreg[i].hdl) {
			PCIE_DBG(dev, "Vreg %s is being disabled\n",
				dev->vreg[i].name);
			regulator_disable(dev->vreg[i].hdl);

			if (!strcmp(dev->vreg[i].name, "vreg-cx")) {
				PCIE_DBG(dev,
					"RC%d: Removing %s vote.\n",
					dev->rc_idx,
					dev->vreg[i].name);
				regulator_set_voltage(dev->vreg[i].hdl,
					RPMH_REGULATOR_LEVEL_OFF,
					RPMH_REGULATOR_LEVEL_MAX);
			}

			if (dev->vreg[i].opt_mode) {
				ret = regulator_set_load(dev->vreg[i].hdl, 0);
				if (ret < 0)
					PCIE_ERR(dev,
						"PCIe: RC%d can't set mode for %s: %d\n",
						dev->rc_idx, dev->vreg[i].name,
						ret);
			}
		}
	}

	PCIE_DBG(dev, "RC%d: exit\n", dev->rc_idx);
}

static int msm_pcie_clk_init(struct msm_pcie_dev_t *dev)
{
	int i, rc = 0;
	struct msm_pcie_clk_info_t *info;
	struct msm_pcie_reset_info_t *reset_info;

	PCIE_DBG(dev, "RC%d: entry\n", dev->rc_idx);

	rc = regulator_enable(dev->gdsc);

	if (rc) {
		PCIE_ERR(dev, "PCIe: fail to enable GDSC for RC%d (%s)\n",
			dev->rc_idx, dev->pdev->name);
		return rc;
	}

	if (dev->gdsc_smmu) {
		rc = regulator_enable(dev->gdsc_smmu);

		if (rc) {
			PCIE_ERR(dev,
				"PCIe: fail to enable SMMU GDSC for RC%d (%s)\n",
				dev->rc_idx, dev->pdev->name);
			return rc;
		}
	}

	PCIE_DBG(dev, "PCIe: requesting bus vote for RC%d\n", dev->rc_idx);
	if (dev->bus_client) {
		rc = msm_bus_scale_client_update_request(dev->bus_client, 1);
		if (rc) {
			PCIE_ERR(dev,
				"PCIe: fail to set bus bandwidth for RC%d:%d.\n",
				dev->rc_idx, rc);
			return rc;
		}

		PCIE_DBG2(dev,
			"PCIe: set bus bandwidth for RC%d.\n",
			dev->rc_idx);
	}

	for (i = 0; i < MSM_PCIE_MAX_CLK; i++) {
		info = &dev->clk[i];

		if (!info->hdl)
			continue;

		if (info->config_mem)
			msm_pcie_config_clock_mem(dev, info);

		if (info->freq) {
			if (!strcmp(info->name, "pcie_phy_refgen_clk")) {
				mutex_lock(&dev->clk_lock);
				pcie_drv.rate_change_vote |= BIT(dev->rc_idx);
				mutex_unlock(&dev->clk_lock);
			}

			rc = clk_set_rate(info->hdl, info->freq);
			if (rc) {
				PCIE_ERR(dev,
					"PCIe: RC%d can't set rate for clk %s: %d.\n",
					dev->rc_idx, info->name, rc);
				break;
			}

			PCIE_DBG2(dev,
				"PCIe: RC%d set rate for clk %s.\n",
				dev->rc_idx, info->name);
		}

		rc = clk_prepare_enable(info->hdl);

		if (rc)
			PCIE_ERR(dev, "PCIe: RC%d failed to enable clk %s\n",
				dev->rc_idx, info->name);
		else
			PCIE_DBG2(dev, "enable clk %s for RC%d.\n",
				info->name, dev->rc_idx);
	}

	if (rc) {
		PCIE_DBG(dev, "RC%d disable clocks for error handling.\n",
			dev->rc_idx);
		while (i--) {
			struct clk *hdl = dev->clk[i].hdl;

			if (hdl)
				clk_disable_unprepare(hdl);
		}

		if (dev->gdsc_smmu)
			regulator_disable(dev->gdsc_smmu);

		regulator_disable(dev->gdsc);
	}

	/* Clear power down bit to enable PHY */
	if (dev->keep_powerdown_phy && dev->phy_power_down_offset)
		msm_pcie_write_mask(dev->phy + dev->phy_power_down_offset, 0,
									BIT(4));

	for (i = 0; i < MSM_PCIE_MAX_RESET; i++) {
		reset_info = &dev->reset[i];
		if (reset_info->hdl) {
			rc = reset_control_assert(reset_info->hdl);
			if (rc)
				PCIE_ERR(dev,
					"PCIe: RC%d failed to assert reset for %s.\n",
					dev->rc_idx, reset_info->name);
			else
				PCIE_DBG2(dev,
					"PCIe: RC%d successfully asserted reset for %s.\n",
					dev->rc_idx, reset_info->name);

			/* add a 1ms delay to ensure the reset is asserted */
			usleep_range(1000, 1005);

			rc = reset_control_deassert(reset_info->hdl);
			if (rc)
				PCIE_ERR(dev,
					"PCIe: RC%d failed to deassert reset for %s.\n",
					dev->rc_idx, reset_info->name);
			else
				PCIE_DBG2(dev,
					"PCIe: RC%d successfully deasserted reset for %s.\n",
					dev->rc_idx, reset_info->name);
		}
	}

	PCIE_DBG(dev, "RC%d: exit\n", dev->rc_idx);

	return rc;
}

static void msm_pcie_clk_deinit(struct msm_pcie_dev_t *dev)
{
	int i;
	int rc;

	PCIE_DBG(dev, "RC%d: entry\n", dev->rc_idx);

	for (i = 0; i < MSM_PCIE_MAX_CLK; i++)
		if (dev->clk[i].hdl)
			clk_disable_unprepare(dev->clk[i].hdl);

	if (dev->rate_change_clk) {
		mutex_lock(&dev->clk_lock);

		pcie_drv.rate_change_vote &= ~BIT(dev->rc_idx);
		if (!pcie_drv.rate_change_vote)
			clk_set_rate(dev->rate_change_clk->hdl,
					RATE_CHANGE_19P2MHZ);

		mutex_unlock(&dev->clk_lock);
	}

	if (dev->bus_client) {
		PCIE_DBG(dev, "PCIe: removing bus vote for RC%d\n",
			dev->rc_idx);

		rc = msm_bus_scale_client_update_request(dev->bus_client, 0);
		if (rc)
			PCIE_ERR(dev,
				"PCIe: fail to relinquish bus bandwidth for RC%d:%d.\n",
				dev->rc_idx, rc);
		else
			PCIE_DBG(dev,
				"PCIe: relinquish bus bandwidth for RC%d.\n",
				dev->rc_idx);
	}

	if (dev->gdsc_smmu)
		regulator_disable(dev->gdsc_smmu);

	regulator_disable(dev->gdsc);

	PCIE_DBG(dev, "RC%d: exit\n", dev->rc_idx);
}

static int msm_pcie_pipe_clk_init(struct msm_pcie_dev_t *dev)
{
	int i, rc = 0;
	struct msm_pcie_clk_info_t *info;
	struct msm_pcie_reset_info_t *pipe_reset_info;

	PCIE_DBG(dev, "RC%d: entry\n", dev->rc_idx);

	for (i = 0; i < MSM_PCIE_MAX_PIPE_CLK; i++) {
		info = &dev->pipeclk[i];

		if (!info->hdl)
			continue;


		if (info->config_mem)
			msm_pcie_config_clock_mem(dev, info);

		if (info->freq) {
			rc = clk_set_rate(info->hdl, info->freq);
			if (rc) {
				PCIE_ERR(dev,
					"PCIe: RC%d can't set rate for clk %s: %d.\n",
					dev->rc_idx, info->name, rc);
				break;
			}

			PCIE_DBG2(dev,
				"PCIe: RC%d set rate for clk %s: %d.\n",
				dev->rc_idx, info->name, rc);
		}

		rc = clk_prepare_enable(info->hdl);

		if (rc)
			PCIE_ERR(dev, "PCIe: RC%d failed to enable clk %s.\n",
				dev->rc_idx, info->name);
		else
			PCIE_DBG2(dev, "RC%d enabled pipe clk %s.\n",
				dev->rc_idx, info->name);
	}

	if (rc) {
		PCIE_DBG(dev, "RC%d disable pipe clocks for error handling.\n",
			dev->rc_idx);
		while (i--)
			if (dev->pipeclk[i].hdl)
				clk_disable_unprepare(dev->pipeclk[i].hdl);
	}

	for (i = 0; i < MSM_PCIE_MAX_PIPE_RESET; i++) {
		pipe_reset_info = &dev->pipe_reset[i];
		if (pipe_reset_info->hdl) {
			rc = reset_control_assert(pipe_reset_info->hdl);
			if (rc)
				PCIE_ERR(dev,
					"PCIe: RC%d failed to assert pipe reset for %s.\n",
					dev->rc_idx, pipe_reset_info->name);
			else
				PCIE_DBG2(dev,
					"PCIe: RC%d successfully asserted pipe reset for %s.\n",
					dev->rc_idx, pipe_reset_info->name);

			/* add a 1ms delay to ensure the reset is asserted */
			usleep_range(1000, 1005);

			rc = reset_control_deassert(
					pipe_reset_info->hdl);
			if (rc)
				PCIE_ERR(dev,
					"PCIe: RC%d failed to deassert pipe reset for %s.\n",
					dev->rc_idx, pipe_reset_info->name);
			else
				PCIE_DBG2(dev,
					"PCIe: RC%d successfully deasserted pipe reset for %s.\n",
					dev->rc_idx, pipe_reset_info->name);
		}
	}

	PCIE_DBG(dev, "RC%d: exit\n", dev->rc_idx);

	return rc;
}

static void msm_pcie_pipe_clk_deinit(struct msm_pcie_dev_t *dev)
{
	int i;

	PCIE_DBG(dev, "RC%d: entry\n", dev->rc_idx);

	for (i = 0; i < MSM_PCIE_MAX_PIPE_CLK; i++)
		if (dev->pipeclk[i].hdl)
			clk_disable_unprepare(
				dev->pipeclk[i].hdl);

	PCIE_DBG(dev, "RC%d: exit\n", dev->rc_idx);
}

static void msm_pcie_iatu_config_all_ep(struct msm_pcie_dev_t *dev)
{
	int i;
	u8 type;
	struct msm_pcie_device_info *dev_table = dev->pcidev_table;

	for (i = 0; i < MAX_DEVICE_NUM; i++) {
		if (!dev_table[i].bdf)
			break;

		type = dev_table[i].bdf >> 24 == 0x1 ?
			PCIE20_CTRL1_TYPE_CFG0 : PCIE20_CTRL1_TYPE_CFG1;

		msm_pcie_iatu_config(dev, i, type, dev_table[i].phy_address,
			dev_table[i].phy_address + SZ_4K - 1,
			dev_table[i].bdf);
	}
}

static void msm_pcie_config_controller(struct msm_pcie_dev_t *dev)
{
	PCIE_DBG(dev, "RC%d\n", dev->rc_idx);

	/*
	 * program and enable address translation region 0 (device config
	 * address space); region type config;
	 * axi config address range to device config address range
	 */
	if (dev->enumerated) {
		msm_pcie_iatu_config_all_ep(dev);
	} else {
		dev->current_bdf = 0; /* to force IATU re-config */
		msm_pcie_cfg_bdf(dev, 1, 0);
	}

	/* configure N_FTS */
	PCIE_DBG2(dev, "Original PCIE20_ACK_F_ASPM_CTRL_REG:0x%x\n",
		readl_relaxed(dev->dm_core + PCIE20_ACK_F_ASPM_CTRL_REG));
	if (!dev->n_fts)
		msm_pcie_write_mask(dev->dm_core + PCIE20_ACK_F_ASPM_CTRL_REG,
					0, BIT(15));
	else
		msm_pcie_write_mask(dev->dm_core + PCIE20_ACK_F_ASPM_CTRL_REG,
					PCIE20_ACK_N_FTS,
					dev->n_fts << 8);

	if (dev->shadow_en)
		dev->rc_shadow[PCIE20_ACK_F_ASPM_CTRL_REG / 4] =
			readl_relaxed(dev->dm_core +
			PCIE20_ACK_F_ASPM_CTRL_REG);

	PCIE_DBG2(dev, "Updated PCIE20_ACK_F_ASPM_CTRL_REG:0x%x\n",
		readl_relaxed(dev->dm_core + PCIE20_ACK_F_ASPM_CTRL_REG));

	/* configure AUX clock frequency register for PCIe core */
	if (dev->use_19p2mhz_aux_clk)
		msm_pcie_write_reg(dev->dm_core, PCIE20_AUX_CLK_FREQ_REG, 0x14);
	else
		msm_pcie_write_reg(dev->dm_core, PCIE20_AUX_CLK_FREQ_REG, 0x01);

	/* configure the completion timeout value for PCIe core */
	if (dev->cpl_timeout && dev->bridge_found)
		msm_pcie_write_reg_field(dev->dm_core,
					PCIE20_DEVICE_CONTROL2_STATUS2,
					0xf, dev->cpl_timeout);

	/* Enable AER on RC */
	if (dev->aer_enable) {
		msm_pcie_write_mask(dev->dm_core + PCIE20_BRIDGE_CTRL, 0,
						BIT(16)|BIT(17));
		msm_pcie_write_mask(dev->dm_core +  PCIE20_CAP_DEVCTRLSTATUS, 0,
						BIT(3)|BIT(2)|BIT(1)|BIT(0));

		PCIE_DBG(dev, "RC's PCIE20_CAP_DEVCTRLSTATUS:0x%x\n",
			readl_relaxed(dev->dm_core + PCIE20_CAP_DEVCTRLSTATUS));
	}
}

/*
 * Register a fixed rate pipe clock.
 *
 * The <s>_pipe_clksrc generated by PHY goes to the GCC that gate
 * controls it. The <s>_pipe_clk coming out of the GCC is requested
 * by the PHY driver for its operations.
 * We register the <s>_pipe_clksrc here. The gcc driver takes care
 * of assigning this <s>_pipe_clksrc as parent to <s>_pipe_clk.
 * Below picture shows this relationship.
 *
 *         +---------------+
 *         |   PHY block   |<<---------------------------------------+
 *         |               |                                         |
 *         |   +-------+   |                   +-----+               |
 *   I/P---^-->|  PLL  |---^--->pipe_clksrc--->| GCC |--->pipe_clk---+
 *    clk  |   +-------+   |                   +-----+
 *         +---------------+
 */
static int phy_pipe_clk_register(struct msm_pcie_dev_t *dev,
			struct platform_device *pdev)
{
	struct clk_fixed_rate *pipe_clk_fixed;
	struct clk_init_data init = { };
	int ret;

	ret = of_property_read_string((&pdev->dev)->of_node,
					"clock-output-names", &init.name);
	if (ret) {
		PCIE_DBG(dev, "No clock-output-names for RC%d\n",
				dev->rc_idx);
		return ret;
	}

	pipe_clk_fixed = devm_kzalloc(&pdev->dev,
					sizeof(*pipe_clk_fixed), GFP_KERNEL);
	if (!pipe_clk_fixed)
		return -ENOMEM;

	init.ops = &clk_fixed_rate_ops;

	pipe_clk_fixed->fixed_rate = 250000000;
	pipe_clk_fixed->hw.init = &init;

	return devm_clk_hw_register(&pdev->dev, &pipe_clk_fixed->hw);
}

static int msm_pcie_get_resources(struct msm_pcie_dev_t *dev,
					struct platform_device *pdev)
{
	int i, len, cnt, ret = 0, size = 0;
	struct msm_pcie_vreg_info_t *vreg_info;
	struct msm_pcie_gpio_info_t *gpio_info;
	struct msm_pcie_clk_info_t  *clk_info;
	struct resource *res;
	struct msm_pcie_res_info_t *res_info;
	struct msm_pcie_irq_info_t *irq_info;
	struct msm_pcie_reset_info_t *reset_info;
	struct msm_pcie_reset_info_t *pipe_reset_info;
	char prop_name[MAX_PROP_SIZE];
	const __be32 *prop;
	u32 *clkfreq = NULL;

	PCIE_DBG(dev, "RC%d: entry\n", dev->rc_idx);

	cnt = of_property_count_elems_of_size((&pdev->dev)->of_node,
			"max-clock-frequency-hz", sizeof(u32));
	if (cnt > 0) {
		clkfreq = kzalloc((MSM_PCIE_MAX_CLK + MSM_PCIE_MAX_PIPE_CLK) *
					sizeof(*clkfreq), GFP_KERNEL);
		if (!clkfreq) {
			PCIE_ERR(dev, "PCIe: memory alloc failed for RC%d\n",
					dev->rc_idx);
			return -ENOMEM;
		}
		ret = of_property_read_u32_array(
			(&pdev->dev)->of_node,
			"max-clock-frequency-hz", clkfreq, cnt);
		if (ret) {
			PCIE_ERR(dev,
				"PCIe: invalid max-clock-frequency-hz property for RC%d:%d\n",
				dev->rc_idx, ret);
			goto out;
		}
	}

	for (i = 0; i < MSM_PCIE_MAX_VREG; i++) {
		vreg_info = &dev->vreg[i];
		vreg_info->hdl =
				devm_regulator_get(&pdev->dev, vreg_info->name);

		if (PTR_ERR(vreg_info->hdl) == -EPROBE_DEFER) {
			PCIE_DBG(dev, "EPROBE_DEFER for VReg:%s\n",
				vreg_info->name);
			ret = PTR_ERR(vreg_info->hdl);
			goto out;
		}

		if (IS_ERR(vreg_info->hdl)) {
			if (vreg_info->required) {
				PCIE_DBG(dev, "Vreg %s doesn't exist\n",
					vreg_info->name);
				ret = PTR_ERR(vreg_info->hdl);
				goto out;
			} else {
				PCIE_DBG(dev,
					"Optional Vreg %s doesn't exist\n",
					vreg_info->name);
				vreg_info->hdl = NULL;
			}
		} else {
			dev->vreg_n++;
			snprintf(prop_name, MAX_PROP_SIZE,
				"qcom,%s-voltage-level", vreg_info->name);
			prop = of_get_property((&pdev->dev)->of_node,
						prop_name, &len);
			if (!prop || (len != (3 * sizeof(__be32)))) {
				PCIE_DBG(dev, "%s %s property\n",
					prop ? "invalid format" :
					"no", prop_name);
			} else {
				vreg_info->max_v = be32_to_cpup(&prop[0]);
				vreg_info->min_v = be32_to_cpup(&prop[1]);
				vreg_info->opt_mode =
					be32_to_cpup(&prop[2]);

				if (!strcmp(vreg_info->name, "vreg-cx"))
					dev->cx_vreg = vreg_info;
			}
		}
	}

	dev->gdsc = devm_regulator_get(&pdev->dev, "gdsc-vdd");

	if (IS_ERR(dev->gdsc)) {
		PCIE_ERR(dev, "PCIe: RC%d Failed to get %s GDSC:%ld\n",
			dev->rc_idx, dev->pdev->name, PTR_ERR(dev->gdsc));
		if (PTR_ERR(dev->gdsc) == -EPROBE_DEFER)
			PCIE_DBG(dev, "PCIe: EPROBE_DEFER for %s GDSC\n",
					dev->pdev->name);
		ret = PTR_ERR(dev->gdsc);
		goto out;
	}

	dev->gdsc_smmu = devm_regulator_get(&pdev->dev, "gdsc-smmu");

	if (IS_ERR(dev->gdsc_smmu)) {
		PCIE_DBG(dev, "PCIe: RC%d SMMU GDSC does not exist",
			dev->rc_idx);
		dev->gdsc_smmu = NULL;
	}

	dev->gpio_n = 0;
	for (i = 0; i < MSM_PCIE_MAX_GPIO; i++) {
		gpio_info = &dev->gpio[i];
		ret = of_get_named_gpio((&pdev->dev)->of_node,
					gpio_info->name, 0);
		if (ret >= 0) {
			gpio_info->num = ret;
			dev->gpio_n++;
			PCIE_DBG(dev, "GPIO num for %s is %d\n",
				gpio_info->name, gpio_info->num);
		} else {
			if (gpio_info->required) {
				PCIE_ERR(dev,
					"Could not get required GPIO %s\n",
					gpio_info->name);
				goto out;
			} else {
				PCIE_DBG(dev,
					"Could not get optional GPIO %s\n",
					gpio_info->name);
			}
		}
		ret = 0;
	}

	of_get_property(pdev->dev.of_node, "qcom,bw-scale", &size);
	if (size) {
		dev->bw_scale = devm_kzalloc(&pdev->dev, size, GFP_KERNEL);
		if (!dev->bw_scale) {
			ret = -ENOMEM;
			goto out;
		}

		of_property_read_u32_array(pdev->dev.of_node, "qcom,bw-scale",
				(u32 *)dev->bw_scale, size / sizeof(u32));

		dev->bw_gen_max = size / sizeof(u32);
	} else {
		PCIE_DBG(dev, "RC%d: bandwidth scaling is not supported\n",
			dev->rc_idx);
	}

	of_get_property(pdev->dev.of_node, "qcom,phy-sequence", &size);
	if (size) {
		dev->phy_sequence = (struct msm_pcie_phy_info_t *)
			devm_kzalloc(&pdev->dev, size, GFP_KERNEL);

		if (dev->phy_sequence) {
			dev->phy_len =
				size / sizeof(*dev->phy_sequence);

			of_property_read_u32_array(pdev->dev.of_node,
				"qcom,phy-sequence",
				(unsigned int *)dev->phy_sequence,
				size / sizeof(dev->phy_sequence->offset));
		} else {
			PCIE_ERR(dev,
				"RC%d: Could not allocate memory for phy init sequence.\n",
				dev->rc_idx);
			ret = -ENOMEM;
			goto out;
		}
	} else {
		PCIE_DBG(dev, "RC%d: phy sequence is not present in DT\n",
			dev->rc_idx);
	}

	size = 0;
	of_get_property(pdev->dev.of_node, "iommu-map", &size);
	if (size) {
		/* iommu map structure */
		struct {
			u32 bdf;
			u32 phandle;
			u32 smmu_sid;
			u32 smmu_sid_len;
		} *map;
		u32 map_len = size / (sizeof(*map));
		int i;

		map = devm_kzalloc(&pdev->dev, size, GFP_KERNEL);
		if (!map) {
			ret = -ENOMEM;
			goto out;
		}

		of_property_read_u32_array(pdev->dev.of_node,
			"iommu-map", (u32 *)map, size / sizeof(u32));

		dev->sid_info_len = map_len;
		dev->sid_info = devm_kzalloc(&pdev->dev,
			dev->sid_info_len * sizeof(*dev->sid_info), GFP_KERNEL);
		if (!dev->sid_info) {
			devm_kfree(&pdev->dev, map);
			ret = -ENOMEM;
			goto out;
		}

		for (i = 0; i < dev->sid_info_len; i++) {
			dev->sid_info[i].bdf = map[i].bdf;
			dev->sid_info[i].smmu_sid = map[i].smmu_sid;
			dev->sid_info[i].pcie_sid = dev->sid_info[i].smmu_sid -
				dev->smmu_sid_base;
		}

		devm_kfree(&pdev->dev, map);
	} else {
		PCIE_DBG(dev, "RC%d: iommu-map is not present in DT. ret: %d\n",
			dev->rc_idx, ret);
	}

	for (i = 0; i < MSM_PCIE_MAX_CLK; i++) {
		clk_info = &dev->clk[i];

		clk_info->hdl = devm_clk_get(&pdev->dev, clk_info->name);

		if (IS_ERR(clk_info->hdl)) {
			if (clk_info->required) {
				PCIE_DBG(dev, "Clock %s isn't available:%ld\n",
				clk_info->name, PTR_ERR(clk_info->hdl));
				ret = PTR_ERR(clk_info->hdl);
				goto out;
			} else {
				PCIE_DBG(dev, "Ignoring Clock %s\n",
					clk_info->name);
				clk_info->hdl = NULL;
			}
		} else {
			if (clkfreq != NULL) {
				clk_info->freq = clkfreq[i +
					MSM_PCIE_MAX_PIPE_CLK];
				PCIE_DBG(dev, "Freq of Clock %s is:%d\n",
					clk_info->name, clk_info->freq);

				if (!strcmp(clk_info->name,
					"pcie_phy_refgen_clk"))
					dev->rate_change_clk = clk_info;
			}
		}
	}

	for (i = 0; i < MSM_PCIE_MAX_PIPE_CLK; i++) {
		clk_info = &dev->pipeclk[i];

		clk_info->hdl = devm_clk_get(&pdev->dev, clk_info->name);

		if (IS_ERR(clk_info->hdl)) {
			if (clk_info->required) {
				PCIE_DBG(dev, "Clock %s isn't available:%ld\n",
				clk_info->name, PTR_ERR(clk_info->hdl));
				ret = PTR_ERR(clk_info->hdl);
				goto out;
			} else {
				PCIE_DBG(dev, "Ignoring Clock %s\n",
					clk_info->name);
				clk_info->hdl = NULL;
			}
		} else {
			if (clkfreq != NULL) {
				clk_info->freq = clkfreq[i];
				PCIE_DBG(dev, "Freq of Clock %s is:%d\n",
					clk_info->name, clk_info->freq);
			}
		}
	}

	for (i = 0; i < MSM_PCIE_MAX_RESET; i++) {
		reset_info = &dev->reset[i];

		reset_info->hdl = devm_reset_control_get(&pdev->dev,
						reset_info->name);

		if (IS_ERR(reset_info->hdl)) {
			if (reset_info->required) {
				PCIE_DBG(dev,
					"Reset %s isn't available:%ld\n",
					reset_info->name,
					PTR_ERR(reset_info->hdl));

				ret = PTR_ERR(reset_info->hdl);
				reset_info->hdl = NULL;
				goto out;
			} else {
				PCIE_DBG(dev, "Ignoring Reset %s\n",
					reset_info->name);
				reset_info->hdl = NULL;
			}
		}
	}

	for (i = 0; i < MSM_PCIE_MAX_PIPE_RESET; i++) {
		pipe_reset_info = &dev->pipe_reset[i];

		pipe_reset_info->hdl = devm_reset_control_get(&pdev->dev,
						pipe_reset_info->name);

		if (IS_ERR(pipe_reset_info->hdl)) {
			if (pipe_reset_info->required) {
				PCIE_DBG(dev,
					"Pipe Reset %s isn't available:%ld\n",
					pipe_reset_info->name,
					PTR_ERR(pipe_reset_info->hdl));

				ret = PTR_ERR(pipe_reset_info->hdl);
				pipe_reset_info->hdl = NULL;
				goto out;
			} else {
				PCIE_DBG(dev, "Ignoring Pipe Reset %s\n",
					pipe_reset_info->name);
				pipe_reset_info->hdl = NULL;
			}
		}
	}

	dev->bus_scale_table = msm_bus_cl_get_pdata(pdev);
	if (!dev->bus_scale_table) {
		PCIE_DBG(dev, "PCIe: No bus scale table for RC%d (%s)\n",
			dev->rc_idx, dev->pdev->name);
		dev->bus_client = 0;
	} else {
		dev->bus_client =
			msm_bus_scale_register_client(dev->bus_scale_table);
		if (!dev->bus_client) {
			PCIE_ERR(dev,
				"PCIe: Failed to register bus client for RC%d (%s)\n",
				dev->rc_idx, dev->pdev->name);
			ret = -EPROBE_DEFER;
			goto out;
		}
	}

	for (i = 0; i < MSM_PCIE_MAX_RES; i++) {
		res_info = &dev->res[i];

		res = platform_get_resource_byname(pdev, IORESOURCE_MEM,
							   res_info->name);

		if (!res) {
			PCIE_ERR(dev, "PCIe: RC%d can't get %s resource.\n",
				dev->rc_idx, res_info->name);
		} else {
			PCIE_DBG(dev, "start addr for %s is %pa.\n",
				res_info->name,	&res->start);

			res_info->base = devm_ioremap(&pdev->dev,
						res->start, resource_size(res));
			if (!res_info->base) {
				PCIE_ERR(dev, "PCIe: RC%d can't remap %s.\n",
					dev->rc_idx, res_info->name);
				ret = -ENOMEM;
				goto out;
			} else {
				res_info->resource = res;
			}
		}
	}

	for (i = 0; i < MSM_PCIE_MAX_IRQ; i++) {
		irq_info = &dev->irq[i];

		res = platform_get_resource_byname(pdev, IORESOURCE_IRQ,
							   irq_info->name);

		if (!res) {
			PCIE_DBG(dev, "PCIe: RC%d can't find IRQ # for %s.\n",
				dev->rc_idx, irq_info->name);
		} else {
			irq_info->num = res->start;
			PCIE_DBG(dev, "IRQ # for %s is %d.\n", irq_info->name,
					irq_info->num);
		}
	}

	/* All allocations succeeded */

	if (dev->gpio[MSM_PCIE_GPIO_WAKE].num)
		dev->wake_n = gpio_to_irq(dev->gpio[MSM_PCIE_GPIO_WAKE].num);
	else
		dev->wake_n = 0;

	dev->parf = dev->res[MSM_PCIE_RES_PARF].base;
	dev->phy = dev->res[MSM_PCIE_RES_PHY].base;
	dev->elbi = dev->res[MSM_PCIE_RES_ELBI].base;
	dev->iatu = dev->res[MSM_PCIE_RES_IATU].base;
	dev->dm_core = dev->res[MSM_PCIE_RES_DM_CORE].base;
	dev->conf = dev->res[MSM_PCIE_RES_CONF].base;
	dev->tcsr = dev->res[MSM_PCIE_RES_TCSR].base;

out:
	kfree(clkfreq);

	PCIE_DBG(dev, "RC%d: exit\n", dev->rc_idx);

	return ret;
}

static void msm_pcie_release_resources(struct msm_pcie_dev_t *dev)
{
	dev->parf = NULL;
	dev->elbi = NULL;
	dev->iatu = NULL;
	dev->dm_core = NULL;
	dev->conf = NULL;
	dev->tcsr = NULL;
}

static void msm_pcie_scale_link_bandwidth(struct msm_pcie_dev_t *pcie_dev,
					u16 target_link_speed)
{
	struct msm_pcie_bw_scale_info_t *bw_scale;
	u32 index = target_link_speed - PCI_EXP_LNKCTL2_TLS_2_5GT;

	if (!pcie_dev->bw_scale)
		return;

	if (index >= pcie_dev->bw_gen_max) {
		PCIE_ERR(pcie_dev,
			"PCIe: RC%d: invalid target link speed: %d\n",
			pcie_dev->rc_idx, target_link_speed);
		return;
	}

	bw_scale = &pcie_dev->bw_scale[index];

	if (pcie_dev->cx_vreg)
		regulator_set_voltage(pcie_dev->cx_vreg->hdl,
					bw_scale->cx_vreg_min,
					pcie_dev->cx_vreg->max_v);

	if (pcie_dev->rate_change_clk) {
		mutex_lock(&pcie_dev->clk_lock);

		/* it is okay to always scale up */
		clk_set_rate(pcie_dev->rate_change_clk->hdl,
				RATE_CHANGE_100MHZ);

		if (bw_scale->rate_change_freq == RATE_CHANGE_100MHZ)
			pcie_drv.rate_change_vote |= BIT(pcie_dev->rc_idx);
		else
			pcie_drv.rate_change_vote &= ~BIT(pcie_dev->rc_idx);

		/* scale down to 19.2MHz if no one needs 100MHz */
		if (!pcie_drv.rate_change_vote)
			clk_set_rate(pcie_dev->rate_change_clk->hdl,
					RATE_CHANGE_19P2MHZ);

		mutex_unlock(&pcie_dev->clk_lock);
	}
}

static int msm_pcie_enable(struct msm_pcie_dev_t *dev, u32 options)
{
	int ret = 0;
	uint32_t val;
	long int retries = 0;
	int link_check_count = 0;
	unsigned long ep_up_timeout = 0;
	u32 link_check_max_count;

	PCIE_DBG(dev, "RC%d: entry\n", dev->rc_idx);

	mutex_lock(&dev->setup_lock);

	if (dev->link_status == MSM_PCIE_LINK_ENABLED) {
		PCIE_ERR(dev, "PCIe: the link of RC%d is already enabled\n",
			dev->rc_idx);
		goto out;
	}

	/* assert PCIe reset link to keep EP in reset */

	PCIE_INFO(dev, "PCIe: Assert the reset of endpoint of RC%d.\n",
		dev->rc_idx);
	gpio_set_value(dev->gpio[MSM_PCIE_GPIO_PERST].num,
				dev->gpio[MSM_PCIE_GPIO_PERST].on);
	usleep_range(PERST_PROPAGATION_DELAY_US_MIN,
				 PERST_PROPAGATION_DELAY_US_MAX);

	/* enable power */

	if (options & PM_VREG) {
		ret = msm_pcie_vreg_init(dev);
		if (ret)
			goto out;
	}

	/* enable clocks */
	if (options & PM_CLK) {
		ret = msm_pcie_clk_init(dev);
		/* ensure that changes propagated to the hardware */
		wmb();
		if (ret)
			goto clk_fail;
	}

	/* configure PCIe to RC mode */
	msm_pcie_write_reg(dev->parf, PCIE20_PARF_DEVICE_TYPE, 0x4);

	/* enable l1 mode, clear bit 5 (REQ_NOT_ENTR_L1) */
	if (dev->l1_supported)
		msm_pcie_write_mask(dev->parf + PCIE20_PARF_PM_CTRL, BIT(5), 0);

	/* enable PCIe clocks and resets */
	msm_pcie_write_mask(dev->parf + PCIE20_PARF_PHY_CTRL, BIT(0), 0);

	/* change DBI base address */
	writel_relaxed(0, dev->parf + PCIE20_PARF_DBI_BASE_ADDR);

	writel_relaxed(0x365E, dev->parf + PCIE20_PARF_SYS_CTRL);

	msm_pcie_write_mask(dev->parf + PCIE20_PARF_MHI_CLOCK_RESET_CTRL,
				0, BIT(4));

	/* enable selected IRQ */
	if (dev->irq[MSM_PCIE_INT_GLOBAL_INT].num) {
		msm_pcie_write_reg(dev->parf, PCIE20_PARF_INT_ALL_MASK, 0);

		msm_pcie_write_mask(dev->parf + PCIE20_PARF_INT_ALL_MASK, 0,
					BIT(MSM_PCIE_INT_EVT_LINK_DOWN) |
					BIT(MSM_PCIE_INT_EVT_L1SUB_TIMEOUT) |
					BIT(MSM_PCIE_INT_EVT_AER_LEGACY) |
					BIT(MSM_PCIE_INT_EVT_AER_ERR) |
					BIT(MSM_PCIE_INT_EVT_MSI_0) |
					BIT(MSM_PCIE_INT_EVT_MSI_1) |
					BIT(MSM_PCIE_INT_EVT_MSI_2) |
					BIT(MSM_PCIE_INT_EVT_MSI_3) |
					BIT(MSM_PCIE_INT_EVT_MSI_4) |
					BIT(MSM_PCIE_INT_EVT_MSI_5) |
					BIT(MSM_PCIE_INT_EVT_MSI_6) |
					BIT(MSM_PCIE_INT_EVT_MSI_7));

		PCIE_INFO(dev, "PCIe: RC%d: PCIE20_PARF_INT_ALL_MASK: 0x%x\n",
			dev->rc_idx,
			readl_relaxed(dev->parf + PCIE20_PARF_INT_ALL_MASK));
	}

	writel_relaxed(dev->slv_addr_space_size, dev->parf +
		PCIE20_PARF_SLV_ADDR_SPACE_SIZE);

	val = dev->wr_halt_size ? dev->wr_halt_size :
		readl_relaxed(dev->parf + PCIE20_PARF_AXI_MSTR_WR_ADDR_HALT);
	msm_pcie_write_reg(dev->parf, PCIE20_PARF_AXI_MSTR_WR_ADDR_HALT,
				BIT(31) | val);

	/* init PCIe PHY */
	pcie_phy_init(dev);

	if (options & PM_PIPE_CLK) {
		usleep_range(PHY_STABILIZATION_DELAY_US_MIN,
					 PHY_STABILIZATION_DELAY_US_MAX);
		/* Enable the pipe clock */
		ret = msm_pcie_pipe_clk_init(dev);
		/* ensure that changes propagated to the hardware */
		wmb();
		if (ret)
			goto link_fail;
	}

	PCIE_DBG(dev, "RC%d: waiting for phy ready...\n", dev->rc_idx);

	do {
		if (pcie_phy_is_ready(dev))
			break;
		retries++;
		usleep_range(REFCLK_STABILIZATION_DELAY_US_MIN,
					 REFCLK_STABILIZATION_DELAY_US_MAX);
	} while (retries < PHY_READY_TIMEOUT_COUNT);

	PCIE_DBG(dev, "RC%d: number of PHY retries:%ld.\n",
		dev->rc_idx, retries);

	if (pcie_phy_is_ready(dev))
		PCIE_INFO(dev, "PCIe RC%d PHY is ready!\n", dev->rc_idx);
	else {
		PCIE_ERR(dev, "PCIe PHY RC%d failed to come up!\n",
			dev->rc_idx);
		ret = -ENODEV;
		pcie_phy_dump(dev);
		goto link_fail;
	}

	if (dev->ep_latency)
		usleep_range(dev->ep_latency * 1000, dev->ep_latency * 1000);

	if (dev->gpio[MSM_PCIE_GPIO_EP].num)
		gpio_set_value(dev->gpio[MSM_PCIE_GPIO_EP].num,
				dev->gpio[MSM_PCIE_GPIO_EP].on);

	/* de-assert PCIe reset link to bring EP out of reset */

	PCIE_INFO(dev, "PCIe: Release the reset of endpoint of RC%d.\n",
		dev->rc_idx);
	gpio_set_value(dev->gpio[MSM_PCIE_GPIO_PERST].num,
				1 - dev->gpio[MSM_PCIE_GPIO_PERST].on);
	usleep_range(dev->perst_delay_us_min, dev->perst_delay_us_max);

	ep_up_timeout = jiffies + usecs_to_jiffies(EP_UP_TIMEOUT_US);

	msm_pcie_write_reg_field(dev->dm_core,
		PCIE_GEN3_GEN2_CTRL, 0x1f00, 1);

	msm_pcie_write_mask(dev->dm_core,
		PCIE_GEN3_EQ_CONTROL, 0x20);

	msm_pcie_write_mask(dev->dm_core +
		PCIE_GEN3_RELATED, BIT(0), 0);

	/* configure PCIe preset */
	msm_pcie_write_reg_field(dev->dm_core,
		PCIE_GEN3_MISC_CONTROL, BIT(0), 1);
	msm_pcie_write_reg(dev->dm_core,
		PCIE_GEN3_SPCIE_CAP, dev->core_preset);
	msm_pcie_write_reg_field(dev->dm_core,
		PCIE_GEN3_MISC_CONTROL, BIT(0), 0);

	if (msm_pcie_force_gen1 & BIT(dev->rc_idx))
		dev->target_link_speed = GEN1_SPEED;

	if (dev->target_link_speed)
		msm_pcie_write_reg_field(dev->dm_core,
			PCIE20_CAP + PCI_EXP_LNKCTL2,
			PCI_EXP_LNKCAP_SLS, dev->target_link_speed);

	/* set max tlp read size */
	msm_pcie_write_reg_field(dev->dm_core, PCIE20_DEVICE_CONTROL_STATUS,
				0x7000, dev->tlp_rd_size);

	/* enable link training */
	msm_pcie_write_mask(dev->parf + PCIE20_PARF_LTSSM, 0, BIT(8));

	PCIE_DBG(dev, "%s", "check if link is up\n");

	if (msm_pcie_link_check_max_count & BIT(dev->rc_idx))
		link_check_max_count = msm_pcie_link_check_max_count >> 4;
	else
		link_check_max_count = LINK_UP_CHECK_MAX_COUNT;

	/* Wait for up to 100ms for the link to come up */
	do {
		usleep_range(LINK_UP_TIMEOUT_US_MIN, LINK_UP_TIMEOUT_US_MAX);
		val =  readl_relaxed(dev->elbi + PCIE20_ELBI_SYS_STTS);
		PCIE_DBG(dev, "PCIe RC%d: LTSSM_STATE: %s\n",
			dev->rc_idx, TO_LTSSM_STR((val >> 12) & 0x3f));
	} while ((!(val & XMLH_LINK_UP) ||
		!msm_pcie_confirm_linkup(dev, false, false, NULL))
		&& (link_check_count++ < link_check_max_count));

	if ((val & XMLH_LINK_UP) &&
		msm_pcie_confirm_linkup(dev, false, false, NULL)) {
		PCIE_DBG(dev, "Link is up after %d checkings\n",
			link_check_count);
		PCIE_INFO(dev, "PCIe RC%d link initialized\n", dev->rc_idx);
	} else {
		PCIE_INFO(dev, "PCIe: Assert the reset of endpoint of RC%d.\n",
			dev->rc_idx);
		gpio_set_value(dev->gpio[MSM_PCIE_GPIO_PERST].num,
			dev->gpio[MSM_PCIE_GPIO_PERST].on);
		PCIE_ERR(dev, "PCIe RC%d link initialization failed\n",
			dev->rc_idx);
		ret = -1;
		goto link_fail;
	}

	if (dev->bw_scale) {
		u32 index;
		u32 current_link_speed;
		struct msm_pcie_bw_scale_info_t *bw_scale;

		/*
		 * check if the link up GEN speed is less than the max/default
		 * supported. If it is, scale down CX corner and rate change
		 * clock accordingly.
		 */
		current_link_speed = readl_relaxed(dev->dm_core +
						PCIE20_CAP_LINKCTRLSTATUS);
		current_link_speed = ((current_link_speed >> 16) &
					PCI_EXP_LNKSTA_CLS);

		index = current_link_speed - PCI_EXP_LNKCTL2_TLS_2_5GT;
		if (index >= dev->bw_gen_max) {
			PCIE_ERR(dev,
				"PCIe: RC%d: unsupported gen speed: %d\n",
				dev->rc_idx, current_link_speed);
			return 0;
		}

		bw_scale = &dev->bw_scale[index];

		if (bw_scale->cx_vreg_min < dev->cx_vreg->min_v) {
			msm_pcie_write_reg_field(dev->dm_core,
				PCIE20_CAP + PCI_EXP_LNKCTL2,
				PCI_EXP_LNKCAP_SLS, current_link_speed);
			msm_pcie_scale_link_bandwidth(dev, current_link_speed);
		}
	}

	dev->link_status = MSM_PCIE_LINK_ENABLED;
	dev->power_on = true;
	dev->suspending = false;
	dev->link_turned_on_counter++;

	if (dev->switch_latency) {
		PCIE_DBG(dev, "switch_latency: %dms\n",
			dev->switch_latency);
		if (dev->switch_latency <= SWITCH_DELAY_MAX)
			usleep_range(dev->switch_latency * 1000,
				dev->switch_latency * 1000);
		else
			msleep(dev->switch_latency);
	}

	msm_pcie_config_sid(dev);
	msm_pcie_config_controller(dev);

	/* check endpoint configuration space is accessible */
	while (time_before(jiffies, ep_up_timeout)) {
		if (readl_relaxed(dev->conf) != PCIE_LINK_DOWN)
			break;
		usleep_range(EP_UP_TIMEOUT_US_MIN, EP_UP_TIMEOUT_US_MAX);
	}

	if (readl_relaxed(dev->conf) != PCIE_LINK_DOWN) {
		PCIE_DBG(dev,
			"PCIe: RC%d: endpoint config space is accessible\n",
			dev->rc_idx);
	} else {
		PCIE_ERR(dev,
			"PCIe: RC%d: endpoint config space is not accessible\n",
			dev->rc_idx);
		dev->link_status = MSM_PCIE_LINK_DISABLED;
		dev->power_on = false;
		dev->link_turned_off_counter++;
		ret = -ENODEV;
		goto link_fail;
	}

	if (dev->enumerated) {
		msm_msi_config(dev_get_msi_domain(&dev->dev->dev));
		msm_pcie_config_link_pm(dev, true);
	}

	goto out;

link_fail:
	if (msm_pcie_keep_resources_on & BIT(dev->rc_idx))
		goto out;

	if (dev->gpio[MSM_PCIE_GPIO_EP].num)
		gpio_set_value(dev->gpio[MSM_PCIE_GPIO_EP].num,
				1 - dev->gpio[MSM_PCIE_GPIO_EP].on);

	if (dev->phy_power_down_offset)
		msm_pcie_write_reg(dev->phy, dev->phy_power_down_offset, 0);

	msm_pcie_pipe_clk_deinit(dev);
	msm_pcie_clk_deinit(dev);
clk_fail:
	msm_pcie_vreg_deinit(dev);
out:
	mutex_unlock(&dev->setup_lock);

	PCIE_DBG(dev, "RC%d: exit\n", dev->rc_idx);

	return ret;
}

static void msm_pcie_disable(struct msm_pcie_dev_t *dev, u32 options)
{
	PCIE_DBG(dev, "RC%d: entry\n", dev->rc_idx);

	mutex_lock(&dev->setup_lock);

	if (!dev->power_on) {
		PCIE_DBG(dev,
			"PCIe: the link of RC%d is already power down.\n",
			dev->rc_idx);
		mutex_unlock(&dev->setup_lock);
		return;
	}

	/* suspend access to MSI register. resume access in msm_msi_config */
	msm_msi_config_access(dev_get_msi_domain(&dev->dev->dev), false);

	dev->link_status = MSM_PCIE_LINK_DISABLED;
	dev->power_on = false;
	dev->link_turned_off_counter++;

	PCIE_INFO(dev, "PCIe: Assert the reset of endpoint of RC%d.\n",
		dev->rc_idx);

	gpio_set_value(dev->gpio[MSM_PCIE_GPIO_PERST].num,
				dev->gpio[MSM_PCIE_GPIO_PERST].on);

	if (dev->phy_power_down_offset)
		msm_pcie_write_reg(dev->phy, dev->phy_power_down_offset, 0);

	if (options & PM_CLK) {
		msm_pcie_write_mask(dev->parf + PCIE20_PARF_PHY_CTRL, 0,
					BIT(0));
		msm_pcie_clk_deinit(dev);
	}

	if (options & PM_VREG)
		msm_pcie_vreg_deinit(dev);

	if (options & PM_PIPE_CLK)
		msm_pcie_pipe_clk_deinit(dev);

	if (dev->gpio[MSM_PCIE_GPIO_EP].num)
		gpio_set_value(dev->gpio[MSM_PCIE_GPIO_EP].num,
				1 - dev->gpio[MSM_PCIE_GPIO_EP].on);

	mutex_unlock(&dev->setup_lock);

	PCIE_DBG(dev, "RC%d: exit\n", dev->rc_idx);
}

static void msm_pcie_config_ep_aer(struct msm_pcie_dev_t *dev,
				struct msm_pcie_device_info *ep_dev_info)
{
	u32 val;
	void __iomem *ep_base = ep_dev_info->conf_base;
	u32 current_offset = readl_relaxed(ep_base + PCIE_CAP_PTR_OFFSET) &
						0xff;

	while (current_offset) {
		if (msm_pcie_check_align(dev, current_offset))
			return;

		val = readl_relaxed(ep_base + current_offset);
		if ((val & 0xff) == PCIE20_CAP_ID) {
			ep_dev_info->dev_ctrlstts_offset =
				current_offset + 0x8;
			break;
		}
		current_offset = (val >> 8) & 0xff;
	}

	if (!ep_dev_info->dev_ctrlstts_offset) {
		PCIE_DBG(dev,
			"RC%d endpoint does not support PCIe cap registers\n",
			dev->rc_idx);
		return;
	}

	PCIE_DBG2(dev, "RC%d: EP dev_ctrlstts_offset: 0x%x\n",
		dev->rc_idx, ep_dev_info->dev_ctrlstts_offset);

	/* Enable AER on EP */
	msm_pcie_write_mask(ep_base + ep_dev_info->dev_ctrlstts_offset, 0,
				BIT(3)|BIT(2)|BIT(1)|BIT(0));

	PCIE_DBG(dev, "EP's PCIE20_CAP_DEVCTRLSTATUS:0x%x\n",
		readl_relaxed(ep_base + ep_dev_info->dev_ctrlstts_offset));
}

static int msm_pcie_config_device_table(struct device *dev, void *pdev)
{
	struct pci_dev *pcidev = to_pci_dev(dev);
	struct msm_pcie_dev_t *pcie_dev = (struct msm_pcie_dev_t *) pdev;
	struct msm_pcie_device_info *dev_table_t = pcie_dev->pcidev_table;
	struct resource *axi_conf = pcie_dev->res[MSM_PCIE_RES_CONF].resource;
	int ret = 0;
	u32 rc_idx = pcie_dev->rc_idx;
	u32 i, index;
	u32 bdf = 0;
	u8 type;
	u32 h_type;
	u32 bme;

	if (!pcidev) {
		PCIE_ERR(pcie_dev,
			"PCIe: Did not find PCI device in list for RC%d.\n",
			pcie_dev->rc_idx);
		return -ENODEV;
	}

	PCIE_DBG(pcie_dev,
		"PCI device found: vendor-id:0x%x device-id:0x%x\n",
		pcidev->vendor, pcidev->device);

	if (!pcidev->bus->number)
		return ret;

	bdf = BDF_OFFSET(pcidev->bus->number, pcidev->devfn);
	type = pcidev->bus->number == 1 ?
		PCIE20_CTRL1_TYPE_CFG0 : PCIE20_CTRL1_TYPE_CFG1;

	for (i = 0; i < (MAX_RC_NUM * MAX_DEVICE_NUM); i++) {
		if (msm_pcie_dev_tbl[i].bdf == bdf &&
			!msm_pcie_dev_tbl[i].dev) {
			for (index = 0; index < MAX_DEVICE_NUM; index++) {
				if (dev_table_t[index].bdf == bdf) {
					msm_pcie_dev_tbl[i].dev = pcidev;
					msm_pcie_dev_tbl[i].domain = rc_idx;
					msm_pcie_dev_tbl[i].conf_base =
						pcie_dev->conf + index * SZ_4K;
					msm_pcie_dev_tbl[i].phy_address =
						axi_conf->start + index * SZ_4K;

					dev_table_t[index].dev = pcidev;
					dev_table_t[index].domain = rc_idx;
					dev_table_t[index].conf_base =
						pcie_dev->conf + index * SZ_4K;
					dev_table_t[index].phy_address =
						axi_conf->start + index * SZ_4K;

					msm_pcie_iatu_config(pcie_dev, index,
						type,
						dev_table_t[index].phy_address,
						dev_table_t[index].phy_address
						+ SZ_4K - 1,
						bdf);

					h_type = readl_relaxed(
						dev_table_t[index].conf_base +
						PCIE20_HEADER_TYPE);

					bme = readl_relaxed(
						dev_table_t[index].conf_base +
						PCIE20_COMMAND_STATUS);

					if (h_type & (1 << 16)) {
						pci_write_config_dword(pcidev,
							PCIE20_COMMAND_STATUS,
							bme | 0x06);
					} else {
						pcie_dev->num_ep++;
						dev_table_t[index].registered =
							false;
					}

					if (pcie_dev->num_ep > 1)
						pcie_dev->pending_ep_reg = true;

					if (pcie_dev->aer_enable)
						msm_pcie_config_ep_aer(pcie_dev,
							&dev_table_t[index]);

					break;
				}
			}
			if (index == MAX_DEVICE_NUM) {
				PCIE_ERR(pcie_dev,
					"RC%d PCI device table is full.\n",
					rc_idx);
				ret = index;
			} else {
				break;
			}
		} else if (msm_pcie_dev_tbl[i].bdf == bdf &&
			pcidev == msm_pcie_dev_tbl[i].dev) {
			break;
		}
	}
	if (i == MAX_RC_NUM * MAX_DEVICE_NUM) {
		PCIE_ERR(pcie_dev,
			"Global PCI device table is full: %d elements.\n",
			i);
		PCIE_ERR(pcie_dev,
			"Bus number is 0x%x\nDevice number is 0x%x\n",
			pcidev->bus->number, pcidev->devfn);
		ret = i;
	}
	return ret;
}

static void msm_pcie_config_sid(struct msm_pcie_dev_t *dev)
{
	void __iomem *bdf_to_sid_base = dev->parf +
		PCIE20_PARF_BDF_TO_SID_TABLE_N;
	int i;

	if (!dev->sid_info)
		return;

	/* Registers need to be zero out first */
	memset_io(bdf_to_sid_base, 0, CRC8_TABLE_SIZE * sizeof(u32));

	if (dev->enumerated) {
		for (i = 0; i < dev->sid_info_len; i++)
			writel_relaxed(dev->sid_info[i].value,
				bdf_to_sid_base + dev->sid_info[i].hash *
				sizeof(u32));
		return;
	}

	/* initial setup for boot */
	for (i = 0; i < dev->sid_info_len; i++) {
		struct msm_pcie_sid_info_t *sid_info = &dev->sid_info[i];
		u32 val;
		u8 hash;
		u16 bdf_be = cpu_to_be16(sid_info->bdf);

		hash = crc8(msm_pcie_crc8_table, (u8 *)&bdf_be, sizeof(bdf_be),
			0);

		val = readl_relaxed(bdf_to_sid_base + hash * sizeof(u32));

		/* if there is a collision, look for next available entry */
		while (val) {
			u8 current_hash = hash++;
			u8 next_mask = 0xff;

			/* if NEXT is NULL then update current entry */
			if (!(val & next_mask)) {
				int j;

				val |= (u32)hash;
				writel_relaxed(val, bdf_to_sid_base +
					current_hash * sizeof(u32));

				/* sid_info of current hash and update it */
				for (j = 0; j < dev->sid_info_len; j++) {
					if (dev->sid_info[j].hash !=
						current_hash)
						continue;

					dev->sid_info[j].next_hash = hash;
					dev->sid_info[j].value = val;
					break;
				}
			}

			val = readl_relaxed(bdf_to_sid_base +
				hash * sizeof(u32));
		}

		/* BDF [31:16] | SID [15:8] | NEXT [7:0] */
		val = sid_info->bdf << 16 | sid_info->pcie_sid << 8 | 0;
		writel_relaxed(val, bdf_to_sid_base + hash * sizeof(u32));

		sid_info->hash = hash;
		sid_info->value = val;
	}
}

int msm_pcie_enumerate(u32 rc_idx)
{
	int ret = 0, bus_ret = 0;
	struct msm_pcie_dev_t *dev = &msm_pcie_dev[rc_idx];

	mutex_lock(&dev->enumerate_lock);

	PCIE_DBG(dev, "Enumerate RC%d\n", rc_idx);

	if (!dev->drv_ready) {
		PCIE_DBG(dev, "RC%d has not been successfully probed yet\n",
			rc_idx);
		ret = -EPROBE_DEFER;
		goto out;
	}

	if (!dev->enumerated) {
		ret = msm_pcie_enable(dev, PM_ALL);

		/* kick start ARM PCI configuration framework */
		if (!ret) {
			struct pci_dev *pcidev = NULL;
			struct pci_host_bridge *bridge;
			bool found = false;
			struct pci_bus *bus;
			resource_size_t iobase = 0;
			u32 ids = readl_relaxed(msm_pcie_dev[rc_idx].dm_core);
			u32 vendor_id = ids & 0xffff;
			u32 device_id = (ids & 0xffff0000) >> 16;
			LIST_HEAD(res);

			PCIE_DBG(dev, "vendor-id:0x%x device_id:0x%x\n",
					vendor_id, device_id);

			bridge = devm_pci_alloc_host_bridge(&dev->pdev->dev,
						sizeof(*dev));
			if (!bridge) {
				ret = -ENOMEM;
				goto out;
			}

			ret = of_pci_get_host_bridge_resources(
						dev->pdev->dev.of_node,
						0, 0xff, &res, &iobase);
			if (ret) {
				PCIE_ERR(dev,
					"PCIe: failed to get host bridge resources for RC%d: %d\n",
					dev->rc_idx, ret);
				goto out;
			}

			ret = devm_request_pci_bus_resources(&dev->pdev->dev,
						&res);
			if (ret) {
				PCIE_ERR(dev,
					"PCIe: RC%d: failed to request pci bus resources %d\n",
					dev->rc_idx, ret);
				goto out;
			}

			if (IS_ENABLED(CONFIG_PCI_MSM_MSI)) {
				ret = msm_msi_init(&dev->pdev->dev);
				if (ret)
					goto out;
			}

			list_splice_init(&res, &bridge->windows);
			bridge->dev.parent = &dev->pdev->dev;
			bridge->sysdata = dev;
			bridge->busnr = 0;
			bridge->ops = &msm_pcie_ops;
			bridge->map_irq = of_irq_parse_and_map_pci;
			bridge->swizzle_irq = pci_common_swizzle;

			ret = pci_scan_root_bus_bridge(bridge);
			if (ret) {
				PCIE_ERR(dev,
					"PCIe: RC%d: failed to scan root bus %d\n",
					dev->rc_idx, ret);
				goto out;
			}

			bus = bridge->bus;

			pci_assign_unassigned_bus_resources(bus);
			pci_bus_add_devices(bus);

			dev->enumerated = true;

			msm_pcie_write_mask(dev->dm_core +
				PCIE20_COMMAND_STATUS, 0, BIT(2)|BIT(1));

			if (dev->cpl_timeout && dev->bridge_found)
				msm_pcie_write_reg_field(dev->dm_core,
					PCIE20_DEVICE_CONTROL2_STATUS2,
					0xf, dev->cpl_timeout);

			if (dev->shadow_en) {
				u32 val = readl_relaxed(dev->dm_core +
						PCIE20_COMMAND_STATUS);
				PCIE_DBG(dev, "PCIE20_COMMAND_STATUS:0x%x\n",
					val);
				dev->rc_shadow[PCIE20_COMMAND_STATUS / 4] = val;
			}

			do {
				pcidev = pci_get_device(vendor_id,
					device_id, pcidev);
				if (pcidev && (&msm_pcie_dev[rc_idx] ==
					(struct msm_pcie_dev_t *)
					PCIE_BUS_PRIV_DATA(pcidev->bus))) {
					msm_pcie_dev[rc_idx].dev = pcidev;
					found = true;
					PCIE_DBG(&msm_pcie_dev[rc_idx],
						"PCI device is found for RC%d\n",
						rc_idx);
				}
			} while (!found && pcidev);

			if (!pcidev) {
				PCIE_ERR(dev,
					"PCIe: Did not find PCI device for RC%d.\n",
					dev->rc_idx);
				ret = -ENODEV;
				goto out;
			}

			bus_ret = bus_for_each_dev(&pci_bus_type, NULL, dev,
					&msm_pcie_config_device_table);

			if (bus_ret) {
				PCIE_ERR(dev,
					"PCIe: Failed to set up device table for RC%d\n",
					dev->rc_idx);
				ret = -ENODEV;
				goto out;
			}

			msm_pcie_check_l1ss_support_all(dev);
			msm_pcie_config_link_pm(dev, true);
		} else {
			PCIE_ERR(dev, "PCIe: failed to enable RC%d.\n",
				dev->rc_idx);
		}
	} else {
		PCIE_ERR(dev, "PCIe: RC%d has already been enumerated.\n",
			dev->rc_idx);
	}

out:
	mutex_unlock(&dev->enumerate_lock);

	return ret;
}
EXPORT_SYMBOL(msm_pcie_enumerate);

static void msm_pcie_notify_client(struct msm_pcie_dev_t *dev,
					enum msm_pcie_event event)
{
	if (dev->event_reg && dev->event_reg->callback &&
		(dev->event_reg->events & event)) {
		struct msm_pcie_notify *notify = &dev->event_reg->notify;

		notify->event = event;
		notify->user = dev->event_reg->user;
		PCIE_DBG(dev, "PCIe: callback RC%d for event %d\n",
			dev->rc_idx, event);
		dev->event_reg->callback(notify);

		if ((dev->event_reg->options & MSM_PCIE_CONFIG_NO_RECOVERY) &&
				(event == MSM_PCIE_EVENT_LINKDOWN)) {
			dev->user_suspend = true;
			PCIE_DBG(dev,
				"PCIe: Client of RC%d will recover the link later.\n",
				dev->rc_idx);
			return;
		}
	} else {
		PCIE_DBG2(dev,
			"PCIe: Client of RC%d does not have registration for event %d\n",
			dev->rc_idx, event);
	}
}

static void handle_wake_func(struct work_struct *work)
{
	int i, ret;
	struct msm_pcie_dev_t *dev = container_of(work, struct msm_pcie_dev_t,
					handle_wake_work);

	PCIE_DBG(dev, "PCIe: Wake work for RC%d\n", dev->rc_idx);

	mutex_lock(&dev->recovery_lock);

	if (!dev->enumerated) {
		PCIE_DBG(dev,
			"PCIe: Start enumeration for RC%d upon the wake from endpoint.\n",
			dev->rc_idx);

		ret = msm_pcie_enumerate(dev->rc_idx);
		if (ret) {
			PCIE_ERR(dev,
				"PCIe: failed to enable RC%d upon wake request from the device.\n",
				dev->rc_idx);
			goto out;
		}

		if (dev->num_ep > 1) {
			for (i = 0; i < MAX_DEVICE_NUM; i++) {
				dev->event_reg = dev->pcidev_table[i].event_reg;

				if ((dev->link_status == MSM_PCIE_LINK_ENABLED)
					&& dev->event_reg &&
					dev->event_reg->callback &&
					(dev->event_reg->events &
					MSM_PCIE_EVENT_LINKUP)) {
					struct msm_pcie_notify *notify =
						&dev->event_reg->notify;
					notify->event = MSM_PCIE_EVENT_LINKUP;
					notify->user = dev->event_reg->user;
					PCIE_DBG(dev,
						"PCIe: Linkup callback for RC%d after enumeration is successful in wake IRQ handling\n",
						dev->rc_idx);
					dev->event_reg->callback(notify);
				}
			}
		} else {
			if ((dev->link_status == MSM_PCIE_LINK_ENABLED) &&
				dev->event_reg && dev->event_reg->callback &&
				(dev->event_reg->events &
				MSM_PCIE_EVENT_LINKUP)) {
				struct msm_pcie_notify *notify =
						&dev->event_reg->notify;
				notify->event = MSM_PCIE_EVENT_LINKUP;
				notify->user = dev->event_reg->user;
				PCIE_DBG(dev,
					"PCIe: Linkup callback for RC%d after enumeration is successful in wake IRQ handling\n",
					dev->rc_idx);
				dev->event_reg->callback(notify);
			} else {
				PCIE_DBG(dev,
					"PCIe: Client of RC%d does not have registration for linkup event.\n",
					dev->rc_idx);
			}
		}
		goto out;
	} else {
		PCIE_ERR(dev,
			"PCIe: The enumeration for RC%d has already been done.\n",
			dev->rc_idx);
		goto out;
	}

out:
	mutex_unlock(&dev->recovery_lock);
}

static irqreturn_t handle_aer_irq(int irq, void *data)
{
	struct msm_pcie_dev_t *dev = data;

	int corr_val = 0, uncorr_val = 0, rc_err_status = 0;
	int ep_corr_val = 0, ep_uncorr_val = 0;
	int rc_dev_ctrlstts = 0, ep_dev_ctrlstts = 0;
	u32 ep_dev_ctrlstts_offset = 0;
	int i, j, ep_src_bdf = 0;
	void __iomem *ep_base = NULL;

	PCIE_DBG2(dev,
		"AER Interrupt handler fired for RC%d irq %d\nrc_corr_counter: %lu\nrc_non_fatal_counter: %lu\nrc_fatal_counter: %lu\nep_corr_counter: %lu\nep_non_fatal_counter: %lu\nep_fatal_counter: %lu\n",
		dev->rc_idx, irq, dev->rc_corr_counter,
		dev->rc_non_fatal_counter, dev->rc_fatal_counter,
		dev->ep_corr_counter, dev->ep_non_fatal_counter,
		dev->ep_fatal_counter);

	uncorr_val = readl_relaxed(dev->dm_core +
				PCIE20_AER_UNCORR_ERR_STATUS_REG);
	corr_val = readl_relaxed(dev->dm_core +
				PCIE20_AER_CORR_ERR_STATUS_REG);
	rc_err_status = readl_relaxed(dev->dm_core +
				PCIE20_AER_ROOT_ERR_STATUS_REG);
	rc_dev_ctrlstts = readl_relaxed(dev->dm_core +
				PCIE20_CAP_DEVCTRLSTATUS);

	if (uncorr_val)
		PCIE_DBG(dev, "RC's PCIE20_AER_UNCORR_ERR_STATUS_REG:0x%x\n",
				uncorr_val);
	if (corr_val && (dev->rc_corr_counter < corr_counter_limit))
		PCIE_DBG(dev, "RC's PCIE20_AER_CORR_ERR_STATUS_REG:0x%x\n",
				corr_val);

	if ((rc_dev_ctrlstts >> 18) & 0x1)
		dev->rc_fatal_counter++;
	if ((rc_dev_ctrlstts >> 17) & 0x1)
		dev->rc_non_fatal_counter++;
	if ((rc_dev_ctrlstts >> 16) & 0x1)
		dev->rc_corr_counter++;

	msm_pcie_write_mask(dev->dm_core + PCIE20_CAP_DEVCTRLSTATUS, 0,
				BIT(18)|BIT(17)|BIT(16));

	if (dev->link_status == MSM_PCIE_LINK_DISABLED) {
		PCIE_DBG2(dev, "RC%d link is down\n", dev->rc_idx);
		goto out;
	}

	for (i = 0; i < 2; i++) {
		if (i)
			ep_src_bdf = readl_relaxed(dev->dm_core +
				PCIE20_AER_ERR_SRC_ID_REG) & ~0xffff;
		else
			ep_src_bdf = (readl_relaxed(dev->dm_core +
				PCIE20_AER_ERR_SRC_ID_REG) & 0xffff) << 16;

		if (!ep_src_bdf)
			continue;

		for (j = 0; j < MAX_DEVICE_NUM; j++) {
			if (ep_src_bdf == dev->pcidev_table[j].bdf) {
				PCIE_DBG2(dev,
					"PCIe: %s Error from Endpoint: %02x:%02x.%01x\n",
					i ? "Uncorrectable" : "Correctable",
					dev->pcidev_table[j].bdf >> 24,
					dev->pcidev_table[j].bdf >> 19 & 0x1f,
					dev->pcidev_table[j].bdf >> 16 & 0x07);
				ep_base = dev->pcidev_table[j].conf_base;
				ep_dev_ctrlstts_offset =
				dev->pcidev_table[j].dev_ctrlstts_offset;
				break;
			}
		}

		if (!ep_base) {
			PCIE_ERR(dev,
				"PCIe: RC%d no endpoint found for reported error\n",
				dev->rc_idx);
			goto out;
		}

		ep_uncorr_val = readl_relaxed(ep_base +
					PCIE20_AER_UNCORR_ERR_STATUS_REG);
		ep_corr_val = readl_relaxed(ep_base +
					PCIE20_AER_CORR_ERR_STATUS_REG);
		ep_dev_ctrlstts = readl_relaxed(ep_base +
					ep_dev_ctrlstts_offset);

		if (ep_uncorr_val)
			PCIE_DBG(dev,
				"EP's PCIE20_AER_UNCORR_ERR_STATUS_REG:0x%x\n",
				ep_uncorr_val);
		if (ep_corr_val && (dev->ep_corr_counter < corr_counter_limit))
			PCIE_DBG(dev,
				"EP's PCIE20_AER_CORR_ERR_STATUS_REG:0x%x\n",
				ep_corr_val);

		if ((ep_dev_ctrlstts >> 18) & 0x1)
			dev->ep_fatal_counter++;
		if ((ep_dev_ctrlstts >> 17) & 0x1)
			dev->ep_non_fatal_counter++;
		if ((ep_dev_ctrlstts >> 16) & 0x1)
			dev->ep_corr_counter++;

		msm_pcie_write_mask(ep_base + ep_dev_ctrlstts_offset, 0,
					BIT(18)|BIT(17)|BIT(16));

		msm_pcie_write_reg_field(ep_base,
				PCIE20_AER_UNCORR_ERR_STATUS_REG,
				0x3fff031, 0x3fff031);
		msm_pcie_write_reg_field(ep_base,
				PCIE20_AER_CORR_ERR_STATUS_REG,
				0xf1c1, 0xf1c1);
	}
out:
	if (((dev->rc_corr_counter < corr_counter_limit) &&
		(dev->ep_corr_counter < corr_counter_limit)) ||
		uncorr_val || ep_uncorr_val)
		PCIE_DBG(dev, "RC's PCIE20_AER_ROOT_ERR_STATUS_REG:0x%x\n",
				rc_err_status);
	msm_pcie_write_reg_field(dev->dm_core,
			PCIE20_AER_UNCORR_ERR_STATUS_REG,
			0x3fff031, 0x3fff031);
	msm_pcie_write_reg_field(dev->dm_core,
			PCIE20_AER_CORR_ERR_STATUS_REG,
			0xf1c1, 0xf1c1);
	msm_pcie_write_reg_field(dev->dm_core,
			PCIE20_AER_ROOT_ERR_STATUS_REG,
			0x7f, 0x7f);

	return IRQ_HANDLED;
}

static irqreturn_t handle_wake_irq(int irq, void *data)
{
	struct msm_pcie_dev_t *dev = data;
	unsigned long irqsave_flags;
	int i;

	spin_lock_irqsave(&dev->wakeup_lock, irqsave_flags);

	dev->wake_counter++;
	PCIE_DBG(dev, "PCIe: No. %ld wake IRQ for RC%d\n",
			dev->wake_counter, dev->rc_idx);

	PCIE_DBG2(dev, "PCIe WAKE is asserted by Endpoint of RC%d\n",
		dev->rc_idx);

	if (!dev->enumerated && !(dev->boot_option &
		MSM_PCIE_NO_WAKE_ENUMERATION)) {
		PCIE_DBG(dev, "Start enumerating RC%d\n", dev->rc_idx);
		schedule_work(&dev->handle_wake_work);
	} else {
		PCIE_DBG2(dev, "Wake up RC%d\n", dev->rc_idx);
		__pm_stay_awake(&dev->ws);
		__pm_relax(&dev->ws);

		if (dev->num_ep > 1) {
			for (i = 0; i < MAX_DEVICE_NUM; i++) {
				dev->event_reg =
					dev->pcidev_table[i].event_reg;
				msm_pcie_notify_client(dev,
					MSM_PCIE_EVENT_WAKEUP);
			}
		} else {
			msm_pcie_notify_client(dev, MSM_PCIE_EVENT_WAKEUP);
		}
	}

	spin_unlock_irqrestore(&dev->wakeup_lock, irqsave_flags);

	return IRQ_HANDLED;
}

static irqreturn_t handle_linkdown_irq(int irq, void *data)
{
	struct msm_pcie_dev_t *dev = data;
	int i;

	dev->linkdown_counter++;

	PCIE_DBG(dev,
		"PCIe: No. %ld linkdown IRQ for RC%d.\n",
		dev->linkdown_counter, dev->rc_idx);

	if (!dev->enumerated || dev->link_status != MSM_PCIE_LINK_ENABLED) {
		PCIE_DBG(dev,
			"PCIe:Linkdown IRQ for RC%d when the link is not enabled\n",
			dev->rc_idx);
	} else if (dev->suspending) {
		PCIE_DBG(dev,
			"PCIe:the link of RC%d is suspending.\n",
			dev->rc_idx);
	} else {
		dev->link_status = MSM_PCIE_LINK_DISABLED;
		dev->shadow_en = false;

		if (dev->linkdown_panic)
			panic("User has chosen to panic on linkdown\n");

		/* assert PERST */
		if (!(msm_pcie_keep_resources_on & BIT(dev->rc_idx)))
			gpio_set_value(dev->gpio[MSM_PCIE_GPIO_PERST].num,
					dev->gpio[MSM_PCIE_GPIO_PERST].on);

		PCIE_ERR(dev, "PCIe link is down for RC%d\n", dev->rc_idx);

		if (dev->num_ep > 1) {
			for (i = 0; i < MAX_DEVICE_NUM; i++) {
				dev->event_reg =
					dev->pcidev_table[i].event_reg;
				msm_pcie_notify_client(dev,
					MSM_PCIE_EVENT_LINKDOWN);
			}
		} else {
			msm_pcie_notify_client(dev, MSM_PCIE_EVENT_LINKDOWN);
		}
	}

	return IRQ_HANDLED;
}

static irqreturn_t handle_global_irq(int irq, void *data)
{
	int i;
	struct msm_pcie_dev_t *dev = data;
	unsigned long irqsave_flags;
	u32 status = 0;

	spin_lock_irqsave(&dev->irq_lock, irqsave_flags);

	if (dev->suspending) {
		PCIE_DBG2(dev,
			"PCIe: RC%d is currently suspending.\n",
			dev->rc_idx);
		spin_unlock_irqrestore(&dev->irq_lock, irqsave_flags);
		return IRQ_HANDLED;
	}

	status = readl_relaxed(dev->parf + PCIE20_PARF_INT_ALL_STATUS) &
			readl_relaxed(dev->parf + PCIE20_PARF_INT_ALL_MASK);

	msm_pcie_write_mask(dev->parf + PCIE20_PARF_INT_ALL_CLEAR, 0, status);

	PCIE_DUMP(dev, "RC%d: Global IRQ %d received: 0x%x\n",
		dev->rc_idx, irq, status);

	for (i = 0; i <= MSM_PCIE_INT_EVT_MAX; i++) {
		if (status & BIT(i)) {
			switch (i) {
			case MSM_PCIE_INT_EVT_LINK_DOWN:
				PCIE_DBG(dev,
					"PCIe: RC%d: handle linkdown event.\n",
					dev->rc_idx);
				handle_linkdown_irq(irq, data);
				break;
			case MSM_PCIE_INT_EVT_L1SUB_TIMEOUT:
				msm_pcie_notify_client(dev,
					MSM_PCIE_EVENT_L1SS_TIMEOUT);
				break;
			case MSM_PCIE_INT_EVT_AER_LEGACY:
				PCIE_DBG(dev,
					"PCIe: RC%d: AER legacy event.\n",
					dev->rc_idx);
				handle_aer_irq(irq, data);
				break;
			case MSM_PCIE_INT_EVT_AER_ERR:
				PCIE_DBG(dev,
					"PCIe: RC%d: AER event.\n",
					dev->rc_idx);
				handle_aer_irq(irq, data);
				break;
			default:
				PCIE_DUMP(dev,
					"PCIe: RC%d: Unexpected event %d is caught!\n",
					dev->rc_idx, i);
			}
		}
	}

	spin_unlock_irqrestore(&dev->irq_lock, irqsave_flags);

	return IRQ_HANDLED;
}

static int32_t msm_pcie_irq_init(struct msm_pcie_dev_t *dev)
{
	int rc;
	struct device *pdev = &dev->pdev->dev;

	PCIE_DBG(dev, "RC%d\n", dev->rc_idx);

	if (dev->rc_idx)
		wakeup_source_init(&dev->ws, "RC1 pcie_wakeup_source");
	else
		wakeup_source_init(&dev->ws, "RC0 pcie_wakeup_source");

	/* register handler for linkdown interrupt */
	if (dev->irq[MSM_PCIE_INT_LINK_DOWN].num) {
		rc = devm_request_irq(pdev,
			dev->irq[MSM_PCIE_INT_LINK_DOWN].num,
			handle_linkdown_irq,
			IRQF_TRIGGER_RISING,
			dev->irq[MSM_PCIE_INT_LINK_DOWN].name,
			dev);
		if (rc) {
			PCIE_ERR(dev,
				"PCIe: Unable to request linkdown interrupt:%d\n",
				dev->irq[MSM_PCIE_INT_LINK_DOWN].num);
			return rc;
		}
	}

	/* register handler for AER interrupt */
	if (dev->irq[MSM_PCIE_INT_PLS_ERR].num) {
		rc = devm_request_irq(pdev,
				dev->irq[MSM_PCIE_INT_PLS_ERR].num,
				handle_aer_irq,
				IRQF_TRIGGER_RISING,
				dev->irq[MSM_PCIE_INT_PLS_ERR].name,
				dev);
		if (rc) {
			PCIE_ERR(dev,
				"PCIe: RC%d: Unable to request aer pls_err interrupt: %d\n",
				dev->rc_idx,
				dev->irq[MSM_PCIE_INT_PLS_ERR].num);
			return rc;
		}
	}

	/* register handler for AER legacy interrupt */
	if (dev->irq[MSM_PCIE_INT_AER_LEGACY].num) {
		rc = devm_request_irq(pdev,
				dev->irq[MSM_PCIE_INT_AER_LEGACY].num,
				handle_aer_irq,
				IRQF_TRIGGER_RISING,
				dev->irq[MSM_PCIE_INT_AER_LEGACY].name,
				dev);
		if (rc) {
			PCIE_ERR(dev,
				"PCIe: RC%d: Unable to request aer aer_legacy interrupt: %d\n",
				dev->rc_idx,
				dev->irq[MSM_PCIE_INT_AER_LEGACY].num);
			return rc;
		}
	}

	if (dev->irq[MSM_PCIE_INT_GLOBAL_INT].num) {
		rc = devm_request_irq(pdev,
				dev->irq[MSM_PCIE_INT_GLOBAL_INT].num,
				handle_global_irq,
				IRQF_TRIGGER_RISING,
				dev->irq[MSM_PCIE_INT_GLOBAL_INT].name,
				dev);
		if (rc) {
			PCIE_ERR(dev,
				"PCIe: RC%d: Unable to request global_int interrupt: %d\n",
				dev->rc_idx,
				dev->irq[MSM_PCIE_INT_GLOBAL_INT].num);
			return rc;
		}
	}

	/* register handler for PCIE_WAKE_N interrupt line */
	if (dev->wake_n) {
		rc = devm_request_irq(pdev,
				dev->wake_n, handle_wake_irq,
				IRQF_TRIGGER_FALLING, "msm_pcie_wake", dev);
		if (rc) {
			PCIE_ERR(dev,
				"PCIe: RC%d: Unable to request wake interrupt\n",
				dev->rc_idx);
			return rc;
		}

		INIT_WORK(&dev->handle_wake_work, handle_wake_func);

		rc = enable_irq_wake(dev->wake_n);
		if (rc) {
			PCIE_ERR(dev,
				"PCIe: RC%d: Unable to enable wake interrupt\n",
				dev->rc_idx);
			return rc;
		}
	}

	return 0;
}

static void msm_pcie_irq_deinit(struct msm_pcie_dev_t *dev)
{
	PCIE_DBG(dev, "RC%d\n", dev->rc_idx);

	wakeup_source_trash(&dev->ws);

	if (dev->wake_n)
		disable_irq(dev->wake_n);
}

static bool msm_pcie_check_l0s_support(struct pci_dev *pdev,
					struct msm_pcie_dev_t *pcie_dev)
{
	struct pci_dev *parent = pdev->bus->self;
	u32 val;

	/* check parent supports L0s */
	if (parent) {
		u32 val2;

		pci_read_config_dword(parent, parent->pcie_cap + PCI_EXP_LNKCAP,
					&val);
		pci_read_config_dword(parent, parent->pcie_cap + PCI_EXP_LNKCTL,
					&val2);
		val = (val & BIT(10)) && (val2 & PCI_EXP_LNKCTL_ASPM_L0S);
		if (!val) {
			PCIE_DBG(pcie_dev,
				"PCIe: RC%d: Parent PCI device %02x:%02x.%01x does not support L0s\n",
				pcie_dev->rc_idx, parent->bus->number,
				PCI_SLOT(parent->devfn),
				PCI_FUNC(parent->devfn));
			return false;
		}
	}

	pci_read_config_dword(pdev, pdev->pcie_cap + PCI_EXP_LNKCAP, &val);
	if (!(val & BIT(10))) {
		PCIE_DBG(pcie_dev,
			"PCIe: RC%d: PCI device %02x:%02x.%01x does not support L0s\n",
			pcie_dev->rc_idx, pdev->bus->number,
			PCI_SLOT(pdev->devfn), PCI_FUNC(pdev->devfn));
		return false;
	}

	return true;
}

static bool msm_pcie_check_l1_support(struct pci_dev *pdev,
					struct msm_pcie_dev_t *pcie_dev)
{
	struct pci_dev *parent = pdev->bus->self;
	u32 val;

	/* check parent supports L1 */
	if (parent) {
		u32 val2;

		pci_read_config_dword(parent, parent->pcie_cap + PCI_EXP_LNKCAP,
					&val);
		pci_read_config_dword(parent, parent->pcie_cap + PCI_EXP_LNKCTL,
					&val2);
		val = (val & BIT(11)) && (val2 & PCI_EXP_LNKCTL_ASPM_L1);
		if (!val) {
			PCIE_DBG(pcie_dev,
				"PCIe: RC%d: Parent PCI device %02x:%02x.%01x does not support L1\n",
				pcie_dev->rc_idx, parent->bus->number,
				PCI_SLOT(parent->devfn),
				PCI_FUNC(parent->devfn));
			return false;
		}
	}

	pci_read_config_dword(pdev, pdev->pcie_cap + PCI_EXP_LNKCAP, &val);
	if (!(val & BIT(11))) {
		PCIE_DBG(pcie_dev,
			"PCIe: RC%d: PCI device %02x:%02x.%01x does not support L1\n",
			pcie_dev->rc_idx, pdev->bus->number,
			PCI_SLOT(pdev->devfn), PCI_FUNC(pdev->devfn));
		return false;
	}

	return true;
}

static int msm_pcie_check_l1ss_support(struct pci_dev *pdev, void *dev)
{
	struct msm_pcie_dev_t *pcie_dev = (struct msm_pcie_dev_t *)dev;
	u32 val;
	u32 l1ss_cap_id_offset, l1ss_cap_offset, l1ss_ctl1_offset;

	if (!pcie_dev->l1ss_supported)
		return -ENXIO;

	l1ss_cap_id_offset = pci_find_ext_capability(pdev, PCI_EXT_CAP_ID_L1SS);
	if (!l1ss_cap_id_offset) {
		PCIE_DBG(pcie_dev,
			"PCIe: RC%d: PCI device %02x:%02x.%01x could not find L1ss capability register\n",
			pcie_dev->rc_idx, pdev->bus->number,
			PCI_SLOT(pdev->devfn), PCI_FUNC(pdev->devfn));
		pcie_dev->l1ss_supported = 0;
		return -ENXIO;
	}

	l1ss_cap_offset = l1ss_cap_id_offset + PCI_L1SS_CAP;
	l1ss_ctl1_offset = l1ss_cap_id_offset + PCI_L1SS_CTL1;

	pci_read_config_dword(pdev, l1ss_cap_offset, &val);
	pcie_dev->l1_1_pcipm_supported &= !!(val & (PCI_L1SS_CAP_PCIPM_L1_1));
	pcie_dev->l1_2_pcipm_supported &= !!(val & (PCI_L1SS_CAP_PCIPM_L1_2));
	pcie_dev->l1_1_aspm_supported &= !!(val & (PCI_L1SS_CAP_ASPM_L1_1));
	pcie_dev->l1_2_aspm_supported &= !!(val & (PCI_L1SS_CAP_ASPM_L1_2));
	if (!pcie_dev->l1_1_pcipm_supported &&
		!pcie_dev->l1_2_pcipm_supported &&
		!pcie_dev->l1_1_aspm_supported &&
		!pcie_dev->l1_2_aspm_supported) {
		PCIE_DBG(pcie_dev,
			"PCIe: RC%d: PCI device %02x:%02x.%01x does not support any L1ss\n",
			pcie_dev->rc_idx, pdev->bus->number,
			PCI_SLOT(pdev->devfn), PCI_FUNC(pdev->devfn));
		pcie_dev->l1ss_supported = 0;
		return -ENXIO;
	}

	return 0;
}

static int msm_pcie_config_common_clock_enable(struct pci_dev *pdev,
							void *dev)
{
	struct msm_pcie_dev_t *pcie_dev = (struct msm_pcie_dev_t *)dev;

	PCIE_DBG(pcie_dev, "PCIe: RC%d: PCI device %02x:%02x.%01x\n",
		pcie_dev->rc_idx, pdev->bus->number, PCI_SLOT(pdev->devfn),
		PCI_FUNC(pdev->devfn));

	msm_pcie_config_clear_set_dword(pdev, pdev->pcie_cap + PCI_EXP_LNKCTL,
					0, PCI_EXP_LNKCTL_CCC);

	return 0;
}

static void msm_pcie_config_common_clock_enable_all(struct msm_pcie_dev_t *dev)
{
	if (dev->common_clk_en)
		pci_walk_bus(dev->dev->bus,
			msm_pcie_config_common_clock_enable, dev);
}

static int msm_pcie_config_clock_power_management_enable(struct pci_dev *pdev,
							void *dev)
{
	struct msm_pcie_dev_t *pcie_dev = (struct msm_pcie_dev_t *)dev;
	u32 val;

	/* enable only for upstream ports */
	if (pci_is_root_bus(pdev->bus))
		return 0;

	PCIE_DBG(pcie_dev, "PCIe: RC%d: PCI device %02x:%02x.%01x\n",
		pcie_dev->rc_idx, pdev->bus->number, PCI_SLOT(pdev->devfn),
		PCI_FUNC(pdev->devfn));

	pci_read_config_dword(pdev, pdev->pcie_cap + PCI_EXP_LNKCAP, &val);
	if (val & PCI_EXP_LNKCAP_CLKPM)
		msm_pcie_config_clear_set_dword(pdev,
			pdev->pcie_cap + PCI_EXP_LNKCTL, 0,
			PCI_EXP_LNKCTL_CLKREQ_EN);
	else
		PCIE_DBG(pcie_dev,
			"PCIe: RC%d: PCI device %02x:%02x.%01x does not support clock power management\n",
			pcie_dev->rc_idx, pdev->bus->number,
			PCI_SLOT(pdev->devfn), PCI_FUNC(pdev->devfn));

	return 0;
}

static void msm_pcie_config_clock_power_management_enable_all(
						struct msm_pcie_dev_t *dev)
{
	if (dev->clk_power_manage_en)
		pci_walk_bus(dev->dev->bus,
			msm_pcie_config_clock_power_management_enable, dev);
}

static void msm_pcie_config_l0s(struct msm_pcie_dev_t *dev,
				struct pci_dev *pdev, bool enable)
{
	u32 lnkctl_offset = pdev->pcie_cap + PCI_EXP_LNKCTL;
	int ret;

	PCIE_DBG(dev, "PCIe: RC%d: PCI device %02x:%02x.%01x %s\n",
		dev->rc_idx, pdev->bus->number, PCI_SLOT(pdev->devfn),
		PCI_FUNC(pdev->devfn), enable ? "enable" : "disable");

	if (enable) {
		ret = msm_pcie_check_l0s_support(pdev, dev);
		if (!ret)
			return;

		msm_pcie_config_clear_set_dword(pdev, lnkctl_offset, 0,
			PCI_EXP_LNKCTL_ASPM_L0S);
	} else {
		msm_pcie_config_clear_set_dword(pdev, lnkctl_offset,
			PCI_EXP_LNKCTL_ASPM_L0S, 0);
	}
}

static void msm_pcie_config_l0s_disable_all(struct msm_pcie_dev_t *dev,
				struct pci_bus *bus)
{
	struct pci_dev *pdev;

	if (!dev->l0s_supported)
		return;

	list_for_each_entry(pdev, &bus->devices, bus_list) {
		struct pci_bus *child;

		child  = pdev->subordinate;
		if (child)
			msm_pcie_config_l0s_disable_all(dev, child);
		msm_pcie_config_l0s(dev, pdev, false);
	}
}

static int msm_pcie_config_l0s_enable(struct pci_dev *pdev, void *dev)
{
	struct msm_pcie_dev_t *pcie_dev = (struct msm_pcie_dev_t *)dev;

	msm_pcie_config_l0s(pcie_dev, pdev, true);
	return 0;
}

static void msm_pcie_config_l0s_enable_all(struct msm_pcie_dev_t *dev)
{
	if (dev->l0s_supported)
		pci_walk_bus(dev->dev->bus, msm_pcie_config_l0s_enable, dev);
}

static void msm_pcie_config_l1(struct msm_pcie_dev_t *dev,
				struct pci_dev *pdev, bool enable)
{
	u32 lnkctl_offset = pdev->pcie_cap + PCI_EXP_LNKCTL;
	int ret;

	PCIE_DBG(dev, "PCIe: RC%d: PCI device %02x:%02x.%01x %s\n",
		dev->rc_idx, pdev->bus->number, PCI_SLOT(pdev->devfn),
		PCI_FUNC(pdev->devfn), enable ? "enable" : "disable");

	if (enable) {
		ret = msm_pcie_check_l1_support(pdev, dev);
		if (!ret)
			return;

		msm_pcie_config_clear_set_dword(pdev, lnkctl_offset, 0,
			PCI_EXP_LNKCTL_ASPM_L1);
	} else {
		msm_pcie_config_clear_set_dword(pdev, lnkctl_offset,
			PCI_EXP_LNKCTL_ASPM_L1, 0);
	}
}

static void msm_pcie_config_l1_disable_all(struct msm_pcie_dev_t *dev,
				struct pci_bus *bus)
{
	struct pci_dev *pdev;

	if (!dev->l1_supported)
		return;

	list_for_each_entry(pdev, &bus->devices, bus_list) {
		struct pci_bus *child;

		child  = pdev->subordinate;
		if (child)
			msm_pcie_config_l1_disable_all(dev, child);
		msm_pcie_config_l1(dev, pdev, false);
	}
}

static int msm_pcie_config_l1_enable(struct pci_dev *pdev, void *dev)
{
	struct msm_pcie_dev_t *pcie_dev = (struct msm_pcie_dev_t *)dev;

	msm_pcie_config_l1(pcie_dev, pdev, true);
	return 0;
}

static void msm_pcie_config_l1_enable_all(struct msm_pcie_dev_t *dev)
{
	if (dev->l1_supported)
		pci_walk_bus(dev->dev->bus, msm_pcie_config_l1_enable, dev);
}

static void msm_pcie_config_l1ss(struct msm_pcie_dev_t *dev,
				struct pci_dev *pdev, bool enable)
{
	u32 val, val2;
	u32 l1ss_cap_id_offset, l1ss_ctl1_offset;
	u32 devctl2_offset = pdev->pcie_cap + PCI_EXP_DEVCTL2;

	PCIE_DBG(dev, "PCIe: RC%d: PCI device %02x:%02x.%01x %s\n",
		dev->rc_idx, pdev->bus->number, PCI_SLOT(pdev->devfn),
		PCI_FUNC(pdev->devfn), enable ? "enable" : "disable");

	l1ss_cap_id_offset = pci_find_ext_capability(pdev, PCI_EXT_CAP_ID_L1SS);
	if (!l1ss_cap_id_offset) {
		PCIE_DBG(dev,
			"PCIe: RC%d: PCI device %02x:%02x.%01x could not find L1ss capability register\n",
			dev->rc_idx, pdev->bus->number, PCI_SLOT(pdev->devfn),
			PCI_FUNC(pdev->devfn));
		return;
	}

	l1ss_ctl1_offset = l1ss_cap_id_offset + PCI_L1SS_CTL1;

	/* Enable the AUX Clock and the Core Clk to be synchronous for L1ss */
	if (pci_is_root_bus(pdev->bus) && !dev->aux_clk_sync) {
		if (enable)
			msm_pcie_write_mask(dev->parf +
				PCIE20_PARF_SYS_CTRL, BIT(3), 0);
		else
			msm_pcie_write_mask(dev->parf +
				PCIE20_PARF_SYS_CTRL, 0, BIT(3));
	}

	if (enable) {
		msm_pcie_config_clear_set_dword(pdev, devctl2_offset, 0,
			PCI_EXP_DEVCTL2_LTR_EN);

		msm_pcie_config_clear_set_dword(pdev, l1ss_ctl1_offset, 0,
			(dev->l1_1_pcipm_supported ?
				PCI_L1SS_CTL1_PCIPM_L1_1 : 0) |
			(dev->l1_2_pcipm_supported ?
				PCI_L1SS_CTL1_PCIPM_L1_2 : 0) |
			(dev->l1_1_aspm_supported ?
				PCI_L1SS_CTL1_ASPM_L1_1 : 0) |
			(dev->l1_2_aspm_supported ?
				PCI_L1SS_CTL1_ASPM_L1_2 : 0));
	} else {
		msm_pcie_config_clear_set_dword(pdev, devctl2_offset,
			PCI_EXP_DEVCTL2_LTR_EN, 0);

		msm_pcie_config_clear_set_dword(pdev, l1ss_ctl1_offset,
			PCI_L1SS_CTL1_PCIPM_L1_1 | PCI_L1SS_CTL1_PCIPM_L1_2 |
			PCI_L1SS_CTL1_ASPM_L1_1 | PCI_L1SS_CTL1_ASPM_L1_2, 0);
	}

	pci_read_config_dword(pdev, l1ss_ctl1_offset, &val);
	PCIE_DBG2(dev, "PCIe: RC%d: L1SUB_CONTROL1:0x%x\n", dev->rc_idx, val);

	pci_read_config_dword(pdev, devctl2_offset, &val2);
	PCIE_DBG2(dev, "PCIe: RC%d: DEVICE_CONTROL2_STATUS2::0x%x\n",
		dev->rc_idx, val2);
}

static int msm_pcie_config_l1ss_disable(struct pci_dev *pdev, void *dev)
{
	struct msm_pcie_dev_t *pcie_dev = (struct msm_pcie_dev_t *)dev;

	msm_pcie_config_l1ss(pcie_dev, pdev, false);
	return 0;
}

static void msm_pcie_config_l1ss_disable_all(struct msm_pcie_dev_t *dev,
				struct pci_bus *bus)
{
	struct pci_dev *pdev;

	if (!dev->l1ss_supported)
		return;

	list_for_each_entry(pdev, &bus->devices, bus_list) {
		struct pci_bus *child;

		child  = pdev->subordinate;
		if (child)
			msm_pcie_config_l1ss_disable_all(dev, child);
		msm_pcie_config_l1ss_disable(pdev, dev);
	}
}

static int msm_pcie_config_l1ss_enable(struct pci_dev *pdev, void *dev)
{
	struct msm_pcie_dev_t *pcie_dev = (struct msm_pcie_dev_t *)dev;

	msm_pcie_config_l1ss(pcie_dev, pdev, true);
	return 0;
}

static void msm_pcie_config_l1ss_enable_all(struct msm_pcie_dev_t *dev)
{
	if (dev->l1ss_supported)
		pci_walk_bus(dev->dev->bus, msm_pcie_config_l1ss_enable, dev);
}

static void msm_pcie_config_link_pm(struct msm_pcie_dev_t *dev, bool enable)
{
	struct pci_bus *bus = dev->dev->bus;

	if (enable) {
		msm_pcie_config_common_clock_enable_all(dev);
		msm_pcie_config_clock_power_management_enable_all(dev);
		msm_pcie_config_l1ss_enable_all(dev);
		msm_pcie_config_l1_enable_all(dev);
		msm_pcie_config_l0s_enable_all(dev);
	} else {
		msm_pcie_config_l0s_disable_all(dev, bus);
		msm_pcie_config_l1_disable_all(dev, bus);
		msm_pcie_config_l1ss_disable_all(dev, bus);
	}
}

static void msm_pcie_check_l1ss_support_all(struct msm_pcie_dev_t *dev)
{
	pci_walk_bus(dev->dev->bus, msm_pcie_check_l1ss_support, dev);
}

static int msm_pcie_probe(struct platform_device *pdev)
{
	int ret = 0;
	int rc_idx = -1;
	int i, j;

	PCIE_GEN_DBG("%s\n", __func__);

	mutex_lock(&pcie_drv.drv_lock);

	ret = of_property_read_u32((&pdev->dev)->of_node,
				"cell-index", &rc_idx);
	if (ret) {
		PCIE_GEN_DBG("Did not find RC index.\n");
		goto out;
	} else {
		if (rc_idx >= MAX_RC_NUM) {
			pr_err(
				"PCIe: Invalid RC Index %d (max supported = %d)\n",
				rc_idx, MAX_RC_NUM);
			goto out;
		}
		pcie_drv.rc_num++;
		PCIE_DBG(&msm_pcie_dev[rc_idx], "PCIe: RC index is %d.\n",
			rc_idx);
	}

	msm_pcie_dev[rc_idx].l0s_supported =
		!of_property_read_bool((&pdev->dev)->of_node,
				"qcom,no-l0s-supported");
	if (msm_pcie_invert_l0s_support & BIT(rc_idx))
		msm_pcie_dev[rc_idx].l0s_supported =
			!msm_pcie_dev[rc_idx].l0s_supported;
	PCIE_DBG(&msm_pcie_dev[rc_idx], "L0s is %s supported.\n",
		msm_pcie_dev[rc_idx].l0s_supported ? "" : "not");
	msm_pcie_dev[rc_idx].l1_supported =
		!of_property_read_bool((&pdev->dev)->of_node,
				"qcom,no-l1-supported");
	if (msm_pcie_invert_l1_support & BIT(rc_idx))
		msm_pcie_dev[rc_idx].l1_supported =
			!msm_pcie_dev[rc_idx].l1_supported;
	PCIE_DBG(&msm_pcie_dev[rc_idx], "L1 is %s supported.\n",
		msm_pcie_dev[rc_idx].l1_supported ? "" : "not");
	msm_pcie_dev[rc_idx].l1ss_supported =
		!of_property_read_bool((&pdev->dev)->of_node,
				"qcom,no-l1ss-supported");
	if (msm_pcie_invert_l1ss_support & BIT(rc_idx))
		msm_pcie_dev[rc_idx].l1ss_supported =
			!msm_pcie_dev[rc_idx].l1ss_supported;
	PCIE_DBG(&msm_pcie_dev[rc_idx], "L1ss is %s supported.\n",
		msm_pcie_dev[rc_idx].l1ss_supported ? "" : "not");
	msm_pcie_dev[rc_idx].l1_1_aspm_supported =
		msm_pcie_dev[rc_idx].l1ss_supported;
	msm_pcie_dev[rc_idx].l1_2_aspm_supported =
		msm_pcie_dev[rc_idx].l1ss_supported;
	msm_pcie_dev[rc_idx].l1_1_pcipm_supported =
		msm_pcie_dev[rc_idx].l1ss_supported;
	msm_pcie_dev[rc_idx].l1_2_pcipm_supported =
		msm_pcie_dev[rc_idx].l1ss_supported;

	msm_pcie_dev[rc_idx].common_clk_en =
		of_property_read_bool((&pdev->dev)->of_node,
				"qcom,common-clk-en");
	PCIE_DBG(&msm_pcie_dev[rc_idx], "Common clock is %s enabled.\n",
		msm_pcie_dev[rc_idx].common_clk_en ? "" : "not");
	msm_pcie_dev[rc_idx].clk_power_manage_en =
		of_property_read_bool((&pdev->dev)->of_node,
				"qcom,clk-power-manage-en");
	PCIE_DBG(&msm_pcie_dev[rc_idx],
		"Clock power management is %s enabled.\n",
		msm_pcie_dev[rc_idx].clk_power_manage_en ? "" : "not");
	msm_pcie_dev[rc_idx].aux_clk_sync =
		!of_property_read_bool((&pdev->dev)->of_node,
				"qcom,no-aux-clk-sync");
	PCIE_DBG(&msm_pcie_dev[rc_idx],
		"AUX clock is %s synchronous to Core clock.\n",
		msm_pcie_dev[rc_idx].aux_clk_sync ? "" : "not");

	msm_pcie_dev[rc_idx].use_19p2mhz_aux_clk =
		of_property_read_bool((&pdev->dev)->of_node,
				"qcom,use-19p2mhz-aux-clk");
	PCIE_DBG(&msm_pcie_dev[rc_idx],
		"AUX clock frequency is %s 19.2MHz.\n",
		msm_pcie_dev[rc_idx].use_19p2mhz_aux_clk ? "" : "not");

	msm_pcie_dev[rc_idx].smmu_sid_base = 0;
	ret = of_property_read_u32((&pdev->dev)->of_node, "qcom,smmu-sid-base",
				&msm_pcie_dev[rc_idx].smmu_sid_base);
	if (ret)
		PCIE_DBG(&msm_pcie_dev[rc_idx],
			"RC%d SMMU sid base not found\n",
			msm_pcie_dev[rc_idx].rc_idx);
	else
		PCIE_DBG(&msm_pcie_dev[rc_idx],
			"RC%d: qcom,smmu-sid-base: 0x%x.\n",
			msm_pcie_dev[rc_idx].rc_idx,
			msm_pcie_dev[rc_idx].smmu_sid_base);

	msm_pcie_dev[rc_idx].boot_option = 0;
	ret = of_property_read_u32((&pdev->dev)->of_node, "qcom,boot-option",
				&msm_pcie_dev[rc_idx].boot_option);
	PCIE_DBG(&msm_pcie_dev[rc_idx],
		"PCIe: RC%d boot option is 0x%x.\n",
		rc_idx, msm_pcie_dev[rc_idx].boot_option);

	msm_pcie_dev[rc_idx].phy_ver = 1;
	ret = of_property_read_u32((&pdev->dev)->of_node,
				"qcom,pcie-phy-ver",
				&msm_pcie_dev[rc_idx].phy_ver);
	if (ret)
		PCIE_DBG(&msm_pcie_dev[rc_idx],
			"RC%d: pcie-phy-ver does not exist.\n",
			msm_pcie_dev[rc_idx].rc_idx);
	else
		PCIE_DBG(&msm_pcie_dev[rc_idx],
			"RC%d: pcie-phy-ver: %d.\n",
			msm_pcie_dev[rc_idx].rc_idx,
			msm_pcie_dev[rc_idx].phy_ver);

	msm_pcie_dev[rc_idx].target_link_speed = 0;
	ret = of_property_read_u32(pdev->dev.of_node,
				"qcom,target-link-speed",
				&msm_pcie_dev[rc_idx].target_link_speed);
	PCIE_DBG(&msm_pcie_dev[rc_idx],
		"PCIe: RC%d: target-link-speed: 0x%x.\n",
		rc_idx, msm_pcie_dev[rc_idx].target_link_speed);

	msm_pcie_dev[rc_idx].n_fts = 0;
	ret = of_property_read_u32((&pdev->dev)->of_node,
				"qcom,n-fts",
				&msm_pcie_dev[rc_idx].n_fts);

	if (ret)
		PCIE_DBG(&msm_pcie_dev[rc_idx],
			"n-fts does not exist. ret=%d\n", ret);
	else
		PCIE_DBG(&msm_pcie_dev[rc_idx], "n-fts: 0x%x.\n",
				msm_pcie_dev[rc_idx].n_fts);

	msm_pcie_dev[rc_idx].ext_ref_clk =
		of_property_read_bool((&pdev->dev)->of_node,
				"qcom,ext-ref-clk");
	PCIE_DBG(&msm_pcie_dev[rc_idx], "ref clk is %s.\n",
		msm_pcie_dev[rc_idx].ext_ref_clk ? "external" : "internal");

	msm_pcie_dev[rc_idx].ep_latency = 0;
	ret = of_property_read_u32((&pdev->dev)->of_node,
				"qcom,ep-latency",
				&msm_pcie_dev[rc_idx].ep_latency);
	if (ret)
		PCIE_DBG(&msm_pcie_dev[rc_idx],
			"RC%d: ep-latency does not exist.\n",
			rc_idx);
	else
		PCIE_DBG(&msm_pcie_dev[rc_idx], "RC%d: ep-latency: 0x%x.\n",
			rc_idx, msm_pcie_dev[rc_idx].ep_latency);

	msm_pcie_dev[rc_idx].switch_latency = 0;
	ret = of_property_read_u32((&pdev->dev)->of_node,
					"qcom,switch-latency",
					&msm_pcie_dev[rc_idx].switch_latency);

	if (ret)
		PCIE_DBG(&msm_pcie_dev[rc_idx],
				"RC%d: switch-latency does not exist.\n",
				rc_idx);
	else
		PCIE_DBG(&msm_pcie_dev[rc_idx],
				"RC%d: switch-latency: 0x%x.\n",
				rc_idx, msm_pcie_dev[rc_idx].switch_latency);

	msm_pcie_dev[rc_idx].wr_halt_size = 0;
	ret = of_property_read_u32(pdev->dev.of_node,
				"qcom,wr-halt-size",
				&msm_pcie_dev[rc_idx].wr_halt_size);
	if (ret)
		PCIE_DBG(&msm_pcie_dev[rc_idx],
			"RC%d: wr-halt-size not specified in dt. Use default value.\n",
			rc_idx);
	else
		PCIE_DBG(&msm_pcie_dev[rc_idx], "RC%d: wr-halt-size: 0x%x.\n",
			rc_idx, msm_pcie_dev[rc_idx].wr_halt_size);

	msm_pcie_dev[rc_idx].slv_addr_space_size = SZ_16M;
	ret = of_property_read_u32(pdev->dev.of_node,
				"qcom,slv-addr-space-size",
				&msm_pcie_dev[rc_idx].slv_addr_space_size);
	PCIE_DBG(&msm_pcie_dev[rc_idx],
		"RC%d: slv-addr-space-size: 0x%x.\n",
		rc_idx, msm_pcie_dev[rc_idx].slv_addr_space_size);

	msm_pcie_dev[rc_idx].phy_status_offset = 0;
	ret = of_property_read_u32(pdev->dev.of_node,
				"qcom,phy-status-offset",
				&msm_pcie_dev[rc_idx].phy_status_offset);
	if (ret) {
		PCIE_ERR(&msm_pcie_dev[rc_idx],
			"RC%d: failed to get PCIe PHY status offset.\n",
			rc_idx);
		goto decrease_rc_num;
	} else {
		PCIE_DBG(&msm_pcie_dev[rc_idx],
			"RC%d: phy-status-offset: 0x%x.\n",
			rc_idx, msm_pcie_dev[rc_idx].phy_status_offset);
	}

	ret = of_property_read_u32(pdev->dev.of_node,
				"qcom,phy-status-bit",
				&msm_pcie_dev[rc_idx].phy_status_bit);
	if (ret) {
		PCIE_ERR(&msm_pcie_dev[rc_idx],
			"RC%d: failed to get PCIe PHY status bit.\n",
			rc_idx);
		goto decrease_rc_num;
	} else {
		PCIE_DBG(&msm_pcie_dev[rc_idx],
			"RC%d: phy-status-bit: 0x%x.\n",
			rc_idx, msm_pcie_dev[rc_idx].phy_status_bit);
	}

	msm_pcie_dev[rc_idx].phy_power_down_offset = 0;
	ret = of_property_read_u32(pdev->dev.of_node,
				"qcom,phy-power-down-offset",
				&msm_pcie_dev[rc_idx].phy_power_down_offset);
	if (ret)
		PCIE_DBG(&msm_pcie_dev[rc_idx],
			"RC%d: qcom,phy-power-down-offset not found.\n",
			rc_idx);
	else
		PCIE_DBG(&msm_pcie_dev[rc_idx],
			"RC%d: phy-power-down-offset: 0x%x.\n",
			rc_idx, msm_pcie_dev[rc_idx].phy_power_down_offset);

	msm_pcie_dev[rc_idx].core_preset = 0;
	ret = of_property_read_u32(pdev->dev.of_node,
				"qcom,core-preset",
				&msm_pcie_dev[rc_idx].core_preset);
	if (ret)
		msm_pcie_dev[rc_idx].core_preset = PCIE_GEN3_PRESET_DEFAULT;

	PCIE_DBG(&msm_pcie_dev[rc_idx], "RC%d: core-preset: 0x%x.\n",
		rc_idx, msm_pcie_dev[rc_idx].core_preset);

	msm_pcie_dev[rc_idx].cpl_timeout = 0;
	ret = of_property_read_u32((&pdev->dev)->of_node,
				"qcom,cpl-timeout",
				&msm_pcie_dev[rc_idx].cpl_timeout);
	if (ret)
		PCIE_DBG(&msm_pcie_dev[rc_idx],
			"RC%d: Using default cpl-timeout.\n",
			rc_idx);
	else
		PCIE_DBG(&msm_pcie_dev[rc_idx], "RC%d: cpl-timeout: 0x%x.\n",
			rc_idx, msm_pcie_dev[rc_idx].cpl_timeout);

	msm_pcie_dev[rc_idx].perst_delay_us_min =
		PERST_PROPAGATION_DELAY_US_MIN;
	ret = of_property_read_u32(pdev->dev.of_node,
				"qcom,perst-delay-us-min",
				&msm_pcie_dev[rc_idx].perst_delay_us_min);
	if (ret)
		PCIE_DBG(&msm_pcie_dev[rc_idx],
			"RC%d: perst-delay-us-min does not exist. Use default value %dus.\n",
			rc_idx, msm_pcie_dev[rc_idx].perst_delay_us_min);
	else
		PCIE_DBG(&msm_pcie_dev[rc_idx],
			"RC%d: perst-delay-us-min: %dus.\n",
			rc_idx, msm_pcie_dev[rc_idx].perst_delay_us_min);

	msm_pcie_dev[rc_idx].perst_delay_us_max =
		PERST_PROPAGATION_DELAY_US_MAX;
	ret = of_property_read_u32(pdev->dev.of_node,
				"qcom,perst-delay-us-max",
				&msm_pcie_dev[rc_idx].perst_delay_us_max);
	if (ret)
		PCIE_DBG(&msm_pcie_dev[rc_idx],
			"RC%d: perst-delay-us-max does not exist. Use default value %dus.\n",
			rc_idx, msm_pcie_dev[rc_idx].perst_delay_us_max);
	else
		PCIE_DBG(&msm_pcie_dev[rc_idx],
			"RC%d: perst-delay-us-max: %dus.\n",
			rc_idx, msm_pcie_dev[rc_idx].perst_delay_us_max);

	msm_pcie_dev[rc_idx].tlp_rd_size = PCIE_TLP_RD_SIZE;
	ret = of_property_read_u32(pdev->dev.of_node,
				"qcom,tlp-rd-size",
				&msm_pcie_dev[rc_idx].tlp_rd_size);
	if (ret)
		PCIE_DBG(&msm_pcie_dev[rc_idx],
			"RC%d: tlp-rd-size does not exist. tlp-rd-size: 0x%x.\n",
			rc_idx, msm_pcie_dev[rc_idx].tlp_rd_size);
	else
		PCIE_DBG(&msm_pcie_dev[rc_idx], "RC%d: tlp-rd-size: 0x%x.\n",
			rc_idx, msm_pcie_dev[rc_idx].tlp_rd_size);

	msm_pcie_dev[rc_idx].rc_idx = rc_idx;
	msm_pcie_dev[rc_idx].pdev = pdev;
	msm_pcie_dev[rc_idx].vreg_n = 0;
	msm_pcie_dev[rc_idx].gpio_n = 0;
	msm_pcie_dev[rc_idx].parf_deemph = 0;
	msm_pcie_dev[rc_idx].parf_swing = 0;
	msm_pcie_dev[rc_idx].link_status = MSM_PCIE_LINK_DEINIT;
	msm_pcie_dev[rc_idx].user_suspend = false;
	msm_pcie_dev[rc_idx].disable_pc = false;
	msm_pcie_dev[rc_idx].saved_state = NULL;
	msm_pcie_dev[rc_idx].enumerated = false;
	msm_pcie_dev[rc_idx].num_active_ep = 0;
	msm_pcie_dev[rc_idx].num_ep = 0;
	msm_pcie_dev[rc_idx].pending_ep_reg = false;
	msm_pcie_dev[rc_idx].phy_len = 0;
	msm_pcie_dev[rc_idx].phy_sequence = NULL;
	msm_pcie_dev[rc_idx].event_reg = NULL;
	msm_pcie_dev[rc_idx].linkdown_counter = 0;
	msm_pcie_dev[rc_idx].link_turned_on_counter = 0;
	msm_pcie_dev[rc_idx].link_turned_off_counter = 0;
	msm_pcie_dev[rc_idx].rc_corr_counter = 0;
	msm_pcie_dev[rc_idx].rc_non_fatal_counter = 0;
	msm_pcie_dev[rc_idx].rc_fatal_counter = 0;
	msm_pcie_dev[rc_idx].ep_corr_counter = 0;
	msm_pcie_dev[rc_idx].ep_non_fatal_counter = 0;
	msm_pcie_dev[rc_idx].ep_fatal_counter = 0;
	msm_pcie_dev[rc_idx].suspending = false;
	msm_pcie_dev[rc_idx].wake_counter = 0;
	msm_pcie_dev[rc_idx].aer_enable = true;
	if (msm_pcie_invert_aer_support)
		msm_pcie_dev[rc_idx].aer_enable = false;
	msm_pcie_dev[rc_idx].power_on = false;
	msm_pcie_dev[rc_idx].use_pinctrl = false;
	msm_pcie_dev[rc_idx].linkdown_panic = false;
	msm_pcie_dev[rc_idx].bridge_found = false;
	memcpy(msm_pcie_dev[rc_idx].vreg, msm_pcie_vreg_info,
				sizeof(msm_pcie_vreg_info));
	memcpy(msm_pcie_dev[rc_idx].gpio, msm_pcie_gpio_info,
				sizeof(msm_pcie_gpio_info));
	memcpy(msm_pcie_dev[rc_idx].clk, msm_pcie_clk_info[rc_idx],
				sizeof(msm_pcie_clk_info[rc_idx]));
	memcpy(msm_pcie_dev[rc_idx].pipeclk, msm_pcie_pipe_clk_info[rc_idx],
				sizeof(msm_pcie_pipe_clk_info[rc_idx]));
	memcpy(msm_pcie_dev[rc_idx].res, msm_pcie_res_info,
				sizeof(msm_pcie_res_info));
	memcpy(msm_pcie_dev[rc_idx].irq, msm_pcie_irq_info,
				sizeof(msm_pcie_irq_info));
	memcpy(msm_pcie_dev[rc_idx].reset, msm_pcie_reset_info[rc_idx],
				sizeof(msm_pcie_reset_info[rc_idx]));
	memcpy(msm_pcie_dev[rc_idx].pipe_reset,
			msm_pcie_pipe_reset_info[rc_idx],
			sizeof(msm_pcie_pipe_reset_info[rc_idx]));
	msm_pcie_dev[rc_idx].shadow_en = true;
	for (i = 0; i < PCIE_CONF_SPACE_DW; i++)
		msm_pcie_dev[rc_idx].rc_shadow[i] = PCIE_CLEAR;
	for (i = 0; i < MAX_DEVICE_NUM; i++)
		for (j = 0; j < PCIE_CONF_SPACE_DW; j++)
			msm_pcie_dev[rc_idx].ep_shadow[i][j] = PCIE_CLEAR;
	for (i = 0; i < MAX_DEVICE_NUM; i++) {
		msm_pcie_dev[rc_idx].pcidev_table[i].bdf = 0;
		msm_pcie_dev[rc_idx].pcidev_table[i].dev = NULL;
		msm_pcie_dev[rc_idx].pcidev_table[i].short_bdf = 0;
		msm_pcie_dev[rc_idx].pcidev_table[i].sid = 0;
		msm_pcie_dev[rc_idx].pcidev_table[i].domain = rc_idx;
		msm_pcie_dev[rc_idx].pcidev_table[i].conf_base = NULL;
		msm_pcie_dev[rc_idx].pcidev_table[i].phy_address = 0;
		msm_pcie_dev[rc_idx].pcidev_table[i].dev_ctrlstts_offset = 0;
		msm_pcie_dev[rc_idx].pcidev_table[i].event_reg = NULL;
		msm_pcie_dev[rc_idx].pcidev_table[i].registered = true;
	}

	dev_set_drvdata(&msm_pcie_dev[rc_idx].pdev->dev, &msm_pcie_dev[rc_idx]);

	ret = msm_pcie_get_resources(&msm_pcie_dev[rc_idx],
				msm_pcie_dev[rc_idx].pdev);

	if (ret)
		goto decrease_rc_num;

	msm_pcie_dev[rc_idx].pinctrl = devm_pinctrl_get(&pdev->dev);
	if (IS_ERR_OR_NULL(msm_pcie_dev[rc_idx].pinctrl))
		PCIE_ERR(&msm_pcie_dev[rc_idx],
			"PCIe: RC%d failed to get pinctrl\n",
			rc_idx);
	else
		msm_pcie_dev[rc_idx].use_pinctrl = true;

	if (msm_pcie_dev[rc_idx].use_pinctrl) {
		msm_pcie_dev[rc_idx].pins_default =
			pinctrl_lookup_state(msm_pcie_dev[rc_idx].pinctrl,
						"default");
		if (IS_ERR(msm_pcie_dev[rc_idx].pins_default)) {
			PCIE_ERR(&msm_pcie_dev[rc_idx],
				"PCIe: RC%d could not get pinctrl default state\n",
				rc_idx);
			msm_pcie_dev[rc_idx].pins_default = NULL;
		}

		msm_pcie_dev[rc_idx].pins_sleep =
			pinctrl_lookup_state(msm_pcie_dev[rc_idx].pinctrl,
						"sleep");
		if (IS_ERR(msm_pcie_dev[rc_idx].pins_sleep)) {
			PCIE_ERR(&msm_pcie_dev[rc_idx],
				"PCIe: RC%d could not get pinctrl sleep state\n",
				rc_idx);
			msm_pcie_dev[rc_idx].pins_sleep = NULL;
		}
	}

	ret = msm_pcie_gpio_init(&msm_pcie_dev[rc_idx]);
	if (ret) {
		msm_pcie_release_resources(&msm_pcie_dev[rc_idx]);
		goto decrease_rc_num;
	}

	ret = msm_pcie_irq_init(&msm_pcie_dev[rc_idx]);
	if (ret) {
		msm_pcie_release_resources(&msm_pcie_dev[rc_idx]);
		msm_pcie_gpio_deinit(&msm_pcie_dev[rc_idx]);
		goto decrease_rc_num;
	}

	msm_pcie_sysfs_init(&msm_pcie_dev[rc_idx]);

	msm_pcie_dev[rc_idx].drv_ready = true;

	/*
	 * Register the pipe clock provided by phy.
	 * See function description to see details of this pipe clock.
	 */
	ret = phy_pipe_clk_register(&msm_pcie_dev[rc_idx],
						msm_pcie_dev[rc_idx].pdev);
	if (ret)
		PCIE_DBG(&msm_pcie_dev[rc_idx],
			"PCIe:RC%d didn't register pipeclock source\n", rc_idx);

	msm_pcie_dev[rc_idx].keep_powerdown_phy =
		of_property_read_bool((&pdev->dev)->of_node,
				"qcom,keep-powerdown-phy");
	/* Power down PHY to avoid leakage at 1.8V LDO */
	if (msm_pcie_dev[rc_idx].keep_powerdown_phy &&
				msm_pcie_dev[rc_idx].phy_power_down_offset) {
		msm_pcie_clk_init(&msm_pcie_dev[rc_idx]);
		msm_pcie_write_reg(msm_pcie_dev[rc_idx].phy,
				msm_pcie_dev[rc_idx].phy_power_down_offset, 0);
		msm_pcie_clk_deinit(&msm_pcie_dev[rc_idx]);
	}

	if (msm_pcie_dev[rc_idx].boot_option &
			MSM_PCIE_NO_PROBE_ENUMERATION) {
		PCIE_DBG(&msm_pcie_dev[rc_idx],
			"PCIe: RC%d will be enumerated by client or endpoint.\n",
			rc_idx);
		mutex_unlock(&pcie_drv.drv_lock);
		return 0;
	}

	ret = msm_pcie_enumerate(rc_idx);

	if (ret)
		PCIE_ERR(&msm_pcie_dev[rc_idx],
			"PCIe: RC%d is not enabled during bootup; it will be enumerated upon client request.\n",
			rc_idx);
	else
		PCIE_ERR(&msm_pcie_dev[rc_idx], "RC%d is enabled in bootup\n",
			rc_idx);

	PCIE_DBG(&msm_pcie_dev[rc_idx], "PCIE probed %s\n",
		dev_name(&(pdev->dev)));

	mutex_unlock(&pcie_drv.drv_lock);
	return 0;

decrease_rc_num:
	pcie_drv.rc_num--;
out:
	if (rc_idx < 0 || rc_idx >= MAX_RC_NUM)
		pr_err("PCIe: Invalid RC index %d. Driver probe failed\n",
		rc_idx);
	else
		PCIE_ERR(&msm_pcie_dev[rc_idx],
			"PCIe: Driver probe failed for RC%d:%d\n",
			rc_idx, ret);

	mutex_unlock(&pcie_drv.drv_lock);

	return ret;
}

static int msm_pcie_remove(struct platform_device *pdev)
{
	int ret = 0;
	int rc_idx;

	PCIE_GEN_DBG("PCIe:%s.\n", __func__);

	mutex_lock(&pcie_drv.drv_lock);

	ret = of_property_read_u32((&pdev->dev)->of_node,
				"cell-index", &rc_idx);
	if (ret) {
		pr_err("%s: Did not find RC index.\n", __func__);
		goto out;
	} else {
		pcie_drv.rc_num--;
		PCIE_GEN_DBG("%s: RC index is 0x%x.", __func__, rc_idx);
	}

	msm_pcie_irq_deinit(&msm_pcie_dev[rc_idx]);
	msm_pcie_vreg_deinit(&msm_pcie_dev[rc_idx]);
	msm_pcie_clk_deinit(&msm_pcie_dev[rc_idx]);
	msm_pcie_gpio_deinit(&msm_pcie_dev[rc_idx]);
	msm_pcie_release_resources(&msm_pcie_dev[rc_idx]);

out:
	mutex_unlock(&pcie_drv.drv_lock);

	return ret;
}

static int msm_pcie_link_retrain(struct msm_pcie_dev_t *pcie_dev,
				struct pci_dev *pci_dev)
{
	u32 cnt;
	u32 cnt_max = 1000; /* 100ms timeout */
	u32 link_status_lbms_mask = PCI_EXP_LNKSTA_LBMS << PCI_EXP_LNKCTL;

	cnt = 0;
	/* confirm link is in L0 */
	while (((readl_relaxed(pcie_dev->parf + PCIE20_PARF_LTSSM) &
		MSM_PCIE_LTSSM_MASK)) != MSM_PCIE_LTSSM_L0) {
		if (unlikely(cnt++ >= cnt_max)) {
			PCIE_ERR(pcie_dev,
				"PCIe: RC%d: failed to transition to L0\n",
				pcie_dev->rc_idx);
			return -EIO;
		}

		usleep_range(100, 105);
	}

	/* link retrain */
	msm_pcie_config_clear_set_dword(pci_dev,
					pci_dev->pcie_cap + PCI_EXP_LNKCTL,
					0, PCI_EXP_LNKCTL_RL);

	cnt = 0;
	/* poll until link train is done */
	while (!(readl_relaxed(pcie_dev->dm_core + pci_dev->pcie_cap +
		PCI_EXP_LNKCTL) & link_status_lbms_mask)) {
		if (unlikely(cnt++ >= cnt_max)) {
			PCIE_ERR(pcie_dev, "PCIe: RC%d: failed to retrain\n",
				pcie_dev->rc_idx);
			return -EIO;
		}

		usleep_range(100, 105);
	}

	return 0;
}

static int msm_pcie_set_link_width(struct msm_pcie_dev_t *pcie_dev,
					u16 target_link_width)
{
	u16 link_width;

	switch (target_link_width) {
	case PCI_EXP_LNKSTA_NLW_X1:
		link_width = LINK_WIDTH_X1;
		break;
	case PCI_EXP_LNKSTA_NLW_X2:
		link_width = LINK_WIDTH_X2;
		break;
	default:
		PCIE_ERR(pcie_dev,
			"PCIe: RC%d: unsupported link width request: %d\n",
			pcie_dev->rc_idx, target_link_width);
		return -EINVAL;
	}

	msm_pcie_write_reg_field(pcie_dev->dm_core,
				PCIE20_PORT_LINK_CTRL_REG,
				LINK_WIDTH_MASK << LINK_WIDTH_SHIFT,
				link_width);

	return 0;
}

int msm_pcie_set_link_bandwidth(struct pci_dev *pci_dev, u16 target_link_speed,
				u16 target_link_width)
{
	struct pci_dev *root_pci_dev;
	struct msm_pcie_dev_t *pcie_dev;
	u16 link_status;
	u16 current_link_speed;
	u16 current_link_width;
	bool set_link_speed = true;
	bool set_link_width = true;
	int ret;

	if (!pci_dev)
		return -EINVAL;

	root_pci_dev = pci_find_pcie_root_port(pci_dev);
	if (!root_pci_dev)
		return -ENODEV;

	pcie_dev = PCIE_BUS_PRIV_DATA(root_pci_dev->bus);

	pcie_capability_read_word(root_pci_dev, PCI_EXP_LNKSTA, &link_status);

	current_link_speed = link_status & PCI_EXP_LNKSTA_CLS;
	current_link_width = link_status & PCI_EXP_LNKSTA_NLW;
	target_link_width <<= PCI_EXP_LNKSTA_NLW_SHIFT;

	if (target_link_speed == current_link_speed)
		set_link_speed = false;

	if (target_link_width == current_link_width)
		set_link_width = false;

	if (!set_link_speed && !set_link_width)
		return 0;

	if (set_link_width) {
		ret = msm_pcie_set_link_width(pcie_dev, target_link_width);
		if (ret)
			return ret;
	}

	if (set_link_speed)
		msm_pcie_config_clear_set_dword(root_pci_dev,
						root_pci_dev->pcie_cap +
						PCI_EXP_LNKCTL2,
						PCI_EXP_LNKSTA_CLS,
						target_link_speed);

	/* disable link L1. Need to be in L0 for gen switch */
	msm_pcie_config_l1(pcie_dev, root_pci_dev, false);
	msm_pcie_write_mask(pcie_dev->parf + PCIE20_PARF_PM_CTRL,  0, BIT(5));

	if (target_link_speed > current_link_speed)
		msm_pcie_scale_link_bandwidth(pcie_dev, target_link_speed);

	ret = msm_pcie_link_retrain(pcie_dev, root_pci_dev);
	if (ret)
		goto out;

	pcie_capability_read_word(root_pci_dev, PCI_EXP_LNKSTA, &link_status);
	if ((link_status & PCI_EXP_LNKSTA_CLS) != target_link_speed ||
		(link_status & PCI_EXP_LNKSTA_NLW) != target_link_width) {
		PCIE_ERR(pcie_dev,
			"PCIe: RC%d: failed to switch bandwidth: target speed: %d width: %d\n",
			pcie_dev->rc_idx, target_link_speed,
			target_link_width >> PCI_EXP_LNKSTA_NLW_SHIFT);
		ret = -EIO;
		goto out;
	}

	if (target_link_speed < current_link_speed)
		msm_pcie_scale_link_bandwidth(pcie_dev, target_link_speed);
out:
	/* re-enable link L1 */
	msm_pcie_write_mask(pcie_dev->parf + PCIE20_PARF_PM_CTRL, BIT(5), 0);
	msm_pcie_config_l1(pcie_dev, root_pci_dev, true);

	return ret;
}
EXPORT_SYMBOL(msm_pcie_set_link_bandwidth);

static int msm_pci_iommu_parse_dt(struct msm_root_dev_t *root_dev)
{
	int ret;
	struct msm_pcie_dev_t *pcie_dev = root_dev->pcie_dev;
	struct pci_dev *pci_dev = root_dev->pci_dev;
	struct device_node *pci_of_node = pci_dev->dev.of_node;

	ret = of_property_read_u32(pci_of_node, "qcom,iommu-cfg",
				&root_dev->iommu_cfg);
	if (ret) {
		PCIE_DBG(pcie_dev, "PCIe: RC%d: no iommu-cfg present in DT\n",
			pcie_dev->rc_idx);
		return 0;
	}

	if (root_dev->iommu_cfg & MSM_PCIE_IOMMU_S1_BYPASS) {
		root_dev->iommu_base = 0;
		root_dev->iommu_size = PAGE_SIZE;
	} else {
		u64 iommu_range[2];

		ret = of_property_count_elems_of_size(pci_of_node,
							"qcom,iommu-range",
							sizeof(iommu_range));
		if (ret != 1) {
			PCIE_ERR(pcie_dev,
				"invalid entry for iommu address: %d\n",
				ret);
			return ret;
		}

		ret = of_property_read_u64_array(pci_of_node,
						"qcom,iommu-range",
						iommu_range, 2);
		if (ret) {
			PCIE_ERR(pcie_dev,
				"failed to get iommu address: %d\n", ret);
			return ret;
		}

		root_dev->iommu_base = (dma_addr_t)iommu_range[0];
		root_dev->iommu_size = (size_t)iommu_range[1];
	}

	PCIE_DBG(pcie_dev,
		"iommu-cfg: 0x%x iommu-base: %pad iommu-size: 0x%zx\n",
		root_dev->iommu_cfg, &root_dev->iommu_base,
		root_dev->iommu_size);

	return 0;
}

static int msm_pci_iommu_init(struct msm_root_dev_t *root_dev)
{
	int ret;
	struct dma_iommu_mapping *mapping;
	struct msm_pcie_dev_t *pcie_dev = root_dev->pcie_dev;
	struct pci_dev *pci_dev = root_dev->pci_dev;

	ret = msm_pci_iommu_parse_dt(root_dev);
	if (ret)
		return ret;

	if (!(root_dev->iommu_cfg & MSM_PCIE_IOMMU_PRESENT))
		return 0;

	mapping = arm_iommu_create_mapping(&pci_bus_type, root_dev->iommu_base,
						root_dev->iommu_size);
	if (IS_ERR_OR_NULL(mapping)) {
		ret = PTR_ERR(mapping);
		PCIE_ERR(pcie_dev,
			"PCIe: RC%d: Failed to create IOMMU mapping (%d)\n",
			pcie_dev->rc_idx, ret);
		return ret;
	}

	if (root_dev->iommu_cfg & MSM_PCIE_IOMMU_S1_BYPASS) {
		int iommu_s1_bypass = 1;

		ret = iommu_domain_set_attr(mapping->domain,
					DOMAIN_ATTR_S1_BYPASS,
					&iommu_s1_bypass);
		if (ret) {
			PCIE_ERR(pcie_dev,
				"PCIe: RC%d: failed to set attribute S1_BYPASS: %d\n",
				pcie_dev->rc_idx, ret);
			goto release_mapping;
		}
	}

	if (root_dev->iommu_cfg & MSM_PCIE_IOMMU_FAST) {
		int iommu_fast = 1;

		ret = iommu_domain_set_attr(mapping->domain,
					DOMAIN_ATTR_FAST,
					&iommu_fast);
		if (ret) {
			PCIE_ERR(pcie_dev,
				"PCIe: RC%d: failed to set attribute FAST: %d\n",
				pcie_dev->rc_idx, ret);
			goto release_mapping;
		}
	}

	if (root_dev->iommu_cfg & MSM_PCIE_IOMMU_ATOMIC) {
		int iommu_atomic = 1;

		ret = iommu_domain_set_attr(mapping->domain,
					DOMAIN_ATTR_ATOMIC,
					&iommu_atomic);
		if (ret) {
			PCIE_ERR(pcie_dev,
				"PCIe: RC%d: failed to set attribute ATOMIC: %d\n",
				pcie_dev->rc_idx, ret);
			goto release_mapping;
		}
	}

	if (root_dev->iommu_cfg & MSM_PCIE_IOMMU_FORCE_COHERENT) {
		int iommu_force_coherent = 1;

		ret = iommu_domain_set_attr(mapping->domain,
				DOMAIN_ATTR_PAGE_TABLE_FORCE_COHERENT,
				&iommu_force_coherent);
		if (ret) {
			PCIE_ERR(pcie_dev,
				"PCIe: RC%d: failed to set attribute FORCE_COHERENT: %d\n",
				pcie_dev->rc_idx, ret);
			goto release_mapping;
		}
	}

	ret = arm_iommu_attach_device(&pci_dev->dev, mapping);
	if (ret) {
		PCIE_ERR(pcie_dev,
			"PCIe: RC%d: failed to iommu attach device (%d)\n",
			pcie_dev->rc_idx, ret);
		goto release_mapping;
	}

	PCIE_DBG(pcie_dev, "PCIe: RC%d: successful iommu attach\n",
		pcie_dev->rc_idx);
	return 0;

release_mapping:
	arm_iommu_release_mapping(mapping);

	return ret;
}

int msm_pci_probe(struct pci_dev *pci_dev,
		  const struct pci_device_id *device_id)
{
	int ret;
	struct msm_pcie_dev_t *pcie_dev = PCIE_BUS_PRIV_DATA(pci_dev->bus);
	struct msm_root_dev_t *root_dev;

	PCIE_DBG(pcie_dev, "PCIe: RC%d: PCI Probe\n", pcie_dev->rc_idx);

	if (!pci_dev->dev.of_node)
		return -ENODEV;

	root_dev = devm_kzalloc(&pci_dev->dev, sizeof(*root_dev), GFP_KERNEL);
	if (!root_dev)
		return -ENOMEM;

	root_dev->pcie_dev = pcie_dev;
	root_dev->pci_dev = pci_dev;
	dev_set_drvdata(&pci_dev->dev, root_dev);

	ret = msm_pci_iommu_init(root_dev);
	if (ret)
		return ret;

	ret = dma_set_mask_and_coherent(&pci_dev->dev, DMA_BIT_MASK(64));
	if (ret) {
		PCIE_ERR(pcie_dev, "DMA set mask failed (%d)\n", ret);
		return ret;
	}

	return 0;
}

static struct pci_device_id msm_pci_device_id[] = {
	{PCI_DEVICE(0x17cb, 0x0108)},
	{PCI_DEVICE(0x17cb, 0x1000)},
	{0},
};

static struct pci_driver msm_pci_driver = {
	.name = "pci-msm-rc",
	.id_table = msm_pci_device_id,
	.probe = msm_pci_probe,
};

static const struct of_device_id msm_pcie_match[] = {
	{	.compatible = "qcom,pci-msm",
	},
	{}
};

static struct platform_driver msm_pcie_driver = {
	.probe	= msm_pcie_probe,
	.remove	= msm_pcie_remove,
	.driver	= {
		.name		= "pci-msm",
		.owner		= THIS_MODULE,
		.of_match_table	= msm_pcie_match,
	},
};

static int __init pcie_init(void)
{
	int ret = 0, i;
	char rc_name[MAX_RC_NAME_LEN];

	pr_alert("pcie:%s.\n", __func__);

	pcie_drv.rc_num = 0;
	mutex_init(&pcie_drv.drv_lock);

	for (i = 0; i < MAX_RC_NUM; i++) {
		snprintf(rc_name, MAX_RC_NAME_LEN, "pcie%d-short", i);
		msm_pcie_dev[i].ipc_log =
			ipc_log_context_create(PCIE_LOG_PAGES, rc_name, 0);
		if (msm_pcie_dev[i].ipc_log == NULL)
			pr_err("%s: unable to create IPC log context for %s\n",
				__func__, rc_name);
		else
			PCIE_DBG(&msm_pcie_dev[i],
				"PCIe IPC logging is enable for RC%d\n",
				i);
		snprintf(rc_name, MAX_RC_NAME_LEN, "pcie%d-long", i);
		msm_pcie_dev[i].ipc_log_long =
			ipc_log_context_create(PCIE_LOG_PAGES, rc_name, 0);
		if (msm_pcie_dev[i].ipc_log_long == NULL)
			pr_err("%s: unable to create IPC log context for %s\n",
				__func__, rc_name);
		else
			PCIE_DBG(&msm_pcie_dev[i],
				"PCIe IPC logging %s is enable for RC%d\n",
				rc_name, i);
		snprintf(rc_name, MAX_RC_NAME_LEN, "pcie%d-dump", i);
		msm_pcie_dev[i].ipc_log_dump =
			ipc_log_context_create(PCIE_LOG_PAGES, rc_name, 0);
		if (msm_pcie_dev[i].ipc_log_dump == NULL)
			pr_err("%s: unable to create IPC log context for %s\n",
				__func__, rc_name);
		else
			PCIE_DBG(&msm_pcie_dev[i],
				"PCIe IPC logging %s is enable for RC%d\n",
				rc_name, i);
		spin_lock_init(&msm_pcie_dev[i].cfg_lock);
		msm_pcie_dev[i].cfg_access = true;
		mutex_init(&msm_pcie_dev[i].enumerate_lock);
		mutex_init(&msm_pcie_dev[i].setup_lock);
		mutex_init(&msm_pcie_dev[i].clk_lock);
		mutex_init(&msm_pcie_dev[i].recovery_lock);
		spin_lock_init(&msm_pcie_dev[i].wakeup_lock);
		spin_lock_init(&msm_pcie_dev[i].irq_lock);
		msm_pcie_dev[i].drv_ready = false;
	}
	for (i = 0; i < MAX_RC_NUM * MAX_DEVICE_NUM; i++) {
		msm_pcie_dev_tbl[i].bdf = 0;
		msm_pcie_dev_tbl[i].dev = NULL;
		msm_pcie_dev_tbl[i].short_bdf = 0;
		msm_pcie_dev_tbl[i].sid = 0;
		msm_pcie_dev_tbl[i].domain = -1;
		msm_pcie_dev_tbl[i].conf_base = NULL;
		msm_pcie_dev_tbl[i].phy_address = 0;
		msm_pcie_dev_tbl[i].dev_ctrlstts_offset = 0;
		msm_pcie_dev_tbl[i].event_reg = NULL;
		msm_pcie_dev_tbl[i].registered = true;
	}

	crc8_populate_msb(msm_pcie_crc8_table, MSM_PCIE_CRC8_POLYNOMIAL);

	msm_pcie_debugfs_init();

	ret = pci_register_driver(&msm_pci_driver);
	if (ret)
		return ret;

	ret = platform_driver_register(&msm_pcie_driver);

	return ret;
}

static void __exit pcie_exit(void)
{
	int i;

	PCIE_GEN_DBG("pcie:%s.\n", __func__);

	platform_driver_unregister(&msm_pcie_driver);

	msm_pcie_debugfs_exit();

	for (i = 0; i < MAX_RC_NUM; i++)
		msm_pcie_sysfs_exit(&msm_pcie_dev[i]);
}

subsys_initcall_sync(pcie_init);
module_exit(pcie_exit);


/* RC do not represent the right class; set it to PCI_CLASS_BRIDGE_PCI */
static void msm_pcie_fixup_early(struct pci_dev *dev)
{
	struct msm_pcie_dev_t *pcie_dev = PCIE_BUS_PRIV_DATA(dev->bus);

	PCIE_DBG(pcie_dev, "hdr_type %d\n", dev->hdr_type);
	if (pci_is_root_bus(dev->bus))
		dev->class = (dev->class & 0xff) | (PCI_CLASS_BRIDGE_PCI << 8);
}
DECLARE_PCI_FIXUP_EARLY(PCIE_VENDOR_ID_QCOM, PCI_ANY_ID,
			msm_pcie_fixup_early);

static void __msm_pcie_l1ss_timeout_disable(struct msm_pcie_dev_t *pcie_dev)
{
	msm_pcie_write_mask(pcie_dev->parf + PCIE20_PARF_DEBUG_INT_EN, BIT(0),
				0);
	writel_relaxed(0, pcie_dev->parf + PCIE20_PARF_L1SUB_AHB_CLK_MAX_TIMER);
}

static void __msm_pcie_l1ss_timeout_enable(struct msm_pcie_dev_t *pcie_dev)
{
	u32 val = BIT(31);

	writel_relaxed(val, pcie_dev->parf +
			PCIE20_PARF_L1SUB_AHB_CLK_MAX_TIMER);

	/* 3 AUX clock cycles so that RESET will sync with timer logic */
	usleep_range(3, 4);

	val |= L1SS_TIMEOUT_US_TO_TICKS(L1SS_TIMEOUT_US);
	writel_relaxed(val, pcie_dev->parf +
			PCIE20_PARF_L1SUB_AHB_CLK_MAX_TIMER);

	/* 1 AUX clock cycle so that CNT_MAX will sync with timer logic */
	usleep_range(1, 2);

	val &= ~BIT(31);
	writel_relaxed(val, pcie_dev->parf +
			PCIE20_PARF_L1SUB_AHB_CLK_MAX_TIMER);

	msm_pcie_write_mask(pcie_dev->parf +
			PCIE20_PARF_DEBUG_INT_EN, 0, BIT(0));
<<<<<<< HEAD
=======

	pcie_dev->enable_l1ss_timeout = true;
>>>>>>> 9528de5b
}

/* Suspend the PCIe link */
static int msm_pcie_pm_suspend(struct pci_dev *dev,
			void *user, void *data, u32 options)
{
	int ret = 0;
	u32 val = 0;
	int ret_l23;
	unsigned long irqsave_flags;
	struct msm_pcie_dev_t *pcie_dev = PCIE_BUS_PRIV_DATA(dev->bus);

	PCIE_DBG(pcie_dev, "RC%d: entry\n", pcie_dev->rc_idx);

	spin_lock_irqsave(&pcie_dev->irq_lock, irqsave_flags);
	pcie_dev->suspending = true;
	spin_unlock_irqrestore(&pcie_dev->irq_lock, irqsave_flags);

	if (!pcie_dev->power_on) {
		PCIE_DBG(pcie_dev,
			"PCIe: power of RC%d has been turned off.\n",
			pcie_dev->rc_idx);
		return ret;
	}

	if (pcie_dev->enable_l1ss_timeout)
		__msm_pcie_l1ss_timeout_disable(pcie_dev);

	if (dev && !(options & MSM_PCIE_CONFIG_NO_CFG_RESTORE)
		&& msm_pcie_confirm_linkup(pcie_dev, true, true,
			pcie_dev->conf)) {
		ret = pci_save_state(dev);
		pcie_dev->saved_state =	pci_store_saved_state(dev);
	}
	if (ret) {
		PCIE_ERR(pcie_dev, "PCIe: fail to save state of RC%d:%d.\n",
			pcie_dev->rc_idx, ret);
		pcie_dev->suspending = false;
		return ret;
	}

	spin_lock_irqsave(&pcie_dev->cfg_lock,
				pcie_dev->irqsave_flags);
	pcie_dev->cfg_access = false;
	spin_unlock_irqrestore(&pcie_dev->cfg_lock,
				pcie_dev->irqsave_flags);

	msm_pcie_write_mask(pcie_dev->elbi + PCIE20_ELBI_SYS_CTRL, 0,
				BIT(4));

	PCIE_DBG(pcie_dev, "RC%d: PME_TURNOFF_MSG is sent out\n",
		pcie_dev->rc_idx);

	ret_l23 = readl_poll_timeout((pcie_dev->parf
		+ PCIE20_PARF_PM_STTS), val, (val & BIT(5)), 10000, 100000);

	/* check L23_Ready */
	PCIE_DBG(pcie_dev, "RC%d: PCIE20_PARF_PM_STTS is 0x%x.\n",
		pcie_dev->rc_idx,
		readl_relaxed(pcie_dev->parf + PCIE20_PARF_PM_STTS));
	if (!ret_l23)
		PCIE_DBG(pcie_dev, "RC%d: PM_Enter_L23 is received\n",
			pcie_dev->rc_idx);
	else
		PCIE_DBG(pcie_dev, "RC%d: PM_Enter_L23 is NOT received\n",
			pcie_dev->rc_idx);

	if (pcie_dev->use_pinctrl && pcie_dev->pins_sleep)
		pinctrl_select_state(pcie_dev->pinctrl,
					pcie_dev->pins_sleep);

	msm_pcie_disable(pcie_dev, PM_PIPE_CLK | PM_CLK | PM_VREG);

	PCIE_DBG(pcie_dev, "RC%d: exit\n", pcie_dev->rc_idx);

	return ret;
}

static void msm_pcie_fixup_suspend(struct pci_dev *dev)
{
	int ret;
	struct msm_pcie_dev_t *pcie_dev = PCIE_BUS_PRIV_DATA(dev->bus);

	PCIE_DBG(pcie_dev, "RC%d\n", pcie_dev->rc_idx);

	if (pcie_dev->link_status != MSM_PCIE_LINK_ENABLED ||
		!pci_is_root_bus(dev->bus))
		return;

	spin_lock_irqsave(&pcie_dev->cfg_lock,
				pcie_dev->irqsave_flags);
	if (pcie_dev->disable_pc) {
		PCIE_DBG(pcie_dev,
			"RC%d: Skip suspend because of user request\n",
			pcie_dev->rc_idx);
		spin_unlock_irqrestore(&pcie_dev->cfg_lock,
				pcie_dev->irqsave_flags);
		return;
	}
	spin_unlock_irqrestore(&pcie_dev->cfg_lock,
				pcie_dev->irqsave_flags);

	mutex_lock(&pcie_dev->recovery_lock);

	ret = msm_pcie_pm_suspend(dev, NULL, NULL, 0);
	if (ret)
		PCIE_ERR(pcie_dev, "PCIe: RC%d got failure in suspend:%d.\n",
			pcie_dev->rc_idx, ret);

	mutex_unlock(&pcie_dev->recovery_lock);
}
DECLARE_PCI_FIXUP_SUSPEND(PCIE_VENDOR_ID_QCOM, PCI_ANY_ID,
			  msm_pcie_fixup_suspend);

/* Resume the PCIe link */
static int msm_pcie_pm_resume(struct pci_dev *dev,
			void *user, void *data, u32 options)
{
	int ret;
	struct msm_pcie_dev_t *pcie_dev = PCIE_BUS_PRIV_DATA(dev->bus);

	PCIE_DBG(pcie_dev, "RC%d: entry\n", pcie_dev->rc_idx);

	if (pcie_dev->use_pinctrl && pcie_dev->pins_default)
		pinctrl_select_state(pcie_dev->pinctrl,
					pcie_dev->pins_default);

	spin_lock_irqsave(&pcie_dev->cfg_lock,
				pcie_dev->irqsave_flags);
	pcie_dev->cfg_access = true;
	spin_unlock_irqrestore(&pcie_dev->cfg_lock,
				pcie_dev->irqsave_flags);

	ret = msm_pcie_enable(pcie_dev, PM_PIPE_CLK | PM_CLK | PM_VREG);
	if (ret) {
		PCIE_ERR(pcie_dev,
			"PCIe: RC%d fail to enable PCIe link in resume.\n",
			pcie_dev->rc_idx);
		return ret;
	}

	pcie_dev->suspending = false;
	PCIE_DBG(pcie_dev,
		"dev->bus->number = %d dev->bus->primary = %d\n",
		 dev->bus->number, dev->bus->primary);

	if (!(options & MSM_PCIE_CONFIG_NO_CFG_RESTORE)) {
		if (pcie_dev->saved_state) {
			PCIE_DBG(pcie_dev,
				 "RC%d: entry of PCI framework restore state\n",
				 pcie_dev->rc_idx);

			pci_load_and_free_saved_state(dev,
						      &pcie_dev->saved_state);
			pci_restore_state(dev);

			PCIE_DBG(pcie_dev,
				 "RC%d: exit of PCI framework restore state\n",
				 pcie_dev->rc_idx);
		} else {
			PCIE_DBG(pcie_dev,
				 "RC%d: restore rc config space using shadow recovery\n",
				 pcie_dev->rc_idx);
			msm_pcie_cfg_recover(pcie_dev, true);
		}
	}

	if (pcie_dev->bridge_found) {
		PCIE_DBG(pcie_dev,
			"RC%d: entry of PCIe recover config\n",
			pcie_dev->rc_idx);

		msm_pcie_recover_config(dev);

		PCIE_DBG(pcie_dev,
			"RC%d: exit of PCIe recover config\n",
			pcie_dev->rc_idx);
	}

	if (pcie_dev->enable_l1ss_timeout)
		__msm_pcie_l1ss_timeout_enable(pcie_dev);

	PCIE_DBG(pcie_dev, "RC%d: exit\n", pcie_dev->rc_idx);

	return ret;
}

static void msm_pcie_fixup_resume(struct pci_dev *dev)
{
	int ret;
	struct msm_pcie_dev_t *pcie_dev = PCIE_BUS_PRIV_DATA(dev->bus);

	PCIE_DBG(pcie_dev, "RC%d\n", pcie_dev->rc_idx);

	if ((pcie_dev->link_status != MSM_PCIE_LINK_DISABLED) ||
		pcie_dev->user_suspend || !pci_is_root_bus(dev->bus))
		return;

	mutex_lock(&pcie_dev->recovery_lock);
	ret = msm_pcie_pm_resume(dev, NULL, NULL, 0);
	if (ret)
		PCIE_ERR(pcie_dev,
			"PCIe: RC%d got failure in fixup resume:%d.\n",
			pcie_dev->rc_idx, ret);

	mutex_unlock(&pcie_dev->recovery_lock);
}
DECLARE_PCI_FIXUP_RESUME(PCIE_VENDOR_ID_QCOM, PCI_ANY_ID,
				 msm_pcie_fixup_resume);

static void msm_pcie_fixup_resume_early(struct pci_dev *dev)
{
	int ret;
	struct msm_pcie_dev_t *pcie_dev = PCIE_BUS_PRIV_DATA(dev->bus);

	PCIE_DBG(pcie_dev, "RC%d\n", pcie_dev->rc_idx);

	if ((pcie_dev->link_status != MSM_PCIE_LINK_DISABLED) ||
		pcie_dev->user_suspend || !pci_is_root_bus(dev->bus))
		return;

	mutex_lock(&pcie_dev->recovery_lock);
	ret = msm_pcie_pm_resume(dev, NULL, NULL, 0);
	if (ret)
		PCIE_ERR(pcie_dev, "PCIe: RC%d got failure in resume:%d.\n",
			pcie_dev->rc_idx, ret);

	mutex_unlock(&pcie_dev->recovery_lock);
}
DECLARE_PCI_FIXUP_RESUME_EARLY(PCIE_VENDOR_ID_QCOM, PCI_ANY_ID,
				 msm_pcie_fixup_resume_early);

int msm_pcie_pm_control(enum msm_pcie_pm_opt pm_opt, u32 busnr, void *user,
			void *data, u32 options)
{
	int ret = 0;
	struct pci_dev *dev;
	u32 rc_idx = 0;
	struct msm_pcie_dev_t *pcie_dev;

	PCIE_GEN_DBG("PCIe: pm_opt:%d;busnr:%d;options:%d\n",
		pm_opt, busnr, options);


	if (!user) {
		pr_err("PCIe: endpoint device is NULL\n");
		ret = -ENODEV;
		goto out;
	}

	pcie_dev = PCIE_BUS_PRIV_DATA(((struct pci_dev *)user)->bus);

	if (pcie_dev) {
		rc_idx = pcie_dev->rc_idx;
		PCIE_DBG(pcie_dev,
			"PCIe: RC%d: pm_opt:%d;busnr:%d;options:%d\n",
			rc_idx, pm_opt, busnr, options);
	} else {
		pr_err(
			"PCIe: did not find RC for pci endpoint device.\n"
			);
		ret = -ENODEV;
		goto out;
	}

	dev = msm_pcie_dev[rc_idx].dev;

	if (!msm_pcie_dev[rc_idx].drv_ready) {
		PCIE_ERR(&msm_pcie_dev[rc_idx],
			"RC%d has not been successfully probed yet\n",
			rc_idx);
		return -EPROBE_DEFER;
	}

	switch (pm_opt) {
	case MSM_PCIE_SUSPEND:
		PCIE_DBG(&msm_pcie_dev[rc_idx],
			"User of RC%d requests to suspend the link\n", rc_idx);
		if (msm_pcie_dev[rc_idx].link_status != MSM_PCIE_LINK_ENABLED)
			PCIE_DBG(&msm_pcie_dev[rc_idx],
				"PCIe: RC%d: requested to suspend when link is not enabled:%d.\n",
				rc_idx, msm_pcie_dev[rc_idx].link_status);

		if (!msm_pcie_dev[rc_idx].power_on) {
			PCIE_ERR(&msm_pcie_dev[rc_idx],
				"PCIe: RC%d: requested to suspend when link is powered down:%d.\n",
				rc_idx, msm_pcie_dev[rc_idx].link_status);
			break;
		}

		if (msm_pcie_dev[rc_idx].pending_ep_reg) {
			PCIE_DBG(&msm_pcie_dev[rc_idx],
				"PCIe: RC%d: request to suspend the link is rejected\n",
				rc_idx);
			break;
		}

		if (pcie_dev->num_active_ep) {
			PCIE_DBG(pcie_dev,
				"RC%d: an EP requested to suspend the link, but other EPs are still active: %d\n",
				pcie_dev->rc_idx, pcie_dev->num_active_ep);
			return ret;
		}

		msm_pcie_dev[rc_idx].user_suspend = true;

		mutex_lock(&msm_pcie_dev[rc_idx].recovery_lock);

		ret = msm_pcie_pm_suspend(dev, user, data, options);
		if (ret) {
			PCIE_ERR(&msm_pcie_dev[rc_idx],
				"PCIe: RC%d: user failed to suspend the link.\n",
				rc_idx);
			msm_pcie_dev[rc_idx].user_suspend = false;
		}

		mutex_unlock(&msm_pcie_dev[rc_idx].recovery_lock);
		break;
	case MSM_PCIE_RESUME:
		PCIE_DBG(&msm_pcie_dev[rc_idx],
			"User of RC%d requests to resume the link\n", rc_idx);
		if (msm_pcie_dev[rc_idx].link_status !=
					MSM_PCIE_LINK_DISABLED) {
			PCIE_ERR(&msm_pcie_dev[rc_idx],
				"PCIe: RC%d: requested to resume when link is not disabled:%d. Number of active EP(s): %d\n",
				rc_idx, msm_pcie_dev[rc_idx].link_status,
				msm_pcie_dev[rc_idx].num_active_ep);
			break;
		}

		mutex_lock(&msm_pcie_dev[rc_idx].recovery_lock);
		ret = msm_pcie_pm_resume(dev, user, data, options);
		if (ret) {
			PCIE_ERR(&msm_pcie_dev[rc_idx],
				"PCIe: RC%d: user failed to resume the link.\n",
				rc_idx);
		} else {
			PCIE_DBG(&msm_pcie_dev[rc_idx],
				"PCIe: RC%d: user succeeded to resume the link.\n",
				rc_idx);

			msm_pcie_dev[rc_idx].user_suspend = false;
		}

		mutex_unlock(&msm_pcie_dev[rc_idx].recovery_lock);

		break;
	case MSM_PCIE_DISABLE_PC:
		PCIE_DBG(&msm_pcie_dev[rc_idx],
			"User of RC%d requests to keep the link always alive.\n",
			rc_idx);
		spin_lock_irqsave(&msm_pcie_dev[rc_idx].cfg_lock,
				msm_pcie_dev[rc_idx].irqsave_flags);
		if (msm_pcie_dev[rc_idx].suspending) {
			PCIE_ERR(&msm_pcie_dev[rc_idx],
				"PCIe: RC%d Link has been suspended before request\n",
				rc_idx);
			ret = MSM_PCIE_ERROR;
		} else {
			msm_pcie_dev[rc_idx].disable_pc = true;
		}
		spin_unlock_irqrestore(&msm_pcie_dev[rc_idx].cfg_lock,
				msm_pcie_dev[rc_idx].irqsave_flags);
		break;
	case MSM_PCIE_ENABLE_PC:
		PCIE_DBG(&msm_pcie_dev[rc_idx],
			"User of RC%d cancels the request of alive link.\n",
			rc_idx);
		spin_lock_irqsave(&msm_pcie_dev[rc_idx].cfg_lock,
				msm_pcie_dev[rc_idx].irqsave_flags);
		msm_pcie_dev[rc_idx].disable_pc = false;
		spin_unlock_irqrestore(&msm_pcie_dev[rc_idx].cfg_lock,
				msm_pcie_dev[rc_idx].irqsave_flags);
		break;
	default:
		PCIE_ERR(&msm_pcie_dev[rc_idx],
			"PCIe: RC%d: unsupported pm operation:%d.\n",
			rc_idx, pm_opt);
		ret = -ENODEV;
		goto out;
	}

out:
	return ret;
}
EXPORT_SYMBOL(msm_pcie_pm_control);

void msm_pcie_l1ss_timeout_disable(struct pci_dev *pci_dev)
{
	struct msm_pcie_dev_t *pcie_dev = PCIE_BUS_PRIV_DATA(pci_dev->bus);

	__msm_pcie_l1ss_timeout_disable(pcie_dev);
}
EXPORT_SYMBOL(msm_pcie_l1ss_timeout_disable);

void msm_pcie_l1ss_timeout_enable(struct pci_dev *pci_dev)
{
	struct msm_pcie_dev_t *pcie_dev = PCIE_BUS_PRIV_DATA(pci_dev->bus);

	__msm_pcie_l1ss_timeout_enable(pcie_dev);
}
EXPORT_SYMBOL(msm_pcie_l1ss_timeout_enable);

int msm_pcie_register_event(struct msm_pcie_register_event *reg)
{
	int i, ret = 0;
	struct msm_pcie_dev_t *pcie_dev;

	if (!reg) {
		pr_err("PCIe: Event registration is NULL\n");
		return -ENODEV;
	}

	if (!reg->user) {
		pr_err("PCIe: User of event registration is NULL\n");
		return -ENODEV;
	}

	pcie_dev = PCIE_BUS_PRIV_DATA(((struct pci_dev *)reg->user)->bus);

	if (!pcie_dev) {
		PCIE_ERR(pcie_dev, "%s",
			"PCIe: did not find RC for pci endpoint device.\n");
		return -ENODEV;
	}

	if (pcie_dev->num_ep > 1) {
		for (i = 0; i < MAX_DEVICE_NUM; i++) {
			if (reg->user ==
				pcie_dev->pcidev_table[i].dev) {
				pcie_dev->event_reg =
					pcie_dev->pcidev_table[i].event_reg;

				if (!pcie_dev->event_reg) {
					pcie_dev->pcidev_table[i].registered =
						true;

					pcie_dev->num_active_ep++;
					PCIE_DBG(pcie_dev,
						"PCIe: RC%d: number of active EP(s): %d.\n",
						pcie_dev->rc_idx,
						pcie_dev->num_active_ep);
				}

				pcie_dev->event_reg = reg;
				pcie_dev->pcidev_table[i].event_reg = reg;
				PCIE_DBG(pcie_dev,
					"Event 0x%x is registered for RC %d\n",
					reg->events,
					pcie_dev->rc_idx);

				break;
			}
		}

		if (pcie_dev->pending_ep_reg) {
			for (i = 0; i < MAX_DEVICE_NUM; i++)
				if (!pcie_dev->pcidev_table[i].registered)
					break;

			if (i == MAX_DEVICE_NUM)
				pcie_dev->pending_ep_reg = false;
		}
	} else {
		pcie_dev->event_reg = reg;
		PCIE_DBG(pcie_dev,
			"Event 0x%x is registered for RC %d\n", reg->events,
			pcie_dev->rc_idx);
	}

	return ret;
}
EXPORT_SYMBOL(msm_pcie_register_event);

int msm_pcie_deregister_event(struct msm_pcie_register_event *reg)
{
	int i, ret = 0;
	struct msm_pcie_dev_t *pcie_dev;

	if (!reg) {
		pr_err("PCIe: Event deregistration is NULL\n");
		return -ENODEV;
	}

	if (!reg->user) {
		pr_err("PCIe: User of event deregistration is NULL\n");
		return -ENODEV;
	}

	pcie_dev = PCIE_BUS_PRIV_DATA(((struct pci_dev *)reg->user)->bus);

	if (!pcie_dev) {
		PCIE_ERR(pcie_dev, "%s",
			"PCIe: did not find RC for pci endpoint device.\n");
		return -ENODEV;
	}

	if (pcie_dev->num_ep > 1) {
		for (i = 0; i < MAX_DEVICE_NUM; i++) {
			if (reg->user == pcie_dev->pcidev_table[i].dev) {
				if (pcie_dev->pcidev_table[i].event_reg) {
					pcie_dev->num_active_ep--;
					PCIE_DBG(pcie_dev,
						"PCIe: RC%d: number of active EP(s) left: %d.\n",
						pcie_dev->rc_idx,
						pcie_dev->num_active_ep);
				}

				pcie_dev->event_reg = NULL;
				pcie_dev->pcidev_table[i].event_reg = NULL;
				PCIE_DBG(pcie_dev,
					"Event is deregistered for RC %d\n",
					pcie_dev->rc_idx);

				break;
			}
		}
	} else {
		pcie_dev->event_reg = NULL;
		PCIE_DBG(pcie_dev, "Event is deregistered for RC %d\n",
				pcie_dev->rc_idx);
	}

	return ret;
}
EXPORT_SYMBOL(msm_pcie_deregister_event);

int msm_pcie_recover_config(struct pci_dev *dev)
{
	int ret = 0;
	struct msm_pcie_dev_t *pcie_dev;

	if (dev) {
		pcie_dev = PCIE_BUS_PRIV_DATA(dev->bus);
		PCIE_DBG(pcie_dev,
			"Recovery for the link of RC%d\n", pcie_dev->rc_idx);
	} else {
		pr_err("PCIe: the input pci dev is NULL.\n");
		return -ENODEV;
	}

	if (msm_pcie_confirm_linkup(pcie_dev, true, true, pcie_dev->conf)) {
		PCIE_DBG(pcie_dev,
			"Recover config space of RC%d and its EP\n",
			pcie_dev->rc_idx);
		pcie_dev->shadow_en = false;
		PCIE_DBG(pcie_dev, "Recover RC%d\n", pcie_dev->rc_idx);
		msm_pcie_cfg_recover(pcie_dev, true);
		PCIE_DBG(pcie_dev, "Recover EP of RC%d\n", pcie_dev->rc_idx);
		msm_pcie_cfg_recover(pcie_dev, false);
		PCIE_DBG(pcie_dev,
			"Refreshing the saved config space in PCI framework for RC%d and its EP\n",
			pcie_dev->rc_idx);
		pci_save_state(pcie_dev->dev);
		pci_save_state(dev);
		pcie_dev->shadow_en = true;
		PCIE_DBG(pcie_dev, "Turn on shadow for RC%d\n",
			pcie_dev->rc_idx);
	} else {
		PCIE_ERR(pcie_dev,
			"PCIe: the link of RC%d is not up yet; can't recover config space.\n",
			pcie_dev->rc_idx);
		ret = -ENODEV;
	}

	return ret;
}
EXPORT_SYMBOL(msm_pcie_recover_config);

int msm_pcie_shadow_control(struct pci_dev *dev, bool enable)
{
	int ret = 0;
	struct msm_pcie_dev_t *pcie_dev;

	if (dev) {
		pcie_dev = PCIE_BUS_PRIV_DATA(dev->bus);
		PCIE_DBG(pcie_dev,
			"User requests to %s shadow\n",
			enable ? "enable" : "disable");
	} else {
		pr_err("PCIe: the input pci dev is NULL.\n");
		return -ENODEV;
	}

	PCIE_DBG(pcie_dev,
		"The shadowing of RC%d is %s enabled currently.\n",
		pcie_dev->rc_idx, pcie_dev->shadow_en ? "" : "not");

	pcie_dev->shadow_en = enable;

	PCIE_DBG(pcie_dev,
		"Shadowing of RC%d is turned %s upon user's request.\n",
		pcie_dev->rc_idx, enable ? "on" : "off");

	return ret;
}
EXPORT_SYMBOL(msm_pcie_shadow_control);<|MERGE_RESOLUTION|>--- conflicted
+++ resolved
@@ -743,10 +743,6 @@
 	void				*ipc_log_dump;
 	bool				use_19p2mhz_aux_clk;
 	bool				use_pinctrl;
-<<<<<<< HEAD
-=======
-	bool enable_l1ss_timeout;
->>>>>>> 9528de5b
 	bool				keep_powerdown_phy;
 	struct pinctrl			*pinctrl;
 	struct pinctrl_state		*pins_default;
@@ -6647,11 +6643,6 @@
 
 	msm_pcie_write_mask(pcie_dev->parf +
 			PCIE20_PARF_DEBUG_INT_EN, 0, BIT(0));
-<<<<<<< HEAD
-=======
-
-	pcie_dev->enable_l1ss_timeout = true;
->>>>>>> 9528de5b
 }
 
 /* Suspend the PCIe link */
@@ -6676,9 +6667,6 @@
 			pcie_dev->rc_idx);
 		return ret;
 	}
-
-	if (pcie_dev->enable_l1ss_timeout)
-		__msm_pcie_l1ss_timeout_disable(pcie_dev);
 
 	if (dev && !(options & MSM_PCIE_CONFIG_NO_CFG_RESTORE)
 		&& msm_pcie_confirm_linkup(pcie_dev, true, true,
@@ -6830,9 +6818,6 @@
 			"RC%d: exit of PCIe recover config\n",
 			pcie_dev->rc_idx);
 	}
-
-	if (pcie_dev->enable_l1ss_timeout)
-		__msm_pcie_l1ss_timeout_enable(pcie_dev);
 
 	PCIE_DBG(pcie_dev, "RC%d: exit\n", pcie_dev->rc_idx);
 
