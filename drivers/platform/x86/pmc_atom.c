/*
 * Intel Atom SOC Power Management Controller Driver
 * Copyright (c) 2014, Intel Corporation.
 *
 * This program is free software; you can redistribute it and/or modify it
 * under the terms and conditions of the GNU General Public License,
 * version 2, as published by the Free Software Foundation.
 *
 * This program is distributed in the hope it will be useful, but WITHOUT
 * ANY WARRANTY; without even the implied warranty of MERCHANTABILITY or
 * FITNESS FOR A PARTICULAR PURPOSE.  See the GNU General Public License for
 * more details.
 *
 */

#define pr_fmt(fmt) KBUILD_MODNAME ": " fmt

#include <linux/debugfs.h>
#include <linux/device.h>
#include <linux/dmi.h>
#include <linux/init.h>
#include <linux/io.h>
#include <linux/platform_data/x86/clk-pmc-atom.h>
#include <linux/platform_data/x86/pmc_atom.h>
#include <linux/platform_device.h>
#include <linux/pci.h>
#include <linux/seq_file.h>

struct pmc_bit_map {
	const char *name;
	u32 bit_mask;
};

struct pmc_reg_map {
	const struct pmc_bit_map *d3_sts_0;
	const struct pmc_bit_map *d3_sts_1;
	const struct pmc_bit_map *func_dis;
	const struct pmc_bit_map *func_dis_2;
	const struct pmc_bit_map *pss;
};

struct pmc_data {
	const struct pmc_reg_map *map;
	const struct pmc_clk *clks;
};

struct pmc_dev {
	u32 base_addr;
	void __iomem *regmap;
	const struct pmc_reg_map *map;
#ifdef CONFIG_DEBUG_FS
	struct dentry *dbgfs_dir;
#endif /* CONFIG_DEBUG_FS */
	bool init;
};

static struct pmc_dev pmc_device;
static u32 acpi_base_addr;

static const struct pmc_clk byt_clks[] = {
	{
		.name = "xtal",
		.freq = 25000000,
		.parent_name = NULL,
	},
	{
		.name = "pll",
		.freq = 19200000,
		.parent_name = "xtal",
	},
	{},
};

static const struct pmc_clk cht_clks[] = {
	{
		.name = "xtal",
		.freq = 19200000,
		.parent_name = NULL,
	},
	{},
};

static const struct pmc_bit_map d3_sts_0_map[] = {
	{"LPSS1_F0_DMA",	BIT_LPSS1_F0_DMA},
	{"LPSS1_F1_PWM1",	BIT_LPSS1_F1_PWM1},
	{"LPSS1_F2_PWM2",	BIT_LPSS1_F2_PWM2},
	{"LPSS1_F3_HSUART1",	BIT_LPSS1_F3_HSUART1},
	{"LPSS1_F4_HSUART2",	BIT_LPSS1_F4_HSUART2},
	{"LPSS1_F5_SPI",	BIT_LPSS1_F5_SPI},
	{"LPSS1_F6_Reserved",	BIT_LPSS1_F6_XXX},
	{"LPSS1_F7_Reserved",	BIT_LPSS1_F7_XXX},
	{"SCC_EMMC",		BIT_SCC_EMMC},
	{"SCC_SDIO",		BIT_SCC_SDIO},
	{"SCC_SDCARD",		BIT_SCC_SDCARD},
	{"SCC_MIPI",		BIT_SCC_MIPI},
	{"HDA",			BIT_HDA},
	{"LPE",			BIT_LPE},
	{"OTG",			BIT_OTG},
	{"USH",			BIT_USH},
	{"GBE",			BIT_GBE},
	{"SATA",		BIT_SATA},
	{"USB_EHCI",		BIT_USB_EHCI},
	{"SEC",			BIT_SEC},
	{"PCIE_PORT0",		BIT_PCIE_PORT0},
	{"PCIE_PORT1",		BIT_PCIE_PORT1},
	{"PCIE_PORT2",		BIT_PCIE_PORT2},
	{"PCIE_PORT3",		BIT_PCIE_PORT3},
	{"LPSS2_F0_DMA",	BIT_LPSS2_F0_DMA},
	{"LPSS2_F1_I2C1",	BIT_LPSS2_F1_I2C1},
	{"LPSS2_F2_I2C2",	BIT_LPSS2_F2_I2C2},
	{"LPSS2_F3_I2C3",	BIT_LPSS2_F3_I2C3},
	{"LPSS2_F3_I2C4",	BIT_LPSS2_F4_I2C4},
	{"LPSS2_F5_I2C5",	BIT_LPSS2_F5_I2C5},
	{"LPSS2_F6_I2C6",	BIT_LPSS2_F6_I2C6},
	{"LPSS2_F7_I2C7",	BIT_LPSS2_F7_I2C7},
	{},
};

static struct pmc_bit_map byt_d3_sts_1_map[] = {
	{"SMB",			BIT_SMB},
	{"OTG_SS_PHY",		BIT_OTG_SS_PHY},
	{"USH_SS_PHY",		BIT_USH_SS_PHY},
	{"DFX",			BIT_DFX},
	{},
};

static struct pmc_bit_map cht_d3_sts_1_map[] = {
	{"SMB",			BIT_SMB},
	{"GMM",			BIT_STS_GMM},
	{"ISH",			BIT_STS_ISH},
	{},
};

static struct pmc_bit_map cht_func_dis_2_map[] = {
	{"SMB",			BIT_SMB},
	{"GMM",			BIT_FD_GMM},
	{"ISH",			BIT_FD_ISH},
	{},
};

static const struct pmc_bit_map byt_pss_map[] = {
	{"GBE",			PMC_PSS_BIT_GBE},
	{"SATA",		PMC_PSS_BIT_SATA},
	{"HDA",			PMC_PSS_BIT_HDA},
	{"SEC",			PMC_PSS_BIT_SEC},
	{"PCIE",		PMC_PSS_BIT_PCIE},
	{"LPSS",		PMC_PSS_BIT_LPSS},
	{"LPE",			PMC_PSS_BIT_LPE},
	{"DFX",			PMC_PSS_BIT_DFX},
	{"USH_CTRL",		PMC_PSS_BIT_USH_CTRL},
	{"USH_SUS",		PMC_PSS_BIT_USH_SUS},
	{"USH_VCCS",		PMC_PSS_BIT_USH_VCCS},
	{"USH_VCCA",		PMC_PSS_BIT_USH_VCCA},
	{"OTG_CTRL",		PMC_PSS_BIT_OTG_CTRL},
	{"OTG_VCCS",		PMC_PSS_BIT_OTG_VCCS},
	{"OTG_VCCA_CLK",	PMC_PSS_BIT_OTG_VCCA_CLK},
	{"OTG_VCCA",		PMC_PSS_BIT_OTG_VCCA},
	{"USB",			PMC_PSS_BIT_USB},
	{"USB_SUS",		PMC_PSS_BIT_USB_SUS},
	{},
};

static const struct pmc_bit_map cht_pss_map[] = {
	{"SATA",		PMC_PSS_BIT_SATA},
	{"HDA",			PMC_PSS_BIT_HDA},
	{"SEC",			PMC_PSS_BIT_SEC},
	{"PCIE",		PMC_PSS_BIT_PCIE},
	{"LPSS",		PMC_PSS_BIT_LPSS},
	{"LPE",			PMC_PSS_BIT_LPE},
	{"UFS",			PMC_PSS_BIT_CHT_UFS},
	{"UXD",			PMC_PSS_BIT_CHT_UXD},
	{"UXD_FD",		PMC_PSS_BIT_CHT_UXD_FD},
	{"UX_ENG",		PMC_PSS_BIT_CHT_UX_ENG},
	{"USB_SUS",		PMC_PSS_BIT_CHT_USB_SUS},
	{"GMM",			PMC_PSS_BIT_CHT_GMM},
	{"ISH",			PMC_PSS_BIT_CHT_ISH},
	{"DFX_MASTER",		PMC_PSS_BIT_CHT_DFX_MASTER},
	{"DFX_CLUSTER1",	PMC_PSS_BIT_CHT_DFX_CLUSTER1},
	{"DFX_CLUSTER2",	PMC_PSS_BIT_CHT_DFX_CLUSTER2},
	{"DFX_CLUSTER3",	PMC_PSS_BIT_CHT_DFX_CLUSTER3},
	{"DFX_CLUSTER4",	PMC_PSS_BIT_CHT_DFX_CLUSTER4},
	{"DFX_CLUSTER5",	PMC_PSS_BIT_CHT_DFX_CLUSTER5},
	{},
};

static const struct pmc_reg_map byt_reg_map = {
	.d3_sts_0	= d3_sts_0_map,
	.d3_sts_1	= byt_d3_sts_1_map,
	.func_dis	= d3_sts_0_map,
	.func_dis_2	= byt_d3_sts_1_map,
	.pss		= byt_pss_map,
};

static const struct pmc_reg_map cht_reg_map = {
	.d3_sts_0	= d3_sts_0_map,
	.d3_sts_1	= cht_d3_sts_1_map,
	.func_dis	= d3_sts_0_map,
	.func_dis_2	= cht_func_dis_2_map,
	.pss		= cht_pss_map,
};

static const struct pmc_data byt_data = {
	.map = &byt_reg_map,
	.clks = byt_clks,
};

static const struct pmc_data cht_data = {
	.map = &cht_reg_map,
	.clks = cht_clks,
};

static inline u32 pmc_reg_read(struct pmc_dev *pmc, int reg_offset)
{
	return readl(pmc->regmap + reg_offset);
}

static inline void pmc_reg_write(struct pmc_dev *pmc, int reg_offset, u32 val)
{
	writel(val, pmc->regmap + reg_offset);
}

int pmc_atom_read(int offset, u32 *value)
{
	struct pmc_dev *pmc = &pmc_device;

	if (!pmc->init)
		return -ENODEV;

	*value = pmc_reg_read(pmc, offset);
	return 0;
}
EXPORT_SYMBOL_GPL(pmc_atom_read);

int pmc_atom_write(int offset, u32 value)
{
	struct pmc_dev *pmc = &pmc_device;

	if (!pmc->init)
		return -ENODEV;

	pmc_reg_write(pmc, offset, value);
	return 0;
}
EXPORT_SYMBOL_GPL(pmc_atom_write);

static void pmc_power_off(void)
{
	u16	pm1_cnt_port;
	u32	pm1_cnt_value;

	pr_info("Preparing to enter system sleep state S5\n");

	pm1_cnt_port = acpi_base_addr + PM1_CNT;

	pm1_cnt_value = inl(pm1_cnt_port);
	pm1_cnt_value &= SLEEP_TYPE_MASK;
	pm1_cnt_value |= SLEEP_TYPE_S5;
	pm1_cnt_value |= SLEEP_ENABLE;

	outl(pm1_cnt_value, pm1_cnt_port);
}

static void pmc_hw_reg_setup(struct pmc_dev *pmc)
{
	/*
	 * Disable PMC S0IX_WAKE_EN events coming from:
	 * - LPC clock run
	 * - GPIO_SUS ored dedicated IRQs
	 * - GPIO_SCORE ored dedicated IRQs
	 * - GPIO_SUS shared IRQ
	 * - GPIO_SCORE shared IRQ
	 */
	pmc_reg_write(pmc, PMC_S0IX_WAKE_EN, (u32)PMC_WAKE_EN_SETTING);
}

#ifdef CONFIG_DEBUG_FS
static void pmc_dev_state_print(struct seq_file *s, int reg_index,
				u32 sts, const struct pmc_bit_map *sts_map,
				u32 fd, const struct pmc_bit_map *fd_map)
{
	int offset = PMC_REG_BIT_WIDTH * reg_index;
	int index;

	for (index = 0; sts_map[index].name; index++) {
		seq_printf(s, "Dev: %-2d - %-32s\tState: %s [%s]\n",
			offset + index, sts_map[index].name,
			fd_map[index].bit_mask & fd ?  "Disabled" : "Enabled ",
			sts_map[index].bit_mask & sts ?  "D3" : "D0");
	}
}

static int pmc_dev_state_show(struct seq_file *s, void *unused)
{
	struct pmc_dev *pmc = s->private;
	const struct pmc_reg_map *m = pmc->map;
	u32 func_dis, func_dis_2;
	u32 d3_sts_0, d3_sts_1;

	func_dis = pmc_reg_read(pmc, PMC_FUNC_DIS);
	func_dis_2 = pmc_reg_read(pmc, PMC_FUNC_DIS_2);
	d3_sts_0 = pmc_reg_read(pmc, PMC_D3_STS_0);
	d3_sts_1 = pmc_reg_read(pmc, PMC_D3_STS_1);

	/* Low part */
	pmc_dev_state_print(s, 0, d3_sts_0, m->d3_sts_0, func_dis, m->func_dis);

	/* High part */
	pmc_dev_state_print(s, 1, d3_sts_1, m->d3_sts_1, func_dis_2, m->func_dis_2);

	return 0;
}

static int pmc_dev_state_open(struct inode *inode, struct file *file)
{
	return single_open(file, pmc_dev_state_show, inode->i_private);
}

static const struct file_operations pmc_dev_state_ops = {
	.open		= pmc_dev_state_open,
	.read		= seq_read,
	.llseek		= seq_lseek,
	.release	= single_release,
};

static int pmc_pss_state_show(struct seq_file *s, void *unused)
{
	struct pmc_dev *pmc = s->private;
	const struct pmc_bit_map *map = pmc->map->pss;
	u32 pss = pmc_reg_read(pmc, PMC_PSS);
	int index;

	for (index = 0; map[index].name; index++) {
		seq_printf(s, "Island: %-2d - %-32s\tState: %s\n",
			index, map[index].name,
			map[index].bit_mask & pss ? "Off" : "On");
	}
	return 0;
}

static int pmc_pss_state_open(struct inode *inode, struct file *file)
{
	return single_open(file, pmc_pss_state_show, inode->i_private);
}

static const struct file_operations pmc_pss_state_ops = {
	.open		= pmc_pss_state_open,
	.read		= seq_read,
	.llseek		= seq_lseek,
	.release	= single_release,
};

static int pmc_sleep_tmr_show(struct seq_file *s, void *unused)
{
	struct pmc_dev *pmc = s->private;
	u64 s0ir_tmr, s0i1_tmr, s0i2_tmr, s0i3_tmr, s0_tmr;

	s0ir_tmr = (u64)pmc_reg_read(pmc, PMC_S0IR_TMR) << PMC_TMR_SHIFT;
	s0i1_tmr = (u64)pmc_reg_read(pmc, PMC_S0I1_TMR) << PMC_TMR_SHIFT;
	s0i2_tmr = (u64)pmc_reg_read(pmc, PMC_S0I2_TMR) << PMC_TMR_SHIFT;
	s0i3_tmr = (u64)pmc_reg_read(pmc, PMC_S0I3_TMR) << PMC_TMR_SHIFT;
	s0_tmr = (u64)pmc_reg_read(pmc, PMC_S0_TMR) << PMC_TMR_SHIFT;

	seq_printf(s, "S0IR Residency:\t%lldus\n", s0ir_tmr);
	seq_printf(s, "S0I1 Residency:\t%lldus\n", s0i1_tmr);
	seq_printf(s, "S0I2 Residency:\t%lldus\n", s0i2_tmr);
	seq_printf(s, "S0I3 Residency:\t%lldus\n", s0i3_tmr);
	seq_printf(s, "S0   Residency:\t%lldus\n", s0_tmr);
	return 0;
}

static int pmc_sleep_tmr_open(struct inode *inode, struct file *file)
{
	return single_open(file, pmc_sleep_tmr_show, inode->i_private);
}

static const struct file_operations pmc_sleep_tmr_ops = {
	.open		= pmc_sleep_tmr_open,
	.read		= seq_read,
	.llseek		= seq_lseek,
	.release	= single_release,
};

static void pmc_dbgfs_unregister(struct pmc_dev *pmc)
{
	debugfs_remove_recursive(pmc->dbgfs_dir);
}

static int pmc_dbgfs_register(struct pmc_dev *pmc)
{
	struct dentry *dir, *f;

	dir = debugfs_create_dir("pmc_atom", NULL);
	if (!dir)
		return -ENOMEM;

	pmc->dbgfs_dir = dir;

	f = debugfs_create_file("dev_state", S_IFREG | S_IRUGO,
				dir, pmc, &pmc_dev_state_ops);
	if (!f)
		goto err;

	f = debugfs_create_file("pss_state", S_IFREG | S_IRUGO,
				dir, pmc, &pmc_pss_state_ops);
	if (!f)
		goto err;

	f = debugfs_create_file("sleep_state", S_IFREG | S_IRUGO,
				dir, pmc, &pmc_sleep_tmr_ops);
	if (!f)
		goto err;

	return 0;
err:
	pmc_dbgfs_unregister(pmc);
	return -ENODEV;
}
#else
static int pmc_dbgfs_register(struct pmc_dev *pmc)
{
	return 0;
}
#endif /* CONFIG_DEBUG_FS */

/*
 * Some systems need one or more of their pmc_plt_clks to be
 * marked as critical.
 */
static const struct dmi_system_id critclk_systems[] = {
	{
		/* pmc_plt_clk0 is used for an external HSIC USB HUB */
		.ident = "MPL CEC1x",
		.matches = {
			DMI_MATCH(DMI_SYS_VENDOR, "MPL AG"),
			DMI_MATCH(DMI_PRODUCT_NAME, "CEC10 Family"),
		},
	},
	{
		/* pmc_plt_clk0 - 3 are used for the 4 ethernet controllers */
		.ident = "Lex 3I380D",
		.matches = {
			DMI_MATCH(DMI_SYS_VENDOR, "Lex BayTrail"),
			DMI_MATCH(DMI_PRODUCT_NAME, "3I380D"),
		},
	},
	{
		/* pmc_plt_clk* - are used for ethernet controllers */
		.ident = "Beckhoff CB3163",
		.matches = {
			DMI_MATCH(DMI_SYS_VENDOR, "Beckhoff Automation"),
			DMI_MATCH(DMI_BOARD_NAME, "CB3163"),
		},
	},
	{
		/* pmc_plt_clk* - are used for ethernet controllers */
		.ident = "Beckhoff CB4063",
		.matches = {
			DMI_MATCH(DMI_SYS_VENDOR, "Beckhoff Automation"),
			DMI_MATCH(DMI_BOARD_NAME, "CB4063"),
		},
	},
	{
		/* pmc_plt_clk* - are used for ethernet controllers */
		.ident = "Beckhoff CB6263",
		.matches = {
			DMI_MATCH(DMI_SYS_VENDOR, "Beckhoff Automation"),
			DMI_MATCH(DMI_BOARD_NAME, "CB6263"),
		},
	},
	{
		/* pmc_plt_clk* - are used for ethernet controllers */
		.ident = "Beckhoff CB6363",
		.matches = {
			DMI_MATCH(DMI_SYS_VENDOR, "Beckhoff Automation"),
			DMI_MATCH(DMI_BOARD_NAME, "CB6363"),
		},
	},
<<<<<<< HEAD
=======
	{
		.ident = "SIMATIC IPC227E",
		.matches = {
			DMI_MATCH(DMI_SYS_VENDOR, "SIEMENS AG"),
			DMI_MATCH(DMI_PRODUCT_VERSION, "6ES7647-8B"),
		},
	},
>>>>>>> d526662b
	{ /*sentinel*/ }
};

static int pmc_setup_clks(struct pci_dev *pdev, void __iomem *pmc_regmap,
			  const struct pmc_data *pmc_data)
{
	struct platform_device *clkdev;
	struct pmc_clk_data *clk_data;
	const struct dmi_system_id *d = dmi_first_match(critclk_systems);

	clk_data = kzalloc(sizeof(*clk_data), GFP_KERNEL);
	if (!clk_data)
		return -ENOMEM;

	clk_data->base = pmc_regmap; /* offset is added by client */
	clk_data->clks = pmc_data->clks;
	if (d) {
		clk_data->critical = true;
		pr_info("%s critclks quirk enabled\n", d->ident);
	}

	clkdev = platform_device_register_data(&pdev->dev, "clk-pmc-atom",
					       PLATFORM_DEVID_NONE,
					       clk_data, sizeof(*clk_data));
	if (IS_ERR(clkdev)) {
		kfree(clk_data);
		return PTR_ERR(clkdev);
	}

	kfree(clk_data);

	return 0;
}

static int pmc_setup_dev(struct pci_dev *pdev, const struct pci_device_id *ent)
{
	struct pmc_dev *pmc = &pmc_device;
	const struct pmc_data *data = (struct pmc_data *)ent->driver_data;
	const struct pmc_reg_map *map = data->map;
	int ret;

	/* Obtain ACPI base address */
	pci_read_config_dword(pdev, ACPI_BASE_ADDR_OFFSET, &acpi_base_addr);
	acpi_base_addr &= ACPI_BASE_ADDR_MASK;

	/* Install power off function */
	if (acpi_base_addr != 0 && pm_power_off == NULL)
		pm_power_off = pmc_power_off;

	pci_read_config_dword(pdev, PMC_BASE_ADDR_OFFSET, &pmc->base_addr);
	pmc->base_addr &= PMC_BASE_ADDR_MASK;

	pmc->regmap = ioremap_nocache(pmc->base_addr, PMC_MMIO_REG_LEN);
	if (!pmc->regmap) {
		dev_err(&pdev->dev, "error: ioremap failed\n");
		return -ENOMEM;
	}

	pmc->map = map;

	/* PMC hardware registers setup */
	pmc_hw_reg_setup(pmc);

	ret = pmc_dbgfs_register(pmc);
	if (ret)
		dev_warn(&pdev->dev, "debugfs register failed\n");

	/* Register platform clocks - PMC_PLT_CLK [0..5] */
	ret = pmc_setup_clks(pdev, pmc->regmap, data);
	if (ret)
		dev_warn(&pdev->dev, "platform clocks register failed: %d\n",
			 ret);

	pmc->init = true;
	return ret;
}

/*
 * Data for PCI driver interface
 *
 * used by pci_match_id() call below.
 */
static const struct pci_device_id pmc_pci_ids[] = {
	{ PCI_VDEVICE(INTEL, PCI_DEVICE_ID_VLV_PMC), (kernel_ulong_t)&byt_data },
	{ PCI_VDEVICE(INTEL, PCI_DEVICE_ID_CHT_PMC), (kernel_ulong_t)&cht_data },
	{ 0, },
};

static int __init pmc_atom_init(void)
{
	struct pci_dev *pdev = NULL;
	const struct pci_device_id *ent;

	/* We look for our device - PCU PMC
	 * we assume that there is max. one device.
	 *
	 * We can't use plain pci_driver mechanism,
	 * as the device is really a multiple function device,
	 * main driver that binds to the pci_device is lpc_ich
	 * and have to find & bind to the device this way.
	 */
	for_each_pci_dev(pdev) {
		ent = pci_match_id(pmc_pci_ids, pdev);
		if (ent)
			return pmc_setup_dev(pdev, ent);
	}
	/* Device not found. */
	return -ENODEV;
}

device_initcall(pmc_atom_init);

/*
MODULE_AUTHOR("Aubrey Li <aubrey.li@linux.intel.com>");
MODULE_DESCRIPTION("Intel Atom SOC Power Management Controller Interface");
MODULE_LICENSE("GPL v2");
*/<|MERGE_RESOLUTION|>--- conflicted
+++ resolved
@@ -475,8 +475,6 @@
 			DMI_MATCH(DMI_BOARD_NAME, "CB6363"),
 		},
 	},
-<<<<<<< HEAD
-=======
 	{
 		.ident = "SIMATIC IPC227E",
 		.matches = {
@@ -484,7 +482,6 @@
 			DMI_MATCH(DMI_PRODUCT_VERSION, "6ES7647-8B"),
 		},
 	},
->>>>>>> d526662b
 	{ /*sentinel*/ }
 };
 
