/* Copyright (c) 2019 The Linux Foundation. All rights reserved.
 *
 * This program is free software; you can redistribute it and/or modify
 * it under the terms of the GNU General Public License version 2 and
 * only version 2 as published by the Free Software Foundation.
 *
 * This program is distributed in the hope that it will be useful,
 * but WITHOUT ANY WARRANTY; without even the implied warranty of
 * MERCHANTABILITY or FITNESS FOR A PARTICULAR PURPOSE.  See the
 * GNU General Public License for more details.
 */

#include <linux/dma-mapping.h>
#include <linux/list.h>
#include <linux/slab.h>
#include <linux/device.h>
#include <linux/module.h>
#include <linux/mhi.h>
#include <linux/msm_gsi.h>
#include <linux/delay.h>
#include <linux/log2.h>
#include "../ipa_common_i.h"
#include "ipa_i.h"

#define IPA_MPM_DRV_NAME "ipa_mpm"

#define IPA_MPM_DBG(fmt, args...) \
	do { \
		pr_debug(IPA_MPM_DRV_NAME " %s:%d " fmt, \
			__func__, __LINE__, ## args); \
		IPA_IPC_LOGGING(ipa_get_ipc_logbuf(), \
			IPA_MPM_DRV_NAME " %s:%d " fmt, ## args); \
		IPA_IPC_LOGGING(ipa_get_ipc_logbuf_low(), \
			IPA_MPM_DRV_NAME " %s:%d " fmt, ## args); \
	} while (0)

#define IPA_MPM_DBG_LOW(fmt, args...) \
	do { \
		pr_debug(IPA_MPM_DRV_NAME " %s:%d " fmt, \
			__func__, __LINE__, ## args); \
		IPA_IPC_LOGGING(ipa_get_ipc_logbuf_low(), \
			IPA_MPM_DRV_NAME " %s:%d " fmt, ## args); \
	} while (0)


#define IPA_MPM_ERR(fmt, args...) \
	do { \
		pr_err(IPA_MPM_DRV_NAME " %s:%d " fmt, \
			__func__, __LINE__, ## args); \
		IPA_IPC_LOGGING(ipa_get_ipc_logbuf(), \
				IPA_MPM_DRV_NAME " %s:%d " fmt, ## args); \
		IPA_IPC_LOGGING(ipa_get_ipc_logbuf_low(), \
				IPA_MPM_DRV_NAME " %s:%d " fmt, ## args); \
	} while (0)


#define IPA_MPM_FUNC_ENTRY() \
	IPA_MPM_DBG("ENTRY\n")
#define IPA_MPM_FUNC_EXIT() \
	IPA_MPM_DBG("EXIT\n")

#define IPA_MPM_MAX_MHIP_CHAN 3

#define IPA_MPM_NUM_RING_DESC 0x400
#define IPA_MPM_RING_LEN (IPA_MPM_NUM_RING_DESC - 10)

#define IPA_MPM_MHI_HOST_UL_CHANNEL 4
#define IPA_MPM_MHI_HOST_DL_CHANNEL  5
#define TETH_AGGR_TIME_LIMIT 10000 /* 10ms */
#define TETH_AGGR_BYTE_LIMIT 24
#define TETH_AGGR_DL_BYTE_LIMIT 16
#define TRE_BUFF_SIZE 32768
#define IPA_HOLB_TMR_EN 0x1
#define IPA_HOLB_TMR_DIS 0x0
#define RNDIS_IPA_DFLT_RT_HDL 0
#define IPA_POLL_FOR_EMPTINESS_NUM 50
#define IPA_POLL_FOR_EMPTINESS_SLEEP_USEC 20
#define IPA_CHANNEL_STOP_IN_PROC_TO_MSEC 5
#define IPA_CHANNEL_STOP_IN_PROC_SLEEP_USEC 200
#define IPA_MHIP_HOLB_TMO 500 /* 500ms this should be less than tag timeout */

enum mhip_re_type {
	MHIP_RE_XFER = 0x2,
	MHIP_RE_NOP = 0x4,
};

enum ipa_mpm_mhi_ch_id_type {
	IPA_MPM_MHIP_CH_ID_0,
	IPA_MPM_MHIP_CH_ID_1,
	IPA_MPM_MHIP_CH_ID_2,
	IPA_MPM_MHIP_CH_ID_MAX,
};

enum ipa_mpm_dma_data_direction {
	DMA_HIPA_BIDIRECTIONAL = 0,
	DMA_TO_HIPA = 1,
	DMA_FROM_HIPA = 2,
	DMA_HIPA_NONE = 3,
};

enum ipa_mpm_ipa_teth_client_type {
	IPA_MPM_MHIP_USB,
	IPA_MPM_MHIP_WIFI,
};

enum ipa_mpm_mhip_client_type {
	IPA_MPM_MHIP_INIT,
	/* USB RMNET CLIENT */
	IPA_MPM_MHIP_USB_RMNET,
	/* USB RNDIS / WIFI CLIENT */
	IPA_MPM_MHIP_TETH,
	/* USB DPL CLIENT */
	IPA_MPM_MHIP_USB_DPL,
	IPA_MPM_MHIP_NONE,
};

enum ipa_mpm_clk_vote_type {
	CLK_ON,
	CLK_OFF,
};

enum mhip_status_type {
	MHIP_STATUS_SUCCESS,
	MHIP_STATUS_NO_OP,
	MHIP_STATUS_FAIL,
	MHIP_STATUS_BAD_STATE,
	MHIP_STATUS_EP_NOT_FOUND,
	MHIP_STATUS_EP_NOT_READY,
};

enum mhip_smmu_domain_type {
	MHIP_SMMU_DOMAIN_IPA,
	MHIP_SMMU_DOMAIN_PCIE,
	MHIP_SMMU_DOMAIN_NONE,
};

enum ipa_mpm_start_stop_type {
	MPM_MHIP_STOP,
	MPM_MHIP_START,
};
/* each pair of UL/DL channels are defined below */
static const struct mhi_device_id mhi_driver_match_table[] = {
	{ .chan = "IP_HW_MHIP_0" }, /* for rndis/Wifi teth pipes */
	{ .chan = "IP_HW_MHIP_1" }, /* for MHIP rmnet */
	{ .chan = "IP_HW_ADPL" }, /* ADPL/ODL DL pipe */
};

static const char *ipa_mpm_mhip_chan_str[IPA_MPM_MHIP_CH_ID_MAX] = {
	__stringify(IPA_MPM_MHIP_TETH),
	__stringify(IPA_MPM_MHIP_USB_RMNET),
	__stringify(IPA_MPM_MHIP_USB_DPL),
};
/*
 * MHI PRIME GSI Descriptor format that Host IPA uses.
 */
struct __packed mhi_p_desc {
	uint64_t buffer_ptr;
	uint16_t buff_len;
	uint16_t resvd1;
	uint16_t chain : 1;
	uint16_t resvd4 : 7;
	uint16_t ieob : 1;
	uint16_t ieot : 1;
	uint16_t bei : 1;
	uint16_t sct : 1;
	uint16_t resvd3 : 4;
	uint8_t re_type;
	uint8_t resvd2;
};

/*
 * MHI PRIME Channel Context and Event Context Array
 * Information that is sent to Device IPA.
 */
struct ipa_mpm_channel_context_type {
	u32 chstate : 8;
	u32 reserved1 : 24;
	u32 chtype;
	u32 erindex;
	u64 rbase;
	u64 rlen;
	u64 reserved2;
	u64 reserved3;
} __packed;

struct ipa_mpm_event_context_type {
	u32 reserved1 : 8;
	u32 update_rp_modc : 8;
	u32 update_rp_intmodt : 16;
	u32 ertype;
	u32 update_rp_addr;
	u64 rbase;
	u64 rlen;
	u32 buff_size : 16;
	u32 reserved2 : 16;
	u32 reserved3;
	u64 reserved4;
} __packed;

struct ipa_mpm_pipes_info_type {
	enum ipa_client_type ipa_client;
	struct ipa_ep_cfg ep_cfg;
};

struct ipa_mpm_channel_type {
	struct ipa_mpm_pipes_info_type dl_cons;
	struct ipa_mpm_pipes_info_type ul_prod;
	enum ipa_mpm_mhip_client_type mhip_client;
};

static struct ipa_mpm_channel_type ipa_mpm_pipes[IPA_MPM_MHIP_CH_ID_MAX];

/* For configuring IPA_CLIENT_MHI_PRIME_TETH_CONS */
static struct ipa_ep_cfg mhip_dl_teth_ep_cfg = {
	.mode = {
		.mode = IPA_BASIC,
		.dst = IPA_CLIENT_MHI_PRIME_TETH_CONS,
	},
	.hdr = {
		.hdr_len = 4,
		.hdr_ofst_metadata_valid = 1,
		.hdr_ofst_metadata = 1,
		.hdr_ofst_pkt_size_valid = 1,
		.hdr_ofst_pkt_size = 2,
	},
	.hdr_ext = {
		.hdr_total_len_or_pad_valid = true,
		.hdr_payload_len_inc_padding = true,
	},
	.aggr = {
		.aggr_en = IPA_ENABLE_DEAGGR,
		.aggr = IPA_QCMAP,
		.aggr_byte_limit = TETH_AGGR_DL_BYTE_LIMIT,
		.aggr_time_limit = TETH_AGGR_TIME_LIMIT,
	},
};

static struct ipa_ep_cfg mhip_ul_teth_ep_cfg = {
	.mode = {
		.mode = IPA_BASIC,
		.dst = IPA_CLIENT_MHI_PRIME_TETH_PROD,
	},
	.hdr = {
		.hdr_len = 4,
		.hdr_ofst_metadata_valid = 1,
		.hdr_ofst_metadata = 0,
		.hdr_ofst_pkt_size_valid = 1,
		.hdr_ofst_pkt_size = 2,
	},
	.hdr_ext = {
		.hdr_total_len_or_pad_valid = true,
		.hdr_payload_len_inc_padding = true,
	},
	.aggr = {
		.aggr_en = IPA_ENABLE_AGGR,
		.aggr = IPA_QCMAP,
		.aggr_byte_limit = TETH_AGGR_BYTE_LIMIT,
		.aggr_time_limit = TETH_AGGR_TIME_LIMIT,
	},

};

/* WARNING!! Temporary for rndis intgration only */


/* For configuring IPA_CLIENT_MHIP_RMNET_PROD */
static struct ipa_ep_cfg mhip_dl_rmnet_ep_cfg = {
	.mode = {
		.mode = IPA_DMA,
		.dst = IPA_CLIENT_USB_CONS,
	},
};

/* For configuring IPA_CLIENT_MHIP_RMNET_CONS */
static struct ipa_ep_cfg mhip_ul_rmnet_ep_cfg = {
	.mode = {
		.mode = IPA_DMA,
		.dst = IPA_CLIENT_USB_CONS,
	},
};

/* For configuring IPA_CLIENT_MHIP_DPL_PROD using USB*/
static struct ipa_ep_cfg mhip_dl_dpl_ep_cfg = {
	.mode = {
		.mode = IPA_DMA,
		.dst = IPA_CLIENT_USB_DPL_CONS,
	},
};


struct ipa_mpm_iova_addr {
	dma_addr_t base;
	unsigned int size;
};

struct ipa_mpm_dev_info {
	struct platform_device *pdev;
	struct device *dev;
	bool ipa_smmu_enabled;
	bool pcie_smmu_enabled;
	struct ipa_mpm_iova_addr ctrl;
	struct ipa_mpm_iova_addr data;
	u32 chdb_base;
	u32 erdb_base;
	bool is_cache_coherent;
};

struct ipa_mpm_event_props {
	u16 id;
	phys_addr_t device_db;
	struct ipa_mpm_event_context_type ev_ctx;
};

struct ipa_mpm_channel_props {
	u16 id;
	phys_addr_t device_db;
	struct ipa_mpm_channel_context_type ch_ctx;
};

enum ipa_mpm_gsi_state {
	GSI_ERR,
	GSI_INIT,
	GSI_ALLOCATED,
	GSI_STARTED,
	GSI_STOPPED,
};

struct ipa_mpm_channel {
	struct ipa_mpm_channel_props chan_props;
	struct ipa_mpm_event_props evt_props;
	enum ipa_mpm_gsi_state gsi_state;
	dma_addr_t db_host_iova;
	dma_addr_t db_device_iova;
};

enum ipa_mpm_teth_state {
	IPA_MPM_TETH_INIT = 0,
	IPA_MPM_TETH_INPROGRESS,
	IPA_MPM_TETH_CONNECTED,
};

enum ipa_mpm_mhip_chan {
	IPA_MPM_MHIP_CHAN_UL,
	IPA_MPM_MHIP_CHAN_DL,
	IPA_MPM_MHIP_CHAN_BOTH,
};

struct ipa_mpm_clk_cnt_type {
	atomic_t pcie_clk_cnt;
	atomic_t ipa_clk_cnt;
};

struct producer_rings {
	struct mhi_p_desc *tr_va;
	struct mhi_p_desc *er_va;
	void *tre_buff_va[IPA_MPM_RING_LEN];
	dma_addr_t tr_pa;
	dma_addr_t er_pa;
	dma_addr_t tre_buff_iova[IPA_MPM_RING_LEN];
	/*
	 * The iova generated for AP CB,
	 * used only for dma_map_single to flush the cache.
	 */
	dma_addr_t ap_iova_er;
	dma_addr_t ap_iova_tr;
	dma_addr_t ap_iova_buff[IPA_MPM_RING_LEN];
};

struct ipa_mpm_mhi_driver {
	struct mhi_device *mhi_dev;
	struct producer_rings ul_prod_ring;
	struct producer_rings dl_prod_ring;
	struct ipa_mpm_channel ul_prod;
	struct ipa_mpm_channel dl_cons;
	enum ipa_mpm_mhip_client_type mhip_client;
	enum ipa_mpm_teth_state teth_state;
	bool init_complete;
	/* General MPM mutex to protect concurrent update of MPM GSI states */
	struct mutex mutex;
	/*
	 * Mutex to protect mhi_dev update/ access, for concurrency such as
	 * 5G SSR and USB disconnect/connect.
	 */
	struct mutex mhi_mutex;
	bool in_lpm;
	struct ipa_mpm_clk_cnt_type clk_cnt;
};

struct ipa_mpm_context {
	struct ipa_mpm_dev_info dev_info;
	struct ipa_mpm_mhi_driver md[IPA_MPM_MAX_MHIP_CHAN];
	struct mutex mutex;
	atomic_t probe_cnt;
	atomic_t pcie_clk_total_cnt;
	atomic_t ipa_clk_total_cnt;
	atomic_t adpl_over_usb_available;
	struct device *parent_pdev;
	struct ipa_smmu_cb_ctx carved_smmu_cb;
	struct device *mhi_parent_dev;
};

#define IPA_MPM_DESC_SIZE (sizeof(struct mhi_p_desc))
#define IPA_MPM_RING_TOTAL_SIZE (IPA_MPM_RING_LEN * IPA_MPM_DESC_SIZE)
/* WA: Make the IPA_MPM_PAGE_SIZE from 16k (next power of ring size) to
 * 32k. This is to make sure IOMMU map happens for the same size
 * for all TR/ER and doorbells.
 */
#define IPA_MPM_PAGE_SIZE TRE_BUFF_SIZE


static struct ipa_mpm_context *ipa_mpm_ctx;
static struct platform_device *m_pdev;
static int ipa_mpm_mhi_probe_cb(struct mhi_device *,
	const struct mhi_device_id *);
static void ipa_mpm_mhi_remove_cb(struct mhi_device *);
static void ipa_mpm_mhi_status_cb(struct mhi_device *, enum MHI_CB);
static void ipa_mpm_change_teth_state(int probe_id,
	enum ipa_mpm_teth_state ip_state);
static void ipa_mpm_change_gsi_state(int probe_id,
	enum ipa_mpm_mhip_chan mhip_chan,
	enum ipa_mpm_gsi_state next_state);
static int ipa_mpm_probe(struct platform_device *pdev);
static int ipa_mpm_vote_unvote_pcie_clk(enum ipa_mpm_clk_vote_type vote,
	int probe_id, bool is_force, bool *is_acted);
static void ipa_mpm_vote_unvote_ipa_clk(enum ipa_mpm_clk_vote_type vote,
	int probe_id);
static enum mhip_status_type ipa_mpm_start_stop_mhip_chan(
	enum ipa_mpm_mhip_chan mhip_chan,
	int probe_id,
	enum ipa_mpm_start_stop_type start_stop);
static int ipa_mpm_start_mhip_holb_tmo(u32 clnt_hdl);

static struct mhi_driver mhi_driver = {
	.id_table = mhi_driver_match_table,
	.probe = ipa_mpm_mhi_probe_cb,
	.remove = ipa_mpm_mhi_remove_cb,
	.status_cb = ipa_mpm_mhi_status_cb,
	.driver = {
		.name = IPA_MPM_DRV_NAME,
		.owner = THIS_MODULE,
	},
};

static void ipa_mpm_ipa3_delayed_probe(struct work_struct *work)
{
	(void)ipa_mpm_probe(m_pdev);
}

static DECLARE_WORK(ipa_mpm_ipa3_scheduled_probe, ipa_mpm_ipa3_delayed_probe);

static void ipa_mpm_ipa3_ready_cb(void *user_data)
{
	struct platform_device *pdev = (struct platform_device *)(user_data);

	m_pdev = pdev;

	IPA_MPM_DBG("IPA ready callback has been triggered\n");

	schedule_work(&ipa_mpm_ipa3_scheduled_probe);
}

static void ipa_mpm_gsi_evt_ring_err_cb(struct gsi_evt_err_notify *err_data)
{
	IPA_MPM_ERR("GSI EVT RING ERROR, not expected..\n");
	ipa_assert();
}

static void ipa_mpm_gsi_chan_err_cb(struct gsi_chan_err_notify *err_data)
{
	IPA_MPM_ERR("GSI CHAN ERROR, not expected..\n");
	ipa_assert();
}

static int ipa_mpm_set_dma_mode(enum ipa_client_type src_pipe,
	enum ipa_client_type dst_pipe, bool reset)
{
	int result = 0;
	struct ipa_ep_cfg ep_cfg = { { 0 } };

	IPA_MPM_FUNC_ENTRY();
	IPA_MPM_DBG("DMA from %d to %d reset=%d\n", src_pipe, dst_pipe, reset);

	/* Reset to basic if reset = 1, otherwise set to DMA */
	if (reset)
		ep_cfg.mode.mode = IPA_BASIC;
	else
		ep_cfg.mode.mode = IPA_DMA;
	ep_cfg.mode.dst = dst_pipe;
	ep_cfg.seq.set_dynamic = true;

	result = ipa_cfg_ep(ipa_get_ep_mapping(src_pipe), &ep_cfg);
	IPA_MPM_FUNC_EXIT();

	return result;
}

static int ipa_mpm_start_mhip_holb_tmo(u32 clnt_hdl)
{
	struct ipa_ep_cfg_holb holb_cfg;

	memset(&holb_cfg, 0, sizeof(holb_cfg));
	holb_cfg.en = IPA_HOLB_TMR_EN;
	/* 500 ms timer, which is less than tag timeout */
	holb_cfg.tmr_val = IPA_MHIP_HOLB_TMO;
	return ipa3_cfg_ep_holb(clnt_hdl, &holb_cfg);
}

/**
 * ipa_mpm_smmu_map() - SMMU maps ring and the buffer pointer.
 * @va_addr: virtual address that needs to be mapped
 * @sz: size of the address to be mapped
 * @dir: ipa_mpm_dma_data_direction
 * @ap_cb_iova: iova for AP context bank
 *
 * This function SMMU maps both ring and the buffer pointer.
 * The ring pointers will be aligned to ring size and
 * the buffer pointers should be aligned to buffer size.
 *
 * Returns: iova of the mapped address
 */
static dma_addr_t ipa_mpm_smmu_map(void *va_addr,
	int sz,
	int dir,
	dma_addr_t *ap_cb_iova)
{
	struct iommu_domain *ipa_smmu_domain, *pcie_smmu_domain;
	phys_addr_t phys_addr;
	dma_addr_t iova;
	int smmu_enabled;
	unsigned long iova_p;
	phys_addr_t pa_p;
	u32 size_p;
	int prot = IOMMU_READ | IOMMU_WRITE;
	struct ipa_smmu_cb_ctx *cb = &ipa_mpm_ctx->carved_smmu_cb;
	unsigned long carved_iova = roundup(cb->next_addr, IPA_MPM_PAGE_SIZE);
	int ret = 0;

	/* check cache coherent */
	if (ipa_mpm_ctx->dev_info.is_cache_coherent)  {
		IPA_MPM_DBG_LOW(" enable cache coherent\n");
		prot |= IOMMU_CACHE;
	}

	if (carved_iova >= cb->va_end) {
		IPA_MPM_ERR("running out of carved_iova %x\n", carved_iova);
		ipa_assert();
	}
	/*
	 * Both Host IPA and PCIE SMMU should be enabled or disabled
	 * for proceed.
	 * If SMMU Enabled => iova == pa
	 * If SMMU Disabled => iova == iommu mapped iova
	 * dma_map_single ensures cache is flushed and the memory is not
	 * touched again until dma_unmap_single() is called
	 */
	smmu_enabled = (ipa_mpm_ctx->dev_info.ipa_smmu_enabled &&
		ipa_mpm_ctx->dev_info.pcie_smmu_enabled) ? 1 : 0;

	if (smmu_enabled) {
		/* Map the phys addr to both PCIE and IPA AP CB
		 * from the carved out common iova range.
		 */
		ipa_smmu_domain = ipa3_get_smmu_domain();

		if (!ipa_smmu_domain) {
			IPA_MPM_ERR("invalid IPA smmu domain\n");
			ipa_assert();
		}

		if (!ipa_mpm_ctx->mhi_parent_dev) {
			IPA_MPM_ERR("invalid PCIE SMMU domain\n");
			ipa_assert();
		}

		phys_addr = virt_to_phys((void *) va_addr);
		IPA_SMMU_ROUND_TO_PAGE(carved_iova, phys_addr, sz,
					iova_p, pa_p, size_p);

		/* Flush the cache with dma_map_single for IPA AP CB */
		*ap_cb_iova = dma_map_single(ipa3_ctx->pdev, va_addr,
						IPA_MPM_RING_TOTAL_SIZE, dir);
		ret = ipa3_iommu_map(ipa_smmu_domain, iova_p,
					pa_p, size_p, prot);
		if (ret) {
			IPA_MPM_ERR("IPA IOMMU returned failure, ret = %d\n",
					ret);
			ipa_assert();
		}

		pcie_smmu_domain = iommu_get_domain_for_dev(
			ipa_mpm_ctx->mhi_parent_dev);
		if (!pcie_smmu_domain) {
			IPA_MPM_ERR("invalid pcie smmu domain\n");
			ipa_assert();
		}
		ret = iommu_map(pcie_smmu_domain, iova_p, pa_p, size_p, prot);

		if (ret) {
			IPA_MPM_ERR("PCIe IOMMU returned failure, ret = %d\n",
				ret);
			ipa_assert();
		}

		iova = iova_p;
		cb->next_addr = iova_p + size_p;
	} else {
		iova = dma_map_single(ipa3_ctx->pdev, va_addr,
					IPA_MPM_RING_TOTAL_SIZE, dir);
		*ap_cb_iova = iova;
	}
	return iova;
}

/**
 * ipa_mpm_smmu_unmap() - SMMU unmaps ring and the buffer pointer.
 * @va_addr: virtual address that needs to be mapped
 * @sz: size of the address to be mapped
 * @dir: ipa_mpm_dma_data_direction
 * @ap_cb_iova: iova for AP context bank
 *
 * This function SMMU unmaps both ring and the buffer pointer.
 * The ring pointers will be aligned to ring size and
 * the buffer pointers should be aligned to buffer size.
 *
 * Return: none
 */
static void ipa_mpm_smmu_unmap(dma_addr_t carved_iova, int sz, int dir,
	dma_addr_t ap_cb_iova)
{
	unsigned long iova_p;
	unsigned long pa_p;
	u32 size_p = 0;
	struct iommu_domain *ipa_smmu_domain, *pcie_smmu_domain;
	struct ipa_smmu_cb_ctx *cb = &ipa_mpm_ctx->carved_smmu_cb;
	int smmu_enabled = (ipa_mpm_ctx->dev_info.ipa_smmu_enabled &&
		ipa_mpm_ctx->dev_info.pcie_smmu_enabled) ? 1 : 0;

	if (carved_iova <= 0) {
		IPA_MPM_ERR("carved_iova is zero/negative\n");
		WARN_ON(1);
		return;
	}

	if (smmu_enabled) {
		ipa_smmu_domain = ipa3_get_smmu_domain();
		if (!ipa_smmu_domain) {
			IPA_MPM_ERR("invalid IPA smmu domain\n");
			ipa_assert();
		}

		if (!ipa_mpm_ctx->mhi_parent_dev) {
			IPA_MPM_ERR("invalid PCIE SMMU domain\n");
			ipa_assert();
		}

		IPA_SMMU_ROUND_TO_PAGE(carved_iova, carved_iova, sz,
			iova_p, pa_p, size_p);
		pcie_smmu_domain = iommu_get_domain_for_dev(
			ipa_mpm_ctx->mhi_parent_dev);
		if (pcie_smmu_domain) {
			iommu_unmap(pcie_smmu_domain, iova_p, size_p);
		} else {
			IPA_MPM_ERR("invalid PCIE SMMU domain\n");
			ipa_assert();
		}
		iommu_unmap(ipa_smmu_domain, iova_p, size_p);

		cb->next_addr -= size_p;
		dma_unmap_single(ipa3_ctx->pdev, ap_cb_iova,
			IPA_MPM_RING_TOTAL_SIZE, dir);
	} else {
		dma_unmap_single(ipa3_ctx->pdev, ap_cb_iova,
			IPA_MPM_RING_TOTAL_SIZE, dir);
	}
}

static u32 ipa_mpm_smmu_map_doorbell(enum mhip_smmu_domain_type smmu_domain,
	u32 pa_addr)
{
	/*
	 * Doorbells are already in PA, map these to
	 * PCIE/IPA doman if SMMUs are enabled.
	 */
	struct iommu_domain *ipa_smmu_domain, *pcie_smmu_domain;
	int smmu_enabled;
	unsigned long iova_p;
	phys_addr_t pa_p;
	u32 size_p;
	int ret = 0;
	int prot = IOMMU_READ | IOMMU_WRITE;
	struct ipa_smmu_cb_ctx *cb = &ipa_mpm_ctx->carved_smmu_cb;
	unsigned long carved_iova = roundup(cb->next_addr, IPA_MPM_PAGE_SIZE);
	u32 iova = 0;
	u64 offset = 0;

	/* check cache coherent */
	if (ipa_mpm_ctx->dev_info.is_cache_coherent)  {
		IPA_MPM_DBG(" enable cache coherent\n");
		prot |= IOMMU_CACHE;
	}

	if (carved_iova >= cb->va_end) {
		IPA_MPM_ERR("running out of carved_iova %lx\n", carved_iova);
		ipa_assert();
	}

	smmu_enabled = (ipa_mpm_ctx->dev_info.ipa_smmu_enabled &&
		ipa_mpm_ctx->dev_info.pcie_smmu_enabled) ? 1 : 0;

	if (smmu_enabled) {
		IPA_SMMU_ROUND_TO_PAGE(carved_iova, pa_addr, IPA_MPM_PAGE_SIZE,
					iova_p, pa_p, size_p);
		if (smmu_domain == MHIP_SMMU_DOMAIN_IPA) {
			ipa_smmu_domain = ipa3_get_smmu_domain();
			if (!ipa_smmu_domain) {
				IPA_MPM_ERR("invalid IPA smmu domain\n");
				ipa_assert();
			}
			ret = ipa3_iommu_map(ipa_smmu_domain,
				iova_p, pa_p, size_p, prot);
			if (ret) {
				IPA_MPM_ERR("IPA doorbell mapping failed\n");
				ipa_assert();
			}
			offset = pa_addr - pa_p;
		} else if (smmu_domain == MHIP_SMMU_DOMAIN_PCIE) {
			pcie_smmu_domain = iommu_get_domain_for_dev(
				ipa_mpm_ctx->mhi_parent_dev);
			if (!pcie_smmu_domain) {
				IPA_MPM_ERR("invalid IPA smmu domain\n");
				ipa_assert();
			}
			ret = iommu_map(pcie_smmu_domain,
					iova_p, pa_p, size_p, prot);
			if (ret) {
				IPA_MPM_ERR("PCIe doorbell mapping failed\n");
				ipa_assert();
			}
			offset = pa_addr - pa_p;
		}
		iova = iova_p + offset;
		cb->next_addr = iova_p + IPA_MPM_PAGE_SIZE;
	} else {
		iova = pa_addr;
	}
	return iova;
}

static void ipa_mpm_smmu_unmap_doorbell(enum mhip_smmu_domain_type smmu_domain,
	dma_addr_t iova)
{
	/*
	 * Doorbells are already in PA, map these to
	 * PCIE/IPA doman if SMMUs are enabled.
	 */
	struct iommu_domain *ipa_smmu_domain, *pcie_smmu_domain;
	int smmu_enabled;
	unsigned long iova_p;
	phys_addr_t pa_p;
	u32 size_p;
	struct ipa_smmu_cb_ctx *cb = &ipa_mpm_ctx->carved_smmu_cb;

	smmu_enabled = (ipa_mpm_ctx->dev_info.ipa_smmu_enabled &&
		ipa_mpm_ctx->dev_info.pcie_smmu_enabled) ? 1 : 0;

	if (smmu_enabled) {
		IPA_SMMU_ROUND_TO_PAGE(iova, iova, IPA_MPM_PAGE_SIZE,
					iova_p, pa_p, size_p);
		if (smmu_domain == MHIP_SMMU_DOMAIN_IPA) {
			ipa_smmu_domain = ipa3_get_smmu_domain();
			if (ipa_smmu_domain) {
				iommu_unmap(ipa_smmu_domain, iova_p, size_p);
			} else {
				IPA_MPM_ERR("invalid IPA smmu domain\n");
				ipa_assert();
			}
		} else if (smmu_domain == MHIP_SMMU_DOMAIN_PCIE) {
			pcie_smmu_domain = iommu_get_domain_for_dev(
				ipa_mpm_ctx->mhi_parent_dev);
			if (pcie_smmu_domain) {
				iommu_unmap(pcie_smmu_domain, iova_p, size_p);
			} else {
				IPA_MPM_ERR("invalid PCIE smmu domain\n");
				ipa_assert();
			}
			cb->next_addr -=  IPA_MPM_PAGE_SIZE;
		}
	}
}
static int get_idx_from_id(const struct mhi_device_id *id)
{
	return (id - mhi_driver_match_table);
}

static void get_ipa3_client(int id,
	enum ipa_client_type *ul_prod,
	enum ipa_client_type *dl_cons)
{
	IPA_MPM_FUNC_ENTRY();

	if (id >= IPA_MPM_MHIP_CH_ID_MAX) {
		*ul_prod = IPA_CLIENT_MAX;
		*dl_cons = IPA_CLIENT_MAX;
	} else {
		*ul_prod = ipa_mpm_pipes[id].ul_prod.ipa_client;
		*dl_cons = ipa_mpm_pipes[id].dl_cons.ipa_client;
	}
	IPA_MPM_FUNC_EXIT();
}

static int ipa_mpm_connect_mhip_gsi_pipe(enum ipa_client_type mhip_client,
	int mhi_idx, struct ipa_req_chan_out_params *out_params)
{
	int ipa_ep_idx;
	int res;
	struct mhi_p_desc *ev_ring;
	struct mhi_p_desc *tr_ring;
	int tr_ring_sz, ev_ring_sz;
	dma_addr_t ev_ring_iova, tr_ring_iova;
	dma_addr_t ap_cb_iova;
	dma_addr_t ap_cb_er_iova;
	struct ipa_request_gsi_channel_params gsi_params;
	int dir;
	int i;
	void *buff;
	int result;
	int k;
	struct ipa3_ep_context *ep;

	if (mhip_client == IPA_CLIENT_MAX)
		goto fail_gen;

	if ((mhi_idx < IPA_MPM_MHIP_CH_ID_0) ||
		(mhi_idx >= IPA_MPM_MHIP_CH_ID_MAX))
		goto fail_gen;

	ipa_ep_idx = ipa3_get_ep_mapping(mhip_client);
	if (ipa_ep_idx == IPA_EP_NOT_ALLOCATED) {
		IPA_MPM_ERR("fail to find channel EP.\n");
		goto fail_gen;
	}
	ep = &ipa3_ctx->ep[ipa_ep_idx];
	if (ep->valid == 1) {
		IPAERR("EP %d already allocated.\n", ipa_ep_idx);
		return 0;
	}

	IPA_MPM_DBG("connecting client %d (ep: %d)\n", mhip_client, ipa_ep_idx);

	IPA_MPM_FUNC_ENTRY();

	ev_ring_sz = IPA_MPM_RING_TOTAL_SIZE;
	ev_ring = kzalloc(ev_ring_sz, GFP_KERNEL);
	if (!ev_ring)
		goto fail_evt_alloc;

	tr_ring_sz = IPA_MPM_RING_TOTAL_SIZE;
	tr_ring = kzalloc(tr_ring_sz, GFP_KERNEL);
	if (!tr_ring)
		goto fail_tr_alloc;

	tr_ring[0].re_type = MHIP_RE_NOP;

	dir = IPA_CLIENT_IS_PROD(mhip_client) ?
		DMA_TO_HIPA : DMA_FROM_HIPA;

	/* allocate transfer ring elements */
	for (i = 1, k = 1; i < IPA_MPM_RING_LEN; i++, k++) {
		buff = kzalloc(TRE_BUFF_SIZE, GFP_KERNEL);

		if (!buff)
			goto fail_buff_alloc;

		tr_ring[i].buffer_ptr =
			ipa_mpm_smmu_map(buff, TRE_BUFF_SIZE, dir,
				&ap_cb_iova);
		if (!tr_ring[i].buffer_ptr)
			goto fail_smmu_map_ring;

		if (IPA_CLIENT_IS_PROD(mhip_client)) {
			ipa_mpm_ctx->md[mhi_idx].dl_prod_ring.tre_buff_va[k] =
							buff;
			ipa_mpm_ctx->md[mhi_idx].dl_prod_ring.tre_buff_iova[k] =
							tr_ring[i].buffer_ptr;
		} else {
			ipa_mpm_ctx->md[mhi_idx].ul_prod_ring.tre_buff_va[k] =
							buff;
			ipa_mpm_ctx->md[mhi_idx].ul_prod_ring.tre_buff_iova[k] =
							tr_ring[i].buffer_ptr;
		}


		tr_ring[i].buff_len = TRE_BUFF_SIZE;
		tr_ring[i].chain = 0;
		tr_ring[i].ieob = 0;
		tr_ring[i].ieot = 0;
		tr_ring[i].bei = 0;
		tr_ring[i].sct = 0;
		tr_ring[i].re_type = MHIP_RE_XFER;

		if (IPA_CLIENT_IS_PROD(mhip_client))
			ipa_mpm_ctx->md[mhi_idx].dl_prod_ring.ap_iova_buff[k] =
				ap_cb_iova;
		else
			ipa_mpm_ctx->md[mhi_idx].ul_prod_ring.ap_iova_buff[k] =
				ap_cb_iova;
	}

	tr_ring_iova = ipa_mpm_smmu_map(tr_ring, IPA_MPM_PAGE_SIZE, dir,
		&ap_cb_iova);
	if (!tr_ring_iova)
		goto fail_smmu_map_ring;

	ev_ring_iova = ipa_mpm_smmu_map(ev_ring, IPA_MPM_PAGE_SIZE, dir,
		&ap_cb_er_iova);
	if (!ev_ring_iova)
		goto fail_smmu_map_ring;

	/* Store Producer channel rings */
	if (IPA_CLIENT_IS_PROD(mhip_client)) {
		/* Device UL */
		ipa_mpm_ctx->md[mhi_idx].dl_prod_ring.er_va = ev_ring;
		ipa_mpm_ctx->md[mhi_idx].dl_prod_ring.tr_va = tr_ring;
		ipa_mpm_ctx->md[mhi_idx].dl_prod_ring.er_pa = ev_ring_iova;
		ipa_mpm_ctx->md[mhi_idx].dl_prod_ring.tr_pa = tr_ring_iova;
		ipa_mpm_ctx->md[mhi_idx].dl_prod_ring.ap_iova_tr =
			ap_cb_iova;
		ipa_mpm_ctx->md[mhi_idx].dl_prod_ring.ap_iova_er =
			ap_cb_er_iova;
	} else {
		/* Host UL */
		ipa_mpm_ctx->md[mhi_idx].ul_prod_ring.er_va = ev_ring;
		ipa_mpm_ctx->md[mhi_idx].ul_prod_ring.tr_va = tr_ring;
		ipa_mpm_ctx->md[mhi_idx].ul_prod_ring.er_pa = ev_ring_iova;
		ipa_mpm_ctx->md[mhi_idx].ul_prod_ring.tr_pa = tr_ring_iova;
		ipa_mpm_ctx->md[mhi_idx].ul_prod_ring.ap_iova_tr =
			ap_cb_iova;
		ipa_mpm_ctx->md[mhi_idx].ul_prod_ring.ap_iova_er =
			ap_cb_er_iova;
	}

	memset(&gsi_params, 0, sizeof(struct ipa_request_gsi_channel_params));

	if (IPA_CLIENT_IS_PROD(mhip_client))
		gsi_params.ipa_ep_cfg =
		ipa_mpm_pipes[mhi_idx].dl_cons.ep_cfg;
	else
		gsi_params.ipa_ep_cfg =
		ipa_mpm_pipes[mhi_idx].ul_prod.ep_cfg;

	gsi_params.client = mhip_client;
	gsi_params.skip_ep_cfg = false;

	/*
	 * RP update address = Device channel DB address
	 * CLIENT_PROD -> Host DL
	 * CLIENT_CONS -> Host UL
	 */
	if (IPA_CLIENT_IS_PROD(mhip_client)) {
		gsi_params.evt_ring_params.rp_update_addr =
			ipa_mpm_smmu_map_doorbell(
			MHIP_SMMU_DOMAIN_IPA,
			ipa_mpm_ctx->md[mhi_idx].dl_cons.chan_props.device_db);
		if (gsi_params.evt_ring_params.rp_update_addr == 0)
			goto fail_smmu_map_db;

		ipa_mpm_ctx->md[mhi_idx].dl_cons.db_host_iova =
			gsi_params.evt_ring_params.rp_update_addr;

		gsi_params.evt_ring_params.ring_base_addr =
			ipa_mpm_ctx->md[mhi_idx].dl_prod_ring.tr_pa;
		gsi_params.chan_params.ring_base_addr =
			ipa_mpm_ctx->md[mhi_idx].dl_prod_ring.er_pa;
	} else {
		gsi_params.evt_ring_params.rp_update_addr =
			ipa_mpm_smmu_map_doorbell(
			MHIP_SMMU_DOMAIN_IPA,
			ipa_mpm_ctx->md[mhi_idx].ul_prod.chan_props.device_db);
		if (gsi_params.evt_ring_params.rp_update_addr == 0)
			goto fail_smmu_map_db;
		ipa_mpm_ctx->md[mhi_idx].ul_prod.db_host_iova =
			gsi_params.evt_ring_params.rp_update_addr;
		gsi_params.evt_ring_params.ring_base_addr =
			ipa_mpm_ctx->md[mhi_idx].ul_prod_ring.er_pa;
		gsi_params.chan_params.ring_base_addr =
			ipa_mpm_ctx->md[mhi_idx].ul_prod_ring.tr_pa;
	}

	/* Fill Event ring params */
	gsi_params.evt_ring_params.intf = GSI_EVT_CHTYPE_MHIP_EV;
	gsi_params.evt_ring_params.intr = GSI_INTR_MSI;
	gsi_params.evt_ring_params.re_size = GSI_EVT_RING_RE_SIZE_16B;
	gsi_params.evt_ring_params.ring_len =
		(IPA_MPM_RING_LEN) * GSI_EVT_RING_RE_SIZE_16B;
	gsi_params.evt_ring_params.ring_base_vaddr = NULL;
	gsi_params.evt_ring_params.int_modt = 0;
	gsi_params.evt_ring_params.int_modc = 0;
	gsi_params.evt_ring_params.intvec = 0;
	gsi_params.evt_ring_params.msi_addr = 0;
	gsi_params.evt_ring_params.exclusive = true;
	gsi_params.evt_ring_params.err_cb = ipa_mpm_gsi_evt_ring_err_cb;
	gsi_params.evt_ring_params.user_data = NULL;

	/* Evt Scratch Params */
	/* Disable the Moderation for ringing doorbells */
	gsi_params.evt_scratch.mhip.rp_mod_threshold = 1;
	gsi_params.evt_scratch.mhip.rp_mod_timer = 0;
	gsi_params.evt_scratch.mhip.rp_mod_counter = 0;
	gsi_params.evt_scratch.mhip.rp_mod_timer_id = 0;
	gsi_params.evt_scratch.mhip.rp_mod_timer_running = 0;
	gsi_params.evt_scratch.mhip.fixed_buffer_sz = TRE_BUFF_SIZE;

	if (IPA_CLIENT_IS_PROD(mhip_client))
		gsi_params.evt_scratch.mhip.rp_mod_threshold = 4;

	/* Channel Params */
	gsi_params.chan_params.prot = GSI_CHAN_PROT_MHIP;
	gsi_params.chan_params.dir = IPA_CLIENT_IS_PROD(mhip_client) ?
		GSI_CHAN_DIR_TO_GSI : GSI_CHAN_DIR_FROM_GSI;
	/* chan_id is set in ipa3_request_gsi_channel() */
	gsi_params.chan_params.re_size = GSI_CHAN_RE_SIZE_16B;
	gsi_params.chan_params.ring_len =
		(IPA_MPM_RING_LEN) * GSI_EVT_RING_RE_SIZE_16B;
	gsi_params.chan_params.ring_base_vaddr = NULL;
	gsi_params.chan_params.use_db_eng = GSI_CHAN_DIRECT_MODE;
	gsi_params.chan_params.max_prefetch = GSI_ONE_PREFETCH_SEG;
	gsi_params.chan_params.low_weight = 1;
	gsi_params.chan_params.xfer_cb = NULL;
	gsi_params.chan_params.err_cb = ipa_mpm_gsi_chan_err_cb;
	gsi_params.chan_params.chan_user_data = NULL;

	/* Channel scratch */
	gsi_params.chan_scratch.mhip.assert_bit_40 = 0;
	gsi_params.chan_scratch.mhip.host_channel = 1;

	res = ipa3_request_gsi_channel(&gsi_params, out_params);
	if (res) {
		IPA_MPM_ERR("failed to allocate GSI channel res=%d\n", res);
		goto fail_alloc_channel;
	}

	if (IPA_CLIENT_IS_CONS(mhip_client)) {
		/*
		 * Enable HOLB timer one time after bootup/SSR.
		 * The HOLB timeout drops the packets on MHIP if
		 * there is a stall on MHIP TX pipe greater than
		 * configured timeout.
		 */
		result = ipa_mpm_start_mhip_holb_tmo(ipa_ep_idx);
		if (result) {
			IPA_MPM_ERR("HOLB config failed for %d, fail = %d\n",
				ipa_ep_idx, result);
			goto fail_alloc_channel;
		}
	}

	if (IPA_CLIENT_IS_PROD(mhip_client))
		ipa_mpm_change_gsi_state(mhi_idx,
			IPA_MPM_MHIP_CHAN_DL,
			GSI_ALLOCATED);
	else
		ipa_mpm_change_gsi_state(mhi_idx,
			IPA_MPM_MHIP_CHAN_UL,
			GSI_ALLOCATED);
	result = ipa3_start_gsi_channel(ipa_ep_idx);
	if (result) {
		IPA_MPM_ERR("start MHIP channel %d failed\n", mhip_client);
		if (IPA_CLIENT_IS_PROD(mhip_client))
			ipa_mpm_change_gsi_state(mhi_idx,
				IPA_MPM_MHIP_CHAN_DL, GSI_ERR);
		else
			ipa_mpm_change_gsi_state(mhi_idx,
				IPA_MPM_MHIP_CHAN_UL, GSI_ERR);
		goto fail_start_channel;
	}
	if (IPA_CLIENT_IS_PROD(mhip_client))
		ipa_mpm_change_gsi_state(mhi_idx,
			IPA_MPM_MHIP_CHAN_DL, GSI_STARTED);
	else
		ipa_mpm_change_gsi_state(mhi_idx,
			IPA_MPM_MHIP_CHAN_UL, GSI_STARTED);

	/* Fill in the Device Context params */
	if (IPA_CLIENT_IS_PROD(mhip_client)) {
		/* This is the DL channel :: Device -> Host */
		ipa_mpm_ctx->md[mhi_idx].dl_cons.evt_props.ev_ctx.rbase =
			ipa_mpm_ctx->md[mhi_idx].dl_prod_ring.er_pa;
		ipa_mpm_ctx->md[mhi_idx].dl_cons.chan_props.ch_ctx.rbase =
			ipa_mpm_ctx->md[mhi_idx].dl_prod_ring.tr_pa;
	} else {
		ipa_mpm_ctx->md[mhi_idx].ul_prod.evt_props.ev_ctx.rbase =
			ipa_mpm_ctx->md[mhi_idx].ul_prod_ring.tr_pa;
		ipa_mpm_ctx->md[mhi_idx].ul_prod.chan_props.ch_ctx.rbase =
			ipa_mpm_ctx->md[mhi_idx].ul_prod_ring.er_pa;
	}

	IPA_MPM_FUNC_EXIT();

	return 0;

fail_start_channel:
	ipa3_disable_data_path(ipa_ep_idx);
	ipa3_stop_gsi_channel(ipa_ep_idx);
fail_alloc_channel:
	ipa3_release_gsi_channel(ipa_ep_idx);
fail_smmu_map_db:
fail_smmu_map_ring:
fail_tr_alloc:
fail_evt_alloc:
fail_buff_alloc:
	ipa_assert();
fail_gen:
	return -EFAULT;
}

static void ipa_mpm_clean_mhip_chan(int mhi_idx,
	enum ipa_client_type mhip_client)
{
	int dir;
	int i;
	int ipa_ep_idx;
	int result;

	IPA_MPM_FUNC_ENTRY();

	if (mhip_client == IPA_CLIENT_MAX)
		return;

	if ((mhi_idx < IPA_MPM_MHIP_CH_ID_0) ||
		(mhi_idx >= IPA_MPM_MHIP_CH_ID_MAX))
		return;

	dir = IPA_CLIENT_IS_PROD(mhip_client) ?
		DMA_TO_HIPA : DMA_FROM_HIPA;

	ipa_ep_idx = ipa3_get_ep_mapping(mhip_client);
	if (ipa_ep_idx == IPA_EP_NOT_ALLOCATED) {
		IPA_MPM_ERR("fail to find channel EP.\n");
		return;
	}

	/* For the uplink channels, enable HOLB. */
	if (IPA_CLIENT_IS_CONS(mhip_client))
		ipa3_disable_data_path(ipa_ep_idx);

	/* Release channel */
	result = ipa3_stop_gsi_channel(ipa_ep_idx);
	if (result) {
		IPA_MPM_ERR("Stop channel for MHIP_Client =  %d failed\n",
					mhip_client);
		goto fail_chan;
	}
	result = ipa3_reset_gsi_channel(ipa_ep_idx);
	if (result) {
		IPA_MPM_ERR("Reset channel for MHIP_Client =  %d failed\n",
					mhip_client);
		goto fail_chan;
	}
	result = ipa3_reset_gsi_event_ring(ipa_ep_idx);
	if (result) {
		IPA_MPM_ERR("Reset ev ring for MHIP_Client =  %d failed\n",
					mhip_client);
		goto fail_chan;
	}
	result = ipa3_release_gsi_channel(ipa_ep_idx);
	if (result) {
		IPA_MPM_ERR("Release tr ring for MHIP_Client =  %d failed\n",
					mhip_client);
		if (IPA_CLIENT_IS_PROD(mhip_client))
			ipa_mpm_change_gsi_state(mhi_idx,
				IPA_MPM_MHIP_CHAN_DL, GSI_ERR);
		else
			ipa_mpm_change_gsi_state(mhi_idx,
				IPA_MPM_MHIP_CHAN_UL, GSI_ERR);
		goto fail_chan;
	}

	if (IPA_CLIENT_IS_PROD(mhip_client))
		ipa_mpm_change_gsi_state(mhi_idx,
					IPA_MPM_MHIP_CHAN_DL, GSI_INIT);
	else
		ipa_mpm_change_gsi_state(mhi_idx,
					IPA_MPM_MHIP_CHAN_UL, GSI_INIT);

	memset(&ipa3_ctx->ep[ipa_ep_idx], 0, sizeof(struct ipa3_ep_context));

	/* Unmap Doorbells */
	if (IPA_CLIENT_IS_PROD(mhip_client)) {
		ipa_mpm_smmu_unmap_doorbell(MHIP_SMMU_DOMAIN_PCIE,
			ipa_mpm_ctx->md[mhi_idx].dl_cons.db_device_iova);

		ipa_mpm_smmu_unmap_doorbell(MHIP_SMMU_DOMAIN_IPA,
			ipa_mpm_ctx->md[mhi_idx].dl_cons.db_host_iova);

		ipa_mpm_ctx->md[mhi_idx].dl_cons.db_host_iova = 0;
		ipa_mpm_ctx->md[mhi_idx].dl_cons.db_device_iova = 0;

	} else {
		ipa_mpm_smmu_unmap_doorbell(MHIP_SMMU_DOMAIN_PCIE,
			ipa_mpm_ctx->md[mhi_idx].ul_prod.db_device_iova);

		ipa_mpm_smmu_unmap_doorbell(MHIP_SMMU_DOMAIN_IPA,
			ipa_mpm_ctx->md[mhi_idx].ul_prod.db_host_iova);

		ipa_mpm_ctx->md[mhi_idx].ul_prod.db_host_iova = 0;
		ipa_mpm_ctx->md[mhi_idx].ul_prod.db_device_iova = 0;
	}

	/* deallocate/Unmap transfer ring buffers */
	for (i = 1; i < IPA_MPM_RING_LEN; i++) {
		if (IPA_CLIENT_IS_PROD(mhip_client)) {
			ipa_mpm_smmu_unmap(
			(dma_addr_t)
			ipa_mpm_ctx->md[mhi_idx].dl_prod_ring.tre_buff_iova[i],
			TRE_BUFF_SIZE, dir,
			ipa_mpm_ctx->md[mhi_idx].dl_prod_ring.ap_iova_buff[i]);
			ipa_mpm_ctx->md[mhi_idx].dl_prod_ring.tre_buff_iova[i]
								= 0;
			kfree(
			ipa_mpm_ctx->md[mhi_idx].dl_prod_ring.tre_buff_va[i]);
			ipa_mpm_ctx->md[mhi_idx].dl_prod_ring.tre_buff_va[i]
								= NULL;
			ipa_mpm_ctx->md[mhi_idx].dl_prod_ring.ap_iova_buff[i]
								= 0;
			ipa_mpm_ctx->md[mhi_idx].dl_prod_ring.tre_buff_iova[i]
								= 0;
		} else {
			ipa_mpm_smmu_unmap(
			(dma_addr_t)
			ipa_mpm_ctx->md[mhi_idx].ul_prod_ring.tre_buff_iova[i],
			TRE_BUFF_SIZE, dir,
			ipa_mpm_ctx->md[mhi_idx].ul_prod_ring.ap_iova_buff[i]
			);
			ipa_mpm_ctx->md[mhi_idx].ul_prod_ring.tre_buff_iova[i]
								= 0;
			kfree(
			ipa_mpm_ctx->md[mhi_idx].ul_prod_ring.tre_buff_va[i]);
			ipa_mpm_ctx->md[mhi_idx].ul_prod_ring.tre_buff_va[i]
								= NULL;
			ipa_mpm_ctx->md[mhi_idx].ul_prod_ring.ap_iova_buff[i]
								= 0;
			ipa_mpm_ctx->md[mhi_idx].ul_prod_ring.tre_buff_iova[i]
								= 0;
		}
	}

	/* deallocate/Unmap rings */
	if (IPA_CLIENT_IS_PROD(mhip_client)) {
		ipa_mpm_smmu_unmap(
			ipa_mpm_ctx->md[mhi_idx].dl_prod_ring.er_pa,
			IPA_MPM_PAGE_SIZE, dir,
			ipa_mpm_ctx->md[mhi_idx].dl_prod_ring.ap_iova_er);

		ipa_mpm_smmu_unmap(
			ipa_mpm_ctx->md[mhi_idx].dl_prod_ring.tr_pa,
			IPA_MPM_PAGE_SIZE, dir,
			ipa_mpm_ctx->md[mhi_idx].dl_prod_ring.ap_iova_tr);

		kfree(ipa_mpm_ctx->md[mhi_idx].dl_prod_ring.er_va);
		kfree(ipa_mpm_ctx->md[mhi_idx].dl_prod_ring.tr_va);

		ipa_mpm_ctx->md[mhi_idx].dl_prod_ring.er_va = NULL;
		ipa_mpm_ctx->md[mhi_idx].dl_prod_ring.tr_va = NULL;
		ipa_mpm_ctx->md[mhi_idx].dl_prod_ring.ap_iova_tr = 0;
		ipa_mpm_ctx->md[mhi_idx].dl_prod_ring.ap_iova_er = 0;


	} else {
		ipa_mpm_smmu_unmap(
			ipa_mpm_ctx->md[mhi_idx].ul_prod_ring.tr_pa,
			IPA_MPM_PAGE_SIZE, dir,
			ipa_mpm_ctx->md[mhi_idx].dl_prod_ring.ap_iova_tr);
		ipa_mpm_smmu_unmap(
			ipa_mpm_ctx->md[mhi_idx].ul_prod_ring.er_pa,
			IPA_MPM_PAGE_SIZE, dir,
			ipa_mpm_ctx->md[mhi_idx].ul_prod_ring.ap_iova_er);

		ipa_mpm_ctx->md[mhi_idx].ul_prod_ring.tr_pa = 0;
		ipa_mpm_ctx->md[mhi_idx].ul_prod_ring.er_pa = 0;

		kfree(ipa_mpm_ctx->md[mhi_idx].ul_prod_ring.er_va);
		kfree(ipa_mpm_ctx->md[mhi_idx].ul_prod_ring.tr_va);

		ipa_mpm_ctx->md[mhi_idx].ul_prod_ring.er_va = NULL;
		ipa_mpm_ctx->md[mhi_idx].ul_prod_ring.tr_va = NULL;
		ipa_mpm_ctx->md[mhi_idx].ul_prod_ring.ap_iova_er = 0;
		ipa_mpm_ctx->md[mhi_idx].ul_prod_ring.ap_iova_tr = 0;
	}

	IPA_MPM_FUNC_EXIT();
	return;
fail_chan:
	ipa_assert();
}

/* round addresses for closest page per SMMU requirements */
static inline void ipa_mpm_smmu_round_to_page(uint64_t iova, uint64_t pa,
	uint64_t size, unsigned long *iova_p, phys_addr_t *pa_p, u32 *size_p)
{
	*iova_p = rounddown(iova, PAGE_SIZE);
	*pa_p = rounddown(pa, PAGE_SIZE);
	*size_p = roundup(size + pa - *pa_p, PAGE_SIZE);
}


static int __ipa_mpm_configure_mhi_device(struct ipa_mpm_channel *ch,
	int mhi_idx, int dir)
{
	struct mhi_buf ch_config[2];
	int ret;

	IPA_MPM_FUNC_ENTRY();

	if (ch == NULL) {
		IPA_MPM_ERR("ch config is NULL\n");
		return -EINVAL;
	}

	/* Populate CCA */
	ch_config[0].buf = &ch->chan_props.ch_ctx;
	ch_config[0].len = sizeof(ch->chan_props.ch_ctx);
	ch_config[0].name = "CCA";

	/* populate ECA */
	ch_config[1].buf = &ch->evt_props.ev_ctx;
	ch_config[1].len = sizeof(ch->evt_props.ev_ctx);
	ch_config[1].name = "ECA";

	IPA_MPM_DBG("Configuring MHI PRIME device for mhi_idx %d\n", mhi_idx);

	ret = mhi_device_configure(ipa_mpm_ctx->md[mhi_idx].mhi_dev, dir,
			ch_config, 2);
	if (ret) {
		IPA_MPM_ERR("mhi_device_configure failed\n");
		return -EINVAL;
	}
	IPA_MPM_FUNC_EXIT();
	return 0;
}

static void ipa_mpm_mhip_shutdown(int mhip_idx)
{
	enum ipa_client_type ul_prod_chan, dl_cons_chan;

	IPA_MPM_FUNC_ENTRY();

	get_ipa3_client(mhip_idx, &ul_prod_chan, &dl_cons_chan);

	if (mhip_idx != IPA_MPM_MHIP_CH_ID_2)
		/* For DPL, stop only DL channel */
		ipa_mpm_clean_mhip_chan(mhip_idx, ul_prod_chan);

	ipa_mpm_clean_mhip_chan(mhip_idx, dl_cons_chan);

	if (!ipa_mpm_ctx->md[mhip_idx].in_lpm) {
		ipa_mpm_vote_unvote_ipa_clk(CLK_OFF, mhip_idx);
		/* while in modem shutdown scenarios such as SSR, no explicit
		 * PCIe vote is needed.
		 */
		ipa_mpm_ctx->md[mhip_idx].in_lpm = true;
	}
	mutex_lock(&ipa_mpm_ctx->md[mhip_idx].mhi_mutex);
	ipa_mpm_ctx->md[mhip_idx].mhi_dev = NULL;
	mutex_unlock(&ipa_mpm_ctx->md[mhip_idx].mhi_mutex);
	IPA_MPM_FUNC_EXIT();
}

/**
 * @ipa_mpm_vote_unvote_pcie_clk - Vote/Unvote PCIe Clock per probe_id
 *                                 Returns if success or failure.
 * @ipa_mpm_clk_vote_type - Vote or Unvote for PCIe Clock
 * @probe_id - MHI probe_id per client.
 * @is_force - Forcebly casts vote - should be true only in probe.
 * @is_acted - Output param - This indicates the clk is actually voted or not
 *             The flag output is checked only when we vote for clocks.
 * Return value: PCIe clock voting is success or failure.
 */
static int ipa_mpm_vote_unvote_pcie_clk(enum ipa_mpm_clk_vote_type vote,
	int probe_id,
	bool is_force,
	bool *is_acted)
{
	int result = 0;

	if (probe_id >= IPA_MPM_MHIP_CH_ID_MAX) {
		IPA_MPM_ERR("probe_id not found\n");
		return -EINVAL;
	}

	if (vote > CLK_OFF) {
		IPA_MPM_ERR("Invalid vote\n");
		return -EINVAL;
	}

	if (!is_acted) {
		IPA_MPM_ERR("Invalid clk_vote ptr\n");
		return -EFAULT;
	}

	mutex_lock(&ipa_mpm_ctx->md[probe_id].mhi_mutex);
	if (ipa_mpm_ctx->md[probe_id].mhi_dev == NULL) {
		IPA_MPM_ERR("MHI not initialized yet\n");
		*is_acted = false;
		mutex_unlock(&ipa_mpm_ctx->md[probe_id].mhi_mutex);
		return 0;
	}

	if (!ipa_mpm_ctx->md[probe_id].init_complete && !is_force) {
		/*
		 * SSR might be in progress, dont have to vote/unvote for
		 * IPA clocks as it will be taken care in remove_cb/subsequent
		 * probe.
		 */
		IPA_MPM_DBG("SSR in progress, return\n");
		*is_acted = false;
		mutex_unlock(&ipa_mpm_ctx->md[probe_id].mhi_mutex);
		return 0;
	}
	mutex_unlock(&ipa_mpm_ctx->md[probe_id].mhi_mutex);

	if (!ipa_mpm_ctx->md[probe_id].init_complete) {
		/*
		 * SSR might be in progress, dont have to vote/unvote for
		 * IPA clocks as it will be taken care in remove_cb/subsequent
		 * probe.
		 */
		IPA_MPM_DBG("SSR in progress, return\n");
		mutex_unlock(&ipa_mpm_ctx->md[probe_id].mhi_mutex);
		return 0;
	}
	mutex_unlock(&ipa_mpm_ctx->md[probe_id].mhi_mutex);

	IPA_MPM_ERR("PCIe clock vote/unvote = %d probe_id = %d clk_cnt = %d\n",
		vote, probe_id,
		atomic_read(&ipa_mpm_ctx->md[probe_id].clk_cnt.pcie_clk_cnt));

	if (vote == CLK_ON) {
		result = mhi_device_get_sync(
			ipa_mpm_ctx->md[probe_id].mhi_dev, MHI_VOTE_BUS);
		if (result) {
			IPA_MPM_ERR("mhi_sync_get failed for probe_id %d\n",
				result, probe_id);
<<<<<<< HEAD
=======
			*is_acted = false;
>>>>>>> d524a53d
			return result;
		}

		IPA_MPM_DBG("probe_id %d PCIE clock now ON\n", probe_id);
		atomic_inc(&ipa_mpm_ctx->md[probe_id].clk_cnt.pcie_clk_cnt);
		atomic_inc(&ipa_mpm_ctx->pcie_clk_total_cnt);
	} else {
		if ((atomic_read(
			&ipa_mpm_ctx->md[probe_id].clk_cnt.pcie_clk_cnt)
								== 0)) {
			IPA_MPM_DBG("probe_id %d PCIE clock already devoted\n",
				probe_id);
			WARN_ON(1);
			return 0;
		}

		mhi_device_put(ipa_mpm_ctx->md[probe_id].mhi_dev, MHI_VOTE_BUS);
		IPA_MPM_DBG("probe_id %d PCIE clock off\n", probe_id);
		atomic_dec(&ipa_mpm_ctx->md[probe_id].clk_cnt.pcie_clk_cnt);
		atomic_dec(&ipa_mpm_ctx->pcie_clk_total_cnt);
	}
<<<<<<< HEAD
=======
	*is_acted = true;
>>>>>>> d524a53d
	return result;
}

/*
 * Turning on/OFF IPA Clock is done only once- for all clients
 */
static void ipa_mpm_vote_unvote_ipa_clk(enum ipa_mpm_clk_vote_type vote,
	int probe_id)
{
	if (vote > CLK_OFF)
		return;

	IPA_MPM_ERR("IPA clock vote/unvote = %d probe_id = %d clk_cnt = %d\n",
		vote, probe_id,
		atomic_read(&ipa_mpm_ctx->md[probe_id].clk_cnt.ipa_clk_cnt));

	if (vote == CLK_ON) {
		IPA_ACTIVE_CLIENTS_INC_SPECIAL(ipa_mpm_mhip_chan_str[probe_id]);
		IPA_MPM_DBG("IPA clock now ON for probe_id %d\n", probe_id);
		atomic_inc(&ipa_mpm_ctx->md[probe_id].clk_cnt.ipa_clk_cnt);
		atomic_inc(&ipa_mpm_ctx->ipa_clk_total_cnt);
	} else {
		if ((atomic_read
			(&ipa_mpm_ctx->md[probe_id].clk_cnt.ipa_clk_cnt)
								== 0)) {
			IPA_MPM_DBG("probe_id %d IPA clock count < 0\n",
				probe_id);
			WARN_ON(1);
			return;
		}
		IPA_ACTIVE_CLIENTS_DEC_SPECIAL(ipa_mpm_mhip_chan_str[probe_id]);
		IPA_MPM_DBG("probe_id %d IPA clock off\n", probe_id);
		atomic_dec(&ipa_mpm_ctx->md[probe_id].clk_cnt.ipa_clk_cnt);
		atomic_dec(&ipa_mpm_ctx->ipa_clk_total_cnt);
	}
}

static enum mhip_status_type ipa_mpm_start_stop_mhip_chan(
	enum ipa_mpm_mhip_chan mhip_chan,
	int probe_id,
	enum ipa_mpm_start_stop_type start_stop)
{
	int ipa_ep_idx;
	struct ipa3_ep_context *ep;
	bool is_start;
	enum ipa_client_type ul_chan, dl_chan;
	u32 source_pipe_bitmask = 0;
	enum gsi_status gsi_res = GSI_STATUS_SUCCESS;
	int result;

	IPA_MPM_FUNC_ENTRY();

	if (mhip_chan > IPA_MPM_MHIP_CHAN_BOTH) {
		IPA_MPM_ERR("MHI not initialized yet\n");
		return MHIP_STATUS_FAIL;
	}

	if (probe_id >= IPA_MPM_MHIP_CH_ID_MAX) {
		IPA_MPM_ERR("MHI not initialized yet\n");
		return MHIP_STATUS_FAIL;
	}

	get_ipa3_client(probe_id, &ul_chan, &dl_chan);

	if (mhip_chan == IPA_MPM_MHIP_CHAN_UL) {
		ipa_ep_idx = ipa3_get_ep_mapping(ul_chan);
	} else if (mhip_chan == IPA_MPM_MHIP_CHAN_DL) {
		ipa_ep_idx = ipa3_get_ep_mapping(dl_chan);
	} else if (mhip_chan == IPA_MPM_MHIP_CHAN_BOTH) {
		ipa_ep_idx = ipa3_get_ep_mapping(ul_chan);
		ipa_ep_idx = ipa3_get_ep_mapping(dl_chan);
	}

	if (ipa_ep_idx == IPA_EP_NOT_ALLOCATED) {
		IPA_MPM_ERR("fail to get EP# for idx %d\n", ipa_ep_idx);
		return MHIP_STATUS_EP_NOT_FOUND;
	}

	mutex_lock(&ipa_mpm_ctx->md[probe_id].mutex);
	if (!ipa_mpm_ctx->md[probe_id].init_complete) {
		IPA_MPM_ERR("MHIP probe %d not initialized\n", probe_id);
		mutex_unlock(&ipa_mpm_ctx->md[probe_id].mutex);
		return MHIP_STATUS_EP_NOT_READY;
	}
	mutex_unlock(&ipa_mpm_ctx->md[probe_id].mutex);

	ep = &ipa3_ctx->ep[ipa_ep_idx];

	if (mhip_chan == IPA_MPM_MHIP_CHAN_UL) {
		IPA_MPM_DBG("current GSI state = %d, action = %d\n",
			ipa_mpm_ctx->md[probe_id].ul_prod.gsi_state,
			start_stop);
		if (ipa_mpm_ctx->md[probe_id].ul_prod.gsi_state <
			GSI_ALLOCATED) {
			IPA_MPM_ERR("GSI chan is not allocated yet\n");
			return MHIP_STATUS_EP_NOT_READY;
		}
	} else if (mhip_chan == IPA_MPM_MHIP_CHAN_DL) {
		IPA_MPM_DBG("current GSI state = %d, action = %d\n",
			ipa_mpm_ctx->md[probe_id].dl_cons.gsi_state,
			start_stop);
		if (ipa_mpm_ctx->md[probe_id].dl_cons.gsi_state <
			GSI_ALLOCATED) {
			IPA_MPM_ERR("GSI chan is not allocated yet\n");
			return MHIP_STATUS_EP_NOT_READY;
		}
	}

	is_start = (start_stop == MPM_MHIP_START) ? true : false;

	if (is_start) {
		if (mhip_chan == IPA_MPM_MHIP_CHAN_UL) {
			if (ipa_mpm_ctx->md[probe_id].ul_prod.gsi_state ==
				GSI_STARTED) {
				IPA_MPM_ERR("GSI chan is already started\n");
				return MHIP_STATUS_NO_OP;
			}
		}

		if (mhip_chan == IPA_MPM_MHIP_CHAN_DL) {
			if (ipa_mpm_ctx->md[probe_id].dl_cons.gsi_state ==
				GSI_STARTED) {
				IPA_MPM_ERR("GSI chan is already started\n");
				return MHIP_STATUS_NO_OP;
			}
		}
		/* Start GSI channel */
		gsi_res = ipa3_start_gsi_channel(ipa_ep_idx);
		if (gsi_res != GSI_STATUS_SUCCESS) {
			IPA_MPM_ERR("Error starting channel: err = %d\n",
					gsi_res);
			goto gsi_chan_fail;
		} else {
			ipa_mpm_change_gsi_state(probe_id, mhip_chan,
					GSI_STARTED);
		}
	} else {
		if (mhip_chan == IPA_MPM_MHIP_CHAN_UL) {
			if (ipa_mpm_ctx->md[probe_id].ul_prod.gsi_state ==
				GSI_STOPPED) {
				IPA_MPM_ERR("GSI chan is already stopped\n");
				return MHIP_STATUS_NO_OP;
			} else if (ipa_mpm_ctx->md[probe_id].ul_prod.gsi_state
				!= GSI_STARTED) {
				IPA_MPM_ERR("GSI chan isn't already started\n");
				return MHIP_STATUS_NO_OP;
			}
		}

		if (mhip_chan == IPA_MPM_MHIP_CHAN_DL) {
			if (ipa_mpm_ctx->md[probe_id].dl_cons.gsi_state ==
				GSI_STOPPED) {
				IPA_MPM_ERR("GSI chan is already stopped\n");
				return MHIP_STATUS_NO_OP;
			} else if (ipa_mpm_ctx->md[probe_id].dl_cons.gsi_state
				!= GSI_STARTED) {
				IPA_MPM_ERR("GSI chan isn't already started\n");
				return MHIP_STATUS_NO_OP;
			}
		}

		if (mhip_chan == IPA_MPM_MHIP_CHAN_UL) {
			source_pipe_bitmask = 1 <<
				ipa3_get_ep_mapping(ep->client);
			/* First Stop UL GSI channel before unvote PCIe clock */
			result = ipa3_stop_gsi_channel(ipa_ep_idx);

			if (result) {
				IPA_MPM_ERR("UL chan stop failed\n");
				goto gsi_chan_fail;
			} else {
				ipa_mpm_change_gsi_state(probe_id, mhip_chan,
							GSI_STOPPED);
			}
		}

		if (mhip_chan == IPA_MPM_MHIP_CHAN_DL) {
			result = ipa3_stop_gsi_channel(ipa_ep_idx);
			if (result) {
				IPA_MPM_ERR("Fail to stop DL channel\n");
				goto gsi_chan_fail;
			} else {
				ipa_mpm_change_gsi_state(probe_id, mhip_chan,
							GSI_STOPPED);
			}
		}
	}
	IPA_MPM_FUNC_EXIT();

	return MHIP_STATUS_SUCCESS;
gsi_chan_fail:
	ipa3_disable_data_path(ipa_ep_idx);
	ipa_mpm_change_gsi_state(probe_id, mhip_chan, GSI_ERR);
	ipa_assert();
	return MHIP_STATUS_FAIL;
}

int ipa_mpm_notify_wan_state(struct wan_ioctl_notify_wan_state *state)
{
	int probe_id = IPA_MPM_MHIP_CH_ID_MAX;
	int i;
	static enum mhip_status_type status;
	int ret = 0;
	enum ipa_mpm_mhip_client_type mhip_client = IPA_MPM_MHIP_TETH;
	bool is_acted = true;

	if (!state)
		return -EPERM;

	if (!ipa3_is_mhip_offload_enabled())
		return -EPERM;

	for (i = 0; i < IPA_MPM_MHIP_CH_ID_MAX; i++) {
		if (ipa_mpm_pipes[i].mhip_client == mhip_client) {
			probe_id = i;
			break;
		}
	}

	if (probe_id == IPA_MPM_MHIP_CH_ID_MAX) {
		IPA_MPM_ERR("Unknown probe_id\n");
		return -EPERM;
	}

	IPA_MPM_DBG("WAN backhaul available for probe_id = %d\n", probe_id);

	if (state->up) {
		/* Start UL MHIP channel for offloading tethering connection */
		ret = ipa_mpm_vote_unvote_pcie_clk(CLK_ON, probe_id,
			false, &is_acted);
		if (ret) {
			IPA_MPM_ERR("Err %d cloking on PCIe clk %d\n", ret);
			return ret;
		}
		status = ipa_mpm_start_stop_mhip_chan(
				IPA_MPM_MHIP_CHAN_UL, probe_id, MPM_MHIP_START);
		switch (status) {
		case MHIP_STATUS_SUCCESS:
			ipa_mpm_ctx->md[probe_id].teth_state =
						IPA_MPM_TETH_CONNECTED;
			break;
		case MHIP_STATUS_EP_NOT_READY:
		case MHIP_STATUS_NO_OP:
			IPA_MPM_DBG("UL chan already start, status = %d\n",
					status);
			if (is_acted)
				return ipa_mpm_vote_unvote_pcie_clk(CLK_OFF,
					probe_id, false, &is_acted);
			break;
		case MHIP_STATUS_FAIL:
		case MHIP_STATUS_BAD_STATE:
		case MHIP_STATUS_EP_NOT_FOUND:
			IPA_MPM_ERR("UL chan start err =%d\n", status);
			if (is_acted)
				ipa_mpm_vote_unvote_pcie_clk(CLK_OFF,
					probe_id, false, &is_acted);
			ipa_assert();
			return -EFAULT;
		default:
			IPA_MPM_ERR("Err not found\n");
			if (is_acted)
				ipa_mpm_vote_unvote_pcie_clk(CLK_OFF, probe_id,
						false, &is_acted);
			ret = -EFAULT;
			break;
		}
		ipa_mpm_ctx->md[probe_id].mhip_client = mhip_client;
	} else {
		status = ipa_mpm_start_stop_mhip_chan(
					IPA_MPM_MHIP_CHAN_UL, probe_id,
					MPM_MHIP_STOP);
		switch (status) {
		case MHIP_STATUS_SUCCESS:
			ipa_mpm_change_teth_state(probe_id, IPA_MPM_TETH_INIT);
			break;
		case MHIP_STATUS_NO_OP:
		case MHIP_STATUS_EP_NOT_READY:
			IPA_MPM_DBG("UL chan already stop, status = %d\n",
					status);
			break;
		case MHIP_STATUS_FAIL:
		case MHIP_STATUS_BAD_STATE:
		case MHIP_STATUS_EP_NOT_FOUND:
			IPA_MPM_ERR("UL chan cant be stopped err =%d\n",
				status);
			ipa_assert();
			return -EFAULT;
		default:
			IPA_MPM_ERR("Err not found\n");
			return -EFAULT;
		}
		/* Stop UL MHIP channel for offloading tethering connection */
		ret = ipa_mpm_vote_unvote_pcie_clk(CLK_OFF, probe_id,
						false, &is_acted);

		if (ret) {
			IPA_MPM_ERR("Error cloking on PCIe clk, err = %d\n",
				ret);
			return ret;
		}
		ipa_mpm_ctx->md[probe_id].mhip_client = IPA_MPM_MHIP_NONE;
	}
	return ret;
}

static void ipa_mpm_change_gsi_state(int probe_id,
	enum ipa_mpm_mhip_chan mhip_chan,
	enum ipa_mpm_gsi_state next_state)
{

	if (probe_id >= IPA_MPM_MHIP_CH_ID_MAX)
		return;

	if (mhip_chan == IPA_MPM_MHIP_CHAN_UL) {
		mutex_lock(&ipa_mpm_ctx->md[probe_id].mutex);
		ipa_mpm_ctx->md[probe_id].ul_prod.gsi_state = next_state;
		IPA_MPM_DBG("GSI next_state = %d\n",
			ipa_mpm_ctx->md[probe_id].ul_prod.gsi_state);
		 mutex_unlock(&ipa_mpm_ctx->md[probe_id].mutex);
	}

	if (mhip_chan == IPA_MPM_MHIP_CHAN_DL) {
		mutex_lock(&ipa_mpm_ctx->md[probe_id].mutex);
		ipa_mpm_ctx->md[probe_id].dl_cons.gsi_state = next_state;
		IPA_MPM_DBG("GSI next_state = %d\n",
			ipa_mpm_ctx->md[probe_id].dl_cons.gsi_state);
		 mutex_unlock(&ipa_mpm_ctx->md[probe_id].mutex);
	}
}

static void ipa_mpm_change_teth_state(int probe_id,
	enum ipa_mpm_teth_state next_state)
{
	enum ipa_mpm_teth_state curr_state;

	if (probe_id >= IPA_MPM_MHIP_CH_ID_MAX) {
		IPA_MPM_ERR("Unknown probe_id\n");
		return;
	}

	curr_state = ipa_mpm_ctx->md[probe_id].teth_state;

	IPA_MPM_DBG("curr_state = %d, ip_state = %d mhip_s\n",
		curr_state, next_state);

	switch (curr_state) {
	case IPA_MPM_TETH_INIT:
		if (next_state == IPA_MPM_TETH_CONNECTED)
			next_state = IPA_MPM_TETH_INPROGRESS;
		break;
	case IPA_MPM_TETH_INPROGRESS:
		break;
	case IPA_MPM_TETH_CONNECTED:
		break;
	default:
		IPA_MPM_ERR("No change in state\n");
		break;
	}

	ipa_mpm_ctx->md[probe_id].teth_state = next_state;
	IPA_MPM_DBG("next_state = %d\n", next_state);
}

static void ipa_mpm_read_channel(enum ipa_client_type chan)
{
	struct gsi_chan_info chan_info;
	int ipa_ep_idx;
	struct ipa3_ep_context *ep;
	int res;

	ipa_ep_idx = ipa3_get_ep_mapping(chan);

	if (ipa_ep_idx == IPA_EP_NOT_ALLOCATED) {
		IPAERR("failed to get idx");
		return;
	}

	ep = &ipa3_ctx->ep[ipa_ep_idx];

	IPA_MPM_ERR("Reading channel for chan %d, ep = %d, gsi_chan_hdl = %d\n",
		chan, ep, ep->gsi_chan_hdl);

	res = ipa3_get_gsi_chan_info(&chan_info, ep->gsi_chan_hdl);
	if (res)
		IPA_MPM_ERR("Reading of channel failed for ep %d\n", ep);
}

/* ipa_mpm_mhi_probe_cb is received for each MHI'/MHI channel
 * Currently we have 4 MHI channels.
 */
static int ipa_mpm_mhi_probe_cb(struct mhi_device *mhi_dev,
	const struct mhi_device_id *mhi_id)
{
	struct ipa_mpm_channel *ch;
	int ret;
	enum ipa_client_type ul_prod, dl_cons;
	int probe_id;
	struct ipa_req_chan_out_params ul_out_params, dl_out_params;
	void __iomem  *db_addr;
	int ipa_ep_idx;
	struct ipa3_ep_context *ep;
	u32 evt_ring_db_addr_low, evt_ring_db_addr_high;
	u32 wp_addr;
	int pipe_idx;
	bool is_acted = true;

	IPA_MPM_FUNC_ENTRY();

	if (ipa_mpm_ctx == NULL) {
		IPA_MPM_ERR("ipa_mpm_ctx is NULL not expected, returning..\n");
		return -ENOMEM;
	}

	probe_id = get_idx_from_id(mhi_id);

	if (probe_id >= IPA_MPM_MHIP_CH_ID_MAX) {
		IPA_MPM_ERR("chan=%s is not supported for now\n", mhi_id);
		return -EPERM;
	}

	if (ipa_mpm_ctx->md[probe_id].init_complete) {
		IPA_MPM_ERR("Probe initialization already done, returning\n");
		return 0;
	}

	IPA_MPM_DBG("Received probe for id=%d\n", probe_id);

	get_ipa3_client(probe_id, &ul_prod, &dl_cons);

	/* Vote for IPA clock for first time in initialization seq.
	 * IPA clock will be devoted when MHI enters LPM
	 * PCIe clock will be voted / devoted with every channel probe
	 * we receive.
	 * ul_prod = Host -> Device
	 * dl_cons = Device -> Host
	 */
	ipa_mpm_ctx->md[probe_id].mhi_dev = mhi_dev;
	ipa_mpm_ctx->mhi_parent_dev =
		ipa_mpm_ctx->md[probe_id].mhi_dev->dev.parent;

<<<<<<< HEAD
	ipa_mpm_vote_unvote_pcie_clk(CLK_ON, probe_id);
=======
	ret = ipa_mpm_vote_unvote_pcie_clk(CLK_ON, probe_id, true, &is_acted);
	if (ret) {
		IPA_MPM_ERR("Err %d voitng PCIe clocks\n", ret);
		return -EPERM;
	}

>>>>>>> d524a53d
	ipa_mpm_vote_unvote_ipa_clk(CLK_ON, probe_id);
	ipa_mpm_ctx->md[probe_id].in_lpm = false;
	IPA_MPM_DBG("ul chan = %d, dl_chan = %d\n", ul_prod, dl_cons);

	/*
	 * Set up MHI' pipes for Device IPA filling in
	 * Channel Context and Event Context.
	 * These params will be sent to Device side.
	 * UL CHAN = HOST -> Device
	 * DL CHAN = Device -> HOST
	 * per channel a TRE and EV is allocated.
	 * for a UL channel -
	 * IPA HOST PROD TRE -> IPA DEVICE CONS EV
	 * IPA HOST PROD EV ->  IPA DEVICE CONS TRE
	 * for a DL channel -
	 * IPA Device PROD TRE -> IPA HOST CONS EV
	 * IPA Device PROD EV ->  IPA HOST CONS TRE
	 */
	if (ul_prod != IPA_CLIENT_MAX) {
		/* store UL properties */
		ch = &ipa_mpm_ctx->md[probe_id].ul_prod;
		/* Store Channel properties */
		ch->chan_props.id = mhi_dev->ul_chan_id;
		ch->chan_props.device_db =
			ipa_mpm_ctx->dev_info.chdb_base +
			ch->chan_props.id * 8;
		/* Fill Channel Conext to be sent to Device side */
		ch->chan_props.ch_ctx.chtype =
			IPA_MPM_MHI_HOST_UL_CHANNEL;
		ch->chan_props.ch_ctx.erindex =
			mhi_dev->ul_event_id;
		ch->chan_props.ch_ctx.rlen = (IPA_MPM_RING_LEN) *
			GSI_EVT_RING_RE_SIZE_16B;
		/* Store Event properties */
		ch->evt_props.ev_ctx.update_rp_modc = 0;
		ch->evt_props.ev_ctx.update_rp_intmodt = 0;
		ch->evt_props.ev_ctx.ertype = 1;
		ch->evt_props.ev_ctx.rlen = (IPA_MPM_RING_LEN) *
			GSI_EVT_RING_RE_SIZE_16B;
		ch->evt_props.ev_ctx.buff_size = TRE_BUFF_SIZE;
		ch->evt_props.device_db =
			ipa_mpm_ctx->dev_info.erdb_base +
			ch->chan_props.ch_ctx.erindex * 8;
	}

	if (dl_cons != IPA_CLIENT_MAX) {
		/* store DL channel properties */
		ch = &ipa_mpm_ctx->md[probe_id].dl_cons;
		/* Store Channel properties */
		ch->chan_props.id = mhi_dev->dl_chan_id;
		ch->chan_props.device_db =
			ipa_mpm_ctx->dev_info.chdb_base +
			ch->chan_props.id * 8;
		/* Fill Channel Conext to be be sent to Dev side */
		ch->chan_props.ch_ctx.chstate = 1;
		ch->chan_props.ch_ctx.chtype =
			IPA_MPM_MHI_HOST_DL_CHANNEL;
		ch->chan_props.ch_ctx.erindex = mhi_dev->dl_event_id;
		ch->chan_props.ch_ctx.rlen = (IPA_MPM_RING_LEN) *
			GSI_EVT_RING_RE_SIZE_16B;
		/* Store Event properties */
		ch->evt_props.ev_ctx.update_rp_modc = 0;
		ch->evt_props.ev_ctx.update_rp_intmodt = 0;
		ch->evt_props.ev_ctx.ertype = 1;
		ch->evt_props.ev_ctx.rlen = (IPA_MPM_RING_LEN) *
			GSI_EVT_RING_RE_SIZE_16B;
		ch->evt_props.ev_ctx.buff_size = TRE_BUFF_SIZE;
		ch->evt_props.device_db =
			ipa_mpm_ctx->dev_info.erdb_base +
			ch->chan_props.ch_ctx.erindex * 8;
	}
	/* connect Host GSI pipes with MHI' protocol */
	if (ul_prod != IPA_CLIENT_MAX)  {
		ret = ipa_mpm_connect_mhip_gsi_pipe(ul_prod,
			probe_id, &ul_out_params);
		if (ret) {
			IPA_MPM_ERR("failed connecting MPM client %d\n",
					ul_prod);
			goto fail_gsi_setup;
		}
	}

	if (dl_cons != IPA_CLIENT_MAX) {
		ret = ipa_mpm_connect_mhip_gsi_pipe(dl_cons,
			probe_id, &dl_out_params);
		if (ret) {
			IPA_MPM_ERR("connecting MPM client = %d failed\n",
				dl_cons);
			goto fail_gsi_setup;
		}
	}

	if (ul_prod != IPA_CLIENT_MAX) {
		ch = &ipa_mpm_ctx->md[probe_id].ul_prod;
		ch->evt_props.ev_ctx.update_rp_addr =
			ipa_mpm_smmu_map_doorbell(
				MHIP_SMMU_DOMAIN_PCIE,
				ul_out_params.db_reg_phs_addr_lsb);
		if (ch->evt_props.ev_ctx.update_rp_addr == 0)
			ipa_assert();
		ipa_mpm_ctx->md[probe_id].ul_prod.db_device_iova =
			ch->evt_props.ev_ctx.update_rp_addr;

		ret = __ipa_mpm_configure_mhi_device(
				ch, probe_id, DMA_TO_HIPA);
		if (ret) {
			IPA_MPM_ERR("configure_mhi_dev fail %d\n",
					ret);
			goto fail_smmu;
		}
	}

	if (dl_cons != IPA_CLIENT_MAX) {
		ch = &ipa_mpm_ctx->md[probe_id].dl_cons;
		ch->evt_props.ev_ctx.update_rp_addr =
			ipa_mpm_smmu_map_doorbell(
					MHIP_SMMU_DOMAIN_PCIE,
					dl_out_params.db_reg_phs_addr_lsb);

		if (ch->evt_props.ev_ctx.update_rp_addr == 0)
			ipa_assert();

		ipa_mpm_ctx->md[probe_id].dl_cons.db_device_iova =
			ch->evt_props.ev_ctx.update_rp_addr;

		ret = __ipa_mpm_configure_mhi_device(ch, probe_id,
					DMA_FROM_HIPA);
		if (ret) {
			IPA_MPM_ERR("mpm_config_mhi_dev failed %d\n", ret);
			goto fail_smmu;
		}
	}

	ret = mhi_prepare_for_transfer(ipa_mpm_ctx->md[probe_id].mhi_dev);
	if (ret) {
		IPA_MPM_ERR("mhi_prepare_for_transfer failed %d\n", ret);
		WARN_ON(1);
		/*
		 * WA to handle prepare_for_tx failures.
		 * Though prepare for transfer fails, indicate success
		 * to MHI driver. remove_cb will be called eventually when
		 * Device side comes from where pending cleanup happens.
		 */
		mutex_lock(&ipa_mpm_ctx->md[probe_id].mutex);
		atomic_inc(&ipa_mpm_ctx->probe_cnt);
		ipa_mpm_ctx->md[probe_id].init_complete = false;
		mutex_unlock(&ipa_mpm_ctx->md[probe_id].mutex);
		IPA_MPM_FUNC_EXIT();
		return 0;
	}

	/*
	 * Ring initial channel db - Host Side UL and Device side DL channel.
	 * To ring doorbell, write "WP" into doorbell register.
	 * This WP should be set to 1 element less than ring max.
	 */

	/* Ring UL PRODUCER TRANSFER RING (HOST IPA -> DEVICE IPA) Doorbell */
	if (ul_prod != IPA_CLIENT_MAX) {
		IPA_MPM_DBG("Host UL TR PA DB = 0X%0x\n",
			ul_out_params.db_reg_phs_addr_lsb);

		db_addr = ioremap(
			(phys_addr_t)(ul_out_params.db_reg_phs_addr_lsb), 4);

		wp_addr = ipa_mpm_ctx->md[probe_id].ul_prod_ring.tr_pa +
			((IPA_MPM_RING_LEN - 1) * GSI_CHAN_RE_SIZE_16B);

		iowrite32(wp_addr, db_addr);

		IPA_MPM_DBG("Host UL TR  DB = 0X%0x, wp_addr = 0X%0x",
			db_addr, wp_addr);

		iounmap(db_addr);
		ipa_mpm_read_channel(ul_prod);
	}

	/* Ring UL PRODUCER EVENT RING (HOST IPA -> DEVICE IPA) Doorbell
	 * Ring the event DB to a value outside the
	 * ring range such that rp and wp never meet.
	 */
	if (ul_prod != IPA_CLIENT_MAX) {
		ipa_ep_idx = ipa3_get_ep_mapping(ul_prod);

		if (ipa_ep_idx == IPA_EP_NOT_ALLOCATED) {
			IPA_MPM_ERR("fail to alloc EP.\n");
			goto fail_start_channel;
		}
		ep = &ipa3_ctx->ep[ipa_ep_idx];

		IPA_MPM_DBG("for ep_idx %d , gsi_evt_ring_hdl = %d\n",
			ipa_ep_idx, ep->gsi_evt_ring_hdl);
		gsi_query_evt_ring_db_addr(ep->gsi_evt_ring_hdl,
			&evt_ring_db_addr_low, &evt_ring_db_addr_high);

		IPA_MPM_DBG("Host UL ER PA DB = 0X%0x\n",
			evt_ring_db_addr_low);

		db_addr = ioremap((phys_addr_t)(evt_ring_db_addr_low), 4);

		wp_addr = ipa_mpm_ctx->md[probe_id].ul_prod_ring.er_pa +
			((IPA_MPM_RING_LEN + 1) * GSI_EVT_RING_RE_SIZE_16B);
		IPA_MPM_DBG("Host UL ER  DB = 0X%0x, wp_addr = 0X%0x",
			db_addr, wp_addr);

		iowrite32(wp_addr, db_addr);
		iounmap(db_addr);
	}

	/* Ring DEVICE IPA DL CONSUMER Event Doorbell */
	if (ul_prod != IPA_CLIENT_MAX) {
		db_addr = ioremap((phys_addr_t)
			(ipa_mpm_ctx->md[probe_id].ul_prod.evt_props.device_db),
			4);

		wp_addr = ipa_mpm_ctx->md[probe_id].ul_prod_ring.tr_pa +
			((IPA_MPM_RING_LEN + 1) * GSI_EVT_RING_RE_SIZE_16B);

		iowrite32(wp_addr, db_addr);
		iounmap(db_addr);
	}

	/* Ring DL PRODUCER (DEVICE IPA -> HOST IPA) Doorbell */
	if (dl_cons != IPA_CLIENT_MAX) {
		db_addr = ioremap((phys_addr_t)
		(ipa_mpm_ctx->md[probe_id].dl_cons.chan_props.device_db),
		4);

		wp_addr = ipa_mpm_ctx->md[probe_id].dl_prod_ring.tr_pa +
			((IPA_MPM_RING_LEN - 1) * GSI_CHAN_RE_SIZE_16B);

		IPA_MPM_DBG("Device DL TR  DB = 0X%0X, wp_addr = 0X%0x",
			db_addr, wp_addr);

		iowrite32(wp_addr, db_addr);

		iounmap(db_addr);
	}

	/*
	 * Ring event ring DB on Device side.
	 * ipa_mpm should ring the event DB to a value outside the
	 * ring range such that rp and wp never meet.
	 */
	if (dl_cons != IPA_CLIENT_MAX) {
		db_addr =
		ioremap(
		(phys_addr_t)
		(ipa_mpm_ctx->md[probe_id].dl_cons.evt_props.device_db),
		4);

		wp_addr = ipa_mpm_ctx->md[probe_id].dl_prod_ring.er_pa +
			((IPA_MPM_RING_LEN + 1) * GSI_EVT_RING_RE_SIZE_16B);

		iowrite32(wp_addr, db_addr);
		IPA_MPM_DBG("Device  UL ER  DB = 0X%0X,wp_addr = 0X%0x",
			db_addr, wp_addr);
		iounmap(db_addr);
	}

	/* Ring DL EVENT RING CONSUMER (DEVICE IPA CONSUMER) Doorbell */
	if (dl_cons != IPA_CLIENT_MAX) {
		ipa_ep_idx = ipa3_get_ep_mapping(dl_cons);

		if (ipa_ep_idx == IPA_EP_NOT_ALLOCATED) {
			IPA_MPM_ERR("fail to alloc EP.\n");
			goto fail_start_channel;
		}
		ep = &ipa3_ctx->ep[ipa_ep_idx];

		gsi_query_evt_ring_db_addr(ep->gsi_evt_ring_hdl,
			&evt_ring_db_addr_low, &evt_ring_db_addr_high);
		IPA_MPM_DBG("Host DL ER PA DB = 0X%0x\n",
				evt_ring_db_addr_low);
		db_addr = ioremap((phys_addr_t)(evt_ring_db_addr_low), 4);

		wp_addr = ipa_mpm_ctx->md[probe_id].dl_prod_ring.tr_pa +
			((IPA_MPM_RING_LEN + 1) * GSI_EVT_RING_RE_SIZE_16B);
		iowrite32(wp_addr, db_addr);
		IPA_MPM_DBG("Host  DL ER  DB = 0X%0X, wp_addr = 0X%0x",
			db_addr, wp_addr);
		iounmap(db_addr);
	}

	/* Check if TETH connection is in progress.
	 * If teth isn't started by now, then Stop UL channel.
	 */
	switch (ipa_mpm_ctx->md[probe_id].teth_state) {
	case IPA_MPM_TETH_INIT:
		if (ul_prod != IPA_CLIENT_MAX) {
			/* No teth started yet, disable UL channel */
			ipa_mpm_start_stop_mhip_chan(IPA_MPM_MHIP_CHAN_UL,
						probe_id, MPM_MHIP_STOP);
		}
		if (is_acted)
			ipa_mpm_vote_unvote_pcie_clk(CLK_OFF, probe_id,
				true, &is_acted);
		break;
	case IPA_MPM_TETH_INPROGRESS:
	case IPA_MPM_TETH_CONNECTED:
		IPA_MPM_DBG("UL channel is already started, continue\n");
		ipa_mpm_change_teth_state(probe_id, IPA_MPM_TETH_CONNECTED);


		if (probe_id == IPA_MPM_MHIP_CH_ID_1) {
			/* Lift the delay for rmnet USB prod pipe */
			pipe_idx = ipa3_get_ep_mapping(IPA_CLIENT_USB_PROD);
			ipa3_xdci_ep_delay_rm(pipe_idx);
		}
		break;
	default:
		IPA_MPM_DBG("No op for UL channel, in teth state = %d",
			ipa_mpm_ctx->md[probe_id].teth_state);
		break;
	}

	atomic_inc(&ipa_mpm_ctx->probe_cnt);
	/* Check if ODL pipe is connected to MHIP DPL pipe before probe */
	if (probe_id == IPA_MPM_MHIP_CH_ID_2 &&
		ipa3_is_odl_connected()) {
		IPA_MPM_ERR("setting DPL DMA to ODL\n");
		ret = ipa_mpm_set_dma_mode(IPA_CLIENT_MHI_PRIME_DPL_PROD,
			IPA_CLIENT_USB_DPL_CONS, false);
	}
	mutex_lock(&ipa_mpm_ctx->md[probe_id].mutex);
	ipa_mpm_ctx->md[probe_id].init_complete = true;
	mutex_unlock(&ipa_mpm_ctx->md[probe_id].mutex);
	IPA_MPM_FUNC_EXIT();
	return 0;

fail_gsi_setup:
fail_start_channel:
fail_smmu:
	if (ipa_mpm_ctx->dev_info.ipa_smmu_enabled)
		IPA_MPM_DBG("SMMU failed\n");
	if (is_acted)
		ipa_mpm_vote_unvote_pcie_clk(CLK_OFF, probe_id,
			true, &is_acted);
	ipa_mpm_vote_unvote_ipa_clk(CLK_OFF, probe_id);
	ipa_assert();
	return ret;
}

static void ipa_mpm_init_mhip_channel_info(void)
{
	/* IPA_MPM_MHIP_CH_ID_0 => MHIP TETH PIPES  */
	ipa_mpm_pipes[IPA_MPM_MHIP_CH_ID_0].dl_cons.ipa_client =
		IPA_CLIENT_MHI_PRIME_TETH_PROD;
	ipa_mpm_pipes[IPA_MPM_MHIP_CH_ID_0].dl_cons.ep_cfg =
		mhip_dl_teth_ep_cfg;
	ipa_mpm_pipes[IPA_MPM_MHIP_CH_ID_0].ul_prod.ipa_client =
		IPA_CLIENT_MHI_PRIME_TETH_CONS;
	ipa_mpm_pipes[IPA_MPM_MHIP_CH_ID_0].ul_prod.ep_cfg =
		mhip_ul_teth_ep_cfg;
	ipa_mpm_pipes[IPA_MPM_MHIP_CH_ID_0].mhip_client =
		IPA_MPM_MHIP_TETH;

	/* IPA_MPM_MHIP_CH_ID_1 => MHIP RMNET PIPES */
	ipa_mpm_pipes[IPA_MPM_MHIP_CH_ID_1].dl_cons.ipa_client =
		IPA_CLIENT_MHI_PRIME_RMNET_PROD;
	ipa_mpm_pipes[IPA_MPM_MHIP_CH_ID_1].dl_cons.ep_cfg =
		mhip_dl_rmnet_ep_cfg;
	ipa_mpm_pipes[IPA_MPM_MHIP_CH_ID_1].ul_prod.ipa_client =
		IPA_CLIENT_MHI_PRIME_RMNET_CONS;
	ipa_mpm_pipes[IPA_MPM_MHIP_CH_ID_1].ul_prod.ep_cfg =
		mhip_ul_rmnet_ep_cfg;
	ipa_mpm_pipes[IPA_MPM_MHIP_CH_ID_1].mhip_client =
		IPA_MPM_MHIP_USB_RMNET;

	/* IPA_MPM_MHIP_CH_ID_2 => MHIP ADPL PIPE */
	ipa_mpm_pipes[IPA_MPM_MHIP_CH_ID_2].dl_cons.ipa_client =
		IPA_CLIENT_MHI_PRIME_DPL_PROD;
	ipa_mpm_pipes[IPA_MPM_MHIP_CH_ID_2].dl_cons.ep_cfg =
		mhip_dl_dpl_ep_cfg;
	ipa_mpm_pipes[IPA_MPM_MHIP_CH_ID_2].ul_prod.ipa_client =
		IPA_CLIENT_MAX;
	ipa_mpm_pipes[IPA_MPM_MHIP_CH_ID_2].mhip_client =
		IPA_MPM_MHIP_USB_DPL;
}

static void ipa_mpm_mhi_remove_cb(struct mhi_device *mhi_dev)
{
	int mhip_idx;

	IPA_MPM_FUNC_ENTRY();

	for (mhip_idx = 0; mhip_idx < IPA_MPM_MHIP_CH_ID_MAX; mhip_idx++) {
		if (mhi_dev == ipa_mpm_ctx->md[mhip_idx].mhi_dev)
			break;
	}
	if (mhip_idx >= IPA_MPM_MHIP_CH_ID_MAX) {
		IPA_MPM_DBG("remove_cb for mhip_idx = %d not probed before\n",
			mhip_idx);
		return;
	}

	IPA_MPM_DBG("remove_cb for mhip_idx = %d", mhip_idx);

	mutex_lock(&ipa_mpm_ctx->md[mhip_idx].mhi_mutex);
	ipa_mpm_ctx->md[mhip_idx].init_complete = false;
	mutex_unlock(&ipa_mpm_ctx->md[mhip_idx].mhi_mutex);

	ipa_mpm_mhip_shutdown(mhip_idx);

	atomic_dec(&ipa_mpm_ctx->probe_cnt);

	if (atomic_read(&ipa_mpm_ctx->probe_cnt) == 0) {
		/* Last probe done, reset Everything here */
		ipa_mpm_ctx->mhi_parent_dev = NULL;
		ipa_mpm_ctx->carved_smmu_cb.next_addr =
			ipa_mpm_ctx->carved_smmu_cb.va_start;
		atomic_set(&ipa_mpm_ctx->pcie_clk_total_cnt, 0);
		for (mhip_idx = 0;
			mhip_idx < IPA_MPM_MHIP_CH_ID_MAX; mhip_idx++) {
			atomic_set(
				&ipa_mpm_ctx->md[mhip_idx].clk_cnt.pcie_clk_cnt,
				0);
		}
	}

	IPA_MPM_FUNC_EXIT();
}

static void ipa_mpm_mhi_status_cb(struct mhi_device *mhi_dev,
				enum MHI_CB mhi_cb)
{
	int mhip_idx;
	enum mhip_status_type status;

	IPA_MPM_DBG("%d\n", mhi_cb);

	for (mhip_idx = 0; mhip_idx < IPA_MPM_MHIP_CH_ID_MAX; mhip_idx++) {
		if (mhi_dev == ipa_mpm_ctx->md[mhip_idx].mhi_dev)
			break;
	}
	if (mhip_idx >= IPA_MPM_MHIP_CH_ID_MAX) {
		IPA_MPM_DBG("ignoring secondary callbacks\n");
		return;
	}

	mutex_lock(&ipa_mpm_ctx->md[mhip_idx].mhi_mutex);
	if (!ipa_mpm_ctx->md[mhip_idx].init_complete) {
		/*
		 * SSR might be in progress, dont have to vote/unvote for
		 * IPA clocks as it will be taken care in remove_cb/subsequent
		 * probe.
		 */
		IPA_MPM_DBG("SSR in progress, return\n");
		mutex_unlock(&ipa_mpm_ctx->md[mhip_idx].mhi_mutex);
		return;
	}
	mutex_unlock(&ipa_mpm_ctx->md[mhip_idx].mhi_mutex);

	switch (mhi_cb) {
	case MHI_CB_IDLE:
		break;
	case MHI_CB_LPM_ENTER:
		if (!ipa_mpm_ctx->md[mhip_idx].in_lpm) {
			status = ipa_mpm_start_stop_mhip_chan(
				IPA_MPM_MHIP_CHAN_DL,
				mhip_idx, MPM_MHIP_STOP);
			IPA_MPM_DBG("status = %d\n", status);
			ipa_mpm_vote_unvote_ipa_clk(CLK_OFF, mhip_idx);
			ipa_mpm_ctx->md[mhip_idx].in_lpm = true;
		} else {
			IPA_MPM_DBG("Already in lpm\n");
		}
		break;
	case MHI_CB_LPM_EXIT:
		if (ipa_mpm_ctx->md[mhip_idx].in_lpm) {
			ipa_mpm_vote_unvote_ipa_clk(CLK_ON, mhip_idx);
			status = ipa_mpm_start_stop_mhip_chan(
				IPA_MPM_MHIP_CHAN_DL,
				mhip_idx, MPM_MHIP_START);
			IPA_MPM_DBG("status = %d\n", status);
			ipa_mpm_ctx->md[mhip_idx].in_lpm = false;
		} else {
			IPA_MPM_DBG("Already out of lpm\n");
		}
		break;
	default:
		IPA_MPM_ERR("unexpected event %d\n", mhi_cb);
		break;
	}
}

static void ipa_mpm_mhip_map_prot(enum ipa_usb_teth_prot prot,
	enum ipa_mpm_mhip_client_type *mhip_client)
{
	switch (prot) {
	case IPA_USB_RNDIS:
		*mhip_client = IPA_MPM_MHIP_TETH;
		break;
	case IPA_USB_RMNET:
		*mhip_client = IPA_MPM_MHIP_USB_RMNET;
		break;
	case IPA_USB_DIAG:
		*mhip_client = IPA_MPM_MHIP_USB_DPL;
		break;
	default:
		*mhip_client = IPA_MPM_MHIP_NONE;
		break;
	}
	IPA_MPM_DBG("Mapped xdci prot %d -> MHIP prot %d\n", prot,
		*mhip_client);
}

int ipa_mpm_mhip_xdci_pipe_enable(enum ipa_usb_teth_prot xdci_teth_prot)
{
	int probe_id = IPA_MPM_MHIP_CH_ID_MAX;
	int i;
	enum ipa_mpm_mhip_client_type mhip_client;
	enum mhip_status_type status;
	int pipe_idx;
	bool is_acted = true;
	int ret = 0;

	if (ipa_mpm_ctx == NULL) {
		IPA_MPM_ERR("MPM not platform probed yet, returning ..\n");
		return 0;
	}

	ipa_mpm_mhip_map_prot(xdci_teth_prot, &mhip_client);

	for (i = 0; i < IPA_MPM_MHIP_CH_ID_MAX; i++) {
		if (ipa_mpm_pipes[i].mhip_client == mhip_client) {
			probe_id = i;
			break;
		}
	}

	if (probe_id == IPA_MPM_MHIP_CH_ID_MAX) {
		IPA_MPM_ERR("Unknown probe_id\n");
		return 0;
	}

	IPA_MPM_DBG("Connect xdci prot %d -> mhip_client = %d probe_id = %d\n",
			xdci_teth_prot, mhip_client, probe_id);

	ipa_mpm_ctx->md[probe_id].mhip_client = mhip_client;

	ret = ipa_mpm_vote_unvote_pcie_clk(CLK_ON, probe_id, false,
					&is_acted);
	if (ret) {
		IPA_MPM_ERR("Error cloking on PCIe clk, err = %d\n", ret);
		return ret;
	}

	switch (mhip_client) {
	case IPA_MPM_MHIP_USB_RMNET:
		ipa_mpm_set_dma_mode(IPA_CLIENT_USB_PROD,
			IPA_CLIENT_MHI_PRIME_RMNET_CONS, false);
		break;
	case IPA_MPM_MHIP_USB_DPL:
		IPA_MPM_DBG("connecting DPL prot %d\n", mhip_client);
		ipa_mpm_change_teth_state(probe_id, IPA_MPM_TETH_CONNECTED);
		atomic_set(&ipa_mpm_ctx->adpl_over_usb_available, 1);
		return 0;
	default:
		IPA_MPM_DBG("mhip_client = %d not processed\n", mhip_client);
		if (is_acted) {
			ret = ipa_mpm_vote_unvote_pcie_clk(CLK_OFF, probe_id,
							false,
							&is_acted);
			if (ret) {
				IPA_MPM_ERR("Err %d unvoting on PCIe clk\n",
					ret);
				return ret;
			}
		}
		return 0;
	}

	if (mhip_client != IPA_MPM_MHIP_USB_DPL)
		/* Start UL MHIP channel for offloading teth connection */
		status = ipa_mpm_start_stop_mhip_chan(IPA_MPM_MHIP_CHAN_UL,
							probe_id,
							MPM_MHIP_START);
	switch (status) {
	case MHIP_STATUS_SUCCESS:
	case MHIP_STATUS_NO_OP:
		ipa_mpm_change_teth_state(probe_id, IPA_MPM_TETH_CONNECTED);

		pipe_idx = ipa3_get_ep_mapping(IPA_CLIENT_USB_PROD);

		/* Lift the delay for rmnet USB prod pipe */
		ipa3_xdci_ep_delay_rm(pipe_idx);
		if (status == MHIP_STATUS_NO_OP && is_acted) {
			/* Channels already have been started,
			 * we can devote for pcie clocks
			 */
			ipa_mpm_vote_unvote_pcie_clk(CLK_OFF, probe_id,
				false, &is_acted);
		}
		break;
	case MHIP_STATUS_EP_NOT_READY:
		if (is_acted)
			ipa_mpm_vote_unvote_pcie_clk(CLK_OFF, probe_id,
				false, &is_acted);
		ipa_mpm_change_teth_state(probe_id, IPA_MPM_TETH_INPROGRESS);
		break;
	case MHIP_STATUS_FAIL:
	case MHIP_STATUS_BAD_STATE:
	case MHIP_STATUS_EP_NOT_FOUND:
		IPA_MPM_ERR("UL chan cant be started err =%d\n", status);
		if (is_acted)
			ipa_mpm_vote_unvote_pcie_clk(CLK_OFF, probe_id,
				false, &is_acted);
		ret = -EFAULT;
		break;
	default:
		if (is_acted)
			ipa_mpm_vote_unvote_pcie_clk(CLK_OFF, probe_id,
				false, &is_acted);
		IPA_MPM_ERR("Err not found\n");
		break;
	}
	return ret;
}

int ipa_mpm_mhip_xdci_pipe_disable(enum ipa_usb_teth_prot xdci_teth_prot)
{
	int probe_id = IPA_MPM_MHIP_CH_ID_MAX;
	int i;
	enum ipa_mpm_mhip_client_type mhip_client;
	enum mhip_status_type status;
	bool is_acted = true;
	int ret = 0;

	if (ipa_mpm_ctx == NULL) {
		IPA_MPM_ERR("MPM not platform probed, returning ..\n");
		return 0;
	}

	ipa_mpm_mhip_map_prot(xdci_teth_prot, &mhip_client);

	for (i = 0; i < IPA_MPM_MHIP_CH_ID_MAX; i++) {
		if (ipa_mpm_pipes[i].mhip_client == mhip_client) {
			probe_id = i;
			break;
		}
	}

	if (probe_id == IPA_MPM_MHIP_CH_ID_MAX) {
		IPA_MPM_ERR("Invalid probe_id\n");
		return 0;
	}

	IPA_MPM_ERR("xdci disconnect prot %d mhip_client = %d probe_id = %d\n",
			xdci_teth_prot, mhip_client, probe_id);

	switch (mhip_client) {
	case IPA_MPM_MHIP_USB_RMNET:
		ret = ipa_mpm_set_dma_mode(IPA_CLIENT_USB_PROD,
			IPA_CLIENT_APPS_LAN_CONS, true);
		if (ret) {
			IPA_MPM_ERR("failed to reset dma mode\n");
			return ret;
		}
		break;
	case IPA_MPM_MHIP_TETH:
		IPA_MPM_DBG("Rndis Disconnect, wait for wan_state ioctl\n");
		return 0;
	case IPA_MPM_MHIP_USB_DPL:
		IPA_MPM_DBG("Teth Disconnecting for DPL\n");

		/* change teth state only if ODL is disconnected */
		if (!ipa3_is_odl_connected()) {
			ipa_mpm_change_teth_state(probe_id, IPA_MPM_TETH_INIT);
			ipa_mpm_ctx->md[probe_id].mhip_client =
				IPA_MPM_MHIP_NONE;
		}
<<<<<<< HEAD
		ret = ipa_mpm_vote_unvote_pcie_clk(CLK_OFF, probe_id);
=======
		ret = ipa_mpm_vote_unvote_pcie_clk(CLK_OFF, probe_id,
						false, &is_acted);
>>>>>>> d524a53d
		if (ret)
			IPA_MPM_ERR("Error clking off PCIe clk err%d\n", ret);
		atomic_set(&ipa_mpm_ctx->adpl_over_usb_available, 0);
		return ret;
	default:
		IPA_MPM_ERR("mhip_client = %d not supported\n", mhip_client);
		return 0;
	}

	status = ipa_mpm_start_stop_mhip_chan(IPA_MPM_MHIP_CHAN_UL,
		probe_id, MPM_MHIP_STOP);

	switch (status) {
	case MHIP_STATUS_SUCCESS:
	case MHIP_STATUS_NO_OP:
	case MHIP_STATUS_EP_NOT_READY:
		ipa_mpm_change_teth_state(probe_id, IPA_MPM_TETH_INIT);
		break;
	case MHIP_STATUS_FAIL:
	case MHIP_STATUS_BAD_STATE:
	case MHIP_STATUS_EP_NOT_FOUND:
		IPA_MPM_ERR("UL chan cant be started err =%d\n", status);
		ipa_mpm_vote_unvote_pcie_clk(CLK_OFF, probe_id,
			false, &is_acted);
		return -EFAULT;
		break;
	default:
		IPA_MPM_ERR("Err not found\n");
		break;
	}

	ret = ipa_mpm_vote_unvote_pcie_clk(CLK_OFF, probe_id,
		false, &is_acted);

	if (ret) {
		IPA_MPM_ERR("Error cloking off PCIe clk, err = %d\n", ret);
		return ret;
	}

	ipa_mpm_ctx->md[probe_id].mhip_client = IPA_MPM_MHIP_NONE;

	return ret;
}

static int ipa_mpm_populate_smmu_info(struct platform_device *pdev)
{
	struct ipa_smmu_in_params smmu_in;
	struct ipa_smmu_out_params smmu_out;
	u32 carved_iova_ap_mapping[2];
	struct ipa_smmu_cb_ctx *cb;
	struct ipa_smmu_cb_ctx *ap_cb = ipa3_get_smmu_ctx(IPA_SMMU_CB_AP);
	int ret = 0;

	if (ipa_mpm_ctx->carved_smmu_cb.valid) {
		IPA_MPM_DBG("SMMU Context allocated, returning ..\n");
		return ret;
	}

	cb = &ipa_mpm_ctx->carved_smmu_cb;

	/* get IPA SMMU enabled status */
	smmu_in.smmu_client = IPA_SMMU_AP_CLIENT;
	if (ipa_get_smmu_params(&smmu_in, &smmu_out))
		ipa_mpm_ctx->dev_info.ipa_smmu_enabled = false;
	else
		ipa_mpm_ctx->dev_info.ipa_smmu_enabled =
		smmu_out.smmu_enable;

	/* get cache_coherent enable or not */
	ipa_mpm_ctx->dev_info.is_cache_coherent = ap_cb->is_cache_coherent;
	if (of_property_read_u32_array(pdev->dev.of_node, "qcom,iova-mapping",
		carved_iova_ap_mapping, 2)) {
		IPA_MPM_ERR("failed to read of_node %s\n",
			"qcom,mpm-iova-mapping");
		return -EINVAL;
	}
	ipa_mpm_ctx->dev_info.pcie_smmu_enabled = true;

	if (ipa_mpm_ctx->dev_info.ipa_smmu_enabled !=
		ipa_mpm_ctx->dev_info.pcie_smmu_enabled) {
		IPA_MPM_DBG("PCIE/IPA SMMU config mismatch\n");
		return -EINVAL;
	}

	cb->va_start = carved_iova_ap_mapping[0];
	cb->va_size = carved_iova_ap_mapping[1];
	cb->va_end = cb->va_start + cb->va_size;

	if (cb->va_end >= ap_cb->va_start) {
		IPA_MPM_ERR("MPM iommu and AP overlap addr 0x%lx\n",
				cb->va_start);
		ipa_assert();
		return -EFAULT;
	}

	cb->dev = ipa_mpm_ctx->dev_info.dev;
	cb->valid = true;
	cb->next_addr = cb->va_start;

	if (dma_set_mask_and_coherent(ipa_mpm_ctx->dev_info.dev,
		DMA_BIT_MASK(64))) {
		IPA_MPM_ERR("setting DMA mask to 64 failed.\n");
		return -EINVAL;
	}

	return ret;
}

static int ipa_mpm_probe(struct platform_device *pdev)
{
	int ret = 0;
	int i = 0;
	int idx = 0;

	IPA_MPM_FUNC_ENTRY();

	if (ipa_mpm_ctx) {
		IPA_MPM_DBG("MPM is already probed, returning\n");
		return 0;
	}

	ret = ipa_register_ipa_ready_cb(ipa_mpm_ipa3_ready_cb, (void *)pdev);
	/*
	 * If we received -EEXIST, IPA has initialized. So we need
	 * to continue the probing process.
	 */
	if (!ret) {
		IPA_MPM_DBG("IPA not ready yet, registering callback\n");
		return ret;
	}
	IPA_MPM_DBG("IPA is ready, continue with probe\n");

	ipa_mpm_ctx = kzalloc(sizeof(*ipa_mpm_ctx), GFP_KERNEL);

	if (!ipa_mpm_ctx)
		return -ENOMEM;

	for (i = 0; i < IPA_MPM_MHIP_CH_ID_MAX; i++) {
		mutex_init(&ipa_mpm_ctx->md[i].mutex);
		mutex_init(&ipa_mpm_ctx->md[i].mhi_mutex);
	}

	ipa_mpm_ctx->dev_info.pdev = pdev;
	ipa_mpm_ctx->dev_info.dev = &pdev->dev;

	ipa_mpm_init_mhip_channel_info();

	if (of_property_read_u32(pdev->dev.of_node, "qcom,mhi-chdb-base",
		&ipa_mpm_ctx->dev_info.chdb_base)) {
		IPA_MPM_ERR("failed to read qcom,mhi-chdb-base\n");
		goto fail_probe;
	}
	IPA_MPM_DBG("chdb-base=0x%x\n", ipa_mpm_ctx->dev_info.chdb_base);

	if (of_property_read_u32(pdev->dev.of_node, "qcom,mhi-erdb-base",
		&ipa_mpm_ctx->dev_info.erdb_base)) {
		IPA_MPM_ERR("failed to read qcom,mhi-erdb-base\n");
		goto fail_probe;
	}
	IPA_MPM_DBG("erdb-base=0x%x\n", ipa_mpm_ctx->dev_info.erdb_base);

	ret = ipa_mpm_populate_smmu_info(pdev);

	if (ret) {
		IPA_MPM_DBG("SMMU Config failed\n");
		goto fail_probe;
	}

	atomic_set(&ipa_mpm_ctx->ipa_clk_total_cnt, 0);
	atomic_set(&ipa_mpm_ctx->pcie_clk_total_cnt, 0);

	for (idx = 0; idx < IPA_MPM_MHIP_CH_ID_MAX; idx++) {
		ipa_mpm_ctx->md[idx].ul_prod.gsi_state = GSI_INIT;
		ipa_mpm_ctx->md[idx].dl_cons.gsi_state = GSI_INIT;
		atomic_set(&ipa_mpm_ctx->md[idx].clk_cnt.ipa_clk_cnt, 0);
		atomic_set(&ipa_mpm_ctx->md[idx].clk_cnt.pcie_clk_cnt, 0);
	}

	ret = mhi_driver_register(&mhi_driver);
	if (ret) {
		IPA_MPM_ERR("mhi_driver_register failed %d\n", ret);
		goto fail_probe;
	}
	IPA_MPM_FUNC_EXIT();
	return 0;

fail_probe:
	kfree(ipa_mpm_ctx);
	ipa_mpm_ctx = NULL;
	return -EFAULT;
}

static int ipa_mpm_remove(struct platform_device *pdev)
{
	IPA_MPM_FUNC_ENTRY();

	mhi_driver_unregister(&mhi_driver);
	IPA_MPM_FUNC_EXIT();
	return 0;
}

static const struct of_device_id ipa_mpm_dt_match[] = {
	{ .compatible = "qcom,ipa-mpm" },
	{},
};
MODULE_DEVICE_TABLE(of, ipa_mpm_dt_match);

static struct platform_driver ipa_ipa_mpm_driver = {
	.driver = {
		.name = "ipa_mpm",
		.of_match_table = ipa_mpm_dt_match,
	},
	.probe = ipa_mpm_probe,
	.remove = ipa_mpm_remove,
};

/**
 * ipa_mpm_init() - Registers ipa_mpm as a platform device for a APQ
 *
 * This function is called after bootup for APQ device.
 * ipa_mpm will register itself as a platform device, and probe
 * function will get called.
 *
 * Return: None
 */
static int __init ipa_mpm_init(void)
{
	IPA_MPM_DBG("register ipa_mpm platform device\n");
	return platform_driver_register(&ipa_ipa_mpm_driver);
}

/**
 * ipa3_is_mhip_offload_enabled() - check if IPA MPM module was initialized
 * successfully. If it is initialized, MHIP is enabled for teth
 *
 * Return value: 1 for yes; 0 for no
 */
int ipa3_is_mhip_offload_enabled(void)
{
	if (ipa_mpm_ctx == NULL)
		return 0;
	else
		return 1;
}

int ipa_mpm_panic_handler(char *buf, int size)
{
	int i;
	int cnt = 0;

	cnt = scnprintf(buf, size,
			"\n---- MHIP Active Clients Table ----\n");
	cnt += scnprintf(buf + cnt, size - cnt,
			"Total PCIe active clients count: %d\n",
			atomic_read(&ipa_mpm_ctx->pcie_clk_total_cnt));
	cnt += scnprintf(buf + cnt, size - cnt,
			"Total IPA active clients count: %d\n",
			atomic_read(&ipa_mpm_ctx->ipa_clk_total_cnt));

	for (i = 0; i < IPA_MPM_MHIP_CH_ID_MAX; i++) {
		cnt += scnprintf(buf + cnt, size - cnt,
			"client id: %d ipa vote cnt: %d pcie vote cnt\n", i,
			atomic_read(&ipa_mpm_ctx->md[i].clk_cnt.ipa_clk_cnt),
			atomic_read(&ipa_mpm_ctx->md[i].clk_cnt.pcie_clk_cnt));
	}
	return cnt;
}

/**
 * ipa3_get_mhip_gsi_stats() - Query MHIP gsi stats from uc
 * @stats:	[inout] stats blob from client populated by driver
 *
 * Returns:	0 on success, negative on failure
 *
 * @note Cannot be called from atomic context
 *
 */
int ipa3_get_mhip_gsi_stats(struct ipa3_uc_dbg_ring_stats *stats)
{
	int i;

	if (!ipa3_ctx->mhip_ctx.dbg_stats.uc_dbg_stats_mmio) {
		IPAERR("bad parms NULL mhip_gsi_stats_mmio\n");
		return -EINVAL;
	}
	IPA_ACTIVE_CLIENTS_INC_SIMPLE();
	for (i = 0; i < MAX_MHIP_CHANNELS; i++) {
		stats->ring[i].ringFull = ioread32(
			ipa3_ctx->mhip_ctx.dbg_stats.uc_dbg_stats_mmio
			+ i * IPA3_UC_DEBUG_STATS_OFF +
			IPA3_UC_DEBUG_STATS_RINGFULL_OFF);
		stats->ring[i].ringEmpty = ioread32(
			ipa3_ctx->mhip_ctx.dbg_stats.uc_dbg_stats_mmio
			+ i * IPA3_UC_DEBUG_STATS_OFF +
			IPA3_UC_DEBUG_STATS_RINGEMPTY_OFF);
		stats->ring[i].ringUsageHigh = ioread32(
			ipa3_ctx->mhip_ctx.dbg_stats.uc_dbg_stats_mmio
			+ i * IPA3_UC_DEBUG_STATS_OFF +
			IPA3_UC_DEBUG_STATS_RINGUSAGEHIGH_OFF);
		stats->ring[i].ringUsageLow = ioread32(
			ipa3_ctx->mhip_ctx.dbg_stats.uc_dbg_stats_mmio
			+ i * IPA3_UC_DEBUG_STATS_OFF +
			IPA3_UC_DEBUG_STATS_RINGUSAGELOW_OFF);
		stats->ring[i].RingUtilCount = ioread32(
			ipa3_ctx->mhip_ctx.dbg_stats.uc_dbg_stats_mmio
			+ i * IPA3_UC_DEBUG_STATS_OFF +
			IPA3_UC_DEBUG_STATS_RINGUTILCOUNT_OFF);
	}
	IPA_ACTIVE_CLIENTS_DEC_SIMPLE();


	return 0;
}

/**
 * ipa3_mpm_enable_adpl_over_odl() - Enable or disable ADPL over ODL
 * @enable:	true for enable, false for disable
 *
 * Returns:	0 on success, negative on failure
 *
 */
int ipa3_mpm_enable_adpl_over_odl(bool enable)
{
	int ret;
<<<<<<< HEAD
=======
	bool is_acted = true;
>>>>>>> d524a53d

	IPA_MPM_FUNC_ENTRY();

	if (!ipa3_is_mhip_offload_enabled()) {
		IPA_MPM_ERR("mpm ctx is NULL\n");
		return -EPERM;
	}

	if (enable) {
		/* inc clk count and set DMA to ODL */
		IPA_MPM_DBG("mpm enabling ADPL over ODL\n");

		ret = ipa_mpm_vote_unvote_pcie_clk(CLK_ON,
<<<<<<< HEAD
			IPA_MPM_MHIP_CH_ID_2);
		if (ret) {
			IPA_MPM_ERR("Error cloking on PCIe clk, err = %d\n",
				ret);
=======
			IPA_MPM_MHIP_CH_ID_2, false, &is_acted);
		if (ret) {
			IPA_MPM_ERR("Err %d cloking on PCIe clk\n", ret);
>>>>>>> d524a53d
			return ret;
		}

		ret = ipa_mpm_set_dma_mode(IPA_CLIENT_MHI_PRIME_DPL_PROD,
			IPA_CLIENT_ODL_DPL_CONS, false);
		if (ret) {
			IPA_MPM_ERR("MPM failed to set dma mode to ODL\n");
<<<<<<< HEAD
			ipa_mpm_vote_unvote_pcie_clk(CLK_OFF,
				IPA_MPM_MHIP_CH_ID_2);
=======
			if (is_acted)
				ipa_mpm_vote_unvote_pcie_clk(CLK_OFF,
					IPA_MPM_MHIP_CH_ID_2,
					false,
					&is_acted);
>>>>>>> d524a53d
			return ret;
		}

		ipa_mpm_change_teth_state(IPA_MPM_MHIP_CH_ID_2,
			IPA_MPM_TETH_CONNECTED);
	} else {
		/* dec clk count and set DMA to USB */
		IPA_MPM_DBG("mpm disabling ADPL over ODL\n");

		ret = ipa_mpm_vote_unvote_pcie_clk(CLK_OFF,
<<<<<<< HEAD
			IPA_MPM_MHIP_CH_ID_2);
=======
			IPA_MPM_MHIP_CH_ID_2, false, &is_acted);
>>>>>>> d524a53d
		if (ret) {
			IPA_MPM_ERR("Error cloking off PCIe clk, err = %d\n",
				ret);
				return ret;
		}

		ret = ipa_mpm_set_dma_mode(IPA_CLIENT_MHI_PRIME_DPL_PROD,
			IPA_CLIENT_USB_DPL_CONS, false);
		if (ret) {
			IPA_MPM_ERR("MPM failed to set dma mode to USB\n");
<<<<<<< HEAD
			ipa_mpm_vote_unvote_pcie_clk(CLK_ON,
				IPA_MPM_MHIP_CH_ID_2);
=======
			if (ipa_mpm_vote_unvote_pcie_clk(CLK_ON,
				IPA_MPM_MHIP_CH_ID_2, false,
				&is_acted))
				IPA_MPM_ERR("Err clocking on pcie\n");
>>>>>>> d524a53d
			return ret;
		}

		/* If USB is not available then reset teth state */
		if (atomic_read(&ipa_mpm_ctx->adpl_over_usb_available)) {
			IPA_MPM_DBG("mpm enabling ADPL over USB\n");
		} else {
			ipa_mpm_change_teth_state(IPA_MPM_MHIP_CH_ID_2,
				IPA_MPM_TETH_INIT);
			IPA_MPM_DBG("USB disconnected. ADPL on standby\n");
		}
	}

	IPA_MPM_FUNC_EXIT();
	return ret;
}

late_initcall(ipa_mpm_init);
MODULE_LICENSE("GPL v2");
MODULE_DESCRIPTION("MHI Proxy Manager Driver");<|MERGE_RESOLUTION|>--- conflicted
+++ resolved
@@ -1418,18 +1418,6 @@
 	}
 	mutex_unlock(&ipa_mpm_ctx->md[probe_id].mhi_mutex);
 
-	if (!ipa_mpm_ctx->md[probe_id].init_complete) {
-		/*
-		 * SSR might be in progress, dont have to vote/unvote for
-		 * IPA clocks as it will be taken care in remove_cb/subsequent
-		 * probe.
-		 */
-		IPA_MPM_DBG("SSR in progress, return\n");
-		mutex_unlock(&ipa_mpm_ctx->md[probe_id].mhi_mutex);
-		return 0;
-	}
-	mutex_unlock(&ipa_mpm_ctx->md[probe_id].mhi_mutex);
-
 	IPA_MPM_ERR("PCIe clock vote/unvote = %d probe_id = %d clk_cnt = %d\n",
 		vote, probe_id,
 		atomic_read(&ipa_mpm_ctx->md[probe_id].clk_cnt.pcie_clk_cnt));
@@ -1440,10 +1428,7 @@
 		if (result) {
 			IPA_MPM_ERR("mhi_sync_get failed for probe_id %d\n",
 				result, probe_id);
-<<<<<<< HEAD
-=======
 			*is_acted = false;
->>>>>>> d524a53d
 			return result;
 		}
 
@@ -1459,16 +1444,12 @@
 			WARN_ON(1);
 			return 0;
 		}
-
 		mhi_device_put(ipa_mpm_ctx->md[probe_id].mhi_dev, MHI_VOTE_BUS);
 		IPA_MPM_DBG("probe_id %d PCIE clock off\n", probe_id);
 		atomic_dec(&ipa_mpm_ctx->md[probe_id].clk_cnt.pcie_clk_cnt);
 		atomic_dec(&ipa_mpm_ctx->pcie_clk_total_cnt);
 	}
-<<<<<<< HEAD
-=======
 	*is_acted = true;
->>>>>>> d524a53d
 	return result;
 }
 
@@ -1909,16 +1890,12 @@
 	ipa_mpm_ctx->mhi_parent_dev =
 		ipa_mpm_ctx->md[probe_id].mhi_dev->dev.parent;
 
-<<<<<<< HEAD
-	ipa_mpm_vote_unvote_pcie_clk(CLK_ON, probe_id);
-=======
 	ret = ipa_mpm_vote_unvote_pcie_clk(CLK_ON, probe_id, true, &is_acted);
 	if (ret) {
 		IPA_MPM_ERR("Err %d voitng PCIe clocks\n", ret);
 		return -EPERM;
 	}
 
->>>>>>> d524a53d
 	ipa_mpm_vote_unvote_ipa_clk(CLK_ON, probe_id);
 	ipa_mpm_ctx->md[probe_id].in_lpm = false;
 	IPA_MPM_DBG("ul chan = %d, dl_chan = %d\n", ul_prod, dl_cons);
@@ -2591,12 +2568,8 @@
 			ipa_mpm_ctx->md[probe_id].mhip_client =
 				IPA_MPM_MHIP_NONE;
 		}
-<<<<<<< HEAD
-		ret = ipa_mpm_vote_unvote_pcie_clk(CLK_OFF, probe_id);
-=======
 		ret = ipa_mpm_vote_unvote_pcie_clk(CLK_OFF, probe_id,
 						false, &is_acted);
->>>>>>> d524a53d
 		if (ret)
 			IPA_MPM_ERR("Error clking off PCIe clk err%d\n", ret);
 		atomic_set(&ipa_mpm_ctx->adpl_over_usb_available, 0);
@@ -2921,10 +2894,7 @@
 int ipa3_mpm_enable_adpl_over_odl(bool enable)
 {
 	int ret;
-<<<<<<< HEAD
-=======
 	bool is_acted = true;
->>>>>>> d524a53d
 
 	IPA_MPM_FUNC_ENTRY();
 
@@ -2938,16 +2908,9 @@
 		IPA_MPM_DBG("mpm enabling ADPL over ODL\n");
 
 		ret = ipa_mpm_vote_unvote_pcie_clk(CLK_ON,
-<<<<<<< HEAD
-			IPA_MPM_MHIP_CH_ID_2);
-		if (ret) {
-			IPA_MPM_ERR("Error cloking on PCIe clk, err = %d\n",
-				ret);
-=======
 			IPA_MPM_MHIP_CH_ID_2, false, &is_acted);
 		if (ret) {
 			IPA_MPM_ERR("Err %d cloking on PCIe clk\n", ret);
->>>>>>> d524a53d
 			return ret;
 		}
 
@@ -2955,16 +2918,11 @@
 			IPA_CLIENT_ODL_DPL_CONS, false);
 		if (ret) {
 			IPA_MPM_ERR("MPM failed to set dma mode to ODL\n");
-<<<<<<< HEAD
-			ipa_mpm_vote_unvote_pcie_clk(CLK_OFF,
-				IPA_MPM_MHIP_CH_ID_2);
-=======
 			if (is_acted)
 				ipa_mpm_vote_unvote_pcie_clk(CLK_OFF,
 					IPA_MPM_MHIP_CH_ID_2,
 					false,
 					&is_acted);
->>>>>>> d524a53d
 			return ret;
 		}
 
@@ -2975,11 +2933,7 @@
 		IPA_MPM_DBG("mpm disabling ADPL over ODL\n");
 
 		ret = ipa_mpm_vote_unvote_pcie_clk(CLK_OFF,
-<<<<<<< HEAD
-			IPA_MPM_MHIP_CH_ID_2);
-=======
 			IPA_MPM_MHIP_CH_ID_2, false, &is_acted);
->>>>>>> d524a53d
 		if (ret) {
 			IPA_MPM_ERR("Error cloking off PCIe clk, err = %d\n",
 				ret);
@@ -2990,15 +2944,10 @@
 			IPA_CLIENT_USB_DPL_CONS, false);
 		if (ret) {
 			IPA_MPM_ERR("MPM failed to set dma mode to USB\n");
-<<<<<<< HEAD
-			ipa_mpm_vote_unvote_pcie_clk(CLK_ON,
-				IPA_MPM_MHIP_CH_ID_2);
-=======
 			if (ipa_mpm_vote_unvote_pcie_clk(CLK_ON,
 				IPA_MPM_MHIP_CH_ID_2, false,
 				&is_acted))
 				IPA_MPM_ERR("Err clocking on pcie\n");
->>>>>>> d524a53d
 			return ret;
 		}
 
