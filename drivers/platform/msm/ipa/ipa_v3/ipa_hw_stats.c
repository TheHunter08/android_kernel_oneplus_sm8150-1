--- conflicted
+++ resolved
@@ -134,7 +134,27 @@
 	return ret;
 }
 
-<<<<<<< HEAD
+static bool ipa_validate_quota_stats_sram_size(u32 needed_len)
+{
+	u32 sram_size;
+
+	/* Starting IPA4.5 Quota stats is split between Q6 and AP */
+
+	if (ipa3_ctx->ipa_hw_type < IPA_HW_v4_5) {
+		IPAERR("Not supported ipa_ver=%d\n", ipa3_ctx->ipa_hw_type);
+		return false;
+	}
+
+	sram_size = IPA_MEM_PART(stats_quota_ap_size);
+	if (needed_len > sram_size) {
+		IPAERR("SRAM partition too small: %u needed %u\n",
+			sram_size, needed_len);
+		return false;
+	}
+
+	return true;
+}
+
 static void ipa_close_coal_frame(struct ipahal_imm_cmd_pyld **coal_cmd_pyld)
 {
 	int i;
@@ -152,27 +172,6 @@
 	*coal_cmd_pyld = ipahal_construct_imm_cmd(
 		IPA_IMM_CMD_REGISTER_WRITE,
 		&reg_write_coal_close, false);
-=======
-static bool ipa_validate_quota_stats_sram_size(u32 needed_len)
-{
-	u32 sram_size;
-
-	/* Starting IPA4.5 Quota stats is split between Q6 and AP */
-
-	if (ipa3_ctx->ipa_hw_type < IPA_HW_v4_5) {
-		IPAERR("Not supported ipa_ver=%d\n", ipa3_ctx->ipa_hw_type);
-		return false;
-	}
-
-	sram_size = IPA_MEM_PART(stats_quota_ap_size);
-	if (needed_len > sram_size) {
-		IPAERR("SRAM partition too small: %u needed %u\n",
-			sram_size, needed_len);
-		return false;
-	}
-
-	return true;
->>>>>>> 3f37f309
 }
 
 int ipa_init_quota_stats(u32 pipe_bitmask)
@@ -378,13 +377,8 @@
 	cmd.size = mem.size;
 	cmd.system_addr = mem.phys_base;
 	cmd.local_addr = ipa3_ctx->smem_restricted_bytes +
-<<<<<<< HEAD
-		IPA_MEM_PART(stats_quota_ofst) + offset.offset;
+		IPA_MEM_PART(stats_quota_ap_ofst) + offset.offset;
 	cmd_pyld[num_cmd] = ipahal_construct_imm_cmd(
-=======
-		IPA_MEM_PART(stats_quota_ap_ofst) + offset.offset;
-	cmd_pyld = ipahal_construct_imm_cmd(
->>>>>>> 3f37f309
 		IPA_IMM_CMD_DMA_SHARED_MEM, &cmd, false);
 	if (!cmd_pyld[num_cmd]) {
 		IPAERR("failed to construct dma_shared_mem imm cmd\n");
