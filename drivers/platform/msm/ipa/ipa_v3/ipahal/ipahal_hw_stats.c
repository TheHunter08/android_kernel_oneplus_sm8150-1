/* Copyright (c) 2018-2019, The Linux Foundation. All rights reserved.
 *
 * This program is free software; you can redistribute it and/or modify
 * it under the terms of the GNU General Public License version 2 and
 * only version 2 as published by the Free Software Foundation.
 *
 * This program is distributed in the hope that it will be useful,
 * but WITHOUT ANY WARRANTY; without even the implied warranty of
 * MERCHANTABILITY or FITNESS FOR A PARTICULAR PURPOSE.  See the
 * GNU General Public License for more details.
 */
#include "ipahal.h"
#include "ipahal_hw_stats.h"
#include "ipahal_hw_stats_i.h"
#include "ipahal_i.h"

struct ipahal_hw_stats_obj {
	struct ipahal_stats_init_pyld *(*generate_init_pyld)(void *params,
		bool is_atomic_ctx);
	int (*get_offset)(void *params, struct ipahal_stats_offset *out);
	int (*parse_stats)(void *init_params, void *raw_stats,
		void *parsed_stats);
};

static int _count_ones(u32 number)
{
	int count = 0;

	while (number) {
		count++;
		number = number & (number - 1);
	}

	return count;
}

static struct ipahal_stats_init_pyld *ipahal_generate_init_pyld_quota(
	void *params, bool is_atomic_ctx)
{
	struct ipahal_stats_init_pyld *pyld;
	struct ipahal_stats_init_quota *in =
		(struct ipahal_stats_init_quota *)params;
	int entries = _count_ones(in->enabled_bitmask);

	IPAHAL_DBG_LOW("entries = %d\n", entries);
	pyld = IPAHAL_MEM_ALLOC(sizeof(*pyld) +
		entries * sizeof(struct ipahal_stats_quota_hw), is_atomic_ctx);
	if (!pyld) {
		IPAHAL_ERR("no mem\n");
		return NULL;
	}

	pyld->len = entries * sizeof(struct ipahal_stats_quota_hw);
	return pyld;
}

static int ipahal_get_offset_quota(void *params,
	struct ipahal_stats_offset *out)
{
	struct ipahal_stats_get_offset_quota *in =
		(struct ipahal_stats_get_offset_quota *)params;
	int entries = _count_ones(in->init.enabled_bitmask);

	IPAHAL_DBG_LOW("\n");
	out->offset = 0;
	out->size = entries * sizeof(struct ipahal_stats_quota_hw);

	return 0;
}

static int ipahal_parse_stats_quota(void *init_params, void *raw_stats,
	void *parsed_stats)
{
	struct ipahal_stats_init_quota *init =
		(struct ipahal_stats_init_quota *)init_params;
	struct ipahal_stats_quota_hw *raw_hw =
		(struct ipahal_stats_quota_hw *)raw_stats;
	struct ipahal_stats_quota_all *out =
		(struct ipahal_stats_quota_all *)parsed_stats;
	int stat_idx = 0;
	int i;

	memset(out, 0, sizeof(*out));
	IPAHAL_DBG_LOW("\n");
	for (i = 0; i < IPAHAL_MAX_PIPES; i++) {
		if (init->enabled_bitmask & (1 << i)) {
			IPAHAL_DBG_LOW("pipe %d stat_idx %d\n", i, stat_idx);
			out->stats[i].num_ipv4_bytes =
				raw_hw[stat_idx].num_ipv4_bytes;
			out->stats[i].num_ipv4_pkts =
				raw_hw[stat_idx].num_ipv4_pkts;
			out->stats[i].num_ipv6_pkts =
				raw_hw[stat_idx].num_ipv6_pkts;
			out->stats[i].num_ipv6_bytes =
				raw_hw[stat_idx].num_ipv6_bytes;
			stat_idx++;
		}
	}

	return 0;
}

static struct ipahal_stats_init_pyld *ipahal_generate_init_pyld_tethering(
	void *params, bool is_atomic_ctx)
{
	struct ipahal_stats_init_pyld *pyld;
	struct ipahal_stats_init_tethering *in =
		(struct ipahal_stats_init_tethering *)params;
	int hdr_entries = _count_ones(in->prod_bitmask);
	int entries = 0;
	int i;
	void *pyld_ptr;
	u32 incremental_offset;

	IPAHAL_DBG_LOW("prod entries = %d\n", hdr_entries);
	for (i = 0; i < sizeof(in->prod_bitmask) * 8; i++) {
		if (in->prod_bitmask & (1 << i)) {
			if (in->cons_bitmask[i] == 0) {
				IPAHAL_ERR("no cons bitmask for prod %d\n", i);
				return NULL;
			}
			entries += _count_ones(in->cons_bitmask[i]);
		}
	}
	IPAHAL_DBG_LOW("sum all entries = %d\n", entries);

	pyld = IPAHAL_MEM_ALLOC(sizeof(*pyld) +
		hdr_entries * sizeof(struct ipahal_stats_tethering_hdr_hw) +
		entries * sizeof(struct ipahal_stats_tethering_hw),
		is_atomic_ctx);
	if (!pyld)
		return NULL;

	pyld->len = hdr_entries * sizeof(struct ipahal_stats_tethering_hdr_hw) +
		entries * sizeof(struct ipahal_stats_tethering_hw);

	pyld_ptr = pyld->data;
	incremental_offset =
		(hdr_entries * sizeof(struct ipahal_stats_tethering_hdr_hw))
			/ 8;
	for (i = 0; i < sizeof(in->prod_bitmask) * 8; i++) {
		if (in->prod_bitmask & (1 << i)) {
			struct ipahal_stats_tethering_hdr_hw *hdr = pyld_ptr;

			hdr->dst_mask = in->cons_bitmask[i];
			hdr->offset = incremental_offset;
			IPAHAL_DBG_LOW("hdr->dst_mask=0x%x\n", hdr->dst_mask);
			IPAHAL_DBG_LOW("hdr->offset=0x%x\n", hdr->offset);
			/* add the stats entry */
			incremental_offset += _count_ones(in->cons_bitmask[i]) *
				sizeof(struct ipahal_stats_tethering_hw) / 8;
			pyld_ptr += sizeof(*hdr);
		}
	}

	return pyld;
}

static int ipahal_get_offset_tethering(void *params,
	struct ipahal_stats_offset *out)
{
	struct ipahal_stats_get_offset_tethering *in =
		(struct ipahal_stats_get_offset_tethering *)params;
	int entries = 0;
	int i;

	for (i = 0; i < sizeof(in->init.prod_bitmask) * 8; i++) {
		if (in->init.prod_bitmask & (1 << i)) {
			if (in->init.cons_bitmask[i] == 0) {
				IPAHAL_ERR("no cons bitmask for prod %d\n", i);
				return -EPERM;
			}
			entries += _count_ones(in->init.cons_bitmask[i]);
		}
	}
	IPAHAL_DBG_LOW("sum all entries = %d\n", entries);

	/* skip the header */
	out->offset = _count_ones(in->init.prod_bitmask) *
		sizeof(struct ipahal_stats_tethering_hdr_hw);
	out->size = entries * sizeof(struct ipahal_stats_tethering_hw);

	return 0;
}

static int ipahal_parse_stats_tethering(void *init_params, void *raw_stats,
	void *parsed_stats)
{
	struct ipahal_stats_init_tethering *init =
		(struct ipahal_stats_init_tethering *)init_params;
	struct ipahal_stats_tethering_hw *raw_hw =
		(struct ipahal_stats_tethering_hw *)raw_stats;
	struct ipahal_stats_tethering_all *out =
		(struct ipahal_stats_tethering_all *)parsed_stats;
	int i, j;
	int stat_idx = 0;

	memset(out, 0, sizeof(*out));
	IPAHAL_DBG_LOW("\n");
	for (i = 0; i < IPAHAL_MAX_PIPES; i++) {
		for (j = 0; j < IPAHAL_MAX_PIPES; j++) {
			if ((init->prod_bitmask & (1 << i)) &&
			    init->cons_bitmask[i] & (1 << j)) {
				IPAHAL_DBG_LOW("prod %d cons %d\n", i, j);
				IPAHAL_DBG_LOW("stat_idx %d\n", stat_idx);
				out->stats[i][j].num_ipv4_bytes =
					raw_hw[stat_idx].num_ipv4_bytes;
				IPAHAL_DBG_LOW("num_ipv4_bytes %lld\n",
					out->stats[i][j].num_ipv4_bytes);
				out->stats[i][j].num_ipv4_pkts =
					raw_hw[stat_idx].num_ipv4_pkts;
				IPAHAL_DBG_LOW("num_ipv4_pkts %lld\n",
					out->stats[i][j].num_ipv4_pkts);
				out->stats[i][j].num_ipv6_pkts =
					raw_hw[stat_idx].num_ipv6_pkts;
				IPAHAL_DBG_LOW("num_ipv6_pkts %lld\n",
					out->stats[i][j].num_ipv6_pkts);
				out->stats[i][j].num_ipv6_bytes =
					raw_hw[stat_idx].num_ipv6_bytes;
				IPAHAL_DBG_LOW("num_ipv6_bytes %lld\n",
					out->stats[i][j].num_ipv6_bytes);
				stat_idx++;
			}
		}
	}

	return 0;
}

static struct ipahal_stats_init_pyld *ipahal_generate_init_pyld_flt_rt_v4_5(
	void *params, bool is_atomic_ctx)
{
	struct ipahal_stats_init_pyld *pyld;
<<<<<<< HEAD
	int num = (int)(params);

	if (num > IPA_MAX_FLT_RT_CNT_INDEX ||
		num <= 0) {
		IPAHAL_ERR("num %d not valid\n", num);
=======
	long int num = (long int)(params);

	if (num > IPA_MAX_FLT_RT_CNT_INDEX ||
		num <= 0) {
		IPAHAL_ERR("num %ld not valid\n", num);
>>>>>>> 9528de5b
		return NULL;
	}
	pyld = IPAHAL_MEM_ALLOC(sizeof(*pyld) +
		num *
		sizeof(struct ipahal_stats_flt_rt_v4_5_hw),
		is_atomic_ctx);
	if (!pyld) {
		IPAHAL_ERR("no mem\n");
		return NULL;
	}
	pyld->len = num *
		sizeof(struct ipahal_stats_flt_rt_v4_5_hw);
	return pyld;
}

static int ipahal_get_offset_flt_rt_v4_5(void *params,
	struct ipahal_stats_offset *out)
{
	struct ipahal_stats_get_offset_flt_rt_v4_5 *in =
		(struct ipahal_stats_get_offset_flt_rt_v4_5 *)params;
	int num;

	out->offset = (in->start_id - 1) *
		sizeof(struct ipahal_stats_flt_rt_v4_5);
	num = in->end_id - in->start_id + 1;
	out->size = num * sizeof(struct ipahal_stats_flt_rt_v4_5);

	return 0;
}

static int ipahal_parse_stats_flt_rt_v4_5(void *init_params,
	void *raw_stats, void *parsed_stats)
{
	struct ipahal_stats_flt_rt_v4_5_hw *raw_hw =
		(struct ipahal_stats_flt_rt_v4_5_hw *)raw_stats;
	struct ipa_ioc_flt_rt_query *query =
		(struct ipa_ioc_flt_rt_query *)parsed_stats;
	int num, i;

	num = query->end_id - query->start_id + 1;
	IPAHAL_DBG_LOW("\n");
	for (i = 0; i < num; i++) {
		((struct ipa_flt_rt_stats *)
		query->stats)[i].num_bytes =
			raw_hw[i].num_bytes;
		((struct ipa_flt_rt_stats *)
		query->stats)[i].num_pkts_hash =
			raw_hw[i].num_packets_hash;
		((struct ipa_flt_rt_stats *)
		query->stats)[i].num_pkts =
			raw_hw[i].num_packets;
	}

	return 0;
}


static struct ipahal_stats_init_pyld *ipahal_generate_init_pyld_flt_rt(
	void *params, bool is_atomic_ctx)
{
	struct ipahal_stats_init_pyld *pyld;
	struct ipahal_stats_init_flt_rt *in =
		(struct ipahal_stats_init_flt_rt *)params;
	int hdr_entries;
	int num_rules = 0;
	int i, start_entry;
	void *pyld_ptr;
	u32 incremental_offset;

	for (i = 0; i < IPAHAL_MAX_RULE_ID_32; i++)
		num_rules += _count_ones(in->rule_id_bitmask[i]);

	if (num_rules == 0) {
		IPAHAL_ERR("no rule ids provided\n");
		return NULL;
	}
	IPAHAL_DBG_LOW("num_rules = %d\n", num_rules);

	hdr_entries = IPAHAL_MAX_RULE_ID_32;
	for (i = 0; i < IPAHAL_MAX_RULE_ID_32; i++) {
		if (in->rule_id_bitmask[i] != 0)
			break;
		hdr_entries--;
	}
	start_entry = i;

	for (i = IPAHAL_MAX_RULE_ID_32 - 1; i >= start_entry; i--) {
		if (in->rule_id_bitmask[i] != 0)
			break;
		hdr_entries--;
	}
	IPAHAL_DBG_LOW("hdr_entries = %d\n", hdr_entries);

	pyld = IPAHAL_MEM_ALLOC(sizeof(*pyld) +
		hdr_entries * sizeof(struct ipahal_stats_flt_rt_hdr_hw) +
		num_rules * sizeof(struct ipahal_stats_flt_rt_hw),
		is_atomic_ctx);
	if (!pyld) {
		IPAHAL_ERR("no mem\n");
		return NULL;
	}

	pyld->len = hdr_entries * sizeof(struct ipahal_stats_flt_rt_hdr_hw) +
		num_rules * sizeof(struct ipahal_stats_flt_rt_hw);

	pyld_ptr = pyld->data;
	incremental_offset =
		(hdr_entries * sizeof(struct ipahal_stats_flt_rt_hdr_hw))
			/ 8;
	for (i = start_entry; i < hdr_entries; i++) {
		struct ipahal_stats_flt_rt_hdr_hw *hdr = pyld_ptr;

		hdr->en_mask = in->rule_id_bitmask[i];
		hdr->cnt_offset = incremental_offset;
		/* add the stats entry */
		incremental_offset += _count_ones(in->rule_id_bitmask[i]) *
			sizeof(struct ipahal_stats_flt_rt_hw) / 8;
		pyld_ptr += sizeof(*hdr);
	}

	return pyld;
}

static int ipahal_get_offset_flt_rt(void *params,
	struct ipahal_stats_offset *out)
{
	struct ipahal_stats_get_offset_flt_rt *in =
		(struct ipahal_stats_get_offset_flt_rt *)params;
	int i;
	int hdr_entries;
	int skip_rules = 0;
	int start_entry;
	int rule_bit = in->rule_id % 32;
	int rule_idx = in->rule_id / 32;

	if (rule_idx >= IPAHAL_MAX_RULE_ID_32) {
		IPAHAL_ERR("invalid rule_id %d\n", in->rule_id);
		return -EPERM;
	}

	hdr_entries = IPAHAL_MAX_RULE_ID_32;
	for (i = 0; i < IPAHAL_MAX_RULE_ID_32; i++) {
		if (in->init.rule_id_bitmask[i] != 0)
			break;
		hdr_entries--;
	}

	if (hdr_entries == 0) {
		IPAHAL_ERR("no rule ids provided\n");
		return -EPERM;
	}
	start_entry = i;

	for (i = IPAHAL_MAX_RULE_ID_32 - 1; i >= 0; i--) {
		if (in->init.rule_id_bitmask[i] != 0)
			break;
		hdr_entries--;
	}
	IPAHAL_DBG_LOW("hdr_entries = %d\n", hdr_entries);

	/* skip the header */
	out->offset = hdr_entries * sizeof(struct ipahal_stats_flt_rt_hdr_hw);

	/* skip the previous rules  */
	for (i = start_entry; i < rule_idx; i++)
		skip_rules += _count_ones(in->init.rule_id_bitmask[i]);

	for (i = 0; i < rule_bit; i++)
		if (in->init.rule_id_bitmask[rule_idx] & (1 << i))
			skip_rules++;

	out->offset += skip_rules * sizeof(struct ipahal_stats_flt_rt_hw);
	out->size = sizeof(struct ipahal_stats_flt_rt_hw);

	return 0;
}

static int ipahal_parse_stats_flt_rt(void *init_params, void *raw_stats,
	void *parsed_stats)
{
	struct ipahal_stats_flt_rt_hw *raw_hw =
		(struct ipahal_stats_flt_rt_hw *)raw_stats;
	struct ipahal_stats_flt_rt *out =
		(struct ipahal_stats_flt_rt *)parsed_stats;

	memset(out, 0, sizeof(*out));
	IPAHAL_DBG_LOW("\n");
	out->num_packets = raw_hw->num_packets;
	out->num_packets_hash = raw_hw->num_packets_hash;

	return 0;
}

static struct ipahal_stats_init_pyld *ipahal_generate_init_pyld_drop(
	void *params, bool is_atomic_ctx)
{
	struct ipahal_stats_init_pyld *pyld;
	struct ipahal_stats_init_drop *in =
		(struct ipahal_stats_init_drop *)params;
	int entries = _count_ones(in->enabled_bitmask);

	IPAHAL_DBG_LOW("entries = %d\n", entries);
	pyld = IPAHAL_MEM_ALLOC(sizeof(*pyld) +
		entries * sizeof(struct ipahal_stats_drop_hw), is_atomic_ctx);
	if (!pyld)
		return NULL;

	pyld->len = entries * sizeof(struct ipahal_stats_drop_hw);

	return pyld;
}

static int ipahal_get_offset_drop(void *params,
	struct ipahal_stats_offset *out)
{
	struct ipahal_stats_get_offset_drop *in =
		(struct ipahal_stats_get_offset_drop *)params;
	int entries = _count_ones(in->init.enabled_bitmask);

	IPAHAL_DBG_LOW("\n");
	out->offset = 0;
	out->size = entries * sizeof(struct ipahal_stats_drop_hw);

	return 0;
}

static int ipahal_parse_stats_drop(void *init_params, void *raw_stats,
	void *parsed_stats)
{
	struct ipahal_stats_init_drop *init =
		(struct ipahal_stats_init_drop *)init_params;
	struct ipahal_stats_drop_hw *raw_hw =
		(struct ipahal_stats_drop_hw *)raw_stats;
	struct ipahal_stats_drop_all *out =
		(struct ipahal_stats_drop_all *)parsed_stats;
	int stat_idx = 0;
	int i;

	memset(out, 0, sizeof(*out));
	IPAHAL_DBG_LOW("\n");
	for (i = 0; i < IPAHAL_MAX_PIPES; i++) {
		if (init->enabled_bitmask & (1 << i)) {
			out->stats[i].drop_byte_cnt =
				raw_hw[stat_idx].drop_byte_cnt;
			out->stats[i].drop_packet_cnt =
				raw_hw[stat_idx].drop_packet_cnt;
			stat_idx++;
		}
	}

	return 0;
}

static struct ipahal_hw_stats_obj
	ipahal_hw_stats_objs[IPA_HW_MAX][IPAHAL_HW_STATS_MAX] = {
	/* IPAv4 */
	[IPA_HW_v4_0][IPAHAL_HW_STATS_QUOTA] = {
		ipahal_generate_init_pyld_quota,
		ipahal_get_offset_quota,
		ipahal_parse_stats_quota
	},
	[IPA_HW_v4_0][IPAHAL_HW_STATS_TETHERING] = {
		ipahal_generate_init_pyld_tethering,
		ipahal_get_offset_tethering,
		ipahal_parse_stats_tethering
	},
	[IPA_HW_v4_0][IPAHAL_HW_STATS_FNR] = {
		ipahal_generate_init_pyld_flt_rt,
		ipahal_get_offset_flt_rt,
		ipahal_parse_stats_flt_rt
	},
	[IPA_HW_v4_0][IPAHAL_HW_STATS_DROP] = {
		ipahal_generate_init_pyld_drop,
		ipahal_get_offset_drop,
		ipahal_parse_stats_drop
	},
	[IPA_HW_v4_5][IPAHAL_HW_STATS_QUOTA] = {
		ipahal_generate_init_pyld_quota,
		ipahal_get_offset_quota,
		ipahal_parse_stats_quota
	},
	[IPA_HW_v4_5][IPAHAL_HW_STATS_FNR] = {
		ipahal_generate_init_pyld_flt_rt_v4_5,
		ipahal_get_offset_flt_rt_v4_5,
		ipahal_parse_stats_flt_rt_v4_5
	},
	[IPA_HW_v4_5][IPAHAL_HW_STATS_TETHERING] = {
		ipahal_generate_init_pyld_tethering,
		ipahal_get_offset_tethering,
		ipahal_parse_stats_tethering
	},
	[IPA_HW_v4_5][IPAHAL_HW_STATS_DROP] = {
		ipahal_generate_init_pyld_drop,
		ipahal_get_offset_drop,
		ipahal_parse_stats_drop
	},
};

int ipahal_hw_stats_init(enum ipa_hw_type ipa_hw_type)
{
	int i;
	int j;
	struct ipahal_hw_stats_obj zero_obj;
	struct ipahal_hw_stats_obj *hw_stat_ptr;

	IPAHAL_DBG_LOW("Entry - HW_TYPE=%d\n", ipa_hw_type);

	if ((ipa_hw_type < 0) || (ipa_hw_type >= IPA_HW_MAX)) {
		IPAHAL_ERR("invalid IPA HW type (%d)\n", ipa_hw_type);
		return -EINVAL;
	}

	memset(&zero_obj, 0, sizeof(zero_obj));
	for (i = IPA_HW_v4_0 ; i < ipa_hw_type ; i++) {
		for (j = 0; j < IPAHAL_HW_STATS_MAX; j++) {
			if (!memcmp(&ipahal_hw_stats_objs[i + 1][j], &zero_obj,
				sizeof(struct ipahal_hw_stats_obj))) {
				memcpy(&ipahal_hw_stats_objs[i + 1][j],
					&ipahal_hw_stats_objs[i][j],
					sizeof(struct ipahal_hw_stats_obj));
			} else {
				/*
				 * explicitly overridden stat.
				 * Check validity
				 */
				hw_stat_ptr = &ipahal_hw_stats_objs[i + 1][j];
				if (!hw_stat_ptr->get_offset) {
					IPAHAL_ERR(
					  "stat=%d get_offset null ver=%d\n",
					  j, i+1);
					WARN_ON(1);
				}
				if (!hw_stat_ptr->parse_stats) {
					IPAHAL_ERR(
					  "stat=%d parse_stats null ver=%d\n",
						j, i + 1);
					WARN_ON(1);
				}
			}
		}
	}

	return 0;
}

int ipahal_stats_get_offset(enum ipahal_hw_stats_type type, void *params,
	struct ipahal_stats_offset *out)
{
	if (type < 0 || type >= IPAHAL_HW_STATS_MAX) {
		IPAHAL_ERR("Invalid type stat=%d\n", type);
		WARN_ON(1);
		return -EFAULT;
	}

	if (!params || !out) {
		IPAHAL_ERR("Null arg\n");
		WARN_ON(1);
		return -EFAULT;
	}

	return ipahal_hw_stats_objs[ipahal_ctx->hw_type][type].get_offset(
		params, out);
}

struct ipahal_stats_init_pyld *ipahal_stats_generate_init_pyld(
	enum ipahal_hw_stats_type type, void *params, bool is_atomic_ctx)
{
	struct ipahal_hw_stats_obj *hw_obj_ptr;

	if (type < 0 || type >= IPAHAL_HW_STATS_MAX) {
		IPAHAL_ERR("Invalid type stat=%d\n", type);
		WARN_ON(1);
		return NULL;
	}

	hw_obj_ptr = &ipahal_hw_stats_objs[ipahal_ctx->hw_type][type];
	return hw_obj_ptr->generate_init_pyld(params, is_atomic_ctx);
}

int ipahal_parse_stats(enum ipahal_hw_stats_type type, void *init_params,
	void *raw_stats, void *parsed_stats)
{
	if (WARN((type < 0 || type >= IPAHAL_HW_STATS_MAX),
		"Invalid type stat = %d\n", type))
		return -EFAULT;

	if (WARN((!raw_stats || !parsed_stats), "Null arg\n"))
		return -EFAULT;

	return ipahal_hw_stats_objs[ipahal_ctx->hw_type][type].parse_stats(
		init_params, raw_stats, parsed_stats);
}<|MERGE_RESOLUTION|>--- conflicted
+++ resolved
@@ -231,19 +231,11 @@
 	void *params, bool is_atomic_ctx)
 {
 	struct ipahal_stats_init_pyld *pyld;
-<<<<<<< HEAD
-	int num = (int)(params);
-
-	if (num > IPA_MAX_FLT_RT_CNT_INDEX ||
-		num <= 0) {
-		IPAHAL_ERR("num %d not valid\n", num);
-=======
 	long int num = (long int)(params);
 
 	if (num > IPA_MAX_FLT_RT_CNT_INDEX ||
 		num <= 0) {
 		IPAHAL_ERR("num %ld not valid\n", num);
->>>>>>> 9528de5b
 		return NULL;
 	}
 	pyld = IPAHAL_MEM_ALLOC(sizeof(*pyld) +
