/* Copyright (c) 2016-2019, The Linux Foundation. All rights reserved.
 *
 * This program is free software; you can redistribute it and/or modify
 * it under the terms of the GNU General Public License version 2 and
 * only version 2 as published by the Free Software Foundation.
 *
 * This program is distributed in the hope that it will be useful,
 * but WITHOUT ANY WARRANTY; without even the implied warranty of
 * MERCHANTABILITY or FITNESS FOR A PARTICULAR PURPOSE.  See the
 * GNU General Public License for more details.
 */

#ifndef _IPAHAL_H_
#define _IPAHAL_H_

#include "../ipa_defs.h"
#include "../../ipa_common_i.h"

/*
 * Immediate command names
 *
 * NOTE:: Any change to this enum, need to change to ipahal_imm_cmd_name_to_str
 *	array as well.
 */
enum ipahal_imm_cmd_name {
	IPA_IMM_CMD_IP_V4_FILTER_INIT,
	IPA_IMM_CMD_IP_V6_FILTER_INIT,
	IPA_IMM_CMD_IP_V4_NAT_INIT,
	IPA_IMM_CMD_IP_V4_ROUTING_INIT,
	IPA_IMM_CMD_IP_V6_ROUTING_INIT,
	IPA_IMM_CMD_HDR_INIT_LOCAL,
	IPA_IMM_CMD_HDR_INIT_SYSTEM,
	IPA_IMM_CMD_REGISTER_WRITE,
	IPA_IMM_CMD_NAT_DMA,
	IPA_IMM_CMD_IP_PACKET_INIT,
	IPA_IMM_CMD_DMA_SHARED_MEM,
	IPA_IMM_CMD_IP_PACKET_TAG_STATUS,
	IPA_IMM_CMD_DMA_TASK_32B_ADDR,
	IPA_IMM_CMD_TABLE_DMA,
	IPA_IMM_CMD_IP_V6_CT_INIT,
	IPA_IMM_CMD_MAX,
};

/* Immediate commands abstracted structures */

/*
 * struct ipahal_imm_cmd_ip_v4_filter_init - IP_V4_FILTER_INIT cmd payload
 * Inits IPv4 filter block.
 * @hash_rules_addr: Addr in sys mem where ipv4 hashable flt tbl starts
 * @nhash_rules_addr: Addr in sys mem where ipv4 non-hashable flt tbl starts
 * @hash_rules_size: Size in bytes of the hashable tbl to cpy to local mem
 * @hash_local_addr: Addr in shared mem where ipv4 hashable flt tbl should
 *  be copied to
 * @nhash_rules_size: Size in bytes of the non-hashable tbl to cpy to local mem
 * @nhash_local_addr: Addr in shared mem where ipv4 non-hashable flt tbl should
 *  be copied to
 */
struct ipahal_imm_cmd_ip_v4_filter_init {
	u64 hash_rules_addr;
	u64 nhash_rules_addr;
	u32 hash_rules_size;
	u32 hash_local_addr;
	u32 nhash_rules_size;
	u32 nhash_local_addr;
};

/*
 * struct ipahal_imm_cmd_ip_v6_filter_init - IP_V6_FILTER_INIT cmd payload
 * Inits IPv6 filter block.
 * @hash_rules_addr: Addr in sys mem where ipv6 hashable flt tbl starts
 * @nhash_rules_addr: Addr in sys mem where ipv6 non-hashable flt tbl starts
 * @hash_rules_size: Size in bytes of the hashable tbl to cpy to local mem
 * @hash_local_addr: Addr in shared mem where ipv6 hashable flt tbl should
 *  be copied to
 * @nhash_rules_size: Size in bytes of the non-hashable tbl to cpy to local mem
 * @nhash_local_addr: Addr in shared mem where ipv6 non-hashable flt tbl should
 *  be copied to
 */
struct ipahal_imm_cmd_ip_v6_filter_init {
	u64 hash_rules_addr;
	u64 nhash_rules_addr;
	u32 hash_rules_size;
	u32 hash_local_addr;
	u32 nhash_rules_size;
	u32 nhash_local_addr;
};

/*
 * struct ipahal_imm_cmd_nat_ipv6ct_init_common - NAT/IPv6CT table init command
 *                                                common part
 * @base_table_addr: Address in sys/shared mem where base table start
 * @expansion_table_addr: Address in sys/shared mem where expansion table
 *  starts. Entries that result in hash collision are located in this table.
 * @base_table_addr_shared: base_table_addr in shared mem (if not, then sys)
 * @expansion_table_addr_shared: expansion_rules_addr in
 *  shared mem (if not, then sys)
 * @size_base_table: Num of entries in the base table
 * @size_expansion_table: Num of entries in the expansion table
 * @table_index: For future support of multiple tables
 */
struct ipahal_imm_cmd_nat_ipv6ct_init_common {
	u64 base_table_addr;
	u64 expansion_table_addr;
	bool base_table_addr_shared;
	bool expansion_table_addr_shared;
	u16 size_base_table;
	u16 size_expansion_table;
	u8 table_index;
};

/*
 * struct ipahal_imm_cmd_ip_v4_nat_init - IP_V4_NAT_INIT cmd payload
 * Inits IPv4 NAT block. Initiate NAT table with it dimensions, location
 *  cache address and other related parameters.
 * @table_init: table initialization parameters
 * @index_table_addr: Addr in sys/shared mem where index table, which points
 *  to NAT table starts
 * @index_table_expansion_addr: Addr in sys/shared mem where expansion index
 *  table starts
 * @index_table_addr_shared: index_table_addr in shared mem (if not, then sys)
 * @index_table_expansion_addr_shared: index_table_expansion_addr in
 *  shared mem (if not, then sys)
 * @public_addr_info: Public IP addresses info suitable to the IPA H/W version
 *                    IPA H/W >= 4.0 - PDN config table offset in SMEM
 *                    IPA H/W < 4.0  - The public IP address
 */
struct ipahal_imm_cmd_ip_v4_nat_init {
	struct ipahal_imm_cmd_nat_ipv6ct_init_common table_init;
	u64 index_table_addr;
	u64 index_table_expansion_addr;
	bool index_table_addr_shared;
	bool index_table_expansion_addr_shared;
	u32 public_addr_info;
};

/*
 * struct ipahal_imm_cmd_ip_v6_ct_init - IP_V6_CONN_TRACK_INIT cmd payload
 * Inits IPv6CT block. Initiate IPv6CT table with it dimensions, location
 *  cache address and other related parameters.
 * @table_init: table initialization parameters
 */
struct ipahal_imm_cmd_ip_v6_ct_init {
	struct ipahal_imm_cmd_nat_ipv6ct_init_common table_init;
};

/*
 * struct ipahal_imm_cmd_ip_v4_routing_init - IP_V4_ROUTING_INIT cmd payload
 * Inits IPv4 routing table/structure - with the rules and other related params
 * @hash_rules_addr: Addr in sys mem where ipv4 hashable rt tbl starts
 * @nhash_rules_addr: Addr in sys mem where ipv4 non-hashable rt tbl starts
 * @hash_rules_size: Size in bytes of the hashable tbl to cpy to local mem
 * @hash_local_addr: Addr in shared mem where ipv4 hashable rt tbl should
 *  be copied to
 * @nhash_rules_size: Size in bytes of the non-hashable tbl to cpy to local mem
 * @nhash_local_addr: Addr in shared mem where ipv4 non-hashable rt tbl should
 *  be copied to
 */
struct ipahal_imm_cmd_ip_v4_routing_init {
	u64 hash_rules_addr;
	u64 nhash_rules_addr;
	u32 hash_rules_size;
	u32 hash_local_addr;
	u32 nhash_rules_size;
	u32 nhash_local_addr;
};

/*
 * struct ipahal_imm_cmd_ip_v6_routing_init - IP_V6_ROUTING_INIT cmd payload
 * Inits IPv6 routing table/structure - with the rules and other related params
 * @hash_rules_addr: Addr in sys mem where ipv6 hashable rt tbl starts
 * @nhash_rules_addr: Addr in sys mem where ipv6 non-hashable rt tbl starts
 * @hash_rules_size: Size in bytes of the hashable tbl to cpy to local mem
 * @hash_local_addr: Addr in shared mem where ipv6 hashable rt tbl should
 *  be copied to
 * @nhash_rules_size: Size in bytes of the non-hashable tbl to cpy to local mem
 * @nhash_local_addr: Addr in shared mem where ipv6 non-hashable rt tbl should
 *  be copied to
 */
struct ipahal_imm_cmd_ip_v6_routing_init {
	u64 hash_rules_addr;
	u64 nhash_rules_addr;
	u32 hash_rules_size;
	u32 hash_local_addr;
	u32 nhash_rules_size;
	u32 nhash_local_addr;
};

/*
 * struct ipahal_imm_cmd_hdr_init_local - HDR_INIT_LOCAL cmd payload
 * Inits hdr table within local mem with the hdrs and their length.
 * @hdr_table_addr: Word address in sys mem where the table starts (SRC)
 * @size_hdr_table: Size of the above (in bytes)
 * @hdr_addr: header address in IPA sram (used as DST for memory copy)
 * @rsvd: reserved
 */
struct ipahal_imm_cmd_hdr_init_local {
	u64 hdr_table_addr;
	u32 size_hdr_table;
	u32 hdr_addr;
};

/*
 * struct ipahal_imm_cmd_hdr_init_system - HDR_INIT_SYSTEM cmd payload
 * Inits hdr table within sys mem with the hdrs and their length.
 * @hdr_table_addr: Word address in system memory where the hdrs tbl starts.
 */
struct ipahal_imm_cmd_hdr_init_system {
	u64 hdr_table_addr;
};

/*
 * struct ipahal_imm_cmd_table_dma - TABLE_DMA cmd payload
 * Perform DMA operation on NAT and IPV6 connection tracking related mem
 * addresses. Copy data into different locations within IPv6CT and NAT
 * associated tbls. (For add/remove NAT rules)
 * @offset: offset in bytes from base addr to write 'data' to
 * @data: data to be written
 * @table_index: NAT tbl index. Defines the tbl on which to perform DMA op.
 * @base_addr: Base addr to which the DMA operation should be performed.
 */
struct ipahal_imm_cmd_table_dma {
	u32 offset;
	u16 data;
	u8 table_index;
	u8 base_addr;
};

/*
 * struct ipahal_imm_cmd_ip_packet_init - IP_PACKET_INIT cmd payload
 * Configuration for specific IP pkt. Shall be called prior to an IP pkt
 *  data. Pkt will not go through IP pkt processing.
 * @destination_pipe_index: Destination pipe index  (in case routing
 *  is enabled, this field will overwrite the rt  rule)
 */
struct ipahal_imm_cmd_ip_packet_init {
	u32 destination_pipe_index;
};

/*
 * enum ipa_pipeline_clear_option - Values for pipeline clear waiting options
 * @IPAHAL_HPS_CLEAR: Wait for HPS clear. All queues except high priority queue
 *  shall not be serviced until HPS is clear of packets or immediate commands.
 *  The high priority Rx queue / Q6ZIP group shall still be serviced normally.
 *
 * @IPAHAL_SRC_GRP_CLEAR: Wait for originating source group to be clear
 *  (for no packet contexts allocated to the originating source group).
 *  The source group / Rx queue shall not be serviced until all previously
 *  allocated packet contexts are released. All other source groups/queues shall
 *  be serviced normally.
 *
 * @IPAHAL_FULL_PIPELINE_CLEAR: Wait for full pipeline to be clear.
 *  All groups / Rx queues shall not be serviced until IPA pipeline is fully
 *  clear. This should be used for debug only.
 */
enum ipahal_pipeline_clear_option {
	IPAHAL_HPS_CLEAR,
	IPAHAL_SRC_GRP_CLEAR,
	IPAHAL_FULL_PIPELINE_CLEAR
};

/*
 * struct ipahal_imm_cmd_register_write - REGISTER_WRITE cmd payload
 * Write value to register. Allows reg changes to be synced with data packet
 *  and other immediate commands. Can be used to access the sram
 * @offset: offset from IPA base address - Lower 16bit of the IPA reg addr
 * @value: value to write to register
 * @value_mask: mask specifying which value bits to write to the register
 * @skip_pipeline_clear: if to skip pipeline clear waiting (don't wait)
 * @pipeline_clear_option: options for pipeline clear waiting
 */
struct ipahal_imm_cmd_register_write {
	u32 offset;
	u32 value;
	u32 value_mask;
	bool skip_pipeline_clear;
	enum ipahal_pipeline_clear_option pipeline_clear_options;
};

/*
 * struct ipahal_imm_cmd_dma_shared_mem - DMA_SHARED_MEM cmd payload
 * Perform mem copy into or out of the SW area of IPA local mem
 * @system_addr: Address in system memory
 * @size: Size in bytes of data to copy. Expected size is up to 2K bytes
 * @local_addr: Address in IPA local memory
 * @clear_after_read: Clear local memory at the end of a read operation allows
 *  atomic read and clear if HPS is clear. Ignore for writes.
 * @is_read: Read operation from local memory? If not, then write.
 * @skip_pipeline_clear: if to skip pipeline clear waiting (don't wait)
 * @pipeline_clear_option: options for pipeline clear waiting
 */
struct ipahal_imm_cmd_dma_shared_mem {
	u64 system_addr;
	u32 size;
	u32 local_addr;
	bool clear_after_read;
	bool is_read;
	bool skip_pipeline_clear;
	enum ipahal_pipeline_clear_option pipeline_clear_options;
};

/*
 * struct ipahal_imm_cmd_ip_packet_tag_status - IP_PACKET_TAG_STATUS cmd payload
 * This cmd is used for to allow SW to track HW processing by setting a TAG
 *  value that is passed back to SW inside Packet Status information.
 *  TAG info will be provided as part of Packet Status info generated for
 *  the next pkt transferred over the pipe.
 *  This immediate command must be followed by a packet in the same transfer.
 * @tag: Tag that is provided back to SW
 */
struct ipahal_imm_cmd_ip_packet_tag_status {
	u64 tag;
};

/*
 * struct ipahal_imm_cmd_dma_task_32b_addr - IPA_DMA_TASK_32B_ADDR cmd payload
 * Used by clients using 32bit addresses. Used to perform DMA operation on
 *  multiple descriptors.
 *  The Opcode is dynamic, where it holds the number of buffer to process
 * @cmplt: Complete flag: If true, IPA interrupt SW when the entire
 *  DMA related data was completely xfered to its destination.
 * @eof: Enf Of Frame flag: If true, IPA assert the EOT to the
 *  dest client. This is used used for aggr sequence
 * @flsh: Flush flag: If true pkt will go through the IPA blocks but
 *  will not be xfered to dest client but rather will be discarded
 * @lock: Lock pipe flag: If true, IPA will stop processing descriptors
 *  from other EPs in the same src grp (RX queue)
 * @unlock: Unlock pipe flag: If true, IPA will stop exclusively
 *  servicing current EP out of the src EPs of the grp (RX queue)
 * @size1: Size of buffer1 data
 * @addr1: Pointer to buffer1 data
 * @packet_size: Total packet size. If a pkt send using multiple DMA_TASKs,
 *  only the first one needs to have this field set. It will be ignored
 *  in subsequent DMA_TASKs until the packet ends (EOT). First DMA_TASK
 *  must contain this field (2 or more buffers) or EOT.
 */
struct ipahal_imm_cmd_dma_task_32b_addr {
	bool cmplt;
	bool eof;
	bool flsh;
	bool lock;
	bool unlock;
	u32 size1;
	u32 addr1;
	u32 packet_size;
};

/*
 * struct ipahal_imm_cmd_pyld - Immediate cmd payload information
 * @len: length of the buffer
 * @opcode: opcode of the immediate command
 * @data: buffer contains the immediate command payload. Buffer goes
 *  back to back with this structure
 */
struct ipahal_imm_cmd_pyld {
	u16 len;
	u16 opcode;
	u8 data[0];
};


/* Immediate command Function APIs */

/*
 * ipahal_imm_cmd_name_str() - returns string that represent the imm cmd
 * @cmd_name: [in] Immediate command name
 */
const char *ipahal_imm_cmd_name_str(enum ipahal_imm_cmd_name cmd_name);

/*
 * ipahal_construct_imm_cmd() - Construct immdiate command
 * This function builds imm cmd bulk that can be be sent to IPA
 * The command will be allocated dynamically.
 * After done using it, call ipahal_destroy_imm_cmd() to release it
 */
struct ipahal_imm_cmd_pyld *ipahal_construct_imm_cmd(
	enum ipahal_imm_cmd_name cmd, const void *params, bool is_atomic_ctx);

/*
 * ipahal_construct_nop_imm_cmd() - Construct immediate comamnd for NO-Op
 * Core driver may want functionality to inject NOP commands to IPA
 *  to ensure e.g., PIPLINE clear before someother operation.
 * The functionality given by this function can be reached by
 *  ipahal_construct_imm_cmd(). This function is helper to the core driver
 *  to reach this NOP functionlity easily.
 * @skip_pipline_clear: if to skip pipeline clear waiting (don't wait)
 * @pipline_clr_opt: options for pipeline clear waiting
 * @is_atomic_ctx: is called in atomic context or can sleep?
 */
struct ipahal_imm_cmd_pyld *ipahal_construct_nop_imm_cmd(
	bool skip_pipline_clear,
	enum ipahal_pipeline_clear_option pipline_clr_opt,
	bool is_atomic_ctx);

/*
 * ipahal_destroy_imm_cmd() - Destroy/Release bulk that was built
 *  by the construction functions
 */
static inline void ipahal_destroy_imm_cmd(struct ipahal_imm_cmd_pyld *pyld)
{
	kfree(pyld);
}


/* IPA Status packet Structures and Function APIs */

/*
 * enum ipahal_pkt_status_opcode - Packet Status Opcode
 * @IPAHAL_STATUS_OPCODE_PACKET_2ND_PASS: Packet Status generated as part of
 *  IPA second processing pass for a packet (i.e. IPA XLAT processing for
 *  the translated packet).
 */
enum ipahal_pkt_status_opcode {
	IPAHAL_PKT_STATUS_OPCODE_PACKET = 0,
	IPAHAL_PKT_STATUS_OPCODE_NEW_FRAG_RULE,
	IPAHAL_PKT_STATUS_OPCODE_DROPPED_PACKET,
	IPAHAL_PKT_STATUS_OPCODE_SUSPENDED_PACKET,
	IPAHAL_PKT_STATUS_OPCODE_LOG,
	IPAHAL_PKT_STATUS_OPCODE_DCMP,
	IPAHAL_PKT_STATUS_OPCODE_PACKET_2ND_PASS,
};

/*
 * enum ipahal_pkt_status_exception - Packet Status exception type
 * @IPAHAL_PKT_STATUS_EXCEPTION_PACKET_LENGTH: formerly IHL exception.
 *
 * Note: IPTYPE, PACKET_LENGTH and PACKET_THRESHOLD exceptions means that
 *  partial / no IP processing took place and corresponding Status Mask
 *  fields should be ignored. Flt and rt info is not valid.
 *
 * NOTE:: Any change to this enum, need to change to
 *	ipahal_pkt_status_exception_to_str array as well.
 */
enum ipahal_pkt_status_exception {
	IPAHAL_PKT_STATUS_EXCEPTION_NONE = 0,
	IPAHAL_PKT_STATUS_EXCEPTION_DEAGGR,
	IPAHAL_PKT_STATUS_EXCEPTION_IPTYPE,
	IPAHAL_PKT_STATUS_EXCEPTION_PACKET_LENGTH,
	IPAHAL_PKT_STATUS_EXCEPTION_PACKET_THRESHOLD,
	IPAHAL_PKT_STATUS_EXCEPTION_FRAG_RULE_MISS,
	IPAHAL_PKT_STATUS_EXCEPTION_SW_FILT,
	/*
	 * NAT and IPv6CT have the same value at HW.
	 * NAT for IPv4 and IPv6CT for IPv6 exceptions
	 */
	IPAHAL_PKT_STATUS_EXCEPTION_NAT,
	IPAHAL_PKT_STATUS_EXCEPTION_IPV6CT,
	IPAHAL_PKT_STATUS_EXCEPTION_CSUM,
	IPAHAL_PKT_STATUS_EXCEPTION_MAX,
};

/*
 * enum ipahal_pkt_status_mask - Packet Status bitmask shift values of
 *  the contained flags. This bitmask indicates flags on the properties of
 *  the packet as well as IPA processing it may had.
 * @FRAG_PROCESS: Frag block processing flag: Was pkt processed by frag block?
 *  Also means the frag info is valid unless exception or first frag
 * @FILT_PROCESS: Flt block processing flag: Was pkt processed by flt block?
 *  Also means that flt info is valid.
 * @NAT_PROCESS: NAT block processing flag: Was pkt processed by NAT block?
 *  Also means that NAT info is valid, unless exception.
 * @ROUTE_PROCESS: Rt block processing flag: Was pkt processed by rt block?
 *  Also means that rt info is valid, unless exception.
 * @TAG_VALID: Flag specifying if TAG and TAG info valid?
 * @FRAGMENT: Flag specifying if pkt is IP fragment.
 * @FIRST_FRAGMENT: Flag specifying if pkt is first fragment. In this case, frag
 *  info is invalid
 * @V4: Flag specifying pkt is IPv4 or IPv6
 * @CKSUM_PROCESS: CSUM block processing flag: Was pkt processed by csum block?
 *  If so, csum trailer exists
 * @AGGR_PROCESS: Aggr block processing flag: Was pkt processed by aggr block?
 * @DEST_EOT: Flag specifying if EOT was asserted for the pkt on dest endp
 * @DEAGGR_PROCESS: Deaggr block processing flag: Was pkt processed by deaggr
 *  block?
 * @DEAGG_FIRST: Flag specifying if this is the first pkt in deaggr frame
 * @SRC_EOT: Flag specifying if EOT asserted by src endp when sending the buffer
 * @PREV_EOT: Flag specifying if EOT was sent just before the pkt as part of
 *  aggr hard-byte-limit
 * @BYTE_LIMIT: Flag specifying if pkt is over a configured byte limit.
 */
enum ipahal_pkt_status_mask {
	IPAHAL_PKT_STATUS_MASK_FRAG_PROCESS_SHFT = 0,
	IPAHAL_PKT_STATUS_MASK_FILT_PROCESS_SHFT,
	IPAHAL_PKT_STATUS_MASK_NAT_PROCESS_SHFT,
	IPAHAL_PKT_STATUS_MASK_ROUTE_PROCESS_SHFT,
	IPAHAL_PKT_STATUS_MASK_TAG_VALID_SHFT,
	IPAHAL_PKT_STATUS_MASK_FRAGMENT_SHFT,
	IPAHAL_PKT_STATUS_MASK_FIRST_FRAGMENT_SHFT,
	IPAHAL_PKT_STATUS_MASK_V4_SHFT,
	IPAHAL_PKT_STATUS_MASK_CKSUM_PROCESS_SHFT,
	IPAHAL_PKT_STATUS_MASK_AGGR_PROCESS_SHFT,
	IPAHAL_PKT_STATUS_MASK_DEST_EOT_SHFT,
	IPAHAL_PKT_STATUS_MASK_DEAGGR_PROCESS_SHFT,
	IPAHAL_PKT_STATUS_MASK_DEAGG_FIRST_SHFT,
	IPAHAL_PKT_STATUS_MASK_SRC_EOT_SHFT,
	IPAHAL_PKT_STATUS_MASK_PREV_EOT_SHFT,
	IPAHAL_PKT_STATUS_MASK_BYTE_LIMIT_SHFT,
};

/*
 * Returns boolean value representing a property of the a packet.
 * @__flag_shft: The shift value of the flag of the status bitmask of
 * @__status: Pointer to abstracrted status structure
 *  the needed property. See enum ipahal_pkt_status_mask
 */
#define IPAHAL_PKT_STATUS_MASK_FLAG_VAL(__flag_shft, __status) \
	(((__status)->status_mask) & ((u32)0x1<<(__flag_shft)) ? true : false)

/*
 * enum ipahal_pkt_status_nat_type - Type of NAT
 */
enum ipahal_pkt_status_nat_type {
	IPAHAL_PKT_STATUS_NAT_NONE,
	IPAHAL_PKT_STATUS_NAT_SRC,
	IPAHAL_PKT_STATUS_NAT_DST,
};

/*
 * struct ipahal_pkt_status - IPA status packet abstracted payload.
 *  This structure describes the status packet fields for the
 *   following statuses: IPA_STATUS_PACKET, IPA_STATUS_DROPPED_PACKET,
 *   IPA_STATUS_SUSPENDED_PACKET.
 *  Other statuses types has different status packet structure.
 * @tag_info: S/W defined value provided via immediate command
 * @status_opcode: The Type of the status (Opcode).
 * @exception: The first exception that took place.
 *  In case of exception, src endp and pkt len are always valid.
 * @status_mask: Bit mask for flags on several properties on the packet
 *  and processing it may passed at IPA. See enum ipahal_pkt_status_mask
 * @pkt_len: Pkt pyld len including hdr and retained hdr if used. Does
 *  not include padding or checksum trailer len.
 * @metadata: meta data value used by packet
 * @flt_local: Filter table location flag: Does matching flt rule belongs to
 *  flt tbl that resides in lcl memory? (if not, then system mem)
 * @flt_hash: Filter hash hit flag: Does matching flt rule was in hash tbl?
 * @flt_global: Global filter rule flag: Does matching flt rule belongs to
 *  the global flt tbl? (if not, then the per endp tables)
 * @flt_ret_hdr: Retain header in filter rule flag: Does matching flt rule
 *  specifies to retain header?
 *  Starting IPA4.5, this will be true only if packet has L2 header.
 * @flt_miss: Filtering miss flag: Was their a filtering rule miss?
 *   In case of miss, all flt info to be ignored
 * @rt_local: Route table location flag: Does matching rt rule belongs to
 *  rt tbl that resides in lcl memory? (if not, then system mem)
 * @rt_hash: Route hash hit flag: Does matching rt rule was in hash tbl?
 * @ucp: UC Processing flag
 * @rt_miss: Routing miss flag: Was their a routing rule miss?
 * @nat_hit: NAT hit flag: Was their NAT hit?
 * @nat_type: Defines the type of the NAT operation:
 * @time_of_day_ctr: running counter from IPA clock
 * @hdr_local: Header table location flag: In header insertion, was the header
 *  taken from the table resides in local memory? (If no, then system mem)
 * @frag_hit: Frag hit flag: Was their frag rule hit in H/W frag table?
 * @flt_rule_id: The ID of the matching filter rule (if no miss).
 *  This info can be combined with endp_src_idx to locate the exact rule.
 * @rt_rule_id: The ID of the matching rt rule. (if no miss). This info
 *  can be combined with rt_tbl_idx to locate the exact rule.
 * @nat_entry_idx: Index of the NAT entry used of NAT processing
 * @hdr_offset: Offset of used header in the header table
 * @endp_src_idx: Source end point index.
 * @endp_dest_idx: Destination end point index.
 *  Not valid in case of exception
 * @rt_tbl_idx: Index of rt tbl that contains the rule on which was a match
 * @seq_num: Per source endp unique packet sequence number
 * @frag_rule: Frag rule index in H/W frag table in case of frag hit
 */
struct ipahal_pkt_status {
	u64 tag_info;
	enum ipahal_pkt_status_opcode status_opcode;
	enum ipahal_pkt_status_exception exception;
	u32 status_mask;
	u32 pkt_len;
	u32 metadata;
	bool flt_local;
	bool flt_hash;
	bool flt_global;
	bool flt_ret_hdr;
	bool flt_miss;
	bool rt_local;
	bool rt_hash;
	bool ucp;
	bool rt_miss;
	bool nat_hit;
	enum ipahal_pkt_status_nat_type nat_type;
	u32 time_of_day_ctr;
	bool hdr_local;
	bool frag_hit;
	u16 flt_rule_id;
	u16 rt_rule_id;
	u16 nat_entry_idx;
	u16 hdr_offset;
	u8 endp_src_idx;
	u8 endp_dest_idx;
	u8 rt_tbl_idx;
	u8 seq_num;
	u8 frag_rule;
};

/*
 * ipahal_pkt_status_get_size() - Get H/W size of packet status
 */
u32 ipahal_pkt_status_get_size(void);

/*
 * ipahal_pkt_status_parse() - Parse Packet Status payload to abstracted form
 * @unparsed_status: Pointer to H/W format of the packet status as read from H/W
 * @status: Pointer to pre-allocated buffer where the parsed info will be stored
 */
void ipahal_pkt_status_parse(const void *unparsed_status,
	struct ipahal_pkt_status *status);

/*
 * ipahal_pkt_status_exception_str() - returns string represents exception type
 * @exception: [in] The exception type
 */
const char *ipahal_pkt_status_exception_str(
	enum ipahal_pkt_status_exception exception);

/*
 * ipahal_cp_hdr_to_hw_buff() - copy header to hardware buffer according to
 * base address and offset given.
 * @base: dma base address
 * @offset: offset from base address where the data will be copied
 * @hdr: the header to be copied
 * @hdr_len: the length of the header
 */
void ipahal_cp_hdr_to_hw_buff(void *base, u32 offset, u8 *hdr, u32 hdr_len);

/*
 * ipahal_cp_proc_ctx_to_hw_buff() - copy processing context to
 * base address and offset given.
 * @type: type of header processing context
 * @base: dma base address
 * @offset: offset from base address where the data will be copied
 * @hdr_len: the length of the header
 * @is_hdr_proc_ctx: header is located in phys_base (true) or hdr_base_addr
 * @phys_base: memory location in DDR
 * @hdr_base_addr: base address in table
 * @offset_entry: offset from hdr_base_addr in table
 * @l2tp_params: l2tp parameters
<<<<<<< HEAD
=======
 * @generic_params: generic proc_ctx params
>>>>>>> 9528de5b
 * @is_64: Indicates whether header base address/dma base address is 64 bit.
 */
int ipahal_cp_proc_ctx_to_hw_buff(enum ipa_hdr_proc_type type,
		void *base, u32 offset, u32 hdr_len,
		bool is_hdr_proc_ctx, dma_addr_t phys_base,
		u64 hdr_base_addr,
		struct ipa_hdr_offset_entry *offset_entry,
<<<<<<< HEAD
		struct ipa_l2tp_hdr_proc_ctx_params l2tp_params, bool is_64);
=======
		struct ipa_l2tp_hdr_proc_ctx_params *l2tp_params,
		struct ipa_eth_II_to_eth_II_ex_procparams *generic_params,
		bool is_64);
>>>>>>> 9528de5b

/*
 * ipahal_get_proc_ctx_needed_len() - calculates the needed length for addition
 * of header processing context according to the type of processing context
 * @type: header processing context type (no processing context,
 *	IPA_HDR_PROC_ETHII_TO_ETHII etc.)
 */
int ipahal_get_proc_ctx_needed_len(enum ipa_hdr_proc_type type);

int ipahal_init(enum ipa_hw_type ipa_hw_type, void __iomem *base,
	struct device *ipa_pdev);
void ipahal_destroy(void);
void ipahal_free_dma_mem(struct ipa_mem_buffer *mem);

#endif /* _IPAHAL_H_ */<|MERGE_RESOLUTION|>--- conflicted
+++ resolved
@@ -637,10 +637,7 @@
  * @hdr_base_addr: base address in table
  * @offset_entry: offset from hdr_base_addr in table
  * @l2tp_params: l2tp parameters
-<<<<<<< HEAD
-=======
  * @generic_params: generic proc_ctx params
->>>>>>> 9528de5b
  * @is_64: Indicates whether header base address/dma base address is 64 bit.
  */
 int ipahal_cp_proc_ctx_to_hw_buff(enum ipa_hdr_proc_type type,
@@ -648,13 +645,9 @@
 		bool is_hdr_proc_ctx, dma_addr_t phys_base,
 		u64 hdr_base_addr,
 		struct ipa_hdr_offset_entry *offset_entry,
-<<<<<<< HEAD
-		struct ipa_l2tp_hdr_proc_ctx_params l2tp_params, bool is_64);
-=======
 		struct ipa_l2tp_hdr_proc_ctx_params *l2tp_params,
 		struct ipa_eth_II_to_eth_II_ex_procparams *generic_params,
 		bool is_64);
->>>>>>> 9528de5b
 
 /*
  * ipahal_get_proc_ctx_needed_len() - calculates the needed length for addition
