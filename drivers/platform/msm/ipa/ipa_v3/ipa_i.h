--- conflicted
+++ resolved
@@ -1328,27 +1328,6 @@
 	void __iomem *uc_dbg_stats_mmio;
 };
 
-/* offset for each stats */
-#define IPA3_UC_DEBUG_STATS_RINGFULL_OFF (0)
-#define IPA3_UC_DEBUG_STATS_RINGEMPTY_OFF (4)
-#define IPA3_UC_DEBUG_STATS_RINGUSAGEHIGH_OFF (8)
-#define IPA3_UC_DEBUG_STATS_RINGUSAGELOW_OFF (12)
-#define IPA3_UC_DEBUG_STATS_RINGUTILCOUNT_OFF (16)
-#define IPA3_UC_DEBUG_STATS_OFF (20)
-
-/**
- * struct ipa3_uc_dbg_stats - uC dbg stats for offloading
- * protocols
- * @uc_dbg_stats_ofst: offset to SRAM base
- * @uc_dbg_stats_size: stats size for all channels
- * @uc_dbg_stats_mmio: mmio offset
- */
-struct ipa3_uc_dbg_stats {
-	u32 uc_dbg_stats_ofst;
-	u16 uc_dbg_stats_size;
-	void __iomem *uc_dbg_stats_mmio;
-};
-
 struct ipa3_active_clients {
 	struct mutex mutex;
 	atomic_t cnt;
@@ -1511,7 +1490,6 @@
  */
 struct ipa3_usb_ctx {
 	struct ipa3_uc_dbg_stats dbg_stats;
-<<<<<<< HEAD
 };
 
 /**
@@ -1528,24 +1506,6 @@
 	struct ipa3_uc_dbg_stats dbg_stats;
 };
 
-=======
-};
-
-/**
- * struct ipa3_mhip_ctx - IPA mhip context
- */
-struct ipa3_mhip_ctx {
-	struct ipa3_uc_dbg_stats dbg_stats;
-};
-
-/**
- * struct ipa3_aqc_ctx - IPA aqc context
- */
-struct ipa3_aqc_ctx {
-	struct ipa3_uc_dbg_stats dbg_stats;
-};
-
->>>>>>> 9528de5b
 
 /**
  * struct ipa3_transport_pm - transport power management related members
@@ -2915,11 +2875,6 @@
 const struct ipa_gsi_ep_config *ipa3_get_gsi_ep_info
 	(enum ipa_client_type client);
 
-<<<<<<< HEAD
-bool ipa3_check_idr_if_freed(void *ptr);
-
-=======
->>>>>>> 9528de5b
 int ipa3_wigig_init_i(void);
 int ipa3_wigig_uc_init(
 	struct ipa_wdi_uc_ready_params *inout,
