/* Copyright (c) 2012-2019, The Linux Foundation. All rights reserved.
 *
 * This program is free software; you can redistribute it and/or modify
 * it under the terms of the GNU General Public License version 2 and
 * only version 2 as published by the Free Software Foundation.
 *
 * This program is distributed in the hope that it will be useful,
 * but WITHOUT ANY WARRANTY; without even the implied warranty of
 * MERCHANTABILITY or FITNESS FOR A PARTICULAR PURPOSE.  See the
 * GNU General Public License for more details.
 */

#include <linux/device.h>
#include <linux/fs.h>
#include <linux/init.h>
#include <linux/kernel.h>
#include <linux/mm.h>
#include <linux/uaccess.h>
#include "ipa_i.h"
#include "ipahal/ipahal.h"
#include "ipahal/ipahal_nat.h"

/*
 * The following for adding code (ie. for EMULATION) not found on x86.
 */
#if defined(CONFIG_IPA_EMULATION)
# include "ipa_emulation_stubs.h"
#endif

#define IPA_NAT_PHYS_MEM_OFFSET IPA_MEM_PART(nat_tbl_ofst)
#define IPA_NAT_PHYS_MEM_SIZE  IPA_RAM_NAT_SIZE

#define IPA_IPV6CT_PHYS_MEM_OFFSET  0
#define IPA_IPV6CT_PHYS_MEM_SIZE  IPA_RAM_IPV6CT_SIZE

#define IPA_NAT_IPV6CT_TEMP_MEM_SIZE 128

#define IPA_NAT_MAX_NUM_OF_INIT_CMD_DESC 4
#define IPA_IPV6CT_MAX_NUM_OF_INIT_CMD_DESC 3
#define IPA_MAX_NUM_OF_TABLE_DMA_CMD_DESC 5

/*
 * The base table max entries is limited by index into table 13 bits number.
 * Limit the memory size required by user to prevent kernel memory starvation
 */
#define IPA_TABLE_MAX_ENTRIES 8192
#define MAX_ALLOC_NAT_SIZE(size) (IPA_TABLE_MAX_ENTRIES * size)

#define IPA_VALID_TBL_INDEX(ti) \
	((ti) == 0)

enum ipa_nat_ipv6ct_table_type {
	IPA_NAT_BASE_TBL = 0,
	IPA_NAT_EXPN_TBL = 1,
	IPA_NAT_INDX_TBL = 2,
	IPA_NAT_INDEX_EXPN_TBL = 3,
	IPA_IPV6CT_BASE_TBL = 4,
	IPA_IPV6CT_EXPN_TBL = 5
};

static bool sram_compatible;

static int ipa3_nat_ipv6ct_vma_fault_remap(struct vm_fault *vmf)
{
	vmf->page = NULL;

	IPADBG("\n");
	return VM_FAULT_SIGBUS;
}

/* VMA related file operations functions */
static const struct vm_operations_struct ipa3_nat_ipv6ct_remap_vm_ops = {
	.fault = ipa3_nat_ipv6ct_vma_fault_remap,
};


static inline const char *ipa3_nat_mem_in_as_str(
	enum ipa3_nat_mem_in nmi)
{
	switch (nmi) {
	case IPA_NAT_MEM_IN_DDR:
		return "IPA_NAT_MEM_IN_DDR";
	case IPA_NAT_MEM_IN_SRAM:
		return "IPA_NAT_MEM_IN_SRAM";
	default:
		break;
	}
	return "INVALID_MEM_TYPE";
}

static inline char *ipa_ioc_v4_nat_init_as_str(
	struct ipa_ioc_v4_nat_init *ptr,
	char                       *buf,
	uint32_t                    buf_sz)
{
	if (ptr && buf && buf_sz) {
		snprintf(
			buf, buf_sz,
			"V4 NAT INIT: tbl_index(0x%02X) ipv4_rules_offset(0x%08X) expn_rules_offset(0x%08X) index_offset(0x%08X) index_expn_offset(0x%08X) table_entries(0x%04X) expn_table_entries(0x%04X) ip_addr(0x%08X)",
			ptr->tbl_index,
			ptr->ipv4_rules_offset,
			ptr->expn_rules_offset,
			ptr->index_offset,
			ptr->index_expn_offset,
			ptr->table_entries,
			ptr->expn_table_entries,
			ptr->ip_addr);
	}
	return buf;
}

static int ipa3_nat_ipv6ct_open(struct inode *inode, struct file *filp)
{
	struct ipa3_nat_ipv6ct_common_mem *dev;

	IPADBG("\n");
	dev = container_of(inode->i_cdev,
		struct ipa3_nat_ipv6ct_common_mem, cdev);
	filp->private_data = dev;
	IPADBG("return\n");

	return 0;
}

static int ipa3_nat_ipv6ct_mmap(
	struct file *filp,
	struct vm_area_struct *vma)
{
	struct ipa3_nat_ipv6ct_common_mem *dev =
		(struct ipa3_nat_ipv6ct_common_mem *)filp->private_data;
	unsigned long vsize = vma->vm_end - vma->vm_start;
	struct ipa_smmu_cb_ctx *cb = ipa3_get_smmu_ctx(IPA_SMMU_CB_AP);

	struct ipa3_nat_mem          *nm_ptr = (struct ipa3_nat_mem *) dev;
	struct ipa3_nat_mem_loc_data *mld_ptr;
	enum ipa3_nat_mem_in          nmi;

	int result = 0;

	nmi = nm_ptr->last_alloc_loc;

	IPADBG("In\n");

	if (!IPA_VALID_NAT_MEM_IN(nmi)) {
		IPAERR_RL("Bad ipa3_nat_mem_in type\n");
		result = -EPERM;
		goto bail;
	}

	mld_ptr = &nm_ptr->mem_loc[nmi];

	if (!dev->is_dev_init) {
		IPAERR("Attempt to mmap %s before dev init\n",
			   dev->name);
		result = -EPERM;
		goto bail;
	}

	mutex_lock(&dev->lock);

	if (!mld_ptr->vaddr) {
		IPAERR_RL("Attempt to mmap %s before the memory allocation\n",
				  dev->name);
		result = -EPERM;
		goto unlock;
	}

	if (mld_ptr->is_mapped) {
		IPAERR("%s already mapped, only 1 mapping supported\n",
			   dev->name);
		result = -EINVAL;
		goto unlock;
	}

	if (nmi == IPA_NAT_MEM_IN_SRAM) {
		if (dev->phys_mem_size == 0 || dev->phys_mem_size > vsize) {
			IPAERR_RL("%s err vsize(0x%X) phys_mem_size(0x%X)\n",
			  dev->name, vsize, dev->phys_mem_size);
			result = -EINVAL;
			goto unlock;
		}
	}

	/*
	 * Check if no smmu or non dma coherent
	 */
	if (!cb->valid || !is_device_dma_coherent(cb->dev)) {

		IPADBG("Either smmu valid=%u and/or DMA coherent=%u false\n",
			   cb->valid, is_device_dma_coherent(cb->dev));

		vma->vm_page_prot =
			pgprot_noncached(vma->vm_page_prot);
	}

	mld_ptr->base_address = NULL;

	IPADBG("Mapping %s\n", ipa3_nat_mem_in_as_str(nmi));

	if (nmi == IPA_NAT_MEM_IN_DDR) {

		IPADBG("map sz=0x%zx into vma size=0x%08x\n",
				  mld_ptr->table_alloc_size,
				  vsize);

		result =
			dma_mmap_coherent(
				ipa3_ctx->pdev,
				vma,
				mld_ptr->vaddr,
				mld_ptr->dma_handle,
				mld_ptr->table_alloc_size);

		if (result) {
			IPAERR("dma_mmap_coherent failed. Err:%d\n", result);
			goto unlock;
		}

		mld_ptr->base_address = mld_ptr->vaddr;
	} else {
		if (nmi == IPA_NAT_MEM_IN_SRAM) {

			IPADBG("map phys_mem_size(0x%08X) -> vma sz(0x%08X)\n",
				   dev->phys_mem_size, vsize);

			vma->vm_page_prot = pgprot_noncached(vma->vm_page_prot);

			result = vm_iomap_memory(
				vma, mld_ptr->phys_addr, dev->phys_mem_size);

			if (result) {
				IPAERR("vm_iomap_memory failed. Err:%d\n",
					   result);
				goto unlock;
			}

			mld_ptr->base_address = mld_ptr->vaddr;
		}
	}

	mld_ptr->is_mapped = true;

	vma->vm_ops = &ipa3_nat_ipv6ct_remap_vm_ops;

unlock:
	mutex_unlock(&dev->lock);

bail:
	IPADBG("Out\n");

	return result;
}

static const struct file_operations ipa3_nat_ipv6ct_fops = {
	.owner = THIS_MODULE,
	.open = ipa3_nat_ipv6ct_open,
	.mmap = ipa3_nat_ipv6ct_mmap
};

/**
 * ipa3_allocate_nat_ipv6ct_tmp_memory() - Allocates the NAT\IPv6CT temp memory
 */
static struct ipa3_nat_ipv6ct_tmp_mem *ipa3_nat_ipv6ct_allocate_tmp_memory(void)
{
	struct ipa3_nat_ipv6ct_tmp_mem *tmp_mem;
	gfp_t gfp_flags = GFP_KERNEL | __GFP_ZERO;

	IPADBG("\n");

	tmp_mem = kzalloc(sizeof(*tmp_mem), GFP_KERNEL);
	if (tmp_mem == NULL)
		return NULL;

	tmp_mem->vaddr =
		dma_alloc_coherent(ipa3_ctx->pdev, IPA_NAT_IPV6CT_TEMP_MEM_SIZE,
			&tmp_mem->dma_handle, gfp_flags);
	if (tmp_mem->vaddr == NULL)
		goto bail_tmp_mem;

	IPADBG("IPA successfully allocated temp memory\n");
	return tmp_mem;

bail_tmp_mem:
	kfree(tmp_mem);
	return NULL;
}

static int ipa3_nat_ipv6ct_init_device(
	struct ipa3_nat_ipv6ct_common_mem *dev,
	const char                        *name,
	u32                                phys_mem_size,
	u32                                phys_mem_ofst,
	struct ipa3_nat_ipv6ct_tmp_mem    *tmp_mem)
{
	int result = 0;

	IPADBG("In: Init of %s\n", name);

	mutex_init(&dev->lock);

	dev->is_nat_mem    = IS_NAT_MEM_DEV(dev);
	dev->is_ipv6ct_mem = IS_IPV6CT_MEM_DEV(dev);

	if (strnlen(name, IPA_DEV_NAME_MAX_LEN) == IPA_DEV_NAME_MAX_LEN) {
		IPAERR("device name is too long\n");
		result = -ENODEV;
		goto bail;
	}

	strlcpy(dev->name, name, IPA_DEV_NAME_MAX_LEN);

	dev->class = class_create(THIS_MODULE, name);

	if (IS_ERR(dev->class)) {
		IPAERR("unable to create the class for %s\n", name);
		result = -ENODEV;
		goto bail;
	}

	result = alloc_chrdev_region(&dev->dev_num, 0, 1, name);

	if (result) {
		IPAERR("alloc_chrdev_region err. for %s\n", name);
		result = -ENODEV;
		goto alloc_chrdev_region_fail;
	}

	dev->dev = device_create(dev->class, NULL, dev->dev_num, NULL, name);

	if (IS_ERR(dev->dev)) {
		IPAERR("device_create err:%ld\n", PTR_ERR(dev->dev));
		result = -ENODEV;
		goto device_create_fail;
	}

	cdev_init(&dev->cdev, &ipa3_nat_ipv6ct_fops);

	dev->cdev.owner = THIS_MODULE;

	mutex_lock(&dev->lock);

	result = cdev_add(&dev->cdev, dev->dev_num, 1);

	if (result) {
		IPAERR("cdev_add err=%d\n", -result);
		goto cdev_add_fail;
	}

	dev->tmp_mem       = tmp_mem;
	dev->phys_mem_size = phys_mem_size;
	dev->phys_mem_ofst = phys_mem_ofst;
	dev->is_dev_init   = true;

	mutex_unlock(&dev->lock);

	IPADBG("ipa dev %s added successfully. major:%d minor:%d\n", name,
			  MAJOR(dev->dev_num), MINOR(dev->dev_num));

	result = 0;

	goto bail;

cdev_add_fail:
	mutex_unlock(&dev->lock);
	device_destroy(dev->class, dev->dev_num);

device_create_fail:
	unregister_chrdev_region(dev->dev_num, 1);

alloc_chrdev_region_fail:
	class_destroy(dev->class);

bail:
	IPADBG("Out\n");

	return result;
}

static void ipa3_nat_ipv6ct_destroy_device(
	struct ipa3_nat_ipv6ct_common_mem *dev)
{
	IPADBG("In\n");

	mutex_lock(&dev->lock);

	if (dev->tmp_mem) {
		if (ipa3_ctx->nat_mem.is_tmp_mem_allocated) {
			dma_free_coherent(
				ipa3_ctx->pdev,
				IPA_NAT_IPV6CT_TEMP_MEM_SIZE,
				dev->tmp_mem->vaddr,
				dev->tmp_mem->dma_handle);
			kfree(dev->tmp_mem);
			dev->tmp_mem = NULL;
			ipa3_ctx->nat_mem.is_tmp_mem_allocated = false;
		}
		dev->tmp_mem = NULL;
	}

	device_destroy(dev->class, dev->dev_num);

	unregister_chrdev_region(dev->dev_num, 1);

	class_destroy(dev->class);

	dev->is_dev_init = false;

	mutex_unlock(&dev->lock);

	IPADBG("Out\n");
}

/**
 * ipa3_nat_ipv6ct_init_devices() - Initialize the NAT and IPv6CT devices
 *
 * Called during IPA init to create memory device
 *
 * Returns:	0 on success, negative on failure
 */
int ipa3_nat_ipv6ct_init_devices(void)
{
	struct ipa3_nat_ipv6ct_tmp_mem *tmp_mem;
	int result;

	IPADBG("\n");

	/*
	 * Allocate NAT/IPv6CT temporary memory. The memory is never deleted,
	 * because provided to HW once NAT or IPv6CT table is deleted.
	 */
	tmp_mem = ipa3_nat_ipv6ct_allocate_tmp_memory();

	if (tmp_mem == NULL) {
		IPAERR("unable to allocate tmp_mem\n");
		return -ENOMEM;
	}
	ipa3_ctx->nat_mem.is_tmp_mem_allocated = true;

	if (ipa3_nat_ipv6ct_init_device(
		&ipa3_ctx->nat_mem.dev,
		IPA_NAT_DEV_NAME,
		IPA_NAT_PHYS_MEM_SIZE,
		IPA_NAT_PHYS_MEM_OFFSET,
		tmp_mem)) {
		IPAERR("unable to create nat device\n");
		result = -ENODEV;
		goto fail_init_nat_dev;
	}

	if ((ipa3_ctx->ipa_hw_type >= IPA_HW_v4_0) &&
		ipa3_nat_ipv6ct_init_device(
			&ipa3_ctx->ipv6ct_mem.dev,
			IPA_IPV6CT_DEV_NAME,
			IPA_IPV6CT_PHYS_MEM_SIZE,
			IPA_IPV6CT_PHYS_MEM_OFFSET,
			tmp_mem)) {
		IPAERR("unable to create IPv6CT device\n");
		result = -ENODEV;
		goto fail_init_ipv6ct_dev;
	}

	return 0;

fail_init_ipv6ct_dev:
	ipa3_nat_ipv6ct_destroy_device(&ipa3_ctx->nat_mem.dev);
fail_init_nat_dev:
	if (tmp_mem != NULL && ipa3_ctx->nat_mem.is_tmp_mem_allocated) {
		dma_free_coherent(ipa3_ctx->pdev, IPA_NAT_IPV6CT_TEMP_MEM_SIZE,
			tmp_mem->vaddr, tmp_mem->dma_handle);
		kfree(tmp_mem);
		ipa3_ctx->nat_mem.is_tmp_mem_allocated = false;
	}
	return result;
}

/**
 * ipa3_nat_ipv6ct_destroy_devices() - destroy the NAT and IPv6CT devices
 *
 * Called during IPA init to destroy nat device
 */
void ipa3_nat_ipv6ct_destroy_devices(void)
{
	ipa3_nat_ipv6ct_destroy_device(&ipa3_ctx->nat_mem.dev);
	if (ipa3_ctx->ipa_hw_type >= IPA_HW_v4_0)
		ipa3_nat_ipv6ct_destroy_device(&ipa3_ctx->ipv6ct_mem.dev);
}

static int ipa3_nat_ipv6ct_allocate_mem(
	struct ipa3_nat_ipv6ct_common_mem *dev,
	struct ipa_ioc_nat_ipv6ct_table_alloc *table_alloc,
	enum ipahal_nat_type nat_type)
{
	gfp_t gfp_flags = GFP_KERNEL | __GFP_ZERO;
	size_t nat_entry_size;

	struct ipa3_nat_mem *nm_ptr;
	struct ipa3_nat_mem_loc_data *mld_ptr;
	uintptr_t tmp_ptr;

	int    result = 0;

	IPADBG("In: Requested alloc size %zu for %s\n",
			  table_alloc->size, dev->name);

	if (!table_alloc->size) {
		IPAERR_RL("Invalid Parameters\n");
		result = -EPERM;
		goto bail;
	}

	if (!dev->is_dev_init) {
		IPAERR("%s hasn't been initialized\n", dev->name);
		result = -EPERM;
		goto bail;
	}

	if ((dev->is_nat_mem    && nat_type != IPAHAL_NAT_IPV4) ||
		(dev->is_ipv6ct_mem && nat_type != IPAHAL_NAT_IPV6CT)) {
		IPAERR("%s dev type(%s) and nat_type(%s) mismatch\n",
			   dev->name,
			   (dev->is_nat_mem) ? "V4" : "V6",
			   ipahal_nat_type_str(nat_type));
		result = -EPERM;
		goto bail;
	}

	ipahal_nat_entry_size(nat_type, &nat_entry_size);

	if (table_alloc->size > MAX_ALLOC_NAT_SIZE(nat_entry_size)) {
		IPAERR("Trying allocate more size = %zu, Max allowed = %zu\n",
			   table_alloc->size,
			   MAX_ALLOC_NAT_SIZE(nat_entry_size));
		result = -EPERM;
		goto bail;
	}

	if (nat_type == IPAHAL_NAT_IPV4) {

		nm_ptr = (struct ipa3_nat_mem *) dev;

		if (table_alloc->size <= IPA_NAT_PHYS_MEM_SIZE) {
			/*
			 * CAN fit in SRAM, hence we'll use SRAM...
			 */
			IPADBG("V4 NAT will reside in: %s\n",
				   ipa3_nat_mem_in_as_str(IPA_NAT_MEM_IN_SRAM));

			if (nm_ptr->sram_in_use) {
				IPAERR("Memory already allocated\n");
				result = -EPERM;
				goto bail;
			}

			mld_ptr = &nm_ptr->mem_loc[IPA_NAT_MEM_IN_SRAM];

			mld_ptr->table_alloc_size = table_alloc->size;

			mld_ptr->phys_addr =
				ipa3_ctx->ipa_wrapper_base +
				ipa3_ctx->ctrl->ipa_reg_base_ofst +
				ipahal_get_reg_n_ofst(
					IPA_SW_AREA_RAM_DIRECT_ACCESS_n,
					0) +
				IPA_NAT_PHYS_MEM_OFFSET;

			mld_ptr->io_vaddr = ioremap(
				mld_ptr->phys_addr, IPA_NAT_PHYS_MEM_SIZE);

			if (mld_ptr->io_vaddr == NULL) {
				IPAERR("ioremap failed\n");
				result = -ENOMEM;
				goto bail;
			}

			tmp_ptr = (uintptr_t) mld_ptr->io_vaddr;

			mld_ptr->vaddr = (void *) tmp_ptr;

			nm_ptr->sram_in_use    = true;
			nm_ptr->last_alloc_loc = IPA_NAT_MEM_IN_SRAM;

		} else {

			/*
			 * CAN NOT fit in SRAM, hence we'll allocate DDR...
			 */
			IPADBG("V4 NAT will reside in: %s\n",
				   ipa3_nat_mem_in_as_str(IPA_NAT_MEM_IN_DDR));

			if (nm_ptr->ddr_in_use) {
				IPAERR("Memory already allocated\n");
				result = -EPERM;
				goto bail;
			}

			mld_ptr = &nm_ptr->mem_loc[IPA_NAT_MEM_IN_DDR];

			mld_ptr->table_alloc_size = table_alloc->size;

			mld_ptr->vaddr =
				dma_alloc_coherent(
					ipa3_ctx->pdev,
					mld_ptr->table_alloc_size,
					&mld_ptr->dma_handle,
					gfp_flags);

			if (mld_ptr->vaddr == NULL) {
				IPAERR("memory alloc failed\n");
				result = -ENOMEM;
				goto bail;
			}

			nm_ptr->ddr_in_use     = true;
			nm_ptr->last_alloc_loc = IPA_NAT_MEM_IN_DDR;
		}
	} else {
		if (nat_type == IPAHAL_NAT_IPV6CT) {

			dev->table_alloc_size = table_alloc->size;

			IPADBG("V6 NAT will reside in: %s\n",
				   ipa3_nat_mem_in_as_str(IPA_NAT_MEM_IN_DDR));

			dev->vaddr =
				dma_alloc_coherent(
					ipa3_ctx->pdev,
					dev->table_alloc_size,
					&dev->dma_handle,
					gfp_flags);

			if (dev->vaddr == NULL) {
				IPAERR("memory alloc failed\n");
				result = -ENOMEM;
				goto bail;
			}
		}
	}

bail:
	IPADBG("Out\n");

	return result;
}

/**
 * ipa3_allocate_nat_device() - Allocates memory for the NAT device
 * @mem:	[in/out] memory parameters
 *
 * Called by NAT client driver to allocate memory for the NAT entries. Based on
 * the request size either shared or system memory will be used.
 *
 * Returns:	0 on success, negative on failure
 */
int ipa3_allocate_nat_device(struct ipa_ioc_nat_alloc_mem *mem)
{
	int result;
	struct ipa_ioc_nat_ipv6ct_table_alloc tmp;

	tmp.size = mem->size;
	tmp.offset = 0;

	result = ipa3_allocate_nat_table(&tmp);
	if (result)
		goto bail;

	mem->offset = tmp.offset;

bail:
	return result;
}

/**
 * ipa3_allocate_nat_table() - Allocates memory for the NAT table
 * @table_alloc: [in/out] memory parameters
 *
 * Called by NAT client to allocate memory for the table entries.
 * Based on the request size either shared or system memory will be used.
 *
 * Returns:	0 on success, negative on failure
 */
int ipa3_allocate_nat_table(
	struct ipa_ioc_nat_ipv6ct_table_alloc *table_alloc)
{
	struct ipa3_nat_mem          *nm_ptr = &(ipa3_ctx->nat_mem);
	struct ipa3_nat_mem_loc_data *mld_ptr;

	int result;

	IPADBG("table size:%u offset:%u\n",
		   table_alloc->size, table_alloc->offset);

	mutex_lock(&nm_ptr->dev.lock);

	result = ipa3_nat_ipv6ct_allocate_mem(
		&nm_ptr->dev,
		table_alloc,
		IPAHAL_NAT_IPV4);

	if (result)
		goto bail;

	if (ipa3_ctx->ipa_hw_type >= IPA_HW_v4_0
		&&
		nm_ptr->pdn_mem.base == NULL) {

		gfp_t gfp_flags = GFP_KERNEL | __GFP_ZERO;
		size_t pdn_entry_size;
		struct ipa_mem_buffer *pdn_mem_ptr = &nm_ptr->pdn_mem;

		ipahal_nat_entry_size(IPAHAL_NAT_IPV4_PDN, &pdn_entry_size);

		pdn_mem_ptr->size = pdn_entry_size * IPA_MAX_PDN_NUM;

		if (IPA_MEM_PART(pdn_config_size) < pdn_mem_ptr->size) {
			IPAERR(
				"number of PDN entries exceeds SRAM available space\n");
			result = -ENOMEM;
			goto fail_alloc_pdn;
		}

		pdn_mem_ptr->base =
			dma_alloc_coherent(
				ipa3_ctx->pdev,
				pdn_mem_ptr->size,
				&pdn_mem_ptr->phys_base,
				gfp_flags);

		if (pdn_mem_ptr->base == NULL) {
			IPAERR("fail to allocate PDN memory\n");
			result = -ENOMEM;
			goto fail_alloc_pdn;
		}

		memset(pdn_mem_ptr->base, 0, pdn_mem_ptr->size);

		IPADBG("IPA NAT dev allocated PDN memory successfully\n");
	}

	IPADBG("IPA NAT dev init successfully\n");

	mutex_unlock(&nm_ptr->dev.lock);

	IPADBG("return\n");

	return 0;

fail_alloc_pdn:
	mld_ptr = &nm_ptr->mem_loc[nm_ptr->last_alloc_loc];

	if (nm_ptr->last_alloc_loc == IPA_NAT_MEM_IN_DDR) {
		if (mld_ptr->vaddr) {
			dma_free_coherent(
				ipa3_ctx->pdev,
				mld_ptr->table_alloc_size,
				mld_ptr->vaddr,
				mld_ptr->dma_handle);
			mld_ptr->vaddr = NULL;
		}
	}

	if (nm_ptr->last_alloc_loc == IPA_NAT_MEM_IN_SRAM) {
		if (mld_ptr->io_vaddr) {
			iounmap(mld_ptr->io_vaddr);
			mld_ptr->io_vaddr = NULL;
			mld_ptr->vaddr    = NULL;
		}
	}

bail:
	mutex_unlock(&nm_ptr->dev.lock);

	return result;
}

/**
 * ipa3_allocate_ipv6ct_table() - Allocates memory for the IPv6CT table
 * @table_alloc: [in/out] memory parameters
 *
 * Called by IPv6CT client to allocate memory for the table entries.
 * Based on the request size either shared or system memory will be used.
 *
 * Returns:	0 on success, negative on failure
 */
int ipa3_allocate_ipv6ct_table(
	struct ipa_ioc_nat_ipv6ct_table_alloc *table_alloc)
{
	int result;

	IPADBG("\n");

	if (ipa3_ctx->ipa_hw_type < IPA_HW_v4_0) {
		IPAERR_RL("IPv6 connection tracking isn't supported\n");
		return -EPERM;
	}

	mutex_lock(&ipa3_ctx->ipv6ct_mem.dev.lock);

	result = ipa3_nat_ipv6ct_allocate_mem(
		&ipa3_ctx->ipv6ct_mem.dev,
		table_alloc,
		IPAHAL_NAT_IPV6CT);

	if (result)
		goto bail;

	IPADBG("IPA IPv6CT dev init successfully\n");

bail:
	mutex_unlock(&ipa3_ctx->ipv6ct_mem.dev.lock);
	return result;
}

static int ipa3_nat_ipv6ct_check_table_params(
	struct ipa3_nat_ipv6ct_common_mem *dev,
	enum ipa3_nat_mem_in nmi,
	uint32_t offset,
	uint16_t entries_num,
	enum ipahal_nat_type nat_type)
{
	size_t entry_size, table_size, orig_alloc_size;

	struct ipa3_nat_mem *nm_ptr;
	struct ipa3_nat_mem_loc_data *mld_ptr;

	int ret = 0;

	IPADBG("In\n");

	IPADBG(
		"v4(%u) v6(%u) nmi(%s) ofst(%u) ents(%u) nt(%s)\n",
		dev->is_nat_mem,
		dev->is_ipv6ct_mem,
		ipa3_nat_mem_in_as_str(nmi),
		offset,
		entries_num,
		ipahal_nat_type_str(nat_type));

	if (dev->is_ipv6ct_mem) {

		orig_alloc_size = dev->table_alloc_size;

		if (offset > UINT_MAX - dev->dma_handle) {
			IPAERR_RL("Failed due to integer overflow\n");
			IPAERR_RL("%s dma_handle: 0x%pa offset: 0x%x\n",
					  dev->name, &dev->dma_handle, offset);
			ret = -EPERM;
			goto bail;
		}

	} else { /* dev->is_nat_mem */

		nm_ptr = (struct ipa3_nat_mem *) dev;

		mld_ptr         = &nm_ptr->mem_loc[nmi];
		orig_alloc_size = mld_ptr->table_alloc_size;

		if (nmi == IPA_NAT_MEM_IN_DDR) {
			if (offset > UINT_MAX - mld_ptr->dma_handle) {
				IPAERR_RL("Failed due to integer overflow\n");
				IPAERR_RL("%s dma_handle: 0x%pa offset: 0x%x\n",
				  dev->name, &mld_ptr->dma_handle, offset);
				ret = -EPERM;
				goto bail;
			}
		}
	}

	ret = ipahal_nat_entry_size(nat_type, &entry_size);

	if (ret) {
		IPAERR("Failed to retrieve size of entry for %s\n",
			   ipahal_nat_type_str(nat_type));
		goto bail;
	}

	table_size = entry_size * entries_num;

	/* check for integer overflow */
	if (offset > UINT_MAX - table_size) {
		IPAERR_RL("Detected overflow\n");
		ret = -EPERM;
		goto bail;
	}

	/* Check offset is not beyond allocated size */
	if (offset + table_size > orig_alloc_size) {
		IPAERR_RL("Table offset not valid\n");
		IPAERR_RL("offset:%d entries:%d table_size:%zu mem_size:%zu\n",
		  offset, entries_num, table_size, orig_alloc_size);
		ret = -EPERM;
		goto bail;
	}

bail:
	IPADBG("Out\n");

	return ret;
}

static inline void ipa3_nat_ipv6ct_create_init_cmd(
	struct ipahal_imm_cmd_nat_ipv6ct_init_common *table_init_cmd,
	bool is_shared,
	dma_addr_t base_addr,
	uint8_t tbl_index,
	uint32_t base_table_offset,
	uint32_t expn_table_offset,
	uint16_t table_entries,
	uint16_t expn_table_entries,
	const char *table_name)
{
	table_init_cmd->base_table_addr_shared = is_shared;
	table_init_cmd->expansion_table_addr_shared = is_shared;

	table_init_cmd->base_table_addr = base_addr + base_table_offset;
	IPADBG("%s base table offset:0x%x\n", table_name, base_table_offset);

	table_init_cmd->expansion_table_addr = base_addr + expn_table_offset;
	IPADBG("%s expn table offset:0x%x\n", table_name, expn_table_offset);

	table_init_cmd->table_index = tbl_index;
	IPADBG("%s table index:0x%x\n", table_name, tbl_index);

	table_init_cmd->size_base_table = table_entries;
	IPADBG("%s base table size:0x%x\n", table_name, table_entries);

	table_init_cmd->size_expansion_table = expn_table_entries;
	IPADBG("%s expansion table size:0x%x\n",
		table_name, expn_table_entries);
}

static inline bool chk_sram_offset_alignment(
	uintptr_t addr,
	u32       mask)
{
	if (addr & (uintptr_t) mask) {
		IPAERR("sram addr(%pK) is not properly aligned\n", addr);
		return false;
	}
	return true;
}

static inline int ipa3_nat_ipv6ct_init_device_structure(
	struct ipa3_nat_ipv6ct_common_mem *dev,
	enum ipa3_nat_mem_in nmi,
	uint32_t base_table_offset,
	uint32_t expn_table_offset,
	uint16_t table_entries,
	uint16_t expn_table_entries,
	uint32_t index_offset,
	uint32_t index_expn_offset,
	uint8_t  focus_change)
{
	int ret = 0;

	IPADBG("In\n");

	IPADBG(
		"v4(%u) v6(%u) nmi(%s) bto(%u) eto(%u) t_ents(%u) et_ents(%u) io(%u) ieo(%u)\n",
		dev->is_nat_mem,
		dev->is_ipv6ct_mem,
		ipa3_nat_mem_in_as_str(nmi),
		base_table_offset,
		expn_table_offset,
		table_entries,
		expn_table_entries,
		index_offset,
		index_expn_offset);

	if (dev->is_ipv6ct_mem) {

		IPADBG("v6\n");

		dev->base_table_addr =
			(char *) dev->base_address + base_table_offset;

		IPADBG("%s base_table_addr: 0x%pK\n",
			   dev->name, dev->base_table_addr);

		dev->expansion_table_addr =
			(char *) dev->base_address + expn_table_offset;

		IPADBG("%s expansion_table_addr: 0x%pK\n",
			   dev->name, dev->expansion_table_addr);

		IPADBG("%s table_entries: %d\n",
			   dev->name, table_entries);

		dev->table_entries = table_entries;

		IPADBG("%s expn_table_entries: %d\n",
			   dev->name, expn_table_entries);

		dev->expn_table_entries = expn_table_entries;

	} else if (dev->is_nat_mem) {

		struct ipa3_nat_mem *nm_ptr = (struct ipa3_nat_mem *) dev;
		struct ipa3_nat_mem_loc_data *mld_p =
			&nm_ptr->mem_loc[nmi];

		IPADBG("v4\n");

		nm_ptr->active_table = nmi;

		mld_p->base_table_addr =
			(char *) mld_p->base_address + base_table_offset;

		IPADBG("%s base_table_addr: 0x%pK\n",
				  dev->name, mld_p->base_table_addr);

		mld_p->expansion_table_addr =
			(char *) mld_p->base_address + expn_table_offset;

		IPADBG("%s expansion_table_addr: 0x%pK\n",
				  dev->name, mld_p->expansion_table_addr);

		IPADBG("%s table_entries: %d\n",
				  dev->name, table_entries);

		mld_p->table_entries = table_entries;

		IPADBG("%s expn_table_entries: %d\n",
				  dev->name, expn_table_entries);

		mld_p->expn_table_entries = expn_table_entries;

		mld_p->index_table_addr =
			(char *) mld_p->base_address + index_offset;

		IPADBG("index_table_addr: 0x%pK\n",
				  mld_p->index_table_addr);

		mld_p->index_table_expansion_addr =
			(char *) mld_p->base_address + index_expn_offset;

		IPADBG("index_table_expansion_addr: 0x%pK\n",
				  mld_p->index_table_expansion_addr);

		if (nmi == IPA_NAT_MEM_IN_DDR) {
			if (focus_change)
				nm_ptr->switch2ddr_cnt++;
		} else {
			/*
			 * The IPA wants certain SRAM addresses
			 * to have particular low order bits to
			 * be zero.  We test here to ensure...
			 */
			if (!chk_sram_offset_alignment(
				 (uintptr_t) mld_p->base_table_addr,
				 31) ||
				!chk_sram_offset_alignment(
				 (uintptr_t) mld_p->expansion_table_addr,
				 31) ||
				!chk_sram_offset_alignment(
				 (uintptr_t) mld_p->index_table_addr,
				 3) ||
				!chk_sram_offset_alignment(
				 (uintptr_t) mld_p->index_table_expansion_addr,
				 3)) {
				ret = -ENODEV;
				goto done;
			}

			if (focus_change)
				nm_ptr->switch2sram_cnt++;
		}
	}

done:
	IPADBG("Out\n");

	return ret;
}

static void ipa3_nat_create_init_cmd(
	struct ipa_ioc_v4_nat_init *init,
	bool is_shared,
	dma_addr_t base_addr,
	struct ipahal_imm_cmd_ip_v4_nat_init *cmd)
{
	IPADBG("\n");

	ipa3_nat_ipv6ct_create_init_cmd(
		&cmd->table_init,
		is_shared,
		base_addr,
		init->tbl_index,
		init->ipv4_rules_offset,
		init->expn_rules_offset,
		init->table_entries,
		init->expn_table_entries,
		ipa3_ctx->nat_mem.dev.name);

	cmd->index_table_addr_shared = is_shared;
	cmd->index_table_expansion_addr_shared = is_shared;

	cmd->index_table_addr =
		base_addr + init->index_offset;
	IPADBG("index_offset:0x%x\n", init->index_offset);

	cmd->index_table_expansion_addr =
		base_addr + init->index_expn_offset;
	IPADBG("index_expn_offset:0x%x\n", init->index_expn_offset);

	if (ipa3_ctx->ipa_hw_type >= IPA_HW_v4_0) {
		/*
		 * starting IPAv4.0 public ip field changed to store the
		 * PDN config table offset in SMEM
		 */
		cmd->public_addr_info = IPA_MEM_PART(pdn_config_ofst);
		IPADBG("pdn config base:0x%x\n", cmd->public_addr_info);
	} else {
		cmd->public_addr_info = init->ip_addr;
		IPADBG("Public IP address:%pI4h\n", &cmd->public_addr_info);
	}

	IPADBG("return\n");
}

static void ipa3_nat_create_modify_pdn_cmd(
	struct ipahal_imm_cmd_dma_shared_mem *mem_cmd, bool zero_mem)
{
	size_t pdn_entry_size, mem_size;

	IPADBG("\n");

	ipahal_nat_entry_size(IPAHAL_NAT_IPV4_PDN, &pdn_entry_size);
	mem_size = pdn_entry_size * IPA_MAX_PDN_NUM;

	if (zero_mem && ipa3_ctx->nat_mem.pdn_mem.base)
		memset(ipa3_ctx->nat_mem.pdn_mem.base, 0, mem_size);

	/* Copy the PDN config table to SRAM */
	mem_cmd->is_read = false;
	mem_cmd->skip_pipeline_clear = false;
	mem_cmd->pipeline_clear_options = IPAHAL_HPS_CLEAR;
	mem_cmd->size = mem_size;
	mem_cmd->system_addr = ipa3_ctx->nat_mem.pdn_mem.phys_base;
	mem_cmd->local_addr = ipa3_ctx->smem_restricted_bytes +
		IPA_MEM_PART(pdn_config_ofst);

	IPADBG("return\n");
}

static int ipa3_nat_send_init_cmd(struct ipahal_imm_cmd_ip_v4_nat_init *cmd,
	bool zero_pdn_table)
{
	struct ipa3_desc desc[IPA_NAT_MAX_NUM_OF_INIT_CMD_DESC];
	struct ipahal_imm_cmd_pyld *cmd_pyld[IPA_NAT_MAX_NUM_OF_INIT_CMD_DESC];
	int i, num_cmd = 0, result;
	struct ipahal_reg_valmask valmask;
	struct ipahal_imm_cmd_register_write reg_write_coal_close;

	IPADBG("\n");

	memset(desc, 0, sizeof(desc));
	memset(cmd_pyld, 0, sizeof(cmd_pyld));

	/* IC to close the coal frame before HPS Clear if coal is enabled */
	if (ipa3_get_ep_mapping(IPA_CLIENT_APPS_WAN_COAL_CONS) != -1) {
		i = ipa3_get_ep_mapping(IPA_CLIENT_APPS_WAN_COAL_CONS);
		reg_write_coal_close.skip_pipeline_clear = false;
		reg_write_coal_close.pipeline_clear_options = IPAHAL_HPS_CLEAR;
		reg_write_coal_close.offset = ipahal_get_reg_ofst(
			IPA_AGGR_FORCE_CLOSE);
		ipahal_get_aggr_force_close_valmask(i, &valmask);
		reg_write_coal_close.value = valmask.val;
		reg_write_coal_close.value_mask = valmask.mask;
		cmd_pyld[num_cmd] = ipahal_construct_imm_cmd(
			IPA_IMM_CMD_REGISTER_WRITE,
			&reg_write_coal_close, false);
		if (!cmd_pyld[num_cmd]) {
			IPAERR("failed to construct coal close IC\n");
			result = -ENOMEM;
			goto destroy_imm_cmd;
		}
		ipa3_init_imm_cmd_desc(&desc[num_cmd], cmd_pyld[num_cmd]);
		++num_cmd;
	}

	/* NO-OP IC for ensuring that IPA pipeline is empty */
	cmd_pyld[num_cmd] =
		ipahal_construct_nop_imm_cmd(false, IPAHAL_HPS_CLEAR, false);
	if (!cmd_pyld[num_cmd]) {
		IPAERR("failed to construct NOP imm cmd\n");
		result = -ENOMEM;
		goto destroy_imm_cmd;
	}

	ipa3_init_imm_cmd_desc(&desc[num_cmd], cmd_pyld[num_cmd]);
	++num_cmd;

	cmd_pyld[num_cmd] = ipahal_construct_imm_cmd(
		IPA_IMM_CMD_IP_V4_NAT_INIT, cmd, false);
	if (!cmd_pyld[num_cmd]) {
		IPAERR_RL("fail to construct NAT init imm cmd\n");
		result = -EPERM;
		goto destroy_imm_cmd;
	}

	ipa3_init_imm_cmd_desc(&desc[num_cmd], cmd_pyld[num_cmd]);
	++num_cmd;

	if (ipa3_ctx->ipa_hw_type >= IPA_HW_v4_0) {
		struct ipahal_imm_cmd_dma_shared_mem mem_cmd = { 0 };

		if (num_cmd >= IPA_NAT_MAX_NUM_OF_INIT_CMD_DESC) {
			IPAERR("number of commands is out of range\n");
			result = -ENOBUFS;
			goto destroy_imm_cmd;
		}

		/* Copy the PDN config table to SRAM */
		ipa3_nat_create_modify_pdn_cmd(&mem_cmd, zero_pdn_table);
		cmd_pyld[num_cmd] = ipahal_construct_imm_cmd(
			IPA_IMM_CMD_DMA_SHARED_MEM, &mem_cmd, false);
		if (!cmd_pyld[num_cmd]) {
			IPAERR(
				"fail construct dma_shared_mem cmd: for pdn table");
			result = -ENOMEM;
			goto destroy_imm_cmd;
		}
		ipa3_init_imm_cmd_desc(&desc[num_cmd], cmd_pyld[num_cmd]);
		++num_cmd;
		IPADBG("added PDN table copy cmd\n");
	}

	result = ipa3_send_cmd(num_cmd, desc);
	if (result) {
		IPAERR("fail to send NAT init immediate command\n");
		goto destroy_imm_cmd;
	}

	IPADBG("return\n");

destroy_imm_cmd:
	for (i = 0; i < num_cmd; ++i)
		ipahal_destroy_imm_cmd(cmd_pyld[i]);

	return result;
}

static int ipa3_ipv6ct_send_init_cmd(struct ipahal_imm_cmd_ip_v6_ct_init *cmd)
{
	struct ipa3_desc desc[IPA_IPV6CT_MAX_NUM_OF_INIT_CMD_DESC];
	struct ipahal_imm_cmd_pyld
		*cmd_pyld[IPA_IPV6CT_MAX_NUM_OF_INIT_CMD_DESC];
	int i, num_cmd = 0, result;
	struct ipahal_reg_valmask valmask;
	struct ipahal_imm_cmd_register_write reg_write_coal_close;

	IPADBG("\n");

	memset(desc, 0, sizeof(desc));
	memset(cmd_pyld, 0, sizeof(cmd_pyld));

	/* IC to close the coal frame before HPS Clear if coal is enabled */
	if (ipa3_get_ep_mapping(IPA_CLIENT_APPS_WAN_COAL_CONS) != -1) {
		i = ipa3_get_ep_mapping(IPA_CLIENT_APPS_WAN_COAL_CONS);
		reg_write_coal_close.skip_pipeline_clear = false;
		reg_write_coal_close.pipeline_clear_options = IPAHAL_HPS_CLEAR;
		reg_write_coal_close.offset = ipahal_get_reg_ofst(
			IPA_AGGR_FORCE_CLOSE);
		ipahal_get_aggr_force_close_valmask(i, &valmask);
		reg_write_coal_close.value = valmask.val;
		reg_write_coal_close.value_mask = valmask.mask;
		cmd_pyld[num_cmd] = ipahal_construct_imm_cmd(
			IPA_IMM_CMD_REGISTER_WRITE,
			&reg_write_coal_close, false);
		if (!cmd_pyld[num_cmd]) {
			IPAERR("failed to construct coal close IC\n");
			result = -ENOMEM;
			goto destroy_imm_cmd;
		}
		ipa3_init_imm_cmd_desc(&desc[num_cmd], cmd_pyld[num_cmd]);
		++num_cmd;
	}

	/* NO-OP IC for ensuring that IPA pipeline is empty */
	cmd_pyld[num_cmd] =
		ipahal_construct_nop_imm_cmd(false, IPAHAL_HPS_CLEAR, false);
	if (!cmd_pyld[num_cmd]) {
		IPAERR("failed to construct NOP imm cmd\n");
		result = -ENOMEM;
		goto destroy_imm_cmd;
	}

	ipa3_init_imm_cmd_desc(&desc[num_cmd], cmd_pyld[num_cmd]);
	++num_cmd;

	if (num_cmd >= IPA_IPV6CT_MAX_NUM_OF_INIT_CMD_DESC) {
		IPAERR("number of commands is out of range\n");
		result = -ENOBUFS;
		goto destroy_imm_cmd;
	}

	cmd_pyld[num_cmd] = ipahal_construct_imm_cmd(
		IPA_IMM_CMD_IP_V6_CT_INIT, cmd, false);
	if (!cmd_pyld[num_cmd]) {
		IPAERR_RL("fail to construct IPv6CT init imm cmd\n");
		result = -EPERM;
		goto destroy_imm_cmd;
	}

	ipa3_init_imm_cmd_desc(&desc[num_cmd], cmd_pyld[num_cmd]);
	++num_cmd;

	result = ipa3_send_cmd(num_cmd, desc);
	if (result) {
		IPAERR("Fail to send IPv6CT init immediate command\n");
		goto destroy_imm_cmd;
	}

	IPADBG("return\n");

destroy_imm_cmd:
	for (i = 0; i < num_cmd; ++i)
		ipahal_destroy_imm_cmd(cmd_pyld[i]);

	return result;
}

/* IOCTL function handlers */
/**
 * ipa3_nat_init_cmd() - Post IP_V4_NAT_INIT command to IPA HW
 * @init:	[in] initialization command attributes
 *
 * Called by NAT client driver to post IP_V4_NAT_INIT command to IPA HW
 *
 * Returns:	0 on success, negative on failure
 */
int ipa3_nat_init_cmd(
	struct ipa_ioc_v4_nat_init *init)
{
	struct ipa3_nat_ipv6ct_common_mem *dev = &ipa3_ctx->nat_mem.dev;
	struct ipa3_nat_mem *nm_ptr = (struct ipa3_nat_mem *) dev;
	enum ipa3_nat_mem_in nmi;
	struct ipa3_nat_mem_loc_data *mld_ptr;

	struct ipahal_imm_cmd_ip_v4_nat_init cmd;

	int  result;

	IPADBG("In\n");

	if (!sram_compatible) {
		init->mem_type     = 0;
		init->focus_change = 0;
	}

	nmi = init->mem_type;

	IPADBG("tbl_index(%d) table_entries(%u)\n",
			  init->tbl_index,
			  init->table_entries);

	memset(&cmd, 0, sizeof(cmd));

	if (!IPA_VALID_TBL_INDEX(init->tbl_index)) {
		IPAERR_RL("Unsupported table index %d\n",
				  init->tbl_index);
		result = -EPERM;
		goto bail;
	}

	if (init->table_entries == 0) {
		IPAERR_RL("Table entries is zero\n");
		result = -EPERM;
		goto bail;
	}

	if (!IPA_VALID_NAT_MEM_IN(nmi)) {
		IPAERR_RL("Bad ipa3_nat_mem_in type\n");
		result = -EPERM;
		goto bail;
	}

	IPADBG("nmi(%s)\n", ipa3_nat_mem_in_as_str(nmi));

	mld_ptr = &nm_ptr->mem_loc[nmi];

	if (!mld_ptr->is_mapped) {
		IPAERR_RL("Attempt to init %s before mmap\n", dev->name);
		result = -EPERM;
		goto bail;
	}

	result = ipa3_nat_ipv6ct_check_table_params(
		dev, nmi,
		init->ipv4_rules_offset,
		init->table_entries + 1,
		IPAHAL_NAT_IPV4);

	if (result) {
		IPAERR_RL("Bad params for NAT base table\n");
		goto bail;
	}

	result = ipa3_nat_ipv6ct_check_table_params(
		dev, nmi,
		init->expn_rules_offset,
		init->expn_table_entries,
		IPAHAL_NAT_IPV4);

	if (result) {
		IPAERR_RL("Bad params for NAT expansion table\n");
		goto bail;
	}

	result = ipa3_nat_ipv6ct_check_table_params(
		dev, nmi,
		init->index_offset,
		init->table_entries + 1,
		IPAHAL_NAT_IPV4_INDEX);

	if (result) {
		IPAERR_RL("Bad params for index table\n");
		goto bail;
	}

	result = ipa3_nat_ipv6ct_check_table_params(
		dev, nmi,
		init->index_expn_offset,
		init->expn_table_entries,
		IPAHAL_NAT_IPV4_INDEX);

	if (result) {
		IPAERR_RL("Bad params for index expansion table\n");
		goto bail;
	}

	IPADBG("Table memory becoming active: %s\n",
		   ipa3_nat_mem_in_as_str(nmi));

	if (nmi == IPA_NAT_MEM_IN_DDR) {
		ipa3_nat_create_init_cmd(
			init,
			false,
			mld_ptr->dma_handle,
			&cmd);
	} else {
		ipa3_nat_create_init_cmd(
			init,
			true,
			IPA_RAM_NAT_OFST,
			&cmd);
	}

	if (ipa3_ctx->ipa_hw_type >= IPA_HW_v4_0
		&&
		nm_ptr->pdn_mem.base
		&&
		!init->focus_change) {

		struct ipahal_nat_pdn_entry pdn_entry;

		/* store ip in pdn entry cache array */
		pdn_entry.public_ip = init->ip_addr;
		pdn_entry.src_metadata = 0;
		pdn_entry.dst_metadata = 0;

		result = ipahal_nat_construct_entry(
			IPAHAL_NAT_IPV4_PDN,
			&pdn_entry,
			nm_ptr->pdn_mem.base);

		if (result) {
			IPAERR("Fail to construct NAT pdn entry\n");
			goto bail;
		}
	}

	IPADBG("Posting NAT init command\n");

	result = ipa3_nat_send_init_cmd(&cmd, false);

	if (result) {
		IPAERR("Fail to send NAT init immediate command\n");
		goto bail;
	}

	result = ipa3_nat_ipv6ct_init_device_structure(
		dev, nmi,
		init->ipv4_rules_offset,
		init->expn_rules_offset,
		init->table_entries,
		init->expn_table_entries,
		init->index_offset,
		init->index_expn_offset,
		init->focus_change);

	if (result) {
		IPAERR("Table offset initialization failure\n");
		goto bail;
	}

	nm_ptr->public_ip_addr = init->ip_addr;

	IPADBG("Public IP address:%pI4h\n", &nm_ptr->public_ip_addr);

	dev->is_hw_init = true;

bail:
	IPADBG("Out\n");

	return result;
}

/**
 * ipa3_ipv6ct_init_cmd() - Post IP_V6_CONN_TRACK_INIT command to IPA HW
 * @init:	[in] initialization command attributes
 *
 * Called by NAT client driver to post IP_V6_CONN_TRACK_INIT command to IPA HW
 *
 * Returns:	0 on success, negative on failure
 */
int ipa3_ipv6ct_init_cmd(
	struct ipa_ioc_ipv6ct_init *init)
{
	struct ipa3_nat_ipv6ct_common_mem *dev = &ipa3_ctx->ipv6ct_mem.dev;

	struct ipahal_imm_cmd_ip_v6_ct_init cmd;

	int result;

	IPADBG("In\n");

	memset(&cmd, 0, sizeof(cmd));

	if (ipa3_ctx->ipa_hw_type < IPA_HW_v4_0) {
		IPAERR_RL("IPv6 connection tracking isn't supported\n");
		return -EPERM;
	}

	if (!IPA_VALID_TBL_INDEX(init->tbl_index)) {
		IPAERR_RL("Unsupported table index %d\n", init->tbl_index);
		return -EPERM;
	}

	if (init->table_entries == 0) {
		IPAERR_RL("Table entries is zero\n");
		return -EPERM;
	}

	if (!dev->is_mapped) {
		IPAERR_RL("attempt to init %s before mmap\n",
				  dev->name);
		return -EPERM;
	}

	result = ipa3_nat_ipv6ct_check_table_params(
		dev, IPA_NAT_MEM_IN_DDR,
		init->base_table_offset,
		init->table_entries + 1,
		IPAHAL_NAT_IPV6CT);

	if (result) {
		IPAERR_RL("Bad params for IPv6CT base table\n");
		return result;
	}

	result = ipa3_nat_ipv6ct_check_table_params(
		dev, IPA_NAT_MEM_IN_DDR,
		init->expn_table_offset,
		init->expn_table_entries,
		IPAHAL_NAT_IPV6CT);

	if (result) {
		IPAERR_RL("Bad params for IPv6CT expansion table\n");
		return result;
	}

	IPADBG("Will install v6 NAT in: %s\n",
		   ipa3_nat_mem_in_as_str(IPA_NAT_MEM_IN_DDR));

	ipa3_nat_ipv6ct_create_init_cmd(
		&cmd.table_init,
		false,
		dev->dma_handle,
		init->tbl_index,
		init->base_table_offset,
		init->expn_table_offset,
		init->table_entries,
		init->expn_table_entries,
		dev->name);

	IPADBG("posting ip_v6_ct_init imm command\n");

	result = ipa3_ipv6ct_send_init_cmd(&cmd);

	if (result) {
		IPAERR("fail to send IPv6CT init immediate command\n");
		return result;
	}

	ipa3_nat_ipv6ct_init_device_structure(
		dev,
		IPA_NAT_MEM_IN_DDR,
		init->base_table_offset,
		init->expn_table_offset,
		init->table_entries,
		init->expn_table_entries,
		0, 0, 0);

	dev->is_hw_init = true;

	IPADBG("Out\n");

	return 0;
}

/**
 * ipa3_nat_mdfy_pdn() - Modify a PDN entry in PDN config table in IPA SRAM
 * @mdfy_pdn:	[in] PDN info to be written to SRAM
 *
 * Called by NAT client driver to modify an entry in the PDN config table
 *
 * Returns:	0 on success, negative on failure
 */
int ipa3_nat_mdfy_pdn(
	struct ipa_ioc_nat_pdn_entry *mdfy_pdn)
{
	struct ipa3_nat_ipv6ct_common_mem *dev = &ipa3_ctx->nat_mem.dev;
	struct ipa3_nat_mem *nm_ptr = (struct ipa3_nat_mem *) dev;
	struct ipa_mem_buffer *pdn_mem_ptr = &nm_ptr->pdn_mem;

	struct ipahal_imm_cmd_dma_shared_mem mem_cmd = { 0 };
	struct ipahal_nat_pdn_entry pdn_fields = { 0 };
	struct ipa3_desc desc = { 0 };
	struct ipahal_imm_cmd_pyld *cmd_pyld;

	size_t entry_size;

	int result = 0;

	IPADBG("In\n");

	mutex_lock(&dev->lock);

	if (ipa3_ctx->ipa_hw_type < IPA_HW_v4_0) {
		IPAERR_RL("IPA HW does not support multi PDN\n");
		result = -EPERM;
		goto bail;
	}

	if (pdn_mem_ptr->base == NULL) {
		IPAERR_RL(
			"Attempt to modify a PDN entry before the PDN table memory allocation\n");
		result = -EPERM;
		goto bail;
	}

	if (mdfy_pdn->pdn_index > (IPA_MAX_PDN_NUM - 1)) {
		IPAERR_RL("pdn index out of range %d\n", mdfy_pdn->pdn_index);
		result = -EPERM;
		goto bail;
	}

	/*
	 * Store ip in pdn entry cache array
	 */
	pdn_fields.public_ip    = mdfy_pdn->public_ip;
	pdn_fields.dst_metadata = mdfy_pdn->dst_metadata;
	pdn_fields.src_metadata = mdfy_pdn->src_metadata;

	/*
	 * Mark tethering bit for remote modem
	 */
	if (ipa3_ctx->ipa_hw_type == IPA_HW_v4_1) {
		pdn_fields.src_metadata |= IPA_QMAP_TETH_BIT;
	}

	/*
	 * Get size of the entry
	 */
	result = ipahal_nat_entry_size(
		IPAHAL_NAT_IPV4_PDN,
		&entry_size);

	if (result) {
		IPAERR("Failed to retrieve pdn entry size\n");
		goto bail;
	}

	result = ipahal_nat_construct_entry(
		IPAHAL_NAT_IPV4_PDN,
		&pdn_fields,
		(pdn_mem_ptr->base + (mdfy_pdn->pdn_index)*(entry_size)));

	if (result) {
		IPAERR("Fail to construct NAT pdn entry\n");
		goto bail;
	}

	IPADBG("Modify PDN in index: %d Public ip address:%pI4h\n",
		mdfy_pdn->pdn_index,
		&pdn_fields.public_ip);

	IPADBG("Modify PDN dst metadata: 0x%x src metadata: 0x%x\n",
		pdn_fields.dst_metadata,
		pdn_fields.src_metadata);

	/*
	 * Copy the PDN config table to SRAM
	 */
	ipa3_nat_create_modify_pdn_cmd(&mem_cmd, false);

	cmd_pyld = ipahal_construct_imm_cmd(
		IPA_IMM_CMD_DMA_SHARED_MEM, &mem_cmd, false);

	if (!cmd_pyld) {
		IPAERR(
			"fail construct dma_shared_mem cmd: for pdn table\n");
		result = -ENOMEM;
		goto bail;
	}

	ipa3_init_imm_cmd_desc(&desc, cmd_pyld);

	IPADBG("sending PDN table copy cmd\n");

	result = ipa3_send_cmd(1, &desc);

	if (result)
		IPAERR("Fail to send PDN table copy immediate command\n");

	ipahal_destroy_imm_cmd(cmd_pyld);

bail:
	mutex_unlock(&dev->lock);

	IPADBG("Out\n");

	return result;
}

static uint32_t ipa3_nat_ipv6ct_calculate_table_size(
	enum ipa3_nat_mem_in nmi,
	uint8_t base_addr)
{
	size_t entry_size;
	u32 num_entries;
	enum ipahal_nat_type nat_type;
	struct ipa3_nat_mem_loc_data *mld_ptr = &ipa3_ctx->nat_mem.mem_loc[nmi];

	switch (base_addr) {
	case IPA_NAT_BASE_TBL:
		num_entries = mld_ptr->table_entries + 1;
		nat_type = IPAHAL_NAT_IPV4;
		break;
	case IPA_NAT_EXPN_TBL:
		num_entries = mld_ptr->expn_table_entries;
		nat_type = IPAHAL_NAT_IPV4;
		break;
	case IPA_NAT_INDX_TBL:
		num_entries = mld_ptr->table_entries + 1;
		nat_type = IPAHAL_NAT_IPV4_INDEX;
		break;
	case IPA_NAT_INDEX_EXPN_TBL:
		num_entries = mld_ptr->expn_table_entries;
		nat_type = IPAHAL_NAT_IPV4_INDEX;
		break;
	case IPA_IPV6CT_BASE_TBL:
		num_entries = ipa3_ctx->ipv6ct_mem.dev.table_entries + 1;
		nat_type = IPAHAL_NAT_IPV6CT;
		break;
	case IPA_IPV6CT_EXPN_TBL:
		num_entries = ipa3_ctx->ipv6ct_mem.dev.expn_table_entries;
		nat_type = IPAHAL_NAT_IPV6CT;
		break;
	default:
		IPAERR_RL("Invalid base_addr %d for table DMA command\n",
			base_addr);
		return 0;
	}

	ipahal_nat_entry_size(nat_type, &entry_size);

	return entry_size * num_entries;
}

static int ipa3_table_validate_table_dma_one(
	enum ipa3_nat_mem_in        nmi,
	struct ipa_ioc_nat_dma_one *param)
{
	uint32_t table_size;

	if (param->table_index >= 1) {
		IPAERR_RL("Unsupported table index %u\n", param->table_index);
		return -EPERM;
	}

	switch (param->base_addr) {
	case IPA_NAT_BASE_TBL:
	case IPA_NAT_EXPN_TBL:
	case IPA_NAT_INDX_TBL:
	case IPA_NAT_INDEX_EXPN_TBL:
		if (!ipa3_ctx->nat_mem.dev.is_hw_init) {
			IPAERR_RL("attempt to write to %s before HW int\n",
				ipa3_ctx->nat_mem.dev.name);
			return -EPERM;
		}
		IPADBG("nmi(%s)\n", ipa3_nat_mem_in_as_str(nmi));
		break;
	case IPA_IPV6CT_BASE_TBL:
	case IPA_IPV6CT_EXPN_TBL:
		if (ipa3_ctx->ipa_hw_type < IPA_HW_v4_0) {
			IPAERR_RL("IPv6 connection tracking isn't supported\n");
			return -EPERM;
		}

		if (!ipa3_ctx->ipv6ct_mem.dev.is_hw_init) {
			IPAERR_RL("attempt to write to %s before HW int\n",
				ipa3_ctx->ipv6ct_mem.dev.name);
			return -EPERM;
		}
		break;
	default:
		IPAERR_RL("Invalid base_addr %d for table DMA command\n",
			param->base_addr);
		return -EPERM;
	}

	table_size = ipa3_nat_ipv6ct_calculate_table_size(
		nmi,
		param->base_addr);

	if (!table_size) {
		IPAERR_RL("Failed to calculate table size for base_addr %d\n",
				  param->base_addr);
		return -EPERM;
	}

	if (param->offset >= table_size) {
		IPAERR_RL("Invalid offset %d for table DMA command\n",
			param->offset);
		IPAERR_RL("table_index %d base addr %d size %d\n",
			param->table_index, param->base_addr, table_size);
		return -EPERM;
	}

	return 0;
}


/**
 * ipa3_table_dma_cmd() - Post TABLE_DMA command to IPA HW
 * @dma:	[in] initialization command attributes
 *
 * Called by NAT/IPv6CT clients to post TABLE_DMA command to IPA HW
 *
 * Returns:	0 on success, negative on failure
 */
int ipa3_table_dma_cmd(
	struct ipa_ioc_nat_dma_cmd *dma)
{
	struct ipa3_nat_ipv6ct_common_mem *dev = &ipa3_ctx->nat_mem.dev;

	enum ipahal_imm_cmd_name cmd_name = IPA_IMM_CMD_NAT_DMA;

	struct ipahal_imm_cmd_table_dma cmd;
	struct ipahal_imm_cmd_pyld *cmd_pyld[IPA_MAX_NUM_OF_TABLE_DMA_CMD_DESC];
	struct ipa3_desc desc[IPA_MAX_NUM_OF_TABLE_DMA_CMD_DESC];

	uint8_t cnt, num_cmd = 0;

	int result = 0;
	int i;
	struct ipahal_reg_valmask valmask;
	struct ipahal_imm_cmd_register_write reg_write_coal_close;
	int max_dma_table_cmds = IPA_MAX_NUM_OF_TABLE_DMA_CMD_DESC;

<<<<<<< HEAD
	IPADBG("\n");

	memset(desc, 0, sizeof(desc));
	memset(cmd_pyld, 0, sizeof(cmd_pyld));

	/**
	 * We use a descriptor for closing coalsceing endpoint
	 * by immediate command. So, DMA entries should be less than
	 * IPA_MAX_NUM_OF_TABLE_DMA_CMD_DESC - 1 to overcome
	 * buffer overflow of ipa3_desc array.
	 */
	if (ipa3_get_ep_mapping(IPA_CLIENT_APPS_WAN_COAL_CONS) != -1)
		max_dma_table_cmds -= 1;

	if (!dma->entries ||
		dma->entries > (max_dma_table_cmds - 1)) {
		IPAERR_RL("Invalid number of entries %d\n",
			dma->entries);
=======
	IPADBG("In\n");

	if (!sram_compatible)
		dma->mem_type = 0;

	memset(&cmd, 0, sizeof(cmd));

	if (!dev->is_dev_init) {
		IPAERR_RL("NAT hasn't been initialized\n");
>>>>>>> 98dfdf79
		result = -EPERM;
		goto bail;
	}

	if (!IPA_VALID_NAT_MEM_IN(dma->mem_type)) {
		IPAERR_RL("Invalid ipa3_nat_mem_in type (%u)\n",
				  dma->mem_type);
		result = -EPERM;
		goto bail;
	}

	IPADBG("nmi(%s)\n", ipa3_nat_mem_in_as_str(dma->mem_type));

	if (!dma->entries || dma->entries > IPA_MAX_NUM_OF_TABLE_DMA_CMD_DESC) {
		IPAERR_RL("Invalid number of entries %d\n",
				  dma->entries);
		result = -EPERM;
		goto bail;
	}

	for (cnt = 0; cnt < dma->entries; ++cnt) {

		result = ipa3_table_validate_table_dma_one(
			dma->mem_type, &dma->dma[cnt]);

		if (result) {
			IPAERR_RL("Table DMA command parameter %d is invalid\n",
					  cnt);
			goto bail;
		}
	}

<<<<<<< HEAD
	/* IC to close the coal frame before HPS Clear if coal is enabled */
	if (ipa3_get_ep_mapping(IPA_CLIENT_APPS_WAN_COAL_CONS) != -1) {
		i = ipa3_get_ep_mapping(IPA_CLIENT_APPS_WAN_COAL_CONS);
		reg_write_coal_close.skip_pipeline_clear = false;
		reg_write_coal_close.pipeline_clear_options = IPAHAL_HPS_CLEAR;
		reg_write_coal_close.offset = ipahal_get_reg_ofst(
			IPA_AGGR_FORCE_CLOSE);
		ipahal_get_aggr_force_close_valmask(i, &valmask);
		reg_write_coal_close.value = valmask.val;
		reg_write_coal_close.value_mask = valmask.mask;
		cmd_pyld[num_cmd] = ipahal_construct_imm_cmd(
			IPA_IMM_CMD_REGISTER_WRITE,
			&reg_write_coal_close, false);
		if (!cmd_pyld[num_cmd]) {
			IPAERR("failed to construct coal close IC\n");
			result = -ENOMEM;
			goto destroy_imm_cmd;
		}
		ipa3_init_imm_cmd_desc(&desc[num_cmd], cmd_pyld[num_cmd]);
		++num_cmd;
	}

	/* NO-OP IC for ensuring that IPA pipeline is empty */
=======
	/*
	 * NO-OP IC for ensuring that IPA pipeline is empty
	 */
>>>>>>> 98dfdf79
	cmd_pyld[num_cmd] =
		ipahal_construct_nop_imm_cmd(false, IPAHAL_HPS_CLEAR, false);

	if (!cmd_pyld[num_cmd]) {
		IPAERR("Failed to construct NOP imm cmd\n");
		result = -ENOMEM;
		goto destroy_imm_cmd;
	}

	ipa3_init_imm_cmd_desc(&desc[num_cmd], cmd_pyld[num_cmd]);

	++num_cmd;

	/*
	 * NAT_DMA was renamed to TABLE_DMA starting from IPAv4
	 */
	if (ipa3_ctx->ipa_hw_type >= IPA_HW_v4_0)
		cmd_name = IPA_IMM_CMD_TABLE_DMA;

	for (cnt = 0; cnt < dma->entries; ++cnt) {

		cmd.table_index = dma->dma[cnt].table_index;
		cmd.base_addr   = dma->dma[cnt].base_addr;
		cmd.offset      = dma->dma[cnt].offset;
		cmd.data        = dma->dma[cnt].data;

		cmd_pyld[num_cmd] =
			ipahal_construct_imm_cmd(cmd_name, &cmd, false);

		if (!cmd_pyld[num_cmd]) {
			IPAERR_RL("Fail to construct table_dma imm cmd\n");
			result = -ENOMEM;
			goto destroy_imm_cmd;
		}

		ipa3_init_imm_cmd_desc(&desc[num_cmd], cmd_pyld[num_cmd]);

		++num_cmd;
	}

	result = ipa3_send_cmd(num_cmd, desc);

	if (result)
		IPAERR("Fail to send table_dma immediate command\n");

destroy_imm_cmd:
	for (cnt = 0; cnt < num_cmd; ++cnt)
		ipahal_destroy_imm_cmd(cmd_pyld[cnt]);

bail:
	IPADBG("Out\n");

	return result;
}

/**
 * ipa3_nat_dma_cmd() - Post NAT_DMA command to IPA HW
 * @dma:	[in] initialization command attributes
 *
 * Called by NAT client driver to post NAT_DMA command to IPA HW
 *
 * Returns:	0 on success, negative on failure
 */
int ipa3_nat_dma_cmd(struct ipa_ioc_nat_dma_cmd *dma)
{
	return ipa3_table_dma_cmd(dma);
}

static void ipa3_nat_ipv6ct_free_mem(
	struct ipa3_nat_ipv6ct_common_mem *dev)
{
	struct ipa3_nat_mem *nm_ptr;
	struct ipa3_nat_mem_loc_data *mld_ptr;

	if (dev->is_ipv6ct_mem) {

		IPADBG("In: v6\n");

		if (dev->vaddr) {
			IPADBG("Freeing dma memory for %s\n", dev->name);

			dma_free_coherent(
				ipa3_ctx->pdev,
				dev->table_alloc_size,
				dev->vaddr,
				dev->dma_handle);
		}

		dev->vaddr                = NULL;
		dev->dma_handle           = 0;
		dev->table_alloc_size     = 0;
		dev->base_table_addr      = NULL;
		dev->expansion_table_addr = NULL;
		dev->table_entries        = 0;
		dev->expn_table_entries   = 0;

		dev->is_hw_init           = false;
		dev->is_mapped            = false;
	} else {
		if (dev->is_nat_mem) {

			IPADBG("In: v4\n");

			nm_ptr = (struct ipa3_nat_mem *) dev;

			if (nm_ptr->ddr_in_use) {

				nm_ptr->ddr_in_use = false;

				mld_ptr = &nm_ptr->mem_loc[IPA_NAT_MEM_IN_DDR];

				if (mld_ptr->vaddr) {
					IPADBG("Freeing dma memory for %s\n",
						   dev->name);

					dma_free_coherent(
						ipa3_ctx->pdev,
						mld_ptr->table_alloc_size,
						mld_ptr->vaddr,
						mld_ptr->dma_handle);
				}

				mld_ptr->vaddr                      = NULL;
				mld_ptr->dma_handle                 = 0;
				mld_ptr->table_alloc_size           = 0;
				mld_ptr->table_entries              = 0;
				mld_ptr->expn_table_entries         = 0;
				mld_ptr->base_table_addr            = NULL;
				mld_ptr->expansion_table_addr       = NULL;
				mld_ptr->index_table_addr           = NULL;
				mld_ptr->index_table_expansion_addr = NULL;
			}

			if (nm_ptr->sram_in_use) {

				nm_ptr->sram_in_use = false;

				mld_ptr = &nm_ptr->mem_loc[IPA_NAT_MEM_IN_SRAM];

				if (mld_ptr->io_vaddr) {
					IPADBG("Unmappung sram memory for %s\n",
						   dev->name);
					iounmap(mld_ptr->io_vaddr);
				}

				mld_ptr->io_vaddr                   = NULL;
				mld_ptr->vaddr                      = NULL;
				mld_ptr->dma_handle                 = 0;
				mld_ptr->table_alloc_size           = 0;
				mld_ptr->table_entries              = 0;
				mld_ptr->expn_table_entries         = 0;
				mld_ptr->base_table_addr            = NULL;
				mld_ptr->expansion_table_addr       = NULL;
				mld_ptr->index_table_addr           = NULL;
				mld_ptr->index_table_expansion_addr = NULL;
			}

			memset(nm_ptr->mem_loc, 0, sizeof(nm_ptr->mem_loc));
		}
	}

	IPADBG("Out\n");
}

static int ipa3_nat_ipv6ct_create_del_table_cmd(
	uint8_t tbl_index,
	u32 base_addr,
	struct ipa3_nat_ipv6ct_common_mem *dev,
	struct ipahal_imm_cmd_nat_ipv6ct_init_common *table_init_cmd)
{
	bool mem_type_shared = true;

	IPADBG("In: tbl_index(%u) base_addr(%u) v4(%u) v6(%u)\n",
			  tbl_index,
			  base_addr,
			  dev->is_nat_mem,
			  dev->is_ipv6ct_mem);

	if (!IPA_VALID_TBL_INDEX(tbl_index)) {
		IPAERR_RL("Unsupported table index %d\n", tbl_index);
		return -EPERM;
	}

	if (dev->tmp_mem) {
		IPADBG("using temp memory during %s del\n", dev->name);
		mem_type_shared = false;
		base_addr = dev->tmp_mem->dma_handle;
	}

	table_init_cmd->table_index = tbl_index;
	table_init_cmd->base_table_addr = base_addr;
	table_init_cmd->base_table_addr_shared = mem_type_shared;
	table_init_cmd->expansion_table_addr = base_addr;
	table_init_cmd->expansion_table_addr_shared = mem_type_shared;
	table_init_cmd->size_base_table = 0;
	table_init_cmd->size_expansion_table = 0;

	IPADBG("Out\n");

	return 0;
}

static int ipa3_nat_send_del_table_cmd(
	uint8_t tbl_index)
{
	struct ipahal_imm_cmd_ip_v4_nat_init cmd;
	int result = 0;

	IPADBG("In\n");

	result =
		ipa3_nat_ipv6ct_create_del_table_cmd(
			tbl_index,
			IPA_NAT_PHYS_MEM_OFFSET,
			&ipa3_ctx->nat_mem.dev,
			&cmd.table_init);

	if (result) {
		IPAERR(
			"Fail to create immediate command to delete NAT table\n");
		goto bail;
	}

	cmd.index_table_addr =
		cmd.table_init.base_table_addr;
	cmd.index_table_addr_shared =
		cmd.table_init.base_table_addr_shared;
	cmd.index_table_expansion_addr =
		cmd.index_table_addr;
	cmd.index_table_expansion_addr_shared =
		cmd.index_table_addr_shared;
	cmd.public_addr_info = 0;

	IPADBG("Posting NAT delete command\n");

	result = ipa3_nat_send_init_cmd(&cmd, true);

	if (result) {
		IPAERR("Fail to send NAT delete immediate command\n");
		goto bail;
	}

bail:
	IPADBG("Out\n");

	return result;
}

static int ipa3_ipv6ct_send_del_table_cmd(uint8_t tbl_index)
{
	struct ipahal_imm_cmd_ip_v6_ct_init cmd;
	int result;

	IPADBG("\n");

	result = ipa3_nat_ipv6ct_create_del_table_cmd(
		tbl_index,
		IPA_IPV6CT_PHYS_MEM_OFFSET,
		&ipa3_ctx->ipv6ct_mem.dev,
		&cmd.table_init);
	if (result) {
		IPAERR(
			"Fail to create immediate command to delete IPv6CT table\n");
		return result;
	}

	IPADBG("posting IPv6CT delete command\n");
	result = ipa3_ipv6ct_send_init_cmd(&cmd);
	if (result) {
		IPAERR("Fail to send IPv6CT delete immediate command\n");
		return result;
	}

	IPADBG("return\n");
	return 0;
}

/**
 * ipa3_nat_del_cmd() - Delete a NAT table
 * @del:	[in] delete table table table parameters
 *
 * Called by NAT client driver to delete the nat table
 *
 * Returns:	0 on success, negative on failure
 */
int ipa3_nat_del_cmd(struct ipa_ioc_v4_nat_del *del)
{
	struct ipa_ioc_nat_ipv6ct_table_del tmp;

	tmp.table_index = del->table_index;

	return ipa3_del_nat_table(&tmp);
}

/**
 * ipa3_del_nat_table() - Delete the NAT table
 * @del:	[in] delete table parameters
 *
 * Called by NAT client to delete the table
 *
 * Returns:	0 on success, negative on failure
 */
int ipa3_del_nat_table(
	struct ipa_ioc_nat_ipv6ct_table_del *del)
{
	struct ipa3_nat_ipv6ct_common_mem *dev = &ipa3_ctx->nat_mem.dev;
	struct ipa3_nat_mem *nm_ptr = (struct ipa3_nat_mem *) dev;
	struct ipa3_nat_mem_loc_data *mld_ptr;
	enum ipa3_nat_mem_in nmi;

	int result = 0;

	IPADBG("In\n");

	if (!sram_compatible)
		del->mem_type = 0;

	nmi = del->mem_type;

	if (!dev->is_dev_init) {
		IPAERR("NAT hasn't been initialized\n");
		result = -EPERM;
		goto bail;
	}

	if (!IPA_VALID_TBL_INDEX(del->table_index)) {
		IPAERR_RL("Unsupported table index %d\n",
				  del->table_index);
		result = -EPERM;
		goto bail;
	}

	if (!IPA_VALID_NAT_MEM_IN(nmi)) {
		IPAERR_RL("Bad ipa3_nat_mem_in type\n");
		result = -EPERM;
		goto bail;
	}

	IPADBG("nmi(%s)\n", ipa3_nat_mem_in_as_str(nmi));

	mld_ptr = &nm_ptr->mem_loc[nmi];

	mutex_lock(&dev->lock);

	if (dev->is_hw_init) {

		result = ipa3_nat_send_del_table_cmd(del->table_index);

		if (result) {
			IPAERR(
				"Fail to send immediate command to delete NAT table\n");
			goto unlock;
		}
	}

	nm_ptr->public_ip_addr              = 0;

	mld_ptr->index_table_addr           = NULL;
	mld_ptr->index_table_expansion_addr = NULL;

	if (ipa3_ctx->ipa_hw_type >= IPA_HW_v4_0
		&&
		nm_ptr->pdn_mem.base) {

		struct ipa_mem_buffer *pdn_mem_ptr = &nm_ptr->pdn_mem;

		IPADBG("Freeing the PDN memory\n");

		dma_free_coherent(
			ipa3_ctx->pdev,
			pdn_mem_ptr->size,
			pdn_mem_ptr->base,
			pdn_mem_ptr->phys_base);

		pdn_mem_ptr->base = NULL;
	}

	ipa3_nat_ipv6ct_free_mem(dev);

unlock:
	mutex_unlock(&dev->lock);

bail:
	IPADBG("Out\n");

	return result;
}

/**
 * ipa3_del_ipv6ct_table() - Delete the IPv6CT table
 * @del:	[in] delete table parameters
 *
 * Called by IPv6CT client to delete the table
 *
 * Returns:	0 on success, negative on failure
 */
int ipa3_del_ipv6ct_table(
	struct ipa_ioc_nat_ipv6ct_table_del *del)
{
	struct ipa3_nat_ipv6ct_common_mem *dev = &ipa3_ctx->ipv6ct_mem.dev;

	int result = 0;

	IPADBG("In\n");

	if (!sram_compatible)
		del->mem_type = 0;

	if (!dev->is_dev_init) {
		IPAERR("IPv6 connection tracking hasn't been initialized\n");
		result = -EPERM;
		goto bail;
	}

	if (ipa3_ctx->ipa_hw_type < IPA_HW_v4_0) {
		IPAERR_RL("IPv6 connection tracking isn't supported\n");
		result = -EPERM;
		goto bail;
	}

	mutex_lock(&dev->lock);

	if (dev->is_hw_init) {
		result = ipa3_ipv6ct_send_del_table_cmd(del->table_index);

		if (result) {
			IPAERR("ipa3_ipv6ct_send_del_table_cmd() fail\n");
			goto unlock;
		}
	}

	ipa3_nat_ipv6ct_free_mem(&ipa3_ctx->ipv6ct_mem.dev);

unlock:
	mutex_unlock(&dev->lock);

bail:
	IPADBG("Out\n");

	return result;
}

int ipa3_nat_get_sram_info(
	struct ipa_nat_in_sram_info *info_ptr)
{
	struct ipa3_nat_ipv6ct_common_mem *dev = &ipa3_ctx->nat_mem.dev;

	int ret = 0;

	IPADBG("In\n");

	if (!info_ptr) {
		IPAERR("Bad argument passed\n");
		ret = -EINVAL;
		goto bail;
	}

	if (!dev->is_dev_init) {
		IPAERR_RL("NAT hasn't been initialized\n");
		ret = -EPERM;
		goto bail;
	}

	sram_compatible = true;

	memset(info_ptr,
		   0,
		   sizeof(struct ipa_nat_in_sram_info));

	/*
	 * Size of SRAM set aside for the NAT table.
	 */
	info_ptr->sram_mem_available_for_nat = IPA_RAM_NAT_SIZE;

	/*
	 * If table's phys addr in SRAM is not page aligned, it will be
	 * offset into the mmap'd VM by the amount calculated below.  This
	 * value can be used by the app, so that it can know where the
	 * table actually lives in the mmap'd VM...
	 */
	info_ptr->nat_table_offset_into_mmap =
		(ipa3_ctx->ipa_wrapper_base +
		 ipa3_ctx->ctrl->ipa_reg_base_ofst +
		 ipahal_get_reg_n_ofst(
			 IPA_SW_AREA_RAM_DIRECT_ACCESS_n,
			 0) +
		 IPA_RAM_NAT_OFST) & ~PAGE_MASK;

	/*
	 * If the offset above plus the size of the NAT table causes the
	 * table to extend beyond the next page boundary, the app needs to
	 * know it, so that it can increase the size used in the mmap
	 * request...
	 */
	info_ptr->best_nat_in_sram_size_rqst =
		roundup(
			info_ptr->nat_table_offset_into_mmap +
			IPA_RAM_NAT_SIZE,
			PAGE_SIZE);

bail:
	IPADBG("Out\n");

	return ret;
}<|MERGE_RESOLUTION|>--- conflicted
+++ resolved
@@ -35,9 +35,9 @@
 
 #define IPA_NAT_IPV6CT_TEMP_MEM_SIZE 128
 
-#define IPA_NAT_MAX_NUM_OF_INIT_CMD_DESC 4
-#define IPA_IPV6CT_MAX_NUM_OF_INIT_CMD_DESC 3
-#define IPA_MAX_NUM_OF_TABLE_DMA_CMD_DESC 5
+#define IPA_NAT_MAX_NUM_OF_INIT_CMD_DESC 3
+#define IPA_IPV6CT_MAX_NUM_OF_INIT_CMD_DESC 2
+#define IPA_MAX_NUM_OF_TABLE_DMA_CMD_DESC 4
 
 /*
  * The base table max entries is limited by index into table 13 bits number.
@@ -1148,43 +1148,15 @@
 	struct ipa3_desc desc[IPA_NAT_MAX_NUM_OF_INIT_CMD_DESC];
 	struct ipahal_imm_cmd_pyld *cmd_pyld[IPA_NAT_MAX_NUM_OF_INIT_CMD_DESC];
 	int i, num_cmd = 0, result;
-	struct ipahal_reg_valmask valmask;
-	struct ipahal_imm_cmd_register_write reg_write_coal_close;
 
 	IPADBG("\n");
-
-	memset(desc, 0, sizeof(desc));
-	memset(cmd_pyld, 0, sizeof(cmd_pyld));
-
-	/* IC to close the coal frame before HPS Clear if coal is enabled */
-	if (ipa3_get_ep_mapping(IPA_CLIENT_APPS_WAN_COAL_CONS) != -1) {
-		i = ipa3_get_ep_mapping(IPA_CLIENT_APPS_WAN_COAL_CONS);
-		reg_write_coal_close.skip_pipeline_clear = false;
-		reg_write_coal_close.pipeline_clear_options = IPAHAL_HPS_CLEAR;
-		reg_write_coal_close.offset = ipahal_get_reg_ofst(
-			IPA_AGGR_FORCE_CLOSE);
-		ipahal_get_aggr_force_close_valmask(i, &valmask);
-		reg_write_coal_close.value = valmask.val;
-		reg_write_coal_close.value_mask = valmask.mask;
-		cmd_pyld[num_cmd] = ipahal_construct_imm_cmd(
-			IPA_IMM_CMD_REGISTER_WRITE,
-			&reg_write_coal_close, false);
-		if (!cmd_pyld[num_cmd]) {
-			IPAERR("failed to construct coal close IC\n");
-			result = -ENOMEM;
-			goto destroy_imm_cmd;
-		}
-		ipa3_init_imm_cmd_desc(&desc[num_cmd], cmd_pyld[num_cmd]);
-		++num_cmd;
-	}
 
 	/* NO-OP IC for ensuring that IPA pipeline is empty */
 	cmd_pyld[num_cmd] =
 		ipahal_construct_nop_imm_cmd(false, IPAHAL_HPS_CLEAR, false);
 	if (!cmd_pyld[num_cmd]) {
 		IPAERR("failed to construct NOP imm cmd\n");
-		result = -ENOMEM;
-		goto destroy_imm_cmd;
+		return -ENOMEM;
 	}
 
 	ipa3_init_imm_cmd_desc(&desc[num_cmd], cmd_pyld[num_cmd]);
@@ -1246,43 +1218,15 @@
 	struct ipahal_imm_cmd_pyld
 		*cmd_pyld[IPA_IPV6CT_MAX_NUM_OF_INIT_CMD_DESC];
 	int i, num_cmd = 0, result;
-	struct ipahal_reg_valmask valmask;
-	struct ipahal_imm_cmd_register_write reg_write_coal_close;
 
 	IPADBG("\n");
-
-	memset(desc, 0, sizeof(desc));
-	memset(cmd_pyld, 0, sizeof(cmd_pyld));
-
-	/* IC to close the coal frame before HPS Clear if coal is enabled */
-	if (ipa3_get_ep_mapping(IPA_CLIENT_APPS_WAN_COAL_CONS) != -1) {
-		i = ipa3_get_ep_mapping(IPA_CLIENT_APPS_WAN_COAL_CONS);
-		reg_write_coal_close.skip_pipeline_clear = false;
-		reg_write_coal_close.pipeline_clear_options = IPAHAL_HPS_CLEAR;
-		reg_write_coal_close.offset = ipahal_get_reg_ofst(
-			IPA_AGGR_FORCE_CLOSE);
-		ipahal_get_aggr_force_close_valmask(i, &valmask);
-		reg_write_coal_close.value = valmask.val;
-		reg_write_coal_close.value_mask = valmask.mask;
-		cmd_pyld[num_cmd] = ipahal_construct_imm_cmd(
-			IPA_IMM_CMD_REGISTER_WRITE,
-			&reg_write_coal_close, false);
-		if (!cmd_pyld[num_cmd]) {
-			IPAERR("failed to construct coal close IC\n");
-			result = -ENOMEM;
-			goto destroy_imm_cmd;
-		}
-		ipa3_init_imm_cmd_desc(&desc[num_cmd], cmd_pyld[num_cmd]);
-		++num_cmd;
-	}
 
 	/* NO-OP IC for ensuring that IPA pipeline is empty */
 	cmd_pyld[num_cmd] =
 		ipahal_construct_nop_imm_cmd(false, IPAHAL_HPS_CLEAR, false);
 	if (!cmd_pyld[num_cmd]) {
 		IPAERR("failed to construct NOP imm cmd\n");
-		result = -ENOMEM;
-		goto destroy_imm_cmd;
+		return -ENOMEM;
 	}
 
 	ipa3_init_imm_cmd_desc(&desc[num_cmd], cmd_pyld[num_cmd]);
@@ -1870,11 +1814,30 @@
 	struct ipahal_imm_cmd_register_write reg_write_coal_close;
 	int max_dma_table_cmds = IPA_MAX_NUM_OF_TABLE_DMA_CMD_DESC;
 
-<<<<<<< HEAD
-	IPADBG("\n");
+	IPADBG("In\n");
 
 	memset(desc, 0, sizeof(desc));
 	memset(cmd_pyld, 0, sizeof(cmd_pyld));
+
+	if (!sram_compatible)
+		dma->mem_type = 0;
+
+	memset(&cmd, 0, sizeof(cmd));
+
+	if (!dev->is_dev_init) {
+		IPAERR_RL("NAT hasn't been initialized\n");
+		result = -EPERM;
+		goto bail;
+	}
+
+	if (!IPA_VALID_NAT_MEM_IN(dma->mem_type)) {
+		IPAERR_RL("Invalid ipa3_nat_mem_in type (%u)\n",
+				  dma->mem_type);
+		result = -EPERM;
+		goto bail;
+	}
+
+	IPADBG("nmi(%s)\n", ipa3_nat_mem_in_as_str(dma->mem_type));
 
 	/**
 	 * We use a descriptor for closing coalsceing endpoint
@@ -1885,35 +1848,7 @@
 	if (ipa3_get_ep_mapping(IPA_CLIENT_APPS_WAN_COAL_CONS) != -1)
 		max_dma_table_cmds -= 1;
 
-	if (!dma->entries ||
-		dma->entries > (max_dma_table_cmds - 1)) {
-		IPAERR_RL("Invalid number of entries %d\n",
-			dma->entries);
-=======
-	IPADBG("In\n");
-
-	if (!sram_compatible)
-		dma->mem_type = 0;
-
-	memset(&cmd, 0, sizeof(cmd));
-
-	if (!dev->is_dev_init) {
-		IPAERR_RL("NAT hasn't been initialized\n");
->>>>>>> 98dfdf79
-		result = -EPERM;
-		goto bail;
-	}
-
-	if (!IPA_VALID_NAT_MEM_IN(dma->mem_type)) {
-		IPAERR_RL("Invalid ipa3_nat_mem_in type (%u)\n",
-				  dma->mem_type);
-		result = -EPERM;
-		goto bail;
-	}
-
-	IPADBG("nmi(%s)\n", ipa3_nat_mem_in_as_str(dma->mem_type));
-
-	if (!dma->entries || dma->entries > IPA_MAX_NUM_OF_TABLE_DMA_CMD_DESC) {
+	if (!dma->entries || dma->entries > (max_dma_table_cmds - 1)) {
 		IPAERR_RL("Invalid number of entries %d\n",
 				  dma->entries);
 		result = -EPERM;
@@ -1932,7 +1867,6 @@
 		}
 	}
 
-<<<<<<< HEAD
 	/* IC to close the coal frame before HPS Clear if coal is enabled */
 	if (ipa3_get_ep_mapping(IPA_CLIENT_APPS_WAN_COAL_CONS) != -1) {
 		i = ipa3_get_ep_mapping(IPA_CLIENT_APPS_WAN_COAL_CONS);
@@ -1955,12 +1889,9 @@
 		++num_cmd;
 	}
 
-	/* NO-OP IC for ensuring that IPA pipeline is empty */
-=======
 	/*
 	 * NO-OP IC for ensuring that IPA pipeline is empty
 	 */
->>>>>>> 98dfdf79
 	cmd_pyld[num_cmd] =
 		ipahal_construct_nop_imm_cmd(false, IPAHAL_HPS_CLEAR, false);
 
