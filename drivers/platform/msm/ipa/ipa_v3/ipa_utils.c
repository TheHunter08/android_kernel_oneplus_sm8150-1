/* Copyright (c) 2012-2019, The Linux Foundation. All rights reserved.
 *
 * This program is free software; you can redistribute it and/or modify
 * it under the terms of the GNU General Public License version 2 and
 * only version 2 as published by the Free Software Foundation.
 *
 * This program is distributed in the hope that it will be useful,
 * but WITHOUT ANY WARRANTY; without even the implied warranty of
 * MERCHANTABILITY or FITNESS FOR A PARTICULAR PURPOSE.  See the
 * GNU General Public License for more details.
 */

#include <net/ip.h>
#include <linux/genalloc.h>	/* gen_pool_alloc() */
#include <linux/io.h>
#include <linux/ratelimit.h>
#include <linux/msm-bus.h>
#include <linux/msm-bus-board.h>
#include <linux/msm_gsi.h>
#include <linux/elf.h>
#include "ipa_i.h"
#include "ipahal/ipahal.h"
#include "ipahal/ipahal_fltrt.h"
#include "ipahal/ipahal_hw_stats.h"
#include "../ipa_rm_i.h"

/*
 * The following for adding code (ie. for EMULATION) not found on x86.
 */
#if defined(CONFIG_IPA_EMULATION)
# include "ipa_emulation_stubs.h"
#endif

#define IPA_V3_0_CLK_RATE_SVS2 (37.5 * 1000 * 1000UL)
#define IPA_V3_0_CLK_RATE_SVS (75 * 1000 * 1000UL)
#define IPA_V3_0_CLK_RATE_NOMINAL (150 * 1000 * 1000UL)
#define IPA_V3_0_CLK_RATE_TURBO (200 * 1000 * 1000UL)

#define IPA_V3_5_CLK_RATE_SVS2 (100 * 1000 * 1000UL)
#define IPA_V3_5_CLK_RATE_SVS (200 * 1000 * 1000UL)
#define IPA_V3_5_CLK_RATE_NOMINAL (400 * 1000 * 1000UL)
#define IPA_V3_5_CLK_RATE_TURBO (42640 * 10 * 1000UL)

#define IPA_V4_0_CLK_RATE_SVS2 (60 * 1000 * 1000UL)
#define IPA_V4_0_CLK_RATE_SVS (125 * 1000 * 1000UL)
#define IPA_V4_0_CLK_RATE_NOMINAL (220 * 1000 * 1000UL)
#define IPA_V4_0_CLK_RATE_TURBO (250 * 1000 * 1000UL)

#define IPA_V4_2_CLK_RATE_SVS2 (50 * 1000 * 1000UL)
#define IPA_V4_2_CLK_RATE_SVS (100 * 1000 * 1000UL)
#define IPA_V4_2_CLK_RATE_NOMINAL (201 * 1000 * 1000UL)
#define IPA_V4_2_CLK_RATE_TURBO (240 * 1000 * 1000UL)

#define IPA_MAX_HOLB_TMR_VAL (4294967296 - 1)

#define IPA_V3_0_BW_THRESHOLD_TURBO_MBPS (1000)
#define IPA_V3_0_BW_THRESHOLD_NOMINAL_MBPS (600)
#define IPA_V3_0_BW_THRESHOLD_SVS_MBPS (310)

#define IPA_ENDP_INIT_HDR_METADATA_n_MUX_ID_BMASK 0xFF0000
#define IPA_ENDP_INIT_HDR_METADATA_n_MUX_ID_SHFT 0x10

/* Max pipes + ICs for TAG process */
#define IPA_TAG_MAX_DESC (IPA3_MAX_NUM_PIPES + 6)

#define IPA_TAG_SLEEP_MIN_USEC (1000)
#define IPA_TAG_SLEEP_MAX_USEC (2000)
#define IPA_FORCE_CLOSE_TAG_PROCESS_TIMEOUT (10 * HZ)
#define IPA_BCR_REG_VAL_v3_0 (0x00000001)
#define IPA_BCR_REG_VAL_v3_5 (0x0000003B)
#define IPA_BCR_REG_VAL_v4_0 (0x00000039)
#define IPA_BCR_REG_VAL_v4_2 (0x00000000)
#define IPA_AGGR_GRAN_MIN (1)
#define IPA_AGGR_GRAN_MAX (32)
#define IPA_EOT_COAL_GRAN_MIN (1)
#define IPA_EOT_COAL_GRAN_MAX (16)

#define IPA_FILT_ROUT_HASH_REG_VAL_v4_2 (0x00000000)
#define IPA_DMA_TASK_FOR_GSI_TIMEOUT_MSEC (15)

#define IPA_AGGR_BYTE_LIMIT (\
		IPA_ENDP_INIT_AGGR_N_AGGR_BYTE_LIMIT_BMSK >> \
		IPA_ENDP_INIT_AGGR_N_AGGR_BYTE_LIMIT_SHFT)
#define IPA_AGGR_PKT_LIMIT (\
		IPA_ENDP_INIT_AGGR_n_AGGR_PKT_LIMIT_BMSK >> \
		IPA_ENDP_INIT_AGGR_n_AGGR_PKT_LIMIT_SHFT)

/* In IPAv3 only endpoints 0-3 can be configured to deaggregation */
#define IPA_EP_SUPPORTS_DEAGGR(idx) ((idx) >= 0 && (idx) <= 3)

#define IPA_TAG_TIMER_TIMESTAMP_SHFT (14) /* ~0.8msec */
#define IPA_NAT_TIMER_TIMESTAMP_SHFT (24) /* ~0.8sec */

/*
 * Units of time per a specific granularity
 * The limitation based on H/W HOLB/AGGR time limit field width
 */
#define IPA_TIMER_SCALED_TIME_LIMIT 31

/* HPS, DPS sequencers Types*/

/* DMA Only */
#define IPA_DPS_HPS_SEQ_TYPE_DMA_ONLY  0x00000000
/* DMA + decipher */
#define IPA_DPS_HPS_SEQ_TYPE_DMA_DEC 0x00000011
/* Packet Processing + no decipher + uCP (for Ethernet Bridging) */
#define IPA_DPS_HPS_SEQ_TYPE_PKT_PROCESS_NO_DEC_UCP 0x00000002
/* Packet Processing + decipher + uCP */
#define IPA_DPS_HPS_SEQ_TYPE_PKT_PROCESS_DEC_UCP 0x00000013
/* Packet Processing + no decipher + no uCP */
#define IPA_DPS_HPS_SEQ_TYPE_PKT_PROCESS_NO_DEC_NO_UCP 0x00000006
/* Packet Processing + decipher + no uCP */
#define IPA_DPS_HPS_SEQ_TYPE_PKT_PROCESS_DEC_NO_UCP 0x00000017
/* 2 Packet Processing pass + no decipher + uCP */
#define IPA_DPS_HPS_SEQ_TYPE_2ND_PKT_PROCESS_PASS_NO_DEC_UCP 0x00000004
/* 2 Packet Processing pass + decipher + uCP */
#define IPA_DPS_HPS_SEQ_TYPE_2ND_PKT_PROCESS_PASS_DEC_UCP 0x00000015
/* 2 Packet Processing pass + no decipher + uCP + HPS REP DMA Parser. */
#define IPA_DPS_HPS_REP_SEQ_TYPE_2PKT_PROC_PASS_NO_DEC_UCP_DMAP 0x00000804
/* Packet Processing + no decipher + no uCP + HPS REP DMA Parser.*/
#define IPA_DPS_HPS_REP_SEQ_TYPE_PKT_PROCESS_NO_DEC_NO_UCP_DMAP 0x00000806
/* COMP/DECOMP */
#define IPA_DPS_HPS_SEQ_TYPE_DMA_COMP_DECOMP 0x00000020
/* 2 Packet Processing + no decipher + 2 uCP */
#define IPA_DPS_HPS_SEQ_TYPE_2ND_PKT_PROCESS_PASS_NO_DEC_2ND_UCP 0x0000000a
/* 2 Packet Processing + decipher + 2 uCP */
#define IPA_DPS_HPS_SEQ_TYPE_2ND_PKT_PROCESS_PASS_DEC_2ND_UCP 0x0000001b
/* 3 Packet Processing + no decipher + 2 uCP */
#define IPA_DPS_HPS_SEQ_TYPE_3RD_PKT_PROCESS_PASS_NO_DEC_2ND_UCP 0x0000000c
/* 3 Packet Processing + decipher + 2 uCP */
#define IPA_DPS_HPS_SEQ_TYPE_3RD_PKT_PROCESS_PASS_DEC_2ND_UCP 0x0000001d
/* 2 Packet Processing + no decipher + 2 uCP + HPS REP DMA Parser */
#define IPA_DPS_HPS_SEQ_TYPE_2ND_PKT_PROCESS_PASS_NO_DEC_2ND_UCP_DMAP 0x0000080a
/* 3 Packet Processing + no decipher + 2 uCP + HPS REP DMA Parser */
#define IPA_DPS_HPS_SEQ_TYPE_3RD_PKT_PROCESS_PASS_NO_DEC_2ND_UCP_DMAP 0x0000080c
/* Invalid sequencer type */
#define IPA_DPS_HPS_SEQ_TYPE_INVALID 0xFFFFFFFF

#define IPA_DPS_HPS_SEQ_TYPE_IS_DMA(seq_type) \
	(seq_type == IPA_DPS_HPS_SEQ_TYPE_DMA_ONLY || \
	seq_type == IPA_DPS_HPS_SEQ_TYPE_DMA_DEC || \
	seq_type == IPA_DPS_HPS_SEQ_TYPE_DMA_COMP_DECOMP)


/* Resource Group index*/
#define IPA_v3_0_GROUP_UL		(0)
#define IPA_v3_0_GROUP_DL		(1)
#define IPA_v3_0_GROUP_DPL		IPA_v3_0_GROUP_DL
#define IPA_v3_0_GROUP_DIAG		(2)
#define IPA_v3_0_GROUP_DMA		(3)
#define IPA_v3_0_GROUP_IMM_CMD		IPA_v3_0_GROUP_UL
#define IPA_v3_0_GROUP_Q6ZIP		(4)
#define IPA_v3_0_GROUP_Q6ZIP_GENERAL	IPA_v3_0_GROUP_Q6ZIP
#define IPA_v3_0_GROUP_UC_RX_Q		(5)
#define IPA_v3_0_GROUP_Q6ZIP_ENGINE	IPA_v3_0_GROUP_UC_RX_Q
#define IPA_v3_0_GROUP_MAX		(6)

#define IPA_v3_5_GROUP_LWA_DL		(0) /* currently not used */
#define IPA_v3_5_MHI_GROUP_PCIE	IPA_v3_5_GROUP_LWA_DL
#define IPA_v3_5_GROUP_UL_DL		(1)
#define IPA_v3_5_MHI_GROUP_DDR		IPA_v3_5_GROUP_UL_DL
#define IPA_v3_5_MHI_GROUP_DMA		(2)
#define IPA_v3_5_GROUP_UC_RX_Q		(3) /* currently not used */
#define IPA_v3_5_SRC_GROUP_MAX		(4)
#define IPA_v3_5_DST_GROUP_MAX		(3)

#define IPA_v4_0_GROUP_LWA_DL		(0)
#define IPA_v4_0_MHI_GROUP_PCIE		(0)
#define IPA_v4_0_ETHERNET		(0)
#define IPA_v4_0_GROUP_UL_DL		(1)
#define IPA_v4_0_MHI_GROUP_DDR		(1)
#define IPA_v4_0_MHI_GROUP_DMA		(2)
#define IPA_v4_0_GROUP_UC_RX_Q		(3)
#define IPA_v4_0_SRC_GROUP_MAX		(4)
#define IPA_v4_0_DST_GROUP_MAX		(4)

#define IPA_v4_2_GROUP_UL_DL		(0)
#define IPA_v4_2_SRC_GROUP_MAX		(1)
#define IPA_v4_2_DST_GROUP_MAX		(1)

#define IPA_v4_5_MHI_GROUP_PCIE		(0)
#define IPA_v4_5_GROUP_UL_DL		(1)
#define IPA_v4_5_MHI_GROUP_DDR		(1)
#define IPA_v4_5_MHI_GROUP_DMA		(2)
#define IPA_v4_5_MHI_GROUP_QDSS		(3)
#define IPA_v4_5_GROUP_UC_RX_Q		(4)
#define IPA_v4_5_SRC_GROUP_MAX		(5)
#define IPA_v4_5_DST_GROUP_MAX		(5)

#define IPA_GROUP_MAX IPA_v3_0_GROUP_MAX

enum ipa_rsrc_grp_type_src {
	IPA_v3_0_RSRC_GRP_TYPE_SRC_PKT_CONTEXTS,
	IPA_v3_0_RSRC_GRP_TYPE_SRC_HDR_SECTORS,
	IPA_v3_0_RSRC_GRP_TYPE_SRC_HDRI1_BUFFER,
	IPA_v3_0_RSRC_GRP_TYPE_SRS_DESCRIPTOR_LISTS,
	IPA_v3_0_RSRC_GRP_TYPE_SRC_DESCRIPTOR_BUFF,
	IPA_v3_0_RSRC_GRP_TYPE_SRC_HDRI2_BUFFERS,
	IPA_v3_0_RSRC_GRP_TYPE_SRC_HPS_DMARS,
	IPA_v3_0_RSRC_GRP_TYPE_SRC_ACK_ENTRIES,
	IPA_v3_0_RSRC_GRP_TYPE_SRC_MAX,

	IPA_v3_5_RSRC_GRP_TYPE_SRC_PKT_CONTEXTS = 0,
	IPA_v3_5_RSRC_GRP_TYPE_SRS_DESCRIPTOR_LISTS,
	IPA_v3_5_RSRC_GRP_TYPE_SRC_DESCRIPTOR_BUFF,
	IPA_v3_5_RSRC_GRP_TYPE_SRC_HPS_DMARS,
	IPA_v3_5_RSRC_GRP_TYPE_SRC_ACK_ENTRIES,
	IPA_v3_5_RSRC_GRP_TYPE_SRC_MAX,

	IPA_v4_0_RSRC_GRP_TYPE_SRC_PKT_CONTEXTS = 0,
	IPA_v4_0_RSRC_GRP_TYPE_SRS_DESCRIPTOR_LISTS,
	IPA_v4_0_RSRC_GRP_TYPE_SRC_DESCRIPTOR_BUFF,
	IPA_v4_0_RSRC_GRP_TYPE_SRC_HPS_DMARS,
	IPA_v4_0_RSRC_GRP_TYPE_SRC_ACK_ENTRIES,
	IPA_v4_0_RSRC_GRP_TYPE_SRC_MAX
};

#define IPA_RSRC_GRP_TYPE_SRC_MAX IPA_v3_0_RSRC_GRP_TYPE_SRC_MAX

enum ipa_rsrc_grp_type_dst {
	IPA_v3_0_RSRC_GRP_TYPE_DST_DATA_SECTORS,
	IPA_v3_0_RSRC_GRP_TYPE_DST_DATA_SECTOR_LISTS,
	IPA_v3_0_RSRC_GRP_TYPE_DST_DPS_DMARS,
	IPA_v3_0_RSRC_GRP_TYPE_DST_MAX,

	IPA_v3_5_RSRC_GRP_TYPE_DST_DATA_SECTORS = 0,
	IPA_v3_5_RSRC_GRP_TYPE_DST_DPS_DMARS,
	IPA_v3_5_RSRC_GRP_TYPE_DST_MAX,

	IPA_v4_0_RSRC_GRP_TYPE_DST_DATA_SECTORS = 0,
	IPA_v4_0_RSRC_GRP_TYPE_DST_DPS_DMARS,
	IPA_v4_0_RSRC_GRP_TYPE_DST_MAX,
};
#define IPA_RSRC_GRP_TYPE_DST_MAX IPA_v3_0_RSRC_GRP_TYPE_DST_MAX

enum ipa_rsrc_grp_type_rx {
	IPA_RSRC_GRP_TYPE_RX_HPS_CMDQ,
	IPA_RSRC_GRP_TYPE_RX_MAX
};

enum ipa_rsrc_grp_rx_hps_weight_config {
	IPA_RSRC_GRP_TYPE_RX_HPS_WEIGHT_CONFIG,
	IPA_RSRC_GRP_TYPE_RX_HPS_WEIGHT_MAX
};

struct rsrc_min_max {
	u32 min;
	u32 max;
};

enum ipa_ver {
	IPA_3_0,
	IPA_3_5,
	IPA_3_5_MHI,
	IPA_3_5_1,
	IPA_4_0,
	IPA_4_0_MHI,
	IPA_4_1,
	IPA_4_1_APQ,
	IPA_4_2,
	IPA_4_5,
	IPA_4_5_MHI,
	IPA_4_5_APQ,
	IPA_VER_MAX,
};


static const struct rsrc_min_max ipa3_rsrc_src_grp_config
	[IPA_VER_MAX][IPA_RSRC_GRP_TYPE_SRC_MAX][IPA_GROUP_MAX] = {
	[IPA_3_0] = {
		/* UL	DL	DIAG	DMA	Not Used	uC Rx */
		[IPA_v3_0_RSRC_GRP_TYPE_SRC_PKT_CONTEXTS] = {
		{3, 255}, {3, 255}, {1, 255}, {1, 255}, {1, 255}, {2, 255} },
		[IPA_v3_0_RSRC_GRP_TYPE_SRC_HDR_SECTORS] = {
		{0, 255}, {0, 255}, {0, 255}, {0, 255}, {0, 255}, {0, 255} },
		[IPA_v3_0_RSRC_GRP_TYPE_SRC_HDRI1_BUFFER] = {
		{0, 255}, {0, 255}, {0, 255}, {0, 255}, {0, 255}, {0, 255} },
		[IPA_v3_0_RSRC_GRP_TYPE_SRS_DESCRIPTOR_LISTS] = {
		{14, 14}, {16, 16}, {5, 5}, {5, 5},  {0, 0}, {8, 8} },
		[IPA_v3_0_RSRC_GRP_TYPE_SRC_DESCRIPTOR_BUFF] = {
		{19, 19}, {26, 26}, {3, 3}, {7, 7}, {0, 0}, {8, 8} },
		[IPA_v3_0_RSRC_GRP_TYPE_SRC_HDRI2_BUFFERS] = {
		{0, 255}, {0, 255}, {0, 255}, {0, 255}, {0, 255}, {0, 255} },
		[IPA_v3_0_RSRC_GRP_TYPE_SRC_HPS_DMARS] = {
		{0, 255}, {0, 255}, {0, 255}, {0, 255}, {0, 255}, {0, 255} },
		[IPA_v3_0_RSRC_GRP_TYPE_SRC_ACK_ENTRIES] = {
		{14, 14}, {16, 16}, {5, 5}, {5, 5}, {0, 0}, {8, 8} },
	},
	[IPA_3_5] = {
		/* LWA_DL  UL_DL    unused  UC_RX_Q, other are invalid */
		[IPA_v3_5_RSRC_GRP_TYPE_SRC_PKT_CONTEXTS] = {
		{0, 0}, {1, 255}, {0, 0}, {1, 255}, {0, 0}, {0, 0} },
		[IPA_v3_5_RSRC_GRP_TYPE_SRS_DESCRIPTOR_LISTS] = {
		{0, 0}, {10, 10}, {0, 0}, {8, 8}, {0, 0}, {0, 0} },
		[IPA_v3_5_RSRC_GRP_TYPE_SRC_DESCRIPTOR_BUFF] = {
		{0, 0}, {14, 14}, {0, 0}, {8, 8}, {0, 0}, {0, 0} },
		[IPA_v3_5_RSRC_GRP_TYPE_SRC_HPS_DMARS] = {
		{0, 255}, {0, 255}, {0, 255}, {0, 255},  {0, 0}, {0, 0} },
		[IPA_v3_5_RSRC_GRP_TYPE_SRC_ACK_ENTRIES] = {
		{0, 0}, {20, 20}, {0, 0}, {14, 14}, {0, 0}, {0, 0} },
	},
	[IPA_3_5_MHI] = {
		/* PCIE  DDR     DMA  unused, other are invalid */
		[IPA_v3_5_RSRC_GRP_TYPE_SRC_PKT_CONTEXTS] = {
		{4, 4}, {5, 5}, {1, 1}, {0, 0}, {0, 0}, {0, 0} },
		[IPA_v3_5_RSRC_GRP_TYPE_SRS_DESCRIPTOR_LISTS] = {
		{10, 10}, {10, 10}, {8, 8}, {0, 0}, {0, 0}, {0, 0} },
		[IPA_v3_5_RSRC_GRP_TYPE_SRC_DESCRIPTOR_BUFF] = {
		{12, 12}, {12, 12}, {8, 8}, {0, 0}, {0, 0}, {0, 0} },
		[IPA_v3_5_RSRC_GRP_TYPE_SRC_HPS_DMARS] = {
		{0, 255}, {0, 255}, {0, 255}, {0, 255},  {0, 0}, {0, 0} },
		[IPA_v3_5_RSRC_GRP_TYPE_SRC_ACK_ENTRIES] = {
		{14, 14}, {14, 14}, {14, 14}, {0, 0}, {0, 0}, {0, 0} },
	},
	[IPA_3_5_1] = {
		/* LWA_DL  UL_DL    unused  UC_RX_Q, other are invalid */
		[IPA_v3_5_RSRC_GRP_TYPE_SRC_PKT_CONTEXTS] = {
		{1, 255}, {1, 255}, {0, 0}, {1, 255}, {0, 0}, {0, 0} },
		[IPA_v3_5_RSRC_GRP_TYPE_SRS_DESCRIPTOR_LISTS] = {
		{10, 10}, {10, 10}, {0, 0}, {8, 8}, {0, 0}, {0, 0} },
		[IPA_v3_5_RSRC_GRP_TYPE_SRC_DESCRIPTOR_BUFF] = {
		{12, 12}, {14, 14}, {0, 0}, {8, 8}, {0, 0}, {0, 0} },
		[IPA_v3_5_RSRC_GRP_TYPE_SRC_HPS_DMARS] = {
		{0, 255}, {0, 255}, {0, 255}, {0, 255},  {0, 0}, {0, 0} },
		[IPA_v3_5_RSRC_GRP_TYPE_SRC_ACK_ENTRIES] = {
		{14, 14}, {20, 20}, {0, 0}, {14, 14}, {0, 0}, {0, 0} },
	},
	[IPA_4_0] = {
		/* LWA_DL  UL_DL    unused  UC_RX_Q, other are invalid */
		[IPA_v4_0_RSRC_GRP_TYPE_SRC_PKT_CONTEXTS] = {
		{1, 255}, {1, 255}, {0, 0}, {1, 255}, {0, 0}, {0, 0} },
		[IPA_v4_0_RSRC_GRP_TYPE_SRS_DESCRIPTOR_LISTS] = {
		{10, 10}, {10, 10}, {0, 0}, {8, 8}, {0, 0}, {0, 0} },
		[IPA_v4_0_RSRC_GRP_TYPE_SRC_DESCRIPTOR_BUFF] = {
		{12, 12}, {14, 14}, {0, 0}, {8, 8}, {0, 0}, {0, 0} },
		[IPA_v4_0_RSRC_GRP_TYPE_SRC_HPS_DMARS] = {
		{0, 255}, {0, 255}, {0, 255}, {0, 255},  {0, 0}, {0, 0} },
		[IPA_v4_0_RSRC_GRP_TYPE_SRC_ACK_ENTRIES] = {
		{14, 14}, {20, 20}, {0, 0}, {14, 14}, {0, 0}, {0, 0} },
	},
	[IPA_4_0_MHI] = {
		/* PCIE  DDR     DMA  unused, other are invalid */
		[IPA_v4_0_RSRC_GRP_TYPE_SRC_PKT_CONTEXTS] = {
		{4, 4}, {5, 5}, {1, 1}, {0, 0}, {0, 0}, {0, 0} },
		[IPA_v4_0_RSRC_GRP_TYPE_SRS_DESCRIPTOR_LISTS] = {
		{10, 10}, {10, 10}, {8, 8}, {0, 0}, {0, 0}, {0, 0} },
		[IPA_v4_0_RSRC_GRP_TYPE_SRC_DESCRIPTOR_BUFF] = {
		{12, 12}, {12, 12}, {8, 8}, {0, 0}, {0, 0}, {0, 0} },
		[IPA_v4_0_RSRC_GRP_TYPE_SRC_HPS_DMARS] = {
		{0, 255}, {0, 255}, {0, 255}, {0, 255},  {0, 0}, {0, 0} },
		[IPA_v4_0_RSRC_GRP_TYPE_SRC_ACK_ENTRIES] = {
		{14, 14}, {14, 14}, {14, 14}, {0, 0}, {0, 0}, {0, 0} },
	},
	[IPA_4_1] = {
		/* LWA_DL  UL_DL    unused  UC_RX_Q, other are invalid */
		[IPA_v4_0_RSRC_GRP_TYPE_SRC_PKT_CONTEXTS] = {
		{1, 63}, {1, 63}, {0, 0}, {1, 63}, {0, 0}, {0, 0} },
		[IPA_v4_0_RSRC_GRP_TYPE_SRS_DESCRIPTOR_LISTS] = {
		{10, 10}, {10, 10}, {0, 0}, {8, 8}, {0, 0}, {0, 0} },
		[IPA_v4_0_RSRC_GRP_TYPE_SRC_DESCRIPTOR_BUFF] = {
		{12, 12}, {14, 14}, {0, 0}, {8, 8}, {0, 0}, {0, 0} },
		[IPA_v4_0_RSRC_GRP_TYPE_SRC_HPS_DMARS] = {
		{0, 63}, {0, 63}, {0, 63}, {0, 63},  {0, 0}, {0, 0} },
		[IPA_v4_0_RSRC_GRP_TYPE_SRC_ACK_ENTRIES] = {
		{14, 14}, {20, 20}, {0, 0}, {14, 14}, {0, 0}, {0, 0} },
	},
	[IPA_4_1_APQ] = {
		/* LWA_DL  UL_DL    unused  UC_RX_Q, other are invalid */
		[IPA_v4_0_RSRC_GRP_TYPE_SRC_PKT_CONTEXTS] = {
		{1, 63}, {1, 63}, {0, 0}, {1, 63}, {0, 0}, {0, 0} },
		[IPA_v4_0_RSRC_GRP_TYPE_SRS_DESCRIPTOR_LISTS] = {
		{10, 10}, {10, 10}, {0, 0}, {8, 8}, {0, 0}, {0, 0} },
		[IPA_v4_0_RSRC_GRP_TYPE_SRC_DESCRIPTOR_BUFF] = {
		{12, 12}, {14, 14}, {0, 0}, {8, 8}, {0, 0}, {0, 0} },
		[IPA_v4_0_RSRC_GRP_TYPE_SRC_HPS_DMARS] = {
		{0, 63}, {0, 63}, {0, 63}, {0, 63},  {0, 0}, {0, 0} },
		[IPA_v4_0_RSRC_GRP_TYPE_SRC_ACK_ENTRIES] = {
		{14, 14}, {20, 20}, {0, 0}, {14, 14}, {0, 0}, {0, 0} },
	},
	[IPA_4_2] = {
		/* UL_DL   other are invalid */
		[IPA_v4_0_RSRC_GRP_TYPE_SRC_PKT_CONTEXTS] = {
		{3, 63}, {0, 0}, {0, 0}, {0, 0}, {0, 0}, {0, 0} },
		[IPA_v4_0_RSRC_GRP_TYPE_SRS_DESCRIPTOR_LISTS] = {
		{3, 3}, {0, 0}, {0, 0}, {0, 0}, {0, 0}, {0, 0} },
		[IPA_v4_0_RSRC_GRP_TYPE_SRC_DESCRIPTOR_BUFF] = {
		{10, 10}, {0, 0}, {0, 0}, {0, 0}, {0, 0}, {0, 0} },
		[IPA_v4_0_RSRC_GRP_TYPE_SRC_HPS_DMARS] = {
		{1, 1}, {0, 0}, {0, 0},  {0, 0}, {0, 0}, {0, 0} },
		[IPA_v4_0_RSRC_GRP_TYPE_SRC_ACK_ENTRIES] = {
		{5, 5}, {0, 0}, {0, 0}, {0, 0}, {0, 0}, {0, 0} },
	},
	[IPA_4_5] = {
		/* unused  UL_DL  unused  unused  UC_RX_Q N/A */
		[IPA_v4_0_RSRC_GRP_TYPE_SRC_PKT_CONTEXTS] = {
		{0, 0}, {1, 11}, {0, 0}, {0, 0}, {1, 63}, {0, 0} },
		[IPA_v4_0_RSRC_GRP_TYPE_SRS_DESCRIPTOR_LISTS] = {
		{0, 0}, {14, 14}, {0, 0}, {0, 0}, {3, 3}, {0, 0} },
		[IPA_v4_0_RSRC_GRP_TYPE_SRC_DESCRIPTOR_BUFF] = {
		{0, 0}, {18, 18}, {0, 0}, {0, 0}, {8, 8}, {0, 0} },
		[IPA_v4_0_RSRC_GRP_TYPE_SRC_HPS_DMARS] = {
		{0, 63}, {0, 63}, {0, 63}, {0, 63},  {0, 63}, {0, 0} },
		[IPA_v4_0_RSRC_GRP_TYPE_SRC_ACK_ENTRIES] = {
		{0, 0}, {24, 24}, {0, 0}, {0, 0}, {8, 8}, {0, 0} },
	},
	[IPA_4_5_MHI] = {
		/* PCIE  DDR  DMA  QDSS  unused  N/A */
		[IPA_v4_0_RSRC_GRP_TYPE_SRC_PKT_CONTEXTS] = {
		{3, 8}, {4, 11}, {1, 1}, {1, 1}, {0, 0}, {0, 0} },
		[IPA_v4_0_RSRC_GRP_TYPE_SRS_DESCRIPTOR_LISTS] = {
		{9, 9}, {12, 12}, {2, 2}, {2, 2}, {0, 0}, {0, 0} },
		[IPA_v4_0_RSRC_GRP_TYPE_SRC_DESCRIPTOR_BUFF] = {
		{9, 9}, {14, 14}, {4, 4}, {4, 4}, {0, 0}, {0, 0} },
		[IPA_v4_0_RSRC_GRP_TYPE_SRC_HPS_DMARS] = {
		{0, 63}, {0, 63}, {0, 63}, {0, 63},  {0, 63}, {0, 0} },
		[IPA_v4_0_RSRC_GRP_TYPE_SRC_ACK_ENTRIES] = {
		{22, 22}, {16, 16}, {6, 6}, {2, 2}, {0, 0}, {0, 0} },
	},
};

static const struct rsrc_min_max ipa3_rsrc_dst_grp_config
	[IPA_VER_MAX][IPA_RSRC_GRP_TYPE_DST_MAX][IPA_GROUP_MAX] = {
	[IPA_3_0] = {
		/* UL	DL/DPL	DIAG	DMA  Q6zip_gen Q6zip_eng */
		[IPA_v3_0_RSRC_GRP_TYPE_DST_DATA_SECTORS] = {
		{2, 2}, {3, 3}, {0, 0}, {2, 2}, {3, 3}, {3, 3} },
		[IPA_v3_0_RSRC_GRP_TYPE_DST_DATA_SECTOR_LISTS] = {
		{0, 255}, {0, 255}, {0, 255}, {0, 255}, {0, 255}, {0, 255} },
		[IPA_v3_0_RSRC_GRP_TYPE_DST_DPS_DMARS] = {
		{1, 1}, {1, 1}, {1, 1}, {1, 1}, {1, 1}, {0, 0} },
	},
	[IPA_3_5] = {
		/* unused UL/DL/DPL unused N/A    N/A     N/A */
		[IPA_v3_5_RSRC_GRP_TYPE_DST_DATA_SECTORS] = {
		{4, 4}, {4, 4}, {3, 3}, {0, 0}, {0, 0}, {0, 0} },
		[IPA_v3_5_RSRC_GRP_TYPE_DST_DPS_DMARS] = {
		{2, 255}, {1, 255}, {1, 2}, {0, 0}, {0, 0}, {0, 0} },
	},
	[IPA_3_5_MHI] = {
		/* PCIE  DDR     DMA     N/A     N/A     N/A */
		[IPA_v3_5_RSRC_GRP_TYPE_DST_DATA_SECTORS] = {
		{4, 4}, {4, 4}, {3, 3}, {0, 0}, {0, 0}, {0, 0} },
		[IPA_v3_5_RSRC_GRP_TYPE_DST_DPS_DMARS] = {
		{2, 255}, {1, 255}, {1, 2}, {0, 0}, {0, 0}, {0, 0} },
	},
	[IPA_3_5_1] = {
		/* LWA_DL UL/DL/DPL unused N/A   N/A     N/A */
		[IPA_v3_5_RSRC_GRP_TYPE_DST_DATA_SECTORS] = {
		{4, 4}, {4, 4}, {3, 3}, {0, 0}, {0, 0}, {0, 0} },
		[IPA_v3_5_RSRC_GRP_TYPE_DST_DPS_DMARS] = {
		{2, 255}, {1, 255}, {1, 2}, {0, 0}, {0, 0}, {0, 0} },
	},
	[IPA_4_0] = {
		/* LWA_DL UL/DL/DPL uC, other are invalid */
		[IPA_v4_0_RSRC_GRP_TYPE_DST_DATA_SECTORS] = {
		{4, 4}, {4, 4}, {3, 3}, {2, 2}, {0, 0}, {0, 0} },
		[IPA_v4_0_RSRC_GRP_TYPE_DST_DPS_DMARS] = {
		{2, 255}, {1, 255}, {1, 2}, {0, 2}, {0, 0}, {0, 0} },
	},
	[IPA_4_0_MHI] = {
		/* LWA_DL UL/DL/DPL uC, other are invalid */
		[IPA_v4_0_RSRC_GRP_TYPE_DST_DATA_SECTORS] = {
		{4, 4}, {4, 4}, {3, 3}, {2, 2}, {0, 0}, {0, 0} },
		[IPA_v4_0_RSRC_GRP_TYPE_DST_DPS_DMARS] = {
		{2, 255}, {1, 255}, {1, 2}, {0, 2}, {0, 0}, {0, 0} },
	},
	[IPA_4_1] = {
		/* LWA_DL UL/DL/DPL uC, other are invalid */
		[IPA_v4_0_RSRC_GRP_TYPE_DST_DATA_SECTORS] = {
		{4, 4}, {4, 4}, {3, 3}, {2, 2}, {0, 0}, {0, 0} },
		[IPA_v4_0_RSRC_GRP_TYPE_DST_DPS_DMARS] = {
		{2, 63}, {1, 63}, {1, 2}, {0, 2}, {0, 0}, {0, 0} },
	},
	[IPA_4_1_APQ] = {
		/* LWA_DL UL/DL/DPL uC, other are invalid */
		[IPA_v4_0_RSRC_GRP_TYPE_DST_DATA_SECTORS] = {
		{4, 4}, {4, 4}, {3, 3}, {2, 2}, {0, 0}, {0, 0} },
		[IPA_v4_0_RSRC_GRP_TYPE_DST_DPS_DMARS] = {
		{2, 63}, {1, 63}, {1, 2}, {0, 2}, {0, 0}, {0, 0} },
	},
	[IPA_4_2] = {
		/* UL/DL/DPL, other are invalid */
		[IPA_v4_0_RSRC_GRP_TYPE_DST_DATA_SECTORS] = {
		{3, 3}, {0, 0}, {0, 0}, {0, 0}, {0, 0}, {0, 0} },
		[IPA_v4_0_RSRC_GRP_TYPE_DST_DPS_DMARS] = {
		{1, 63}, {0, 0}, {0, 0}, {0, 0}, {0, 0}, {0, 0} },
	},
	[IPA_4_5] = {
		/* unused  UL/DL/DPL unused  unused  uC  N/A */
		[IPA_v4_0_RSRC_GRP_TYPE_DST_DATA_SECTORS] = {
		{0, 0}, {16, 16}, {2, 2}, {2, 2}, {0, 0}, {0, 0} },
		[IPA_v4_0_RSRC_GRP_TYPE_DST_DPS_DMARS] = {
		{0, 0}, {2, 63}, {1, 2}, {1, 2}, {0, 2}, {0, 0} },
	},
	[IPA_4_5_MHI] = {
		/* PCIE/DPL  DDR  DMA/CV2X  QDSS  uC  N/A */
		[IPA_v4_0_RSRC_GRP_TYPE_DST_DATA_SECTORS] = {
		{16, 16}, {5, 5}, {2, 2}, {2, 2}, {0, 0}, {0, 0} },
		[IPA_v4_0_RSRC_GRP_TYPE_DST_DPS_DMARS] = {
		{2, 63}, {1, 63}, {1, 2}, {1, 2}, {0, 2}, {0, 0} },
	},
};

static const struct rsrc_min_max ipa3_rsrc_rx_grp_config
	[IPA_VER_MAX][IPA_RSRC_GRP_TYPE_RX_MAX][IPA_GROUP_MAX] = {
	[IPA_3_0] = {
		/* UL	DL	DIAG	DMA	unused	uC Rx */
		[IPA_RSRC_GRP_TYPE_RX_HPS_CMDQ] = {
		{16, 16}, {24, 24}, {8, 8}, {8, 8}, {0, 0}, {8, 8} },
	},
	[IPA_3_5] = {
		/* unused UL_DL	unused UC_RX_Q   N/A     N/A */
		[IPA_RSRC_GRP_TYPE_RX_HPS_CMDQ] = {
		{0, 0}, {7, 7}, {0, 0}, {2, 2}, {0, 0}, {0, 0} },
	},
	[IPA_3_5_MHI] = {
		/* PCIE   DDR	     DMA       unused   N/A        N/A */
		[IPA_RSRC_GRP_TYPE_RX_HPS_CMDQ] = {
		{ 3, 3 }, { 7, 7 }, { 2, 2 }, { 0, 0 }, { 0, 0 }, { 0, 0 } },
	},
	[IPA_3_5_1] = {
		/* LWA_DL UL_DL	unused   UC_RX_Q N/A     N/A */
		[IPA_RSRC_GRP_TYPE_RX_HPS_CMDQ] = {
		{3, 3}, {7, 7}, {0, 0}, {2, 2}, {0, 0}, {0, 0} },
	},
	[IPA_4_0] = {
		/* LWA_DL UL_DL	unused UC_RX_Q, other are invalid */
		[IPA_RSRC_GRP_TYPE_RX_HPS_CMDQ] = {
		{3, 3}, {7, 7}, {0, 0}, {2, 2}, {0, 0}, {0, 0} },
	},
	[IPA_4_0_MHI] = {
		/* PCIE   DDR	     DMA       unused   N/A        N/A */
		[IPA_RSRC_GRP_TYPE_RX_HPS_CMDQ] = {
		{ 3, 3 }, { 7, 7 }, { 2, 2 }, { 0, 0 }, { 0, 0 }, { 0, 0 } },
	},
	[IPA_4_1] = {
		/* LWA_DL UL_DL	unused UC_RX_Q, other are invalid */
		[IPA_RSRC_GRP_TYPE_RX_HPS_CMDQ] = {
		{3, 3}, {7, 7}, {0, 0}, {2, 2}, {0, 0}, {0, 0} },
	},
	[IPA_4_1_APQ] = {
		/* LWA_DL UL_DL	unused UC_RX_Q, other are invalid */
		[IPA_RSRC_GRP_TYPE_RX_HPS_CMDQ] = {
		{3, 3}, {7, 7}, {0, 0}, {2, 2}, {0, 0}, {0, 0} },
	},
	[IPA_4_2] = {
		/* UL_DL, other are invalid */
		[IPA_RSRC_GRP_TYPE_RX_HPS_CMDQ] = {
		{4, 4}, {0, 0}, {0, 0}, {0, 0}, {0, 0}, {0, 0} },
	},
	[IPA_4_5] = {
		/* unused  UL_DL  unused unused  UC_RX_Q  N/A */
		[IPA_RSRC_GRP_TYPE_RX_HPS_CMDQ] = {
		{0, 0}, {3, 3}, {0, 0}, {0, 0}, {0, 0}, {0, 0} },
	},
	[IPA_4_5_MHI] = {
		/* PCIE  DDR  DMA  QDSS  unused  N/A */
		[IPA_RSRC_GRP_TYPE_RX_HPS_CMDQ] = {
		{ 3, 3 }, {3, 3}, {3, 3}, {3, 3}, {0, 0}, { 0, 0 } },
	},

};

static const u32 ipa3_rsrc_rx_grp_hps_weight_config
	[IPA_VER_MAX][IPA_RSRC_GRP_TYPE_RX_HPS_WEIGHT_MAX][IPA_GROUP_MAX] = {
	[IPA_3_0] = {
		/* UL	DL	DIAG	DMA	unused	uC Rx */
		[IPA_RSRC_GRP_TYPE_RX_HPS_WEIGHT_CONFIG] = { 0, 0, 0, 0, 0, 0 },
	},
	[IPA_3_5] = {
		/* unused UL_DL	unused UC_RX_Q   N/A     N/A */
		[IPA_RSRC_GRP_TYPE_RX_HPS_WEIGHT_CONFIG] = { 1, 1, 1, 1, 0, 0 },
	},
	[IPA_3_5_MHI] = {
		/* PCIE   DDR	     DMA       unused   N/A        N/A */
		[IPA_RSRC_GRP_TYPE_RX_HPS_WEIGHT_CONFIG] = { 3, 5, 1, 1, 0, 0 },
	},
	[IPA_3_5_1] = {
		/* LWA_DL UL_DL	unused   UC_RX_Q N/A     N/A */
		[IPA_RSRC_GRP_TYPE_RX_HPS_WEIGHT_CONFIG] = { 1, 1, 1, 1, 0, 0 },
	},
	[IPA_4_0] = {
		/* LWA_DL UL_DL	unused UC_RX_Q N/A */
		[IPA_RSRC_GRP_TYPE_RX_HPS_WEIGHT_CONFIG] = { 1, 1, 1, 1, 0, 0 },
	},
	[IPA_4_0_MHI] = {
		/* PCIE   DDR	     DMA       unused   N/A        N/A */
		[IPA_RSRC_GRP_TYPE_RX_HPS_WEIGHT_CONFIG] = { 3, 5, 1, 1, 0, 0 },
	},
	[IPA_4_1] = {
		/* LWA_DL UL_DL	unused UC_RX_Q, other are invalid */
		[IPA_RSRC_GRP_TYPE_RX_HPS_WEIGHT_CONFIG] = { 1, 1, 1, 1, 0, 0 },
	},
	[IPA_4_1_APQ] = {
		/* LWA_DL UL_DL	unused UC_RX_Q, other are invalid */
		[IPA_RSRC_GRP_TYPE_RX_HPS_WEIGHT_CONFIG] = { 1, 1, 1, 1, 0, 0 },
	},
};

enum ipa_ees {
	IPA_EE_AP = 0,
	IPA_EE_Q6 = 1,
	IPA_EE_UC = 2,
};

enum ipa_qmb_instance_type {
	IPA_QMB_INSTANCE_DDR = 0,
	IPA_QMB_INSTANCE_PCIE = 1,
	IPA_QMB_INSTANCE_MAX
};

#define QMB_MASTER_SELECT_DDR IPA_QMB_INSTANCE_DDR
#define QMB_MASTER_SELECT_PCIE IPA_QMB_INSTANCE_PCIE

struct ipa_qmb_outstanding {
	u16 ot_reads;
	u16 ot_writes;
};

static const struct ipa_qmb_outstanding ipa3_qmb_outstanding
		[IPA_VER_MAX][IPA_QMB_INSTANCE_MAX] = {
	[IPA_3_0][IPA_QMB_INSTANCE_DDR]	= {8, 8},
	[IPA_3_0][IPA_QMB_INSTANCE_PCIE]	= {8, 2},
	[IPA_3_5][IPA_QMB_INSTANCE_DDR]	= {8, 8},
	[IPA_3_5][IPA_QMB_INSTANCE_PCIE]	= {12, 4},
	[IPA_3_5_MHI][IPA_QMB_INSTANCE_DDR]	= {8, 8},
	[IPA_3_5_MHI][IPA_QMB_INSTANCE_PCIE]	= {12, 4},
	[IPA_3_5_1][IPA_QMB_INSTANCE_DDR]	= {8, 8},
	[IPA_3_5_1][IPA_QMB_INSTANCE_PCIE]	= {12, 4},
	[IPA_4_0][IPA_QMB_INSTANCE_DDR]	= {12, 8},
	[IPA_4_0][IPA_QMB_INSTANCE_PCIE]	= {12, 4},
	[IPA_4_0_MHI][IPA_QMB_INSTANCE_DDR]	= {12, 8},
	[IPA_4_0_MHI][IPA_QMB_INSTANCE_PCIE]	= {12, 4},
	[IPA_4_1][IPA_QMB_INSTANCE_DDR]	= {12, 8},
	[IPA_4_1][IPA_QMB_INSTANCE_PCIE]	= {12, 4},
	[IPA_4_1_APQ][IPA_QMB_INSTANCE_DDR]	= {12, 8},
	[IPA_4_1_APQ][IPA_QMB_INSTANCE_PCIE]	= {12, 4},
	[IPA_4_2][IPA_QMB_INSTANCE_DDR]	= {12, 8},
	[IPA_4_5][IPA_QMB_INSTANCE_DDR]	= {16, 8},
	[IPA_4_5][IPA_QMB_INSTANCE_PCIE]	= {12, 8},
	[IPA_4_5_MHI][IPA_QMB_INSTANCE_DDR]	= {16, 8},
	[IPA_4_5_MHI][IPA_QMB_INSTANCE_PCIE]	= {12, 8},
};

struct ipa_ep_configuration {
	bool valid;
	int group_num;
	bool support_flt;
	int sequencer_type;
	u8 qmb_master_sel;
	struct ipa_gsi_ep_config ipa_gsi_ep_info;
};

/* clients not included in the list below are considered as invalid */
static const struct ipa_ep_configuration ipa3_ep_mapping
					[IPA_VER_MAX][IPA_CLIENT_MAX] = {
	[IPA_3_0][IPA_CLIENT_WLAN1_PROD]          = {
			true, IPA_v3_0_GROUP_UL, true,
			IPA_DPS_HPS_SEQ_TYPE_2ND_PKT_PROCESS_PASS_NO_DEC_UCP,
			QMB_MASTER_SELECT_DDR,
			{ 10, 1, 8, 16, IPA_EE_UC } },
	[IPA_3_0][IPA_CLIENT_USB_PROD]            = {
			true, IPA_v3_0_GROUP_UL, true,
			IPA_DPS_HPS_SEQ_TYPE_2ND_PKT_PROCESS_PASS_NO_DEC_UCP,
			QMB_MASTER_SELECT_DDR,
			{ 1, 3, 8, 16, IPA_EE_AP } },
	[IPA_3_0][IPA_CLIENT_APPS_LAN_PROD] = {
			true, IPA_v3_0_GROUP_DL, false,
			IPA_DPS_HPS_SEQ_TYPE_PKT_PROCESS_NO_DEC_UCP,
			QMB_MASTER_SELECT_DDR,
			{ 14, 11, 8, 16, IPA_EE_AP } },
	[IPA_3_0][IPA_CLIENT_APPS_WAN_PROD] = {
			true, IPA_v3_0_GROUP_UL, true,
			IPA_DPS_HPS_SEQ_TYPE_2ND_PKT_PROCESS_PASS_NO_DEC_UCP,
			QMB_MASTER_SELECT_DDR,
			{ 3, 5, 16, 32, IPA_EE_AP } },
	[IPA_3_0][IPA_CLIENT_APPS_CMD_PROD]	  = {
			true, IPA_v3_0_GROUP_IMM_CMD, false,
			IPA_DPS_HPS_SEQ_TYPE_DMA_ONLY,
			QMB_MASTER_SELECT_DDR,
			{ 22, 6, 18, 28, IPA_EE_AP } },
	[IPA_3_0][IPA_CLIENT_ODU_PROD]            = {
			true, IPA_v3_0_GROUP_UL, true,
			IPA_DPS_HPS_SEQ_TYPE_2ND_PKT_PROCESS_PASS_NO_DEC_UCP,
			QMB_MASTER_SELECT_DDR,
			{ 12, 9, 8, 16, IPA_EE_AP } },
	[IPA_3_0][IPA_CLIENT_MHI_PROD]            = {
			true, IPA_v3_0_GROUP_UL, true,
			IPA_DPS_HPS_SEQ_TYPE_2ND_PKT_PROCESS_PASS_NO_DEC_UCP,
			QMB_MASTER_SELECT_PCIE,
			{ 0, 0, 8, 16, IPA_EE_AP } },
	[IPA_3_0][IPA_CLIENT_Q6_LAN_PROD]         = {
			true, IPA_v3_0_GROUP_UL, false,
			IPA_DPS_HPS_SEQ_TYPE_2ND_PKT_PROCESS_PASS_NO_DEC_UCP,
			QMB_MASTER_SELECT_DDR,
			{ 9, 4, 8, 12, IPA_EE_Q6 } },
	[IPA_3_0][IPA_CLIENT_Q6_WAN_PROD]         = {
			true, IPA_v3_0_GROUP_DL, true,
			IPA_DPS_HPS_SEQ_TYPE_PKT_PROCESS_NO_DEC_UCP,
			QMB_MASTER_SELECT_DDR,
			{ 5, 0, 16, 32, IPA_EE_Q6 } },
	[IPA_3_0][IPA_CLIENT_Q6_CMD_PROD] = {
			true, IPA_v3_0_GROUP_IMM_CMD, false,
			IPA_DPS_HPS_SEQ_TYPE_PKT_PROCESS_NO_DEC_UCP,
			QMB_MASTER_SELECT_DDR,
			{ 6, 1, 18, 28, IPA_EE_Q6 } },
	[IPA_3_0][IPA_CLIENT_Q6_DECOMP_PROD]      = {
			true, IPA_v3_0_GROUP_Q6ZIP,
			false, IPA_DPS_HPS_SEQ_TYPE_PKT_PROCESS_NO_DEC_UCP,
			QMB_MASTER_SELECT_DDR,
			{ 7, 2, 0, 0, IPA_EE_Q6 } },
	[IPA_3_0][IPA_CLIENT_Q6_DECOMP2_PROD]     = {
			true, IPA_v3_0_GROUP_Q6ZIP,
			false, IPA_DPS_HPS_SEQ_TYPE_PKT_PROCESS_NO_DEC_UCP,
			QMB_MASTER_SELECT_DDR,
			{ 8, 3, 0, 0, IPA_EE_Q6 } },
	[IPA_3_0][IPA_CLIENT_MEMCPY_DMA_SYNC_PROD] = {
			true, IPA_v3_0_GROUP_DMA, false,
			IPA_DPS_HPS_SEQ_TYPE_DMA_ONLY,
			QMB_MASTER_SELECT_PCIE,
			{ 12, 9, 8, 16, IPA_EE_AP } },
	[IPA_3_0][IPA_CLIENT_MEMCPY_DMA_ASYNC_PROD] = {
			true, IPA_v3_0_GROUP_DMA, false,
			IPA_DPS_HPS_SEQ_TYPE_DMA_ONLY,
			QMB_MASTER_SELECT_PCIE,
			{ 13, 10, 8, 16, IPA_EE_AP } },
	[IPA_3_0][IPA_CLIENT_ETHERNET_PROD]          = {
			true, IPA_v3_0_GROUP_UL, true,
			IPA_DPS_HPS_SEQ_TYPE_2ND_PKT_PROCESS_PASS_NO_DEC_UCP,
			QMB_MASTER_SELECT_DDR,
			{2, 0, 8, 16, IPA_EE_UC} },
	/* Only for test purpose */
	[IPA_3_0][IPA_CLIENT_TEST_PROD]           = {
			true, IPA_v3_0_GROUP_UL, true,
			IPA_DPS_HPS_SEQ_TYPE_2ND_PKT_PROCESS_PASS_NO_DEC_UCP,
			QMB_MASTER_SELECT_DDR,
			{ 1, 3, 8, 16, IPA_EE_AP } },
	[IPA_3_0][IPA_CLIENT_TEST1_PROD]          = {
			true, IPA_v3_0_GROUP_UL, true,
			IPA_DPS_HPS_SEQ_TYPE_2ND_PKT_PROCESS_PASS_NO_DEC_UCP,
			QMB_MASTER_SELECT_DDR,
			{ 1, 3, 8, 16, IPA_EE_AP } },
	[IPA_3_0][IPA_CLIENT_TEST2_PROD]          = {
			true, IPA_v3_0_GROUP_UL, true,
			IPA_DPS_HPS_SEQ_TYPE_2ND_PKT_PROCESS_PASS_NO_DEC_UCP,
			QMB_MASTER_SELECT_DDR,
			{ 3, 5, 16, 32, IPA_EE_AP } },
	[IPA_3_0][IPA_CLIENT_TEST3_PROD]          = {
			true, IPA_v3_0_GROUP_UL, true,
			IPA_DPS_HPS_SEQ_TYPE_2ND_PKT_PROCESS_PASS_NO_DEC_UCP,
			QMB_MASTER_SELECT_DDR,
			{ 12, 9, 8, 16, IPA_EE_AP } },
	[IPA_3_0][IPA_CLIENT_TEST4_PROD]          = {
			true, IPA_v3_0_GROUP_UL, true,
			IPA_DPS_HPS_SEQ_TYPE_2ND_PKT_PROCESS_PASS_NO_DEC_UCP,
			QMB_MASTER_SELECT_DDR,
			{ 13, 10, 8, 16, IPA_EE_AP } },

	[IPA_3_0][IPA_CLIENT_WLAN1_CONS]          = {
			true, IPA_v3_0_GROUP_DL, false,
			IPA_DPS_HPS_SEQ_TYPE_INVALID,
			QMB_MASTER_SELECT_DDR,
			{ 25, 4, 8, 8, IPA_EE_UC } },
	[IPA_3_0][IPA_CLIENT_WLAN2_CONS]          = {
			true, IPA_v3_0_GROUP_DL, false,
			IPA_DPS_HPS_SEQ_TYPE_INVALID,
			QMB_MASTER_SELECT_DDR,
			{ 27, 4, 8, 8, IPA_EE_AP } },
	[IPA_3_0][IPA_CLIENT_WLAN3_CONS]          = {
			true, IPA_v3_0_GROUP_DL, false,
			IPA_DPS_HPS_SEQ_TYPE_INVALID,
			QMB_MASTER_SELECT_DDR,
			{ 28, 13, 8, 8, IPA_EE_AP } },
	[IPA_3_0][IPA_CLIENT_WLAN4_CONS]          = {
			true, IPA_v3_0_GROUP_DL, false,
			IPA_DPS_HPS_SEQ_TYPE_INVALID,
			QMB_MASTER_SELECT_DDR,
			{ 29, 14, 8, 8, IPA_EE_AP } },
	[IPA_3_0][IPA_CLIENT_USB_CONS]            = {
			true, IPA_v3_0_GROUP_DL, false,
			IPA_DPS_HPS_SEQ_TYPE_INVALID,
			QMB_MASTER_SELECT_DDR,
			{ 26, 12, 8, 8, IPA_EE_AP } },
	[IPA_3_0][IPA_CLIENT_USB_DPL_CONS]        = {
			true, IPA_v3_0_GROUP_DPL, false,
			IPA_DPS_HPS_SEQ_TYPE_INVALID,
			QMB_MASTER_SELECT_DDR,
			{ 17, 2, 8, 12, IPA_EE_AP } },
	[IPA_3_0][IPA_CLIENT_APPS_LAN_CONS]       = {
			true, IPA_v3_0_GROUP_UL, false,
			IPA_DPS_HPS_SEQ_TYPE_INVALID,
			QMB_MASTER_SELECT_DDR,
			{ 15, 7, 8, 12, IPA_EE_AP } },
	[IPA_3_0][IPA_CLIENT_APPS_WAN_CONS]       = {
			true, IPA_v3_0_GROUP_DL, false,
			IPA_DPS_HPS_SEQ_TYPE_INVALID,
			QMB_MASTER_SELECT_DDR,
			{ 16, 8, 8, 12, IPA_EE_AP } },
	[IPA_3_0][IPA_CLIENT_ODU_EMB_CONS]        = {
			true, IPA_v3_0_GROUP_DL, false,
			IPA_DPS_HPS_SEQ_TYPE_INVALID,
			QMB_MASTER_SELECT_DDR,
			{ 23, 1, 8, 8, IPA_EE_AP } },
	[IPA_3_0][IPA_CLIENT_MHI_CONS]            = {
			true, IPA_v3_0_GROUP_DL, false,
			IPA_DPS_HPS_SEQ_TYPE_INVALID,
			QMB_MASTER_SELECT_PCIE,
			{ 23, 1, 8, 8, IPA_EE_AP } },
	[IPA_3_0][IPA_CLIENT_Q6_LAN_CONS]         = {
			true, IPA_v3_0_GROUP_DL, false,
			IPA_DPS_HPS_SEQ_TYPE_INVALID,
			QMB_MASTER_SELECT_DDR,
			{ 19, 6, 8, 12, IPA_EE_Q6 } },
	[IPA_3_0][IPA_CLIENT_Q6_WAN_CONS]         = {
			true, IPA_v3_0_GROUP_UL, false,
			IPA_DPS_HPS_SEQ_TYPE_INVALID,
			QMB_MASTER_SELECT_DDR,
			{ 18, 5, 8, 12, IPA_EE_Q6 } },
	[IPA_3_0][IPA_CLIENT_Q6_DUN_CONS]         = {
			true, IPA_v3_0_GROUP_DIAG, false,
			IPA_DPS_HPS_SEQ_TYPE_INVALID,
			QMB_MASTER_SELECT_DDR,
			{ 30, 7, 4, 4, IPA_EE_Q6 } },
	[IPA_3_0][IPA_CLIENT_Q6_DECOMP_CONS] = {
			true, IPA_v3_0_GROUP_Q6ZIP, false,
			IPA_DPS_HPS_SEQ_TYPE_INVALID,
			QMB_MASTER_SELECT_DDR,
			{ 21, 8, 4, 4, IPA_EE_Q6 } },
	[IPA_3_0][IPA_CLIENT_Q6_DECOMP2_CONS] = {
			true, IPA_v3_0_GROUP_Q6ZIP, false,
			IPA_DPS_HPS_SEQ_TYPE_INVALID,
			QMB_MASTER_SELECT_DDR,
			{ 4, 9, 4, 4, IPA_EE_Q6 } },
	[IPA_3_0][IPA_CLIENT_MEMCPY_DMA_SYNC_CONS] = {
			true, IPA_v3_0_GROUP_DMA, false,
			IPA_DPS_HPS_SEQ_TYPE_INVALID,
			QMB_MASTER_SELECT_PCIE,
			{ 28, 13, 8, 8, IPA_EE_AP } },
	[IPA_3_0][IPA_CLIENT_MEMCPY_DMA_ASYNC_CONS] = {
			true, IPA_v3_0_GROUP_DMA, false,
			IPA_DPS_HPS_SEQ_TYPE_INVALID,
			QMB_MASTER_SELECT_PCIE,
			{ 29, 14, 8, 8, IPA_EE_AP } },
	[IPA_3_0][IPA_CLIENT_ETHERNET_CONS]          = {
			true, IPA_v3_0_GROUP_DL, false,
			IPA_DPS_HPS_SEQ_TYPE_INVALID,
			QMB_MASTER_SELECT_DDR,
			{24, 3, 8, 8, IPA_EE_UC} },
	/* Only for test purpose */
	[IPA_3_0][IPA_CLIENT_TEST_CONS]           = {
			true, IPA_v3_0_GROUP_DL, false,
			IPA_DPS_HPS_SEQ_TYPE_INVALID,
			QMB_MASTER_SELECT_DDR,
			{ 26, 12, 8, 8, IPA_EE_AP } },
	[IPA_3_0][IPA_CLIENT_TEST1_CONS]          = {
			true, IPA_v3_0_GROUP_DL, false,
			IPA_DPS_HPS_SEQ_TYPE_INVALID,
			QMB_MASTER_SELECT_DDR,
			{ 26, 12, 8, 8, IPA_EE_AP } },
	[IPA_3_0][IPA_CLIENT_TEST2_CONS]          = {
			true, IPA_v3_0_GROUP_DL, false,
			IPA_DPS_HPS_SEQ_TYPE_INVALID,
			QMB_MASTER_SELECT_DDR,
			{ 27, 4, 8, 8, IPA_EE_AP } },
	[IPA_3_0][IPA_CLIENT_TEST3_CONS]          = {
			true, IPA_v3_0_GROUP_DL, false,
			IPA_DPS_HPS_SEQ_TYPE_INVALID,
			QMB_MASTER_SELECT_DDR,
			{ 28, 13, 8, 8, IPA_EE_AP } },
	[IPA_3_0][IPA_CLIENT_TEST4_CONS]          = {
			true, IPA_v3_0_GROUP_DL, false,
			IPA_DPS_HPS_SEQ_TYPE_INVALID,
			QMB_MASTER_SELECT_DDR,
			{ 29, 14, 8, 8, IPA_EE_AP } },
	/* Dummy consumer (pipe 31) is used in L2TP rt rule */
	[IPA_3_0][IPA_CLIENT_DUMMY_CONS]          = {
			true, IPA_v3_0_GROUP_DL, false,
			IPA_DPS_HPS_SEQ_TYPE_INVALID,
			QMB_MASTER_SELECT_DDR,
			{ 31, 31, 8, 8, IPA_EE_AP } },

	/* IPA_3_5 */
	[IPA_3_5][IPA_CLIENT_WLAN1_PROD]          = {
			true, IPA_v3_5_GROUP_UL_DL, true,
			IPA_DPS_HPS_SEQ_TYPE_2ND_PKT_PROCESS_PASS_NO_DEC_UCP,
			QMB_MASTER_SELECT_DDR,
			{ 6, 1, 8, 16, IPA_EE_UC } },
	[IPA_3_5][IPA_CLIENT_USB_PROD]            = {
			true, IPA_v3_5_GROUP_UL_DL, true,
			IPA_DPS_HPS_SEQ_TYPE_2ND_PKT_PROCESS_PASS_NO_DEC_UCP,
			QMB_MASTER_SELECT_DDR,
			{ 0, 7, 8, 16, IPA_EE_AP } },
	[IPA_3_5][IPA_CLIENT_APPS_LAN_PROD]   = {
			true, IPA_v3_5_GROUP_UL_DL, false,
			IPA_DPS_HPS_SEQ_TYPE_PKT_PROCESS_NO_DEC_UCP,
			QMB_MASTER_SELECT_DDR,
			{ 8, 9, 8, 16, IPA_EE_AP } },
	[IPA_3_5][IPA_CLIENT_APPS_WAN_PROD] = {
			true, IPA_v3_5_GROUP_UL_DL, true,
			IPA_DPS_HPS_SEQ_TYPE_2ND_PKT_PROCESS_PASS_NO_DEC_UCP,
			QMB_MASTER_SELECT_DDR,
			{ 2, 3, 16, 32, IPA_EE_AP } },
	[IPA_3_5][IPA_CLIENT_APPS_CMD_PROD]	  = {
			true, IPA_v3_5_GROUP_UL_DL, false,
			IPA_DPS_HPS_SEQ_TYPE_DMA_ONLY,
			QMB_MASTER_SELECT_DDR,
			{ 5, 4, 20, 23, IPA_EE_AP } },
	[IPA_3_5][IPA_CLIENT_ODU_PROD]            = {
			true, IPA_v3_5_GROUP_UL_DL, true,
			IPA_DPS_HPS_SEQ_TYPE_2ND_PKT_PROCESS_PASS_NO_DEC_UCP,
			QMB_MASTER_SELECT_DDR,
			{ 1, 0, 8, 16, IPA_EE_UC } },
	[IPA_3_5][IPA_CLIENT_Q6_LAN_PROD]         = {
			true, IPA_v3_5_GROUP_UL_DL, true,
			IPA_DPS_HPS_SEQ_TYPE_2ND_PKT_PROCESS_PASS_NO_DEC_UCP,
			QMB_MASTER_SELECT_DDR,
			{ 3, 0, 16, 32, IPA_EE_Q6 } },
	[IPA_3_5][IPA_CLIENT_Q6_CMD_PROD]	  = {
			true, IPA_v3_5_GROUP_UL_DL, false,
			IPA_DPS_HPS_SEQ_TYPE_PKT_PROCESS_NO_DEC_UCP,
			QMB_MASTER_SELECT_DDR,
			{ 4, 1, 20, 23, IPA_EE_Q6 } },
	/* Only for test purpose */
	[IPA_3_5][IPA_CLIENT_TEST_PROD]           = {
			true, IPA_v3_5_GROUP_UL_DL, true,
			IPA_DPS_HPS_SEQ_TYPE_2ND_PKT_PROCESS_PASS_NO_DEC_UCP,
			QMB_MASTER_SELECT_DDR,
			{0, 7, 8, 16, IPA_EE_AP } },
	[IPA_3_5][IPA_CLIENT_TEST1_PROD]          = {
			true, IPA_v3_5_GROUP_UL_DL, true,
			IPA_DPS_HPS_SEQ_TYPE_2ND_PKT_PROCESS_PASS_NO_DEC_UCP,
			QMB_MASTER_SELECT_DDR,
			{0, 7, 8, 16, IPA_EE_AP } },
	[IPA_3_5][IPA_CLIENT_TEST2_PROD]          = {
			true, IPA_v3_5_GROUP_UL_DL, true,
			IPA_DPS_HPS_SEQ_TYPE_2ND_PKT_PROCESS_PASS_NO_DEC_UCP,
			QMB_MASTER_SELECT_DDR,
			{ 1, 0, 8, 16, IPA_EE_AP } },
	[IPA_3_5][IPA_CLIENT_TEST3_PROD]          = {
			true, IPA_v3_5_GROUP_UL_DL, true,
			IPA_DPS_HPS_SEQ_TYPE_2ND_PKT_PROCESS_PASS_NO_DEC_UCP,
			QMB_MASTER_SELECT_DDR,
			{7, 8, 8, 16, IPA_EE_AP } },
	[IPA_3_5][IPA_CLIENT_TEST4_PROD]          = {
			true, IPA_v3_5_GROUP_UL_DL, true,
			IPA_DPS_HPS_SEQ_TYPE_2ND_PKT_PROCESS_PASS_NO_DEC_UCP,
			QMB_MASTER_SELECT_DDR,
			{ 8, 9, 8, 16, IPA_EE_AP } },

	[IPA_3_5][IPA_CLIENT_WLAN1_CONS]          = {
			true, IPA_v3_5_GROUP_UL_DL, false,
			IPA_DPS_HPS_SEQ_TYPE_INVALID,
			QMB_MASTER_SELECT_DDR,
			{ 16, 3, 8, 8, IPA_EE_UC } },
	[IPA_3_5][IPA_CLIENT_WLAN2_CONS]          = {
			true, IPA_v3_5_GROUP_UL_DL, false,
			IPA_DPS_HPS_SEQ_TYPE_INVALID,
			QMB_MASTER_SELECT_DDR,
			{ 18, 12, 8, 8, IPA_EE_AP } },
	[IPA_3_5][IPA_CLIENT_WLAN3_CONS]          = {
			true, IPA_v3_5_GROUP_UL_DL, false,
			IPA_DPS_HPS_SEQ_TYPE_INVALID,
			QMB_MASTER_SELECT_DDR,
			{ 19, 13, 8, 8, IPA_EE_AP } },
	[IPA_3_5][IPA_CLIENT_USB_CONS]            = {
			true, IPA_v3_5_GROUP_UL_DL, false,
			IPA_DPS_HPS_SEQ_TYPE_INVALID,
			QMB_MASTER_SELECT_PCIE,
			{ 17, 11, 8, 8, IPA_EE_AP } },
	[IPA_3_5][IPA_CLIENT_USB_DPL_CONS]        = {
			true, IPA_v3_5_GROUP_UL_DL, false,
			IPA_DPS_HPS_SEQ_TYPE_INVALID,
			QMB_MASTER_SELECT_DDR,
			{ 14, 10, 4, 6, IPA_EE_AP } },
	[IPA_3_5][IPA_CLIENT_APPS_LAN_CONS]       = {
			true, IPA_v3_5_GROUP_UL_DL, false,
			IPA_DPS_HPS_SEQ_TYPE_INVALID,
			QMB_MASTER_SELECT_DDR,
			{ 9, 5, 8, 12, IPA_EE_AP } },
	[IPA_3_5][IPA_CLIENT_APPS_WAN_CONS]       = {
			true, IPA_v3_5_GROUP_UL_DL, false,
			IPA_DPS_HPS_SEQ_TYPE_INVALID,
			QMB_MASTER_SELECT_DDR,
			{ 10, 6, 8, 12, IPA_EE_AP } },
	[IPA_3_5][IPA_CLIENT_ODU_EMB_CONS]        = {
			true, IPA_v3_5_GROUP_UL_DL, false,
			IPA_DPS_HPS_SEQ_TYPE_INVALID,
			QMB_MASTER_SELECT_DDR,
			{ 15, 1, 8, 8, IPA_EE_AP } },
	[IPA_3_5][IPA_CLIENT_Q6_LAN_CONS]         = {
			true, IPA_v3_5_GROUP_UL_DL, false,
			IPA_DPS_HPS_SEQ_TYPE_INVALID,
			QMB_MASTER_SELECT_DDR,
			{ 13, 3, 8, 12, IPA_EE_Q6 } },
	[IPA_3_5][IPA_CLIENT_Q6_WAN_CONS]         = {
			true, IPA_v3_5_GROUP_UL_DL, false,
			IPA_DPS_HPS_SEQ_TYPE_INVALID,
			QMB_MASTER_SELECT_DDR,
			{ 12, 2, 8, 12, IPA_EE_Q6 } },
	/* Only for test purpose */
	/* MBIM aggregation test pipes should have the same QMB as USB_CONS */
	[IPA_3_5][IPA_CLIENT_TEST_CONS]           = {
			true, IPA_v3_5_GROUP_UL_DL, false,
			IPA_DPS_HPS_SEQ_TYPE_INVALID,
			QMB_MASTER_SELECT_PCIE,
			{ 15, 1, 8, 8, IPA_EE_AP } },
	[IPA_3_5][IPA_CLIENT_TEST1_CONS]           = {
			true, IPA_v3_5_GROUP_UL_DL, false,
			IPA_DPS_HPS_SEQ_TYPE_INVALID,
			QMB_MASTER_SELECT_DDR,
			{ 15, 1, 8, 8, IPA_EE_AP } },
	[IPA_3_5][IPA_CLIENT_TEST2_CONS]          = {
			true, IPA_v3_5_GROUP_UL_DL, false,
			IPA_DPS_HPS_SEQ_TYPE_INVALID,
			QMB_MASTER_SELECT_PCIE,
			{ 17, 11, 8, 8, IPA_EE_AP } },
	[IPA_3_5][IPA_CLIENT_TEST3_CONS]          = {
			true, IPA_v3_5_GROUP_UL_DL, false,
			IPA_DPS_HPS_SEQ_TYPE_INVALID,
			QMB_MASTER_SELECT_DDR,
			{ 18, 12, 8, 8, IPA_EE_AP } },
	[IPA_3_5][IPA_CLIENT_TEST4_CONS]          = {
			true, IPA_v3_5_GROUP_UL_DL, false,
			IPA_DPS_HPS_SEQ_TYPE_INVALID,
			QMB_MASTER_SELECT_PCIE,
			{ 19, 13, 8, 8, IPA_EE_AP } },
	/* Dummy consumer (pipe 31) is used in L2TP rt rule */
	[IPA_3_5][IPA_CLIENT_DUMMY_CONS]          = {
			true, IPA_v3_5_GROUP_UL_DL, false,
			IPA_DPS_HPS_SEQ_TYPE_INVALID,
			QMB_MASTER_SELECT_PCIE,
			{ 31, 31, 8, 8, IPA_EE_AP } },

	/* IPA_3_5_MHI */
	[IPA_3_5_MHI][IPA_CLIENT_USB_PROD]            = {
			false, IPA_EP_NOT_ALLOCATED, false,
			IPA_DPS_HPS_SEQ_TYPE_INVALID,
			QMB_MASTER_SELECT_DDR,
			{ -1, -1, -1, -1, -1 } },
	[IPA_3_5_MHI][IPA_CLIENT_APPS_WAN_PROD]   = {
			true, IPA_v3_5_MHI_GROUP_DDR, true,
			IPA_DPS_HPS_SEQ_TYPE_2ND_PKT_PROCESS_PASS_NO_DEC_UCP,
			QMB_MASTER_SELECT_DDR,
			{ 2, 3, 16, 32, IPA_EE_AP } },
	[IPA_3_5_MHI][IPA_CLIENT_APPS_CMD_PROD]	  = {
			true, IPA_v3_5_MHI_GROUP_DDR, false,
			IPA_DPS_HPS_SEQ_TYPE_DMA_ONLY,
			QMB_MASTER_SELECT_DDR,
			{ 5, 4, 20, 23, IPA_EE_AP } },
	[IPA_3_5_MHI][IPA_CLIENT_MHI_PROD]            = {
			true, IPA_v3_5_MHI_GROUP_PCIE, true,
			IPA_DPS_HPS_SEQ_TYPE_2ND_PKT_PROCESS_PASS_NO_DEC_UCP,
			QMB_MASTER_SELECT_PCIE,
			{ 1, 0, 8, 16, IPA_EE_AP } },
	[IPA_3_5_MHI][IPA_CLIENT_Q6_LAN_PROD]         = {
			true, IPA_v3_5_MHI_GROUP_DDR, true,
			IPA_DPS_HPS_SEQ_TYPE_2ND_PKT_PROCESS_PASS_NO_DEC_UCP,
			QMB_MASTER_SELECT_DDR,
			{ 3, 0, 16, 32, IPA_EE_Q6 } },
	[IPA_3_5_MHI][IPA_CLIENT_Q6_WAN_PROD]         = {
			true, IPA_v3_5_MHI_GROUP_DDR, true,
			IPA_DPS_HPS_SEQ_TYPE_PKT_PROCESS_NO_DEC_UCP,
			QMB_MASTER_SELECT_DDR,
			{ 6, 4, 10, 30, IPA_EE_Q6 } },
	[IPA_3_5_MHI][IPA_CLIENT_Q6_CMD_PROD]	  = {
			true, IPA_v3_5_MHI_GROUP_PCIE, false,
			IPA_DPS_HPS_SEQ_TYPE_PKT_PROCESS_NO_DEC_UCP,
			QMB_MASTER_SELECT_DDR,
			{ 4, 1, 20, 23, IPA_EE_Q6 } },
	[IPA_3_5_MHI][IPA_CLIENT_MEMCPY_DMA_SYNC_PROD] = {
			true, IPA_v3_5_MHI_GROUP_DMA, false,
			IPA_DPS_HPS_SEQ_TYPE_DMA_ONLY,
			QMB_MASTER_SELECT_DDR,
			{ 7, 8, 8, 16, IPA_EE_AP } },
	[IPA_3_5_MHI][IPA_CLIENT_MEMCPY_DMA_ASYNC_PROD] = {
			true, IPA_v3_5_MHI_GROUP_DMA, false,
			IPA_DPS_HPS_SEQ_TYPE_DMA_ONLY,
			QMB_MASTER_SELECT_DDR,
			{ 8, 9, 8, 16, IPA_EE_AP } },
	/* Only for test purpose */
	[IPA_3_5_MHI][IPA_CLIENT_TEST_PROD]           = {
			true, IPA_v3_5_MHI_GROUP_DDR, true,
			IPA_DPS_HPS_SEQ_TYPE_2ND_PKT_PROCESS_PASS_NO_DEC_UCP,
			QMB_MASTER_SELECT_DDR,
			{0, 7, 8, 16, IPA_EE_AP } },
	[IPA_3_5_MHI][IPA_CLIENT_TEST1_PROD]          = {
			0, IPA_v3_5_MHI_GROUP_DDR, true,
			IPA_DPS_HPS_SEQ_TYPE_2ND_PKT_PROCESS_PASS_NO_DEC_UCP,
			QMB_MASTER_SELECT_DDR,
			{0, 7, 8, 16, IPA_EE_AP } },
	[IPA_3_5_MHI][IPA_CLIENT_TEST2_PROD]          = {
			true, IPA_v3_5_MHI_GROUP_PCIE, true,
			IPA_DPS_HPS_SEQ_TYPE_2ND_PKT_PROCESS_PASS_NO_DEC_UCP,
			QMB_MASTER_SELECT_PCIE,
			{ 1, 0, 8, 16, IPA_EE_AP } },
	[IPA_3_5_MHI][IPA_CLIENT_TEST3_PROD]          = {
			true, IPA_v3_5_MHI_GROUP_DMA, true,
			IPA_DPS_HPS_SEQ_TYPE_DMA_ONLY,
			QMB_MASTER_SELECT_DDR,
			{ 7, 8, 8, 16, IPA_EE_AP } },
	[IPA_3_5_MHI][IPA_CLIENT_TEST4_PROD]          = {
			true, IPA_v3_5_MHI_GROUP_DMA, true,
			IPA_DPS_HPS_SEQ_TYPE_DMA_ONLY,
			QMB_MASTER_SELECT_DDR,
			{ 8, 9, 8, 16, IPA_EE_AP } },

	[IPA_3_5_MHI][IPA_CLIENT_WLAN1_CONS]          = {
			true, IPA_v3_5_MHI_GROUP_DDR, false,
			IPA_DPS_HPS_SEQ_TYPE_INVALID,
			QMB_MASTER_SELECT_DDR,
			{ 16, 3, 8, 8, IPA_EE_UC } },
	[IPA_3_5_MHI][IPA_CLIENT_USB_CONS]            = {
			false, IPA_EP_NOT_ALLOCATED, false,
			IPA_DPS_HPS_SEQ_TYPE_INVALID,
			QMB_MASTER_SELECT_DDR,
			{ -1, -1, -1, -1, -1 } },
	[IPA_3_5_MHI][IPA_CLIENT_USB_DPL_CONS]        = {
			false, IPA_EP_NOT_ALLOCATED, false,
			IPA_DPS_HPS_SEQ_TYPE_INVALID,
			QMB_MASTER_SELECT_DDR,
			{ -1, -1, -1, -1, -1 } },
	[IPA_3_5_MHI][IPA_CLIENT_APPS_LAN_CONS]       = {
			true, IPA_v3_5_MHI_GROUP_DDR, false,
			IPA_DPS_HPS_SEQ_TYPE_INVALID,
			QMB_MASTER_SELECT_DDR,
			{ 9, 5, 8, 12, IPA_EE_AP } },
	[IPA_3_5_MHI][IPA_CLIENT_APPS_WAN_CONS]       = {
			true, IPA_v3_5_MHI_GROUP_DDR, false,
			IPA_DPS_HPS_SEQ_TYPE_INVALID,
			QMB_MASTER_SELECT_DDR,
			{ 10, 6, 8, 12, IPA_EE_AP } },
	[IPA_3_5_MHI][IPA_CLIENT_MHI_CONS]            = {
			true, IPA_v3_5_MHI_GROUP_PCIE, false,
			IPA_DPS_HPS_SEQ_TYPE_INVALID,
			QMB_MASTER_SELECT_PCIE,
			{ 15, 1, 8, 8, IPA_EE_AP } },
	[IPA_3_5_MHI][IPA_CLIENT_Q6_LAN_CONS]         = {
			true, IPA_v3_5_MHI_GROUP_DDR, false,
			IPA_DPS_HPS_SEQ_TYPE_INVALID,
			QMB_MASTER_SELECT_DDR,
			{ 13, 3, 8, 12, IPA_EE_Q6 } },
	[IPA_3_5_MHI][IPA_CLIENT_Q6_WAN_CONS]         = {
			true, IPA_v3_5_MHI_GROUP_DDR, false,
			IPA_DPS_HPS_SEQ_TYPE_INVALID,
			QMB_MASTER_SELECT_DDR,
			{ 12, 2, 8, 12, IPA_EE_Q6 } },
	[IPA_3_5_MHI][IPA_CLIENT_MEMCPY_DMA_SYNC_CONS] = {
			true, IPA_v3_5_MHI_GROUP_DMA, false,
			IPA_DPS_HPS_SEQ_TYPE_INVALID,
			QMB_MASTER_SELECT_PCIE,
			{ 18, 12, 8, 8, IPA_EE_AP } },
	[IPA_3_5_MHI][IPA_CLIENT_MEMCPY_DMA_ASYNC_CONS] = {
			true, IPA_v3_5_MHI_GROUP_DMA, false,
			IPA_DPS_HPS_SEQ_TYPE_INVALID,
			QMB_MASTER_SELECT_PCIE,
			{ 19, 13, 8, 8, IPA_EE_AP } },
	/* Only for test purpose */
	[IPA_3_5_MHI][IPA_CLIENT_TEST_CONS]           = {
			true, IPA_v3_5_MHI_GROUP_PCIE, false,
			IPA_DPS_HPS_SEQ_TYPE_INVALID,
			QMB_MASTER_SELECT_PCIE,
			{ 15, 1, 8, 8, IPA_EE_AP } },
	[IPA_3_5_MHI][IPA_CLIENT_TEST1_CONS]           = {
			true, IPA_v3_5_MHI_GROUP_PCIE, false,
			IPA_DPS_HPS_SEQ_TYPE_INVALID,
			QMB_MASTER_SELECT_PCIE,
			{ 15, 1, 8, 8, IPA_EE_AP } },
	[IPA_3_5_MHI][IPA_CLIENT_TEST2_CONS]          = {
			true, IPA_v3_5_MHI_GROUP_DDR, false,
			IPA_DPS_HPS_SEQ_TYPE_INVALID,
			QMB_MASTER_SELECT_DDR,
			{ 17, 11, 8, 8, IPA_EE_AP } },
	[IPA_3_5_MHI][IPA_CLIENT_TEST3_CONS]          = {
			true, IPA_v3_5_MHI_GROUP_DMA, false,
			IPA_DPS_HPS_SEQ_TYPE_INVALID,
			QMB_MASTER_SELECT_PCIE,
			{ 18, 12, 8, 8, IPA_EE_AP } },
	[IPA_3_5_MHI][IPA_CLIENT_TEST4_CONS]          = {
			true, IPA_v3_5_MHI_GROUP_DMA, false,
			IPA_DPS_HPS_SEQ_TYPE_INVALID,
			QMB_MASTER_SELECT_PCIE,
			{ 19, 13, 8, 8, IPA_EE_AP } },
	/* Dummy consumer (pipe 31) is used in L2TP rt rule */
	[IPA_3_5_MHI][IPA_CLIENT_DUMMY_CONS]          = {
			true, IPA_v3_5_MHI_GROUP_DMA, false,
			IPA_DPS_HPS_SEQ_TYPE_INVALID,
			QMB_MASTER_SELECT_PCIE,
			{ 31, 31, 8, 8, IPA_EE_AP } },

	/* IPA_3_5_1 */
	[IPA_3_5_1][IPA_CLIENT_WLAN1_PROD]          = {
			true, IPA_v3_5_GROUP_UL_DL, true,
			IPA_DPS_HPS_REP_SEQ_TYPE_2PKT_PROC_PASS_NO_DEC_UCP_DMAP,
			QMB_MASTER_SELECT_DDR,
			{ 7, 1, 8, 16, IPA_EE_UC } },
	[IPA_3_5_1][IPA_CLIENT_USB_PROD]            = {
			true, IPA_v3_5_GROUP_UL_DL, true,
			IPA_DPS_HPS_REP_SEQ_TYPE_2PKT_PROC_PASS_NO_DEC_UCP_DMAP,
			QMB_MASTER_SELECT_DDR,
			{ 0, 0, 8, 16, IPA_EE_AP } },
	[IPA_3_5_1][IPA_CLIENT_APPS_LAN_PROD] = {
			true, IPA_v3_5_GROUP_UL_DL, false,
			IPA_DPS_HPS_SEQ_TYPE_PKT_PROCESS_NO_DEC_UCP,
			QMB_MASTER_SELECT_DDR,
			{ 8, 7, 8, 16, IPA_EE_AP } },
	[IPA_3_5_1][IPA_CLIENT_APPS_WAN_PROD] = {
			true, IPA_v3_5_GROUP_UL_DL, true,
			IPA_DPS_HPS_REP_SEQ_TYPE_2PKT_PROC_PASS_NO_DEC_UCP_DMAP,
			QMB_MASTER_SELECT_DDR,
			{ 2, 3, 16, 32, IPA_EE_AP } },
	[IPA_3_5_1][IPA_CLIENT_APPS_CMD_PROD]		= {
			true, IPA_v3_5_GROUP_UL_DL, false,
			IPA_DPS_HPS_SEQ_TYPE_DMA_ONLY,
			QMB_MASTER_SELECT_DDR,
			{ 5, 4, 20, 23, IPA_EE_AP } },
	[IPA_3_5_1][IPA_CLIENT_Q6_LAN_PROD]         = {
			true, IPA_v3_5_GROUP_UL_DL, true,
			IPA_DPS_HPS_SEQ_TYPE_PKT_PROCESS_NO_DEC_UCP,
			QMB_MASTER_SELECT_DDR,
			{ 3, 0, 16, 32, IPA_EE_Q6 } },
	[IPA_3_5_1][IPA_CLIENT_Q6_WAN_PROD]         = {
			true, IPA_v3_5_GROUP_UL_DL, true,
			IPA_DPS_HPS_SEQ_TYPE_PKT_PROCESS_NO_DEC_UCP,
			QMB_MASTER_SELECT_DDR,
			{ 6, 4, 12, 30, IPA_EE_Q6 } },
	[IPA_3_5_1][IPA_CLIENT_Q6_CMD_PROD]	    = {
			true, IPA_v3_5_GROUP_UL_DL, false,
			IPA_DPS_HPS_SEQ_TYPE_PKT_PROCESS_NO_DEC_UCP,
			QMB_MASTER_SELECT_DDR,
			{ 4, 1, 20, 23, IPA_EE_Q6 } },
	/* Only for test purpose */
	[IPA_3_5_1][IPA_CLIENT_TEST_PROD]           = {
			true, IPA_v3_5_GROUP_UL_DL, true,
			IPA_DPS_HPS_SEQ_TYPE_2ND_PKT_PROCESS_PASS_NO_DEC_UCP,
			QMB_MASTER_SELECT_DDR,
			{ 0, 0, 8, 16, IPA_EE_AP } },
	[IPA_3_5_1][IPA_CLIENT_TEST1_PROD]          = {
			true, IPA_v3_5_GROUP_UL_DL, true,
			IPA_DPS_HPS_SEQ_TYPE_2ND_PKT_PROCESS_PASS_NO_DEC_UCP,
			QMB_MASTER_SELECT_DDR,
			{ 0, 0, 8, 16, IPA_EE_AP } },
	[IPA_3_5_1][IPA_CLIENT_TEST2_PROD]          = {
			true, IPA_v3_5_GROUP_UL_DL, true,
			IPA_DPS_HPS_SEQ_TYPE_2ND_PKT_PROCESS_PASS_NO_DEC_UCP,
			QMB_MASTER_SELECT_DDR,
			{ 2, 3, 16, 32, IPA_EE_AP } },
	[IPA_3_5_1][IPA_CLIENT_TEST3_PROD]          = {
			true, IPA_v3_5_GROUP_UL_DL, true,
			IPA_DPS_HPS_SEQ_TYPE_2ND_PKT_PROCESS_PASS_NO_DEC_UCP,
			QMB_MASTER_SELECT_DDR,
			{ 4, 1, 20, 23, IPA_EE_Q6 } },
	[IPA_3_5_1][IPA_CLIENT_TEST4_PROD]          = {
			true, IPA_v3_5_GROUP_UL_DL, true,
			IPA_DPS_HPS_SEQ_TYPE_2ND_PKT_PROCESS_PASS_NO_DEC_UCP,
			QMB_MASTER_SELECT_DDR,
			{ 1, 0, 8, 16, IPA_EE_UC } },

	[IPA_3_5_1][IPA_CLIENT_WLAN1_CONS]          = {
			true, IPA_v3_5_GROUP_UL_DL, false,
			IPA_DPS_HPS_SEQ_TYPE_INVALID,
			QMB_MASTER_SELECT_DDR,
			{ 16, 11, 8, 8, IPA_EE_UC } },
	[IPA_3_5_1][IPA_CLIENT_WLAN2_CONS]          =  {
			true, IPA_v3_5_GROUP_UL_DL, false,
			IPA_DPS_HPS_SEQ_TYPE_INVALID,
			QMB_MASTER_SELECT_DDR,
			{ 18, 9, 8, 8, IPA_EE_AP } },
	[IPA_3_5_1][IPA_CLIENT_WLAN3_CONS]          =  {
			true, IPA_v3_5_GROUP_UL_DL, false,
			IPA_DPS_HPS_SEQ_TYPE_INVALID,
			QMB_MASTER_SELECT_DDR,
			{ 19, 10, 8, 8, IPA_EE_AP } },
	[IPA_3_5_1][IPA_CLIENT_USB_CONS]            = {
			true, IPA_v3_5_GROUP_UL_DL, false,
			IPA_DPS_HPS_SEQ_TYPE_INVALID,
			QMB_MASTER_SELECT_DDR,
			{ 17, 8, 8, 8, IPA_EE_AP } },
	[IPA_3_5_1][IPA_CLIENT_USB_DPL_CONS]        = {
			true, IPA_v3_5_GROUP_UL_DL, false,
			IPA_DPS_HPS_SEQ_TYPE_INVALID,
			QMB_MASTER_SELECT_DDR,
			{ 11, 2, 4, 6, IPA_EE_AP } },
	[IPA_3_5_1][IPA_CLIENT_APPS_LAN_CONS]       = {
			true, IPA_v3_5_GROUP_UL_DL, false,
			IPA_DPS_HPS_SEQ_TYPE_INVALID,
			QMB_MASTER_SELECT_DDR,
			{ 9, 5, 8, 12, IPA_EE_AP } },
	[IPA_3_5_1][IPA_CLIENT_APPS_WAN_CONS]       = {
			true, IPA_v3_5_GROUP_UL_DL, false,
			IPA_DPS_HPS_SEQ_TYPE_INVALID,
			QMB_MASTER_SELECT_DDR,
			{ 10, 6, 8, 12, IPA_EE_AP } },
	[IPA_3_5_1][IPA_CLIENT_Q6_LAN_CONS]         = {
			true, IPA_v3_5_GROUP_UL_DL, false,
			IPA_DPS_HPS_SEQ_TYPE_INVALID,
			QMB_MASTER_SELECT_DDR,
			{ 13, 3, 8, 12, IPA_EE_Q6 } },
	[IPA_3_5_1][IPA_CLIENT_Q6_WAN_CONS]         = {
			true, IPA_v3_5_GROUP_UL_DL, false,
			IPA_DPS_HPS_SEQ_TYPE_INVALID,
			QMB_MASTER_SELECT_DDR,
			{ 12, 2, 8, 12, IPA_EE_Q6 } },
	/* Only for test purpose */
	[IPA_3_5_1][IPA_CLIENT_TEST_CONS]           = {
			true, IPA_v3_5_GROUP_UL_DL,
			false,
			IPA_DPS_HPS_SEQ_TYPE_INVALID,
			QMB_MASTER_SELECT_DDR,
			{ 17, 8, 8, 8, IPA_EE_AP } },
	[IPA_3_5_1][IPA_CLIENT_TEST1_CONS]          = {
			true, IPA_v3_5_GROUP_UL_DL,
			false,
			IPA_DPS_HPS_SEQ_TYPE_INVALID,
			QMB_MASTER_SELECT_DDR,
			{ 17, 8, 8, 8, IPA_EE_AP } },
	[IPA_3_5_1][IPA_CLIENT_TEST2_CONS]          = {
			true, IPA_v3_5_GROUP_UL_DL,
			false,
			IPA_DPS_HPS_SEQ_TYPE_INVALID,
			QMB_MASTER_SELECT_DDR,
			{ 18, 9, 8, 8, IPA_EE_AP } },
	[IPA_3_5_1][IPA_CLIENT_TEST3_CONS]          = {
			true, IPA_v3_5_GROUP_UL_DL,
			false,
			IPA_DPS_HPS_SEQ_TYPE_INVALID,
			QMB_MASTER_SELECT_DDR,
			{ 19, 10, 8, 8, IPA_EE_AP } },
	[IPA_3_5_1][IPA_CLIENT_TEST4_CONS]          = {
			true, IPA_v3_5_GROUP_UL_DL,
			false,
			IPA_DPS_HPS_SEQ_TYPE_INVALID,
			QMB_MASTER_SELECT_DDR,
			{ 11, 2, 4, 6, IPA_EE_AP } },
	/* Dummy consumer (pipe 31) is used in L2TP rt rule */
	[IPA_3_5_1][IPA_CLIENT_DUMMY_CONS]          = {
			true, IPA_v3_5_GROUP_UL_DL,
			false,
			IPA_DPS_HPS_SEQ_TYPE_INVALID,
			QMB_MASTER_SELECT_DDR,
			{ 31, 31, 8, 8, IPA_EE_AP } },

	/* IPA_4_0 */
	[IPA_4_0][IPA_CLIENT_WLAN1_PROD]          = {
			true, IPA_v4_0_GROUP_UL_DL,
			true,
			IPA_DPS_HPS_REP_SEQ_TYPE_2PKT_PROC_PASS_NO_DEC_UCP_DMAP,
			QMB_MASTER_SELECT_DDR,
			{ 6, 2, 8, 16, IPA_EE_UC } },
	[IPA_4_0][IPA_CLIENT_USB_PROD]            = {
			true, IPA_v4_0_GROUP_UL_DL,
			true,
			IPA_DPS_HPS_REP_SEQ_TYPE_2PKT_PROC_PASS_NO_DEC_UCP_DMAP,
			QMB_MASTER_SELECT_DDR,
			{ 0, 8, 8, 16, IPA_EE_AP } },
	[IPA_4_0][IPA_CLIENT_APPS_LAN_PROD]   = {
			true, IPA_v4_0_GROUP_UL_DL,
			false,
			IPA_DPS_HPS_SEQ_TYPE_2ND_PKT_PROCESS_PASS_NO_DEC_UCP,
			QMB_MASTER_SELECT_DDR,
			{ 8, 10, 8, 16, IPA_EE_AP } },
	[IPA_4_0][IPA_CLIENT_APPS_WAN_PROD] = {
			true, IPA_v4_0_GROUP_UL_DL,
			true,
			IPA_DPS_HPS_REP_SEQ_TYPE_2PKT_PROC_PASS_NO_DEC_UCP_DMAP,
			QMB_MASTER_SELECT_DDR,
			{ 2, 3, 16, 32, IPA_EE_AP } },
	[IPA_4_0][IPA_CLIENT_APPS_CMD_PROD]	  = {
			true, IPA_v4_0_GROUP_UL_DL,
			false,
			IPA_DPS_HPS_SEQ_TYPE_DMA_ONLY,
			QMB_MASTER_SELECT_DDR,
			{ 5, 4, 20, 24, IPA_EE_AP } },
	[IPA_4_0][IPA_CLIENT_ODU_PROD]            = {
			true, IPA_v4_0_GROUP_UL_DL,
			true,
			IPA_DPS_HPS_REP_SEQ_TYPE_2PKT_PROC_PASS_NO_DEC_UCP_DMAP,
			QMB_MASTER_SELECT_DDR,
			{ 1, 0, 8, 16, IPA_EE_AP } },
	[IPA_4_0][IPA_CLIENT_ETHERNET_PROD]	  = {
			true, IPA_v4_0_GROUP_UL_DL,
			true,
			IPA_DPS_HPS_REP_SEQ_TYPE_2PKT_PROC_PASS_NO_DEC_UCP_DMAP,
			QMB_MASTER_SELECT_DDR,
			{ 9, 0, 8, 16, IPA_EE_UC } },
	[IPA_4_0][IPA_CLIENT_Q6_WAN_PROD]         = {
			true, IPA_v4_0_GROUP_UL_DL,
			true,
			IPA_DPS_HPS_SEQ_TYPE_2ND_PKT_PROCESS_PASS_NO_DEC_UCP,
			QMB_MASTER_SELECT_DDR,
			{ 3, 0, 16, 32, IPA_EE_Q6 } },
	[IPA_4_0][IPA_CLIENT_Q6_CMD_PROD]	  = {
			true, IPA_v4_0_GROUP_UL_DL,
			false,
			IPA_DPS_HPS_SEQ_TYPE_PKT_PROCESS_NO_DEC_UCP,
			QMB_MASTER_SELECT_DDR,
			{ 4, 1, 20, 24, IPA_EE_Q6 } },
	/* Only for test purpose */
	[IPA_4_0][IPA_CLIENT_TEST_PROD]           = {
			true, IPA_v4_0_GROUP_UL_DL,
			true,
			IPA_DPS_HPS_SEQ_TYPE_2ND_PKT_PROCESS_PASS_NO_DEC_UCP,
			QMB_MASTER_SELECT_DDR,
			{0, 8, 8, 16, IPA_EE_AP } },
	[IPA_4_0][IPA_CLIENT_TEST1_PROD]          = {
			true, IPA_v4_0_GROUP_UL_DL,
			true,
			IPA_DPS_HPS_SEQ_TYPE_2ND_PKT_PROCESS_PASS_NO_DEC_UCP,
			QMB_MASTER_SELECT_DDR,
			{0, 8, 8, 16, IPA_EE_AP } },
	[IPA_4_0][IPA_CLIENT_TEST2_PROD]          = {
			true, IPA_v4_0_GROUP_UL_DL,
			true,
			IPA_DPS_HPS_SEQ_TYPE_2ND_PKT_PROCESS_PASS_NO_DEC_UCP,
			QMB_MASTER_SELECT_DDR,
			{ 1, 0, 8, 16, IPA_EE_AP } },
	[IPA_4_0][IPA_CLIENT_TEST3_PROD]          = {
			true, IPA_v4_0_GROUP_UL_DL,
			true,
			IPA_DPS_HPS_SEQ_TYPE_2ND_PKT_PROCESS_PASS_NO_DEC_UCP,
			QMB_MASTER_SELECT_DDR,
			{ 7, 9, 8, 16, IPA_EE_AP } },
	[IPA_4_0][IPA_CLIENT_TEST4_PROD]          = {
			true, IPA_v4_0_GROUP_UL_DL,
			true,
			IPA_DPS_HPS_SEQ_TYPE_2ND_PKT_PROCESS_PASS_NO_DEC_UCP,
			QMB_MASTER_SELECT_DDR,
			{8, 10, 8, 16, IPA_EE_AP } },


	[IPA_4_0][IPA_CLIENT_WLAN1_CONS]          = {
			true, IPA_v4_0_GROUP_UL_DL,
			false,
			IPA_DPS_HPS_SEQ_TYPE_INVALID,
			QMB_MASTER_SELECT_DDR,
			{ 18, 3, 6, 9, IPA_EE_UC } },
	[IPA_4_0][IPA_CLIENT_WLAN2_CONS]          = {
			true, IPA_v4_0_GROUP_UL_DL,
			false,
			IPA_DPS_HPS_SEQ_TYPE_INVALID,
			QMB_MASTER_SELECT_DDR,
			{ 20, 13, 9, 9, IPA_EE_AP } },
	[IPA_4_0][IPA_CLIENT_WLAN3_CONS]          = {
			true, IPA_v4_0_GROUP_UL_DL,
			false,
			IPA_DPS_HPS_SEQ_TYPE_INVALID,
			QMB_MASTER_SELECT_DDR,
			{ 21, 14, 9, 9, IPA_EE_AP } },
	[IPA_4_0][IPA_CLIENT_USB_CONS]            = {
			true, IPA_v4_0_GROUP_UL_DL,
			false,
			IPA_DPS_HPS_SEQ_TYPE_INVALID,
			QMB_MASTER_SELECT_DDR,
			{ 19, 12, 9, 9, IPA_EE_AP } },
	[IPA_4_0][IPA_CLIENT_USB_DPL_CONS]        = {
			true, IPA_v4_0_GROUP_UL_DL,
			false,
			IPA_DPS_HPS_SEQ_TYPE_INVALID,
			QMB_MASTER_SELECT_DDR,
			{ 15, 7, 5, 5, IPA_EE_AP } },
	[IPA_4_0][IPA_CLIENT_APPS_LAN_CONS]       = {
			true, IPA_v4_0_GROUP_UL_DL,
			false,
			IPA_DPS_HPS_SEQ_TYPE_INVALID,
			QMB_MASTER_SELECT_DDR,
			{ 10, 5, 9, 9, IPA_EE_AP } },
	[IPA_4_0][IPA_CLIENT_APPS_WAN_CONS]       = {
			true, IPA_v4_0_GROUP_UL_DL,
			false,
			IPA_DPS_HPS_SEQ_TYPE_INVALID,
			QMB_MASTER_SELECT_DDR,
			{ 11, 6, 9, 9, IPA_EE_AP } },
	[IPA_4_0][IPA_CLIENT_ODU_EMB_CONS]        = {
			true, IPA_v4_0_GROUP_UL_DL,
			false,
			IPA_DPS_HPS_SEQ_TYPE_INVALID,
			QMB_MASTER_SELECT_DDR,
			{ 17, 1, 17, 17, IPA_EE_AP } },
	[IPA_4_0][IPA_CLIENT_ETHERNET_CONS]	  = {
			true, IPA_v4_0_GROUP_UL_DL,
			false,
			IPA_DPS_HPS_SEQ_TYPE_INVALID,
			QMB_MASTER_SELECT_DDR,
			{ 22, 1, 17, 17, IPA_EE_UC } },
	[IPA_4_0][IPA_CLIENT_Q6_LAN_CONS]         = {
			true, IPA_v4_0_GROUP_UL_DL,
			false,
			IPA_DPS_HPS_SEQ_TYPE_INVALID,
			QMB_MASTER_SELECT_DDR,
			{ 14, 4, 9, 9, IPA_EE_Q6 } },
	[IPA_4_0][IPA_CLIENT_Q6_WAN_CONS]         = {
			true, IPA_v4_0_GROUP_UL_DL,
			false,
			IPA_DPS_HPS_SEQ_TYPE_INVALID,
			QMB_MASTER_SELECT_DDR,
			{ 13, 3, 9, 9, IPA_EE_Q6 } },
	[IPA_4_0][IPA_CLIENT_Q6_LTE_WIFI_AGGR_CONS] = {
			true, IPA_v4_0_GROUP_UL_DL,
			false,
			IPA_DPS_HPS_SEQ_TYPE_INVALID,
			QMB_MASTER_SELECT_DDR,
			{ 16, 5, 9, 9, IPA_EE_Q6 } },
	/* Only for test purpose */
	/* MBIM aggregation test pipes should have the same QMB as USB_CONS */
	[IPA_4_0][IPA_CLIENT_TEST_CONS]           = {
			true, IPA_v4_0_GROUP_UL_DL,
			false,
			IPA_DPS_HPS_SEQ_TYPE_INVALID,
			QMB_MASTER_SELECT_DDR,
			{ 11, 6, 9, 9, IPA_EE_AP } },
	[IPA_4_0][IPA_CLIENT_TEST1_CONS]           = {
			true, IPA_v4_0_GROUP_UL_DL,
			false,
			IPA_DPS_HPS_SEQ_TYPE_INVALID,
			QMB_MASTER_SELECT_DDR,
			{ 11, 6, 9, 9, IPA_EE_AP } },
	[IPA_4_0][IPA_CLIENT_TEST2_CONS]          = {
			true, IPA_v4_0_GROUP_UL_DL,
			false,
			IPA_DPS_HPS_SEQ_TYPE_INVALID,
			QMB_MASTER_SELECT_DDR,
			{ 12, 2, 5, 5, IPA_EE_AP } },
	[IPA_4_0][IPA_CLIENT_TEST3_CONS]          = {
			true, IPA_v4_0_GROUP_UL_DL,
			false,
			IPA_DPS_HPS_SEQ_TYPE_INVALID,
			QMB_MASTER_SELECT_DDR,
			{ 19, 12, 9, 9, IPA_EE_AP } },
	[IPA_4_0][IPA_CLIENT_TEST4_CONS]          = {
			true, IPA_v4_0_GROUP_UL_DL,
			false,
			IPA_DPS_HPS_SEQ_TYPE_INVALID,
			QMB_MASTER_SELECT_DDR,
			{ 21, 14, 9, 9, IPA_EE_AP } },
	/* Dummy consumer (pipe 31) is used in L2TP rt rule */
	[IPA_4_0][IPA_CLIENT_DUMMY_CONS]          = {
			true, IPA_v4_0_GROUP_UL_DL,
			false,
			IPA_DPS_HPS_SEQ_TYPE_INVALID,
			QMB_MASTER_SELECT_DDR,
			{ 31, 31, 8, 8, IPA_EE_AP } },

	/* IPA_4_0_MHI */
	[IPA_4_0_MHI][IPA_CLIENT_APPS_WAN_PROD]   = {
			true, IPA_v4_0_MHI_GROUP_DDR,
			true,
			IPA_DPS_HPS_SEQ_TYPE_2ND_PKT_PROCESS_PASS_NO_DEC_UCP,
			QMB_MASTER_SELECT_DDR,
			{ 2, 3, 16, 32, IPA_EE_AP } },
	[IPA_4_0_MHI][IPA_CLIENT_APPS_CMD_PROD]	  = {
			true, IPA_v4_0_MHI_GROUP_DDR,
			false,
			IPA_DPS_HPS_SEQ_TYPE_DMA_ONLY,
			QMB_MASTER_SELECT_DDR,
			{ 5, 4, 20, 24, IPA_EE_AP } },
	[IPA_4_0_MHI][IPA_CLIENT_MHI_PROD]            = {
			true, IPA_v4_0_MHI_GROUP_PCIE,
			true,
			IPA_DPS_HPS_SEQ_TYPE_2ND_PKT_PROCESS_PASS_NO_DEC_UCP,
			QMB_MASTER_SELECT_PCIE,
			{ 1, 0, 8, 16, IPA_EE_AP } },
	[IPA_4_0_MHI][IPA_CLIENT_Q6_WAN_PROD]         = {
			true, IPA_v4_0_GROUP_UL_DL,
			true,
			IPA_DPS_HPS_SEQ_TYPE_PKT_PROCESS_NO_DEC_UCP,
			QMB_MASTER_SELECT_DDR,
			{ 3, 0, 16, 32, IPA_EE_Q6 } },
	[IPA_4_0_MHI][IPA_CLIENT_Q6_CMD_PROD]	  = {
			true, IPA_v4_0_MHI_GROUP_PCIE,
			false,
			IPA_DPS_HPS_SEQ_TYPE_PKT_PROCESS_NO_DEC_UCP,
			QMB_MASTER_SELECT_DDR,
			{ 4, 1, 20, 24, IPA_EE_Q6 } },
	[IPA_4_0_MHI][IPA_CLIENT_MEMCPY_DMA_SYNC_PROD] = {
			true, IPA_v4_0_MHI_GROUP_DMA,
			false,
			IPA_DPS_HPS_SEQ_TYPE_DMA_ONLY,
			QMB_MASTER_SELECT_DDR,
			{ 7, 9, 8, 16, IPA_EE_AP } },
	[IPA_4_0_MHI][IPA_CLIENT_MEMCPY_DMA_ASYNC_PROD] = {
			true, IPA_v4_0_MHI_GROUP_DMA,
			false,
			IPA_DPS_HPS_SEQ_TYPE_DMA_ONLY,
			QMB_MASTER_SELECT_DDR,
			{ 8, 10, 8, 16, IPA_EE_AP } },
	/* Only for test purpose */
	[IPA_4_0_MHI][IPA_CLIENT_TEST_PROD]           = {
			true, IPA_v4_0_GROUP_UL_DL,
			true,
			IPA_DPS_HPS_SEQ_TYPE_2ND_PKT_PROCESS_PASS_NO_DEC_UCP,
			QMB_MASTER_SELECT_DDR,
			{0, 8, 8, 16, IPA_EE_AP } },
	[IPA_4_0][IPA_CLIENT_TEST1_PROD]          = {
			true, IPA_v4_0_GROUP_UL_DL,
			true,
			IPA_DPS_HPS_SEQ_TYPE_2ND_PKT_PROCESS_PASS_NO_DEC_UCP,
			QMB_MASTER_SELECT_DDR,
			{0, 8, 8, 16, IPA_EE_AP } },
	[IPA_4_0_MHI][IPA_CLIENT_TEST2_PROD]          = {
			true, IPA_v4_0_GROUP_UL_DL,
			true,
			IPA_DPS_HPS_SEQ_TYPE_2ND_PKT_PROCESS_PASS_NO_DEC_UCP,
			QMB_MASTER_SELECT_DDR,
			{ 1, 0, 8, 16, IPA_EE_AP } },
	[IPA_4_0_MHI][IPA_CLIENT_TEST3_PROD]          = {
			true, IPA_v4_0_GROUP_UL_DL,
			true,
			IPA_DPS_HPS_SEQ_TYPE_2ND_PKT_PROCESS_PASS_NO_DEC_UCP,
			QMB_MASTER_SELECT_DDR,
			{ 7, 9, 8, 16, IPA_EE_AP } },
	[IPA_4_0_MHI][IPA_CLIENT_TEST4_PROD]          = {
			true, IPA_v4_0_GROUP_UL_DL,
			true,
			IPA_DPS_HPS_SEQ_TYPE_2ND_PKT_PROCESS_PASS_NO_DEC_UCP,
			QMB_MASTER_SELECT_DDR,
			{ 8, 10, 8, 16, IPA_EE_AP } },
	[IPA_4_0_MHI][IPA_CLIENT_APPS_LAN_CONS]       = {
			true, IPA_v4_0_MHI_GROUP_DDR,
			false,
			IPA_DPS_HPS_SEQ_TYPE_INVALID,
			QMB_MASTER_SELECT_DDR,
			{ 10, 5, 9, 9, IPA_EE_AP } },
	[IPA_4_0_MHI][IPA_CLIENT_APPS_WAN_CONS]       = {
			true, IPA_v4_0_MHI_GROUP_DDR,
			false,
			IPA_DPS_HPS_SEQ_TYPE_INVALID,
			QMB_MASTER_SELECT_DDR,
			{ 11, 6, 9, 9, IPA_EE_AP } },
	[IPA_4_0_MHI][IPA_CLIENT_MHI_CONS]            = {
			true, IPA_v4_0_MHI_GROUP_PCIE,
			false,
			IPA_DPS_HPS_SEQ_TYPE_INVALID,
			QMB_MASTER_SELECT_PCIE,
			{ 17, 1, 17, 17, IPA_EE_AP } },
	[IPA_4_0_MHI][IPA_CLIENT_Q6_LAN_CONS]         = {
			true, IPA_v4_0_MHI_GROUP_DDR,
			false,
			IPA_DPS_HPS_SEQ_TYPE_INVALID,
			QMB_MASTER_SELECT_DDR,
			{ 14, 4, 9, 9, IPA_EE_Q6 } },
	[IPA_4_0_MHI][IPA_CLIENT_Q6_WAN_CONS]         = {
			true, IPA_v4_0_MHI_GROUP_DDR,
			false,
			IPA_DPS_HPS_SEQ_TYPE_INVALID,
			QMB_MASTER_SELECT_DDR,
			{ 13, 3, 9, 9, IPA_EE_Q6 } },
	[IPA_4_0_MHI][IPA_CLIENT_MEMCPY_DMA_SYNC_CONS] = {
			true, IPA_v4_0_MHI_GROUP_DMA,
			false,
			IPA_DPS_HPS_SEQ_TYPE_INVALID,
			QMB_MASTER_SELECT_PCIE,
			{ 20, 13, 9, 9, IPA_EE_AP } },
	[IPA_4_0_MHI][IPA_CLIENT_MEMCPY_DMA_ASYNC_CONS] = {
			true, IPA_v4_0_MHI_GROUP_DMA,
			false,
			IPA_DPS_HPS_SEQ_TYPE_INVALID,
			QMB_MASTER_SELECT_PCIE,
			{ 21, 14, 9, 9, IPA_EE_AP } },
	[IPA_4_0_MHI][IPA_CLIENT_Q6_LTE_WIFI_AGGR_CONS] = {
			true, IPA_v4_0_GROUP_UL_DL,
			false,
			IPA_DPS_HPS_SEQ_TYPE_INVALID,
			QMB_MASTER_SELECT_DDR,
			{ 16, 5, 9, 9, IPA_EE_Q6 } },
	[IPA_4_0_MHI][IPA_CLIENT_USB_DPL_CONS]        = {
			true, IPA_v4_0_MHI_GROUP_DDR,
			false,
			IPA_DPS_HPS_SEQ_TYPE_INVALID,
			QMB_MASTER_SELECT_DDR,
			{ 15, 7, 5, 5, IPA_EE_AP, GSI_ESCAPE_BUF_ONLY } },
	[IPA_4_0_MHI][IPA_CLIENT_MHI_DPL_CONS]        = {
			true, IPA_v4_0_MHI_GROUP_PCIE,
			false,
			IPA_DPS_HPS_SEQ_TYPE_INVALID,
			QMB_MASTER_SELECT_PCIE,
			{ 12, 2, 5, 5, IPA_EE_AP, GSI_ESCAPE_BUF_ONLY } },
	/* Only for test purpose */
	[IPA_4_0_MHI][IPA_CLIENT_TEST_CONS]           = {
			true, IPA_v4_0_GROUP_UL_DL,
			false,
			IPA_DPS_HPS_SEQ_TYPE_INVALID,
			QMB_MASTER_SELECT_PCIE,
			{ 11, 6, 9, 9, IPA_EE_AP } },
	[IPA_4_0_MHI][IPA_CLIENT_TEST1_CONS]           = {
			true, IPA_v4_0_GROUP_UL_DL,
			false,
			IPA_DPS_HPS_SEQ_TYPE_INVALID,
			QMB_MASTER_SELECT_PCIE,
			{ 11, 6, 9, 9, IPA_EE_AP } },
	[IPA_4_0_MHI][IPA_CLIENT_TEST2_CONS]          = {
			true, IPA_v4_0_GROUP_UL_DL,
			false,
			IPA_DPS_HPS_SEQ_TYPE_INVALID,
			QMB_MASTER_SELECT_DDR,
			{ 12, 2, 5, 5, IPA_EE_AP } },
	[IPA_4_0_MHI][IPA_CLIENT_TEST3_CONS]          = {
			true, IPA_v4_0_GROUP_UL_DL,
			false,
			IPA_DPS_HPS_SEQ_TYPE_INVALID,
			QMB_MASTER_SELECT_PCIE,
			{ 19, 12, 9, 9, IPA_EE_AP } },
	[IPA_4_0_MHI][IPA_CLIENT_TEST4_CONS]          = {
			true, IPA_v4_0_GROUP_UL_DL,
			false,
			IPA_DPS_HPS_SEQ_TYPE_INVALID,
			QMB_MASTER_SELECT_PCIE,
			{ 21, 14, 9, 9, IPA_EE_AP } },
	/* Dummy consumer (pipe 31) is used in L2TP rt rule */
	[IPA_4_0_MHI][IPA_CLIENT_DUMMY_CONS]          = {
			true, IPA_v4_0_GROUP_UL_DL,
			false,
			IPA_DPS_HPS_SEQ_TYPE_INVALID,
			QMB_MASTER_SELECT_DDR,
			{ 31, 31, 8, 8, IPA_EE_AP } },
	/* IPA_4_1 */
	[IPA_4_1][IPA_CLIENT_WLAN1_PROD]          = {
			true, IPA_v4_0_GROUP_UL_DL,
			true,
			IPA_DPS_HPS_REP_SEQ_TYPE_2PKT_PROC_PASS_NO_DEC_UCP_DMAP,
			QMB_MASTER_SELECT_DDR,
			{ 6, 2, 8, 16, IPA_EE_UC } },
	[IPA_4_1][IPA_CLIENT_WLAN2_PROD]          = {
			true, IPA_v4_0_GROUP_UL_DL,
			true,
			IPA_DPS_HPS_REP_SEQ_TYPE_2PKT_PROC_PASS_NO_DEC_UCP_DMAP,
			QMB_MASTER_SELECT_DDR,
			{ 7, 9, 8, 16, IPA_EE_AP } },
	[IPA_4_1][IPA_CLIENT_USB_PROD]            = {
			true, IPA_v4_0_GROUP_UL_DL,
			true,
			IPA_DPS_HPS_REP_SEQ_TYPE_2PKT_PROC_PASS_NO_DEC_UCP_DMAP,
			QMB_MASTER_SELECT_DDR,
			{ 0, 8, 8, 16, IPA_EE_AP } },
	[IPA_4_1][IPA_CLIENT_APPS_LAN_PROD]   = {
			true, IPA_v4_0_GROUP_UL_DL,
			false,
			IPA_DPS_HPS_SEQ_TYPE_2ND_PKT_PROCESS_PASS_NO_DEC_UCP,
			QMB_MASTER_SELECT_DDR,
			{ 8, 10, 8, 16, IPA_EE_AP } },
	[IPA_4_1][IPA_CLIENT_APPS_WAN_PROD] = {
			true, IPA_v4_0_GROUP_UL_DL,
			true,
			IPA_DPS_HPS_REP_SEQ_TYPE_2PKT_PROC_PASS_NO_DEC_UCP_DMAP,
			QMB_MASTER_SELECT_DDR,
			{ 2, 3, 16, 32, IPA_EE_AP } },
	[IPA_4_1][IPA_CLIENT_APPS_CMD_PROD]	  = {
			true, IPA_v4_0_GROUP_UL_DL,
			false,
			IPA_DPS_HPS_SEQ_TYPE_DMA_ONLY,
			QMB_MASTER_SELECT_DDR,
			{ 5, 4, 20, 24, IPA_EE_AP } },
	[IPA_4_1][IPA_CLIENT_ODU_PROD]            = {
			true, IPA_v4_0_GROUP_UL_DL,
			true,
			IPA_DPS_HPS_REP_SEQ_TYPE_2PKT_PROC_PASS_NO_DEC_UCP_DMAP,
			QMB_MASTER_SELECT_DDR,
			{ 1, 0, 8, 16, IPA_EE_AP } },
	[IPA_4_1][IPA_CLIENT_ETHERNET_PROD] = {
			true, IPA_v4_0_GROUP_UL_DL,
			true,
			IPA_DPS_HPS_REP_SEQ_TYPE_2PKT_PROC_PASS_NO_DEC_UCP_DMAP,
			QMB_MASTER_SELECT_DDR,
			{ 9, 0, 8, 16, IPA_EE_UC } },
	[IPA_4_1][IPA_CLIENT_Q6_WAN_PROD]         = {
			true, IPA_v4_0_GROUP_UL_DL,
			true,
			IPA_DPS_HPS_SEQ_TYPE_2ND_PKT_PROCESS_PASS_NO_DEC_UCP,
			QMB_MASTER_SELECT_DDR,
			{ 3, 0, 16, 32, IPA_EE_Q6 } },
	[IPA_4_1][IPA_CLIENT_Q6_CMD_PROD]	  = {
			true, IPA_v4_0_GROUP_UL_DL,
			false,
			IPA_DPS_HPS_SEQ_TYPE_PKT_PROCESS_NO_DEC_UCP,
			QMB_MASTER_SELECT_DDR,
			{ 4, 1, 20, 24, IPA_EE_Q6 } },
	/* Only for test purpose */
	[IPA_4_1][IPA_CLIENT_TEST_PROD]           = {
			true, IPA_v4_0_GROUP_UL_DL,
			true,
			IPA_DPS_HPS_SEQ_TYPE_2ND_PKT_PROCESS_PASS_NO_DEC_UCP,
			QMB_MASTER_SELECT_DDR,
			{0, 8, 8, 16, IPA_EE_AP } },
	[IPA_4_1][IPA_CLIENT_TEST1_PROD]          = {
			true, IPA_v4_0_GROUP_UL_DL,
			true,
			IPA_DPS_HPS_SEQ_TYPE_2ND_PKT_PROCESS_PASS_NO_DEC_UCP,
			QMB_MASTER_SELECT_DDR,
			{ 0, 8, 8, 16, IPA_EE_AP } },
	[IPA_4_1][IPA_CLIENT_TEST2_PROD]          = {
			true, IPA_v4_0_GROUP_UL_DL,
			true,
			IPA_DPS_HPS_SEQ_TYPE_2ND_PKT_PROCESS_PASS_NO_DEC_UCP,
			QMB_MASTER_SELECT_DDR,
			{ 1, 0, 8, 16, IPA_EE_AP } },
	[IPA_4_1][IPA_CLIENT_TEST3_PROD]          = {
			true, IPA_v4_0_GROUP_UL_DL,
			true,
			IPA_DPS_HPS_SEQ_TYPE_2ND_PKT_PROCESS_PASS_NO_DEC_UCP,
			QMB_MASTER_SELECT_DDR,
			{7, 9, 8, 16, IPA_EE_AP } },
	[IPA_4_1][IPA_CLIENT_TEST4_PROD]          = {
			true, IPA_v4_0_GROUP_UL_DL,
			true,
			IPA_DPS_HPS_SEQ_TYPE_2ND_PKT_PROCESS_PASS_NO_DEC_UCP,
			QMB_MASTER_SELECT_DDR,
			{ 8, 10, 8, 16, IPA_EE_AP } },


	[IPA_4_1][IPA_CLIENT_WLAN1_CONS]          = {
			true, IPA_v4_0_GROUP_UL_DL,
			false,
			IPA_DPS_HPS_SEQ_TYPE_INVALID,
			QMB_MASTER_SELECT_DDR,
			{ 18, 3, 9, 9, IPA_EE_UC } },
	[IPA_4_1][IPA_CLIENT_WLAN2_CONS]          = {
			true, IPA_v4_0_GROUP_UL_DL,
			false,
			IPA_DPS_HPS_SEQ_TYPE_INVALID,
			QMB_MASTER_SELECT_DDR,
			{ 17, 1, 8, 13, IPA_EE_AP } },
	[IPA_4_1][IPA_CLIENT_WLAN3_CONS]          = {
			true, IPA_v4_0_GROUP_UL_DL,
			false,
			IPA_DPS_HPS_SEQ_TYPE_INVALID,
			QMB_MASTER_SELECT_DDR,
			{ 21, 14, 9, 9, IPA_EE_AP } },
	[IPA_4_1][IPA_CLIENT_USB_CONS]            = {
			true, IPA_v4_0_GROUP_UL_DL,
			false,
			IPA_DPS_HPS_SEQ_TYPE_INVALID,
			QMB_MASTER_SELECT_DDR,
			{ 19, 12, 9, 9, IPA_EE_AP } },
	[IPA_4_1][IPA_CLIENT_USB_DPL_CONS]        = {
			true, IPA_v4_0_GROUP_UL_DL,
			false,
			IPA_DPS_HPS_SEQ_TYPE_INVALID,
			QMB_MASTER_SELECT_DDR,
			{ 15, 7, 5, 5, IPA_EE_AP } },
	[IPA_4_1][IPA_CLIENT_APPS_LAN_CONS]       = {
			true, IPA_v4_0_GROUP_UL_DL,
			false,
			IPA_DPS_HPS_SEQ_TYPE_INVALID,
			QMB_MASTER_SELECT_DDR,
			{ 10, 5, 9, 9, IPA_EE_AP } },
	[IPA_4_1][IPA_CLIENT_APPS_WAN_CONS]       = {
			true, IPA_v4_0_GROUP_UL_DL,
			false,
			IPA_DPS_HPS_SEQ_TYPE_INVALID,
			QMB_MASTER_SELECT_DDR,
			{ 11, 6, 9, 9, IPA_EE_AP } },
	[IPA_4_1][IPA_CLIENT_ODL_DPL_CONS]        = {
			true, IPA_v4_0_GROUP_UL_DL,
			false,
			IPA_DPS_HPS_SEQ_TYPE_INVALID,
			QMB_MASTER_SELECT_DDR,
			{ 12, 2, 9, 9, IPA_EE_AP } },
	[IPA_4_1][IPA_CLIENT_ETHERNET_CONS]	  = {
			true, IPA_v4_0_GROUP_UL_DL,
			false,
			IPA_DPS_HPS_SEQ_TYPE_INVALID,
			QMB_MASTER_SELECT_DDR,
			{ 22, 1, 9, 9, IPA_EE_UC } },
	[IPA_4_1][IPA_CLIENT_Q6_LAN_CONS]         = {
			true, IPA_v4_0_GROUP_UL_DL,
			false,
			IPA_DPS_HPS_SEQ_TYPE_INVALID,
			QMB_MASTER_SELECT_DDR,
			{ 14, 4, 9, 9, IPA_EE_Q6 } },
	[IPA_4_1][IPA_CLIENT_Q6_WAN_CONS]         = {
			true, IPA_v4_0_GROUP_UL_DL,
			false,
			IPA_DPS_HPS_SEQ_TYPE_INVALID,
			QMB_MASTER_SELECT_DDR,
			{ 13, 3, 9, 9, IPA_EE_Q6 } },
	[IPA_4_1][IPA_CLIENT_Q6_LTE_WIFI_AGGR_CONS] = {
			true, IPA_v4_0_GROUP_UL_DL,
			false,
			IPA_DPS_HPS_SEQ_TYPE_INVALID,
			QMB_MASTER_SELECT_DDR,
			{ 16, 5, 9, 9, IPA_EE_Q6 } },
	/* Only for test purpose */
	/* MBIM aggregation test pipes should have the same QMB as USB_CONS */
	[IPA_4_1][IPA_CLIENT_TEST_CONS]           = {
			true, IPA_v4_0_GROUP_UL_DL,
			false,
			IPA_DPS_HPS_SEQ_TYPE_INVALID,
			QMB_MASTER_SELECT_DDR,
			{ 11, 6, 9, 9, IPA_EE_AP } },
	[IPA_4_1][IPA_CLIENT_TEST1_CONS]           = {
			true, IPA_v4_0_GROUP_UL_DL,
			false,
			IPA_DPS_HPS_SEQ_TYPE_INVALID,
			QMB_MASTER_SELECT_DDR,
			{ 11, 6, 9, 9, IPA_EE_AP } },
	[IPA_4_1][IPA_CLIENT_TEST2_CONS]          = {
			true, IPA_v4_0_GROUP_UL_DL,
			false,
			IPA_DPS_HPS_SEQ_TYPE_INVALID,
			QMB_MASTER_SELECT_DDR,
			{ 12, 2, 9, 9, IPA_EE_AP } },
	[IPA_4_1][IPA_CLIENT_TEST3_CONS]          = {
			true, IPA_v4_0_GROUP_UL_DL,
			false,
			IPA_DPS_HPS_SEQ_TYPE_INVALID,
			QMB_MASTER_SELECT_DDR,
			{ 19, 12, 9, 9, IPA_EE_AP } },
	[IPA_4_1][IPA_CLIENT_TEST4_CONS]          = {
			true, IPA_v4_0_GROUP_UL_DL,
			false,
			IPA_DPS_HPS_SEQ_TYPE_INVALID,
			QMB_MASTER_SELECT_DDR,
			{ 21, 14, 9, 9, IPA_EE_AP } },
	/* Dummy consumer (pipe 31) is used in L2TP rt rule */
	[IPA_4_1][IPA_CLIENT_DUMMY_CONS]          = {
			true, IPA_v4_0_GROUP_UL_DL,
			false,
			IPA_DPS_HPS_SEQ_TYPE_INVALID,
			QMB_MASTER_SELECT_DDR,
			{ 31, 31, 8, 8, IPA_EE_AP } },

	/* IPA_4_1 APQ */
	[IPA_4_1_APQ][IPA_CLIENT_WLAN1_PROD]          = {
			true, IPA_v4_0_GROUP_UL_DL,
			true,
			IPA_DPS_HPS_REP_SEQ_TYPE_2PKT_PROC_PASS_NO_DEC_UCP_DMAP,
			QMB_MASTER_SELECT_DDR,
			{ 6, 2, 8, 16, IPA_EE_UC } },
	[IPA_4_1_APQ][IPA_CLIENT_USB_PROD]            = {
			true, IPA_v4_0_GROUP_UL_DL,
			true,
			IPA_DPS_HPS_REP_SEQ_TYPE_2PKT_PROC_PASS_NO_DEC_UCP_DMAP,
			QMB_MASTER_SELECT_DDR,
			{ 0, 8, 8, 16, IPA_EE_AP } },
	[IPA_4_1_APQ][IPA_CLIENT_APPS_LAN_PROD]   = {
			true, IPA_v4_0_GROUP_UL_DL,
			false,
			IPA_DPS_HPS_SEQ_TYPE_2ND_PKT_PROCESS_PASS_NO_DEC_UCP,
			QMB_MASTER_SELECT_DDR,
			{ 8, 10, 8, 16, IPA_EE_AP } },
	[IPA_4_1_APQ][IPA_CLIENT_APPS_CMD_PROD]	  = {
			true, IPA_v4_0_GROUP_UL_DL,
			false,
			IPA_DPS_HPS_SEQ_TYPE_DMA_ONLY,
			QMB_MASTER_SELECT_DDR,
			{ 5, 4, 20, 24, IPA_EE_AP } },
	/* Only for test purpose */
	[IPA_4_1_APQ][IPA_CLIENT_TEST_PROD]           = {
			true, IPA_v4_0_GROUP_UL_DL,
			true,
			IPA_DPS_HPS_SEQ_TYPE_2ND_PKT_PROCESS_PASS_NO_DEC_UCP,
			QMB_MASTER_SELECT_DDR,
			{0, 8, 8, 16, IPA_EE_AP } },
	[IPA_4_1_APQ][IPA_CLIENT_TEST1_PROD]          = {
			true, IPA_v4_0_GROUP_UL_DL,
			true,
			IPA_DPS_HPS_SEQ_TYPE_2ND_PKT_PROCESS_PASS_NO_DEC_UCP,
			QMB_MASTER_SELECT_DDR,
			{ 0, 8, 8, 16, IPA_EE_AP } },
	[IPA_4_1_APQ][IPA_CLIENT_TEST2_PROD]          = {
			true, IPA_v4_0_GROUP_UL_DL,
			true,
			IPA_DPS_HPS_SEQ_TYPE_2ND_PKT_PROCESS_PASS_NO_DEC_UCP,
			QMB_MASTER_SELECT_DDR,
			{ 6, 2, 8, 16, IPA_EE_AP } },

	[IPA_4_1_APQ][IPA_CLIENT_WLAN1_CONS]          = {
			true, IPA_v4_0_GROUP_UL_DL,
			false,
			IPA_DPS_HPS_SEQ_TYPE_INVALID,
			QMB_MASTER_SELECT_DDR,
			{ 18, 3, 9, 9, IPA_EE_UC } },
	[IPA_4_1_APQ][IPA_CLIENT_USB_CONS]            = {
			true, IPA_v4_0_GROUP_UL_DL,
			false,
			IPA_DPS_HPS_SEQ_TYPE_INVALID,
			QMB_MASTER_SELECT_DDR,
			{ 19, 12, 9, 9, IPA_EE_AP } },
	[IPA_4_1_APQ][IPA_CLIENT_USB_DPL_CONS]        = {
			true, IPA_v4_0_GROUP_UL_DL,
			false,
			IPA_DPS_HPS_SEQ_TYPE_INVALID,
			QMB_MASTER_SELECT_DDR,
			{ 15, 7, 5, 5, IPA_EE_AP } },
	[IPA_4_1_APQ][IPA_CLIENT_APPS_LAN_CONS]       = {
			true, IPA_v4_0_GROUP_UL_DL,
			false,
			IPA_DPS_HPS_SEQ_TYPE_INVALID,
			QMB_MASTER_SELECT_DDR,
			{ 10, 5, 9, 9, IPA_EE_AP } },
	[IPA_4_1_APQ][IPA_CLIENT_ODL_DPL_CONS]        = {
			true, IPA_v4_0_GROUP_UL_DL,
			false,
			IPA_DPS_HPS_SEQ_TYPE_INVALID,
			QMB_MASTER_SELECT_DDR,
			{ 12, 2, 9, 9, IPA_EE_AP } },
	/* Only for test purpose */
	/* MBIM aggregation test pipes should have the same QMB as USB_CONS */
	[IPA_4_1_APQ][IPA_CLIENT_TEST_CONS]           = {
			true, IPA_v4_0_GROUP_UL_DL,
			false,
			IPA_DPS_HPS_SEQ_TYPE_INVALID,
			QMB_MASTER_SELECT_DDR,
			{ 19, 12, 9, 9, IPA_EE_AP } },
	[IPA_4_1_APQ][IPA_CLIENT_TEST1_CONS]           = {
			true, IPA_v4_0_GROUP_UL_DL,
			false,
			IPA_DPS_HPS_SEQ_TYPE_INVALID,
			QMB_MASTER_SELECT_DDR,
			{ 19, 12, 9, 9, IPA_EE_AP } },
	[IPA_4_1_APQ][IPA_CLIENT_TEST2_CONS]          = {
			true, IPA_v4_0_GROUP_UL_DL,
			false,
			IPA_DPS_HPS_SEQ_TYPE_INVALID,
			QMB_MASTER_SELECT_DDR,
			{ 18, 3, 9, 9, IPA_EE_AP } },
	[IPA_4_1_APQ][IPA_CLIENT_TEST3_CONS]          = {
			true, IPA_v4_0_GROUP_UL_DL,
			false,
			IPA_DPS_HPS_SEQ_TYPE_INVALID,
			QMB_MASTER_SELECT_DDR,
			{ 15, 7, 5, 5, IPA_EE_AP } },
	/* Dummy consumer (pipe 31) is used in L2TP rt rule */
	[IPA_4_1_APQ][IPA_CLIENT_DUMMY_CONS]          = {
			true, IPA_v4_0_GROUP_UL_DL,
			false,
			IPA_DPS_HPS_SEQ_TYPE_INVALID,
			QMB_MASTER_SELECT_DDR,
			{ 31, 31, 8, 8, IPA_EE_AP } },
	/* MHI PRIME PIPES - Client producer / IPA Consumer pipes */
	[IPA_4_1_APQ][IPA_CLIENT_MHI_PRIME_DPL_PROD] = {
			true, IPA_v4_0_GROUP_UL_DL,
			true,
			IPA_DPS_HPS_SEQ_TYPE_DMA_ONLY,
			QMB_MASTER_SELECT_DDR,
			{7, 9, 8, 16, IPA_EE_AP } },
	[IPA_4_1_APQ][IPA_CLIENT_MHI_PRIME_TETH_PROD] = {
			true, IPA_v4_0_GROUP_UL_DL,
			true,
			IPA_DPS_HPS_SEQ_TYPE_2ND_PKT_PROCESS_PASS_NO_DEC_UCP,
			QMB_MASTER_SELECT_DDR,
			{ 1, 0, 8, 16, IPA_EE_AP } },
	[IPA_4_1_APQ][IPA_CLIENT_MHI_PRIME_RMNET_PROD] = {
			true, IPA_v4_0_GROUP_UL_DL,
			true,
			IPA_DPS_HPS_SEQ_TYPE_DMA_ONLY,
			QMB_MASTER_SELECT_DDR,
			{ 2, 3, 16, 32, IPA_EE_AP } },
	/* MHI PRIME PIPES - Client Consumer / IPA Producer pipes */
	[IPA_4_1_APQ][IPA_CLIENT_MHI_PRIME_TETH_CONS] = {
			true, IPA_v4_0_GROUP_UL_DL,
			false,
			IPA_DPS_HPS_SEQ_TYPE_INVALID,
			QMB_MASTER_SELECT_DDR,
			{ 20, 13, 9, 9, IPA_EE_AP } },
	[IPA_4_1_APQ][IPA_CLIENT_MHI_PRIME_RMNET_CONS] = {
			true, IPA_v4_0_GROUP_UL_DL,
			false,
			IPA_DPS_HPS_SEQ_TYPE_INVALID,
			QMB_MASTER_SELECT_DDR,
			{ 21, 14, 9, 9, IPA_EE_AP } },


	/* IPA_4_2 */
	[IPA_4_2][IPA_CLIENT_WLAN1_PROD]          = {
			true, IPA_v4_2_GROUP_UL_DL,
			true,
			IPA_DPS_HPS_REP_SEQ_TYPE_PKT_PROCESS_NO_DEC_NO_UCP_DMAP,
			QMB_MASTER_SELECT_DDR,
			{ 3, 7, 6, 7, IPA_EE_AP, GSI_USE_PREFETCH_BUFS} },
	[IPA_4_2][IPA_CLIENT_USB_PROD]            = {
			true, IPA_v4_2_GROUP_UL_DL,
			true,
			IPA_DPS_HPS_REP_SEQ_TYPE_PKT_PROCESS_NO_DEC_NO_UCP_DMAP,
			QMB_MASTER_SELECT_DDR,
			{ 0, 5, 8, 9, IPA_EE_AP, GSI_ESCAPE_BUF_ONLY} },
	[IPA_4_2][IPA_CLIENT_APPS_LAN_PROD]   = {
			true, IPA_v4_2_GROUP_UL_DL,
			false,
			IPA_DPS_HPS_SEQ_TYPE_PKT_PROCESS_NO_DEC_NO_UCP,
			QMB_MASTER_SELECT_DDR,
			{ 2, 6, 8, 9, IPA_EE_AP, GSI_ESCAPE_BUF_ONLY} },
	[IPA_4_2][IPA_CLIENT_APPS_WAN_PROD] = {
			true, IPA_v4_2_GROUP_UL_DL,
			true,
			IPA_DPS_HPS_REP_SEQ_TYPE_PKT_PROCESS_NO_DEC_NO_UCP_DMAP,
			QMB_MASTER_SELECT_DDR,
			{ 1, 0, 8, 12, IPA_EE_AP, GSI_ESCAPE_BUF_ONLY} },
	[IPA_4_2][IPA_CLIENT_APPS_CMD_PROD]	  = {
			true, IPA_v4_2_GROUP_UL_DL,
			false,
			IPA_DPS_HPS_SEQ_TYPE_DMA_ONLY,
			QMB_MASTER_SELECT_DDR,
			{ 6, 1, 20, 20, IPA_EE_AP, GSI_USE_PREFETCH_BUFS} },
	[IPA_4_2][IPA_CLIENT_Q6_WAN_PROD]         = {
			true, IPA_v4_2_GROUP_UL_DL,
			true,
			IPA_DPS_HPS_SEQ_TYPE_PKT_PROCESS_NO_DEC_NO_UCP,
			QMB_MASTER_SELECT_DDR,
			{ 4, 0, 8, 12, IPA_EE_Q6, GSI_USE_PREFETCH_BUFS} },
	[IPA_4_2][IPA_CLIENT_Q6_CMD_PROD]	  = {
			true, IPA_v4_2_GROUP_UL_DL,
			false,
			IPA_DPS_HPS_SEQ_TYPE_PKT_PROCESS_NO_DEC_NO_UCP,
			QMB_MASTER_SELECT_DDR,
			{ 5, 1, 20, 20, IPA_EE_Q6, GSI_USE_PREFETCH_BUFS} },
	[IPA_4_2][IPA_CLIENT_ETHERNET_PROD] = {
			true, IPA_v4_2_GROUP_UL_DL,
			true,
			IPA_DPS_HPS_SEQ_TYPE_PKT_PROCESS_NO_DEC_NO_UCP,
			QMB_MASTER_SELECT_DDR,
			{ 7, 0, 8, 10, IPA_EE_UC, GSI_USE_PREFETCH_BUFS} },
	/* Only for test purpose */
	[IPA_4_2][IPA_CLIENT_TEST_PROD]           = {
			true, IPA_v4_2_GROUP_UL_DL,
			true,
			IPA_DPS_HPS_SEQ_TYPE_PKT_PROCESS_NO_DEC_NO_UCP,
			QMB_MASTER_SELECT_DDR,
			{0, 5, 8, 9, IPA_EE_AP, GSI_ESCAPE_BUF_ONLY} },
	[IPA_4_2][IPA_CLIENT_TEST1_PROD]          = {
			true, IPA_v4_2_GROUP_UL_DL,
			true,
			IPA_DPS_HPS_SEQ_TYPE_PKT_PROCESS_NO_DEC_NO_UCP,
			QMB_MASTER_SELECT_DDR,
			{ 0, 5, 8, 9, IPA_EE_AP, GSI_ESCAPE_BUF_ONLY} },
	[IPA_4_2][IPA_CLIENT_TEST2_PROD]          = {
			true, IPA_v4_2_GROUP_UL_DL,
			true,
			IPA_DPS_HPS_SEQ_TYPE_PKT_PROCESS_NO_DEC_NO_UCP,
			QMB_MASTER_SELECT_DDR,
			{ 3, 7, 6, 7, IPA_EE_AP, GSI_USE_PREFETCH_BUFS} },
	[IPA_4_2][IPA_CLIENT_TEST3_PROD]          = {
			true, IPA_v4_2_GROUP_UL_DL,
			true,
			IPA_DPS_HPS_SEQ_TYPE_PKT_PROCESS_NO_DEC_NO_UCP,
			QMB_MASTER_SELECT_DDR,
			{1, 0, 8, 12, IPA_EE_AP, GSI_ESCAPE_BUF_ONLY} },
	[IPA_4_2][IPA_CLIENT_TEST4_PROD]          = {
			true, IPA_v4_2_GROUP_UL_DL,
			true,
			IPA_DPS_HPS_SEQ_TYPE_PKT_PROCESS_NO_DEC_NO_UCP,
			QMB_MASTER_SELECT_DDR,
			{ 7, 0, 8, 10, IPA_EE_AP, GSI_USE_PREFETCH_BUFS} },


	[IPA_4_2][IPA_CLIENT_WLAN1_CONS]          = {
			true, IPA_v4_2_GROUP_UL_DL,
			false,
			IPA_DPS_HPS_SEQ_TYPE_INVALID,
			QMB_MASTER_SELECT_DDR,
			{ 14, 8, 6, 9, IPA_EE_AP, GSI_USE_PREFETCH_BUFS} },
	[IPA_4_2][IPA_CLIENT_USB_CONS]            = {
			true, IPA_v4_2_GROUP_UL_DL,
			false,
			IPA_DPS_HPS_SEQ_TYPE_INVALID,
			QMB_MASTER_SELECT_DDR,
			{ 15, 9, 6, 6, IPA_EE_AP, GSI_ESCAPE_BUF_ONLY} },
	[IPA_4_2][IPA_CLIENT_USB_DPL_CONS]        = {
			true, IPA_v4_2_GROUP_UL_DL,
			false,
			IPA_DPS_HPS_SEQ_TYPE_INVALID,
			QMB_MASTER_SELECT_DDR,
			{ 12, 4, 4, 4, IPA_EE_AP, GSI_ESCAPE_BUF_ONLY} },
	[IPA_4_2][IPA_CLIENT_APPS_LAN_CONS]       = {
			true, IPA_v4_2_GROUP_UL_DL,
			false,
			IPA_DPS_HPS_SEQ_TYPE_INVALID,
			QMB_MASTER_SELECT_DDR,
			{ 8, 2, 6, 6, IPA_EE_AP, GSI_ESCAPE_BUF_ONLY} },
	[IPA_4_2][IPA_CLIENT_APPS_WAN_CONS]       = {
			true, IPA_v4_2_GROUP_UL_DL,
			false,
			IPA_DPS_HPS_SEQ_TYPE_INVALID,
			QMB_MASTER_SELECT_DDR,
			{ 9, 3, 6, 6, IPA_EE_AP, GSI_ESCAPE_BUF_ONLY} },
	[IPA_4_2][IPA_CLIENT_Q6_LAN_CONS]         = {
			true, IPA_v4_2_GROUP_UL_DL,
			false,
			IPA_DPS_HPS_SEQ_TYPE_INVALID,
			QMB_MASTER_SELECT_DDR,
			{ 11, 3, 6, 6, IPA_EE_Q6, GSI_ESCAPE_BUF_ONLY} },
	[IPA_4_2][IPA_CLIENT_Q6_WAN_CONS]         = {
			true, IPA_v4_2_GROUP_UL_DL,
			false,
			IPA_DPS_HPS_SEQ_TYPE_INVALID,
			QMB_MASTER_SELECT_DDR,
			{ 10, 2, 6, 6, IPA_EE_Q6,  GSI_ESCAPE_BUF_ONLY} },
	[IPA_4_2][IPA_CLIENT_Q6_LTE_WIFI_AGGR_CONS] = {
			true, IPA_v4_2_GROUP_UL_DL,
			false,
			IPA_DPS_HPS_SEQ_TYPE_INVALID,
			QMB_MASTER_SELECT_DDR,
			{ 13, 4, 6, 6, IPA_EE_Q6, GSI_ESCAPE_BUF_ONLY} },
	[IPA_4_2][IPA_CLIENT_ETHERNET_CONS] = {
			true, IPA_v4_2_GROUP_UL_DL,
			false,
			IPA_DPS_HPS_SEQ_TYPE_INVALID,
			QMB_MASTER_SELECT_DDR,
			{ 16, 1, 6, 6, IPA_EE_UC, GSI_USE_PREFETCH_BUFS} },
	/* Only for test purpose */
	/* MBIM aggregation test pipes should have the same QMB as USB_CONS */
	[IPA_4_2][IPA_CLIENT_TEST_CONS]           = {
			true, IPA_v4_2_GROUP_UL_DL,
			false,
			IPA_DPS_HPS_SEQ_TYPE_INVALID,
			QMB_MASTER_SELECT_DDR,
			{ 15, 9, 6, 6, IPA_EE_AP, GSI_ESCAPE_BUF_ONLY} },
	[IPA_4_2][IPA_CLIENT_TEST1_CONS]           = {
			true, IPA_v4_2_GROUP_UL_DL,
			false,
			IPA_DPS_HPS_SEQ_TYPE_INVALID,
			QMB_MASTER_SELECT_DDR,
			{ 15, 9, 6, 6, IPA_EE_AP, GSI_ESCAPE_BUF_ONLY} },
	[IPA_4_2][IPA_CLIENT_TEST2_CONS]          = {
			true, IPA_v4_2_GROUP_UL_DL,
			false,
			IPA_DPS_HPS_SEQ_TYPE_INVALID,
			QMB_MASTER_SELECT_DDR,
			{ 12, 4, 4, 4, IPA_EE_AP, GSI_ESCAPE_BUF_ONLY} },
	[IPA_4_2][IPA_CLIENT_TEST3_CONS]          = {
			true, IPA_v4_2_GROUP_UL_DL,
			false,
			IPA_DPS_HPS_SEQ_TYPE_INVALID,
			QMB_MASTER_SELECT_DDR,
			{ 14, 8, 6, 9, IPA_EE_AP, GSI_USE_PREFETCH_BUFS} },
	[IPA_4_2][IPA_CLIENT_TEST4_CONS]          = {
			true, IPA_v4_2_GROUP_UL_DL,
			false,
			IPA_DPS_HPS_SEQ_TYPE_INVALID,
			QMB_MASTER_SELECT_DDR,
			{ 9, 3, 6, 6, IPA_EE_AP, GSI_ESCAPE_BUF_ONLY} },
	/* Dummy consumer (pipe 31) is used in L2TP rt rule */
	[IPA_4_2][IPA_CLIENT_DUMMY_CONS]          = {
			true, IPA_v4_2_GROUP_UL_DL,
			false,
			IPA_DPS_HPS_SEQ_TYPE_INVALID,
			QMB_MASTER_SELECT_DDR,
			{ 31, 31, 8, 8, IPA_EE_AP, GSI_USE_PREFETCH_BUFS} },

	/* IPA_4_5 */
	[IPA_4_5][IPA_CLIENT_WLAN2_PROD]          = {
			true, IPA_v4_5_GROUP_UL_DL,
			true,
			IPA_DPS_HPS_SEQ_TYPE_2ND_PKT_PROCESS_PASS_NO_DEC_UCP,
			QMB_MASTER_SELECT_DDR,
			{ 9, 12, 8, 16, IPA_EE_AP, GSI_FREE_PRE_FETCH, 2 } },
	[IPA_4_5][IPA_CLIENT_USB_PROD]            = {
			true, IPA_v4_5_GROUP_UL_DL,
			true,
			IPA_DPS_HPS_SEQ_TYPE_2ND_PKT_PROCESS_PASS_NO_DEC_UCP,
			QMB_MASTER_SELECT_DDR,
			{ 1, 0, 8, 16, IPA_EE_AP, GSI_ESCAPE_BUF_ONLY, 0 } },
	[IPA_4_5][IPA_CLIENT_APPS_LAN_PROD]	  = {
			true, IPA_v4_5_GROUP_UL_DL,
			false,
			IPA_DPS_HPS_SEQ_TYPE_2ND_PKT_PROCESS_PASS_NO_DEC_UCP,
			QMB_MASTER_SELECT_DDR,
			{ 11, 14, 10, 16, IPA_EE_AP, GSI_SMART_PRE_FETCH, 2 } },
	[IPA_4_5][IPA_CLIENT_APPS_WAN_PROD]	  = {
			true, IPA_v4_5_GROUP_UL_DL,
			true,
			IPA_DPS_HPS_SEQ_TYPE_2ND_PKT_PROCESS_PASS_NO_DEC_UCP,
			QMB_MASTER_SELECT_DDR,
			{ 2, 7, 16, 32, IPA_EE_AP, GSI_SMART_PRE_FETCH, 7 } },
	[IPA_4_5][IPA_CLIENT_APPS_CMD_PROD]	  = {
			true, IPA_v4_5_GROUP_UL_DL,
			false,
			IPA_DPS_HPS_SEQ_TYPE_DMA_ONLY,
			QMB_MASTER_SELECT_DDR,
			{ 7, 9, 20, 24, IPA_EE_AP, GSI_ESCAPE_BUF_ONLY, 0 } },
	[IPA_4_5][IPA_CLIENT_ODU_PROD]            = {
			true, IPA_v4_5_GROUP_UL_DL,
			true,
			IPA_DPS_HPS_SEQ_TYPE_2ND_PKT_PROCESS_PASS_NO_DEC_UCP,
			QMB_MASTER_SELECT_DDR,
			{ 3, 5, 8, 16, IPA_EE_AP, GSI_SMART_PRE_FETCH, 3 } },
	[IPA_4_5][IPA_CLIENT_ETHERNET_PROD]	  = {
			true, IPA_v4_5_GROUP_UL_DL,
			true,
			IPA_DPS_HPS_SEQ_TYPE_2ND_PKT_PROCESS_PASS_NO_DEC_UCP,
			QMB_MASTER_SELECT_DDR,
			{ 12, 0, 8, 16, IPA_EE_UC, GSI_SMART_PRE_FETCH, 3 } },
	[IPA_4_5][IPA_CLIENT_Q6_WAN_PROD]         = {
			true, IPA_v4_5_GROUP_UL_DL,
			true,
			IPA_DPS_HPS_SEQ_TYPE_2ND_PKT_PROCESS_PASS_DEC_UCP,
			QMB_MASTER_SELECT_DDR,
			{ 5, 0, 16, 28, IPA_EE_Q6, GSI_SMART_PRE_FETCH, 2 } },
	[IPA_4_5][IPA_CLIENT_Q6_CMD_PROD]	  = {
			true, IPA_v4_5_GROUP_UL_DL,
			false,
			IPA_DPS_HPS_SEQ_TYPE_PKT_PROCESS_NO_DEC_UCP,
			QMB_MASTER_SELECT_DDR,
			{ 6, 1, 20, 24, IPA_EE_Q6, GSI_ESCAPE_BUF_ONLY, 0 } },
	[IPA_4_5][IPA_CLIENT_Q6_DL_NLO_DATA_PROD] = {
			true, IPA_v4_5_GROUP_UL_DL,
			true,
			IPA_DPS_HPS_SEQ_TYPE_2ND_PKT_PROCESS_PASS_DEC_UCP,
			QMB_MASTER_SELECT_DDR,
			{ 8, 2, 27, 32, IPA_EE_Q6, GSI_FREE_PRE_FETCH, 3 } },
	[IPA_4_5][IPA_CLIENT_AQC_ETHERNET_PROD] = {
			true, IPA_v4_5_GROUP_UL_DL,
			true,
			IPA_DPS_HPS_SEQ_TYPE_2ND_PKT_PROCESS_PASS_NO_DEC_UCP,
			QMB_MASTER_SELECT_DDR,
			{ 10, 13, 8, 16, IPA_EE_AP, GSI_ESCAPE_BUF_ONLY, 0 } },
	/* Only for test purpose */
	[IPA_4_5][IPA_CLIENT_TEST_PROD]           = {
			true, IPA_v4_5_GROUP_UL_DL,
			true,
			IPA_DPS_HPS_SEQ_TYPE_2ND_PKT_PROCESS_PASS_NO_DEC_UCP,
			QMB_MASTER_SELECT_DDR,
			{ 1, 0, 8, 16, IPA_EE_AP } },
	[IPA_4_5][IPA_CLIENT_TEST1_PROD]          = {
			true, IPA_v4_5_GROUP_UL_DL,
			true,
			IPA_DPS_HPS_SEQ_TYPE_2ND_PKT_PROCESS_PASS_NO_DEC_UCP,
			QMB_MASTER_SELECT_DDR,
			{ 1, 0, 8, 16, IPA_EE_AP } },
	[IPA_4_5][IPA_CLIENT_TEST2_PROD]          = {
			true, IPA_v4_5_GROUP_UL_DL,
			true,
			IPA_DPS_HPS_SEQ_TYPE_2ND_PKT_PROCESS_PASS_NO_DEC_UCP,
			QMB_MASTER_SELECT_DDR,
			{ 3, 5, 8, 16, IPA_EE_AP } },
	[IPA_4_5][IPA_CLIENT_TEST3_PROD]          = {
			true, IPA_v4_5_GROUP_UL_DL,
			true,
			IPA_DPS_HPS_SEQ_TYPE_2ND_PKT_PROCESS_PASS_NO_DEC_UCP,
			QMB_MASTER_SELECT_DDR,
			{ 9, 12, 8, 16, IPA_EE_AP } },
	[IPA_4_5][IPA_CLIENT_TEST4_PROD]          = {
			true, IPA_v4_5_GROUP_UL_DL,
			true,
			IPA_DPS_HPS_SEQ_TYPE_2ND_PKT_PROCESS_PASS_NO_DEC_UCP,
			QMB_MASTER_SELECT_DDR,
			{ 11, 14, 8, 16, IPA_EE_AP } },

	[IPA_4_5][IPA_CLIENT_WLAN2_CONS]          = {
			true, IPA_v4_5_GROUP_UL_DL,
			false,
			IPA_DPS_HPS_SEQ_TYPE_INVALID,
			QMB_MASTER_SELECT_DDR,
			{ 24, 3, 8, 14, IPA_EE_AP, GSI_SMART_PRE_FETCH, 3 } },
	[IPA_4_5][IPA_CLIENT_USB_CONS]            = {
			true, IPA_v4_5_GROUP_UL_DL,
			false,
			IPA_DPS_HPS_SEQ_TYPE_INVALID,
			QMB_MASTER_SELECT_DDR,
			{ 26, 17, 9, 9, IPA_EE_AP, GSI_ESCAPE_BUF_ONLY, 0 } },
	[IPA_4_5][IPA_CLIENT_USB_DPL_CONS]        = {
			true, IPA_v4_5_GROUP_UL_DL,
			false,
			IPA_DPS_HPS_SEQ_TYPE_INVALID,
			QMB_MASTER_SELECT_DDR,
			{ 15, 15, 5, 5, IPA_EE_AP, GSI_ESCAPE_BUF_ONLY, 0 } },
	[IPA_4_5][IPA_CLIENT_ODL_DPL_CONS]        = {
			true, IPA_v4_5_GROUP_UL_DL,
			false,
			IPA_DPS_HPS_SEQ_TYPE_INVALID,
			QMB_MASTER_SELECT_DDR,
			{ 22, 2, 5, 5, IPA_EE_AP, GSI_ESCAPE_BUF_ONLY, 0 } },
	[IPA_4_5][IPA_CLIENT_APPS_LAN_CONS]       = {
			true, IPA_v4_5_GROUP_UL_DL,
			false,
			IPA_DPS_HPS_SEQ_TYPE_INVALID,
			QMB_MASTER_SELECT_DDR,
			{ 16, 10, 9, 9, IPA_EE_AP, GSI_ESCAPE_BUF_ONLY, 0 } },
	[IPA_4_5][IPA_CLIENT_APPS_WAN_COAL_CONS]       = {
			true, IPA_v4_5_GROUP_UL_DL,
			false,
			IPA_DPS_HPS_SEQ_TYPE_INVALID,
			QMB_MASTER_SELECT_DDR,
			{ 13, 4, 8, 11, IPA_EE_AP, GSI_SMART_PRE_FETCH, 3 } },
	[IPA_4_5][IPA_CLIENT_APPS_WAN_CONS]       = {
			true, IPA_v4_5_GROUP_UL_DL,
			false,
			IPA_DPS_HPS_SEQ_TYPE_INVALID,
			QMB_MASTER_SELECT_DDR,
			{ 14, 1, 9, 9, IPA_EE_AP, GSI_ESCAPE_BUF_ONLY, 0 } },
	[IPA_4_5][IPA_CLIENT_ODU_EMB_CONS]        = {
			true, IPA_v4_5_GROUP_UL_DL,
			false,
			IPA_DPS_HPS_SEQ_TYPE_INVALID,
			QMB_MASTER_SELECT_DDR,
			{ 30, 6, 9, 9, IPA_EE_AP, GSI_SMART_PRE_FETCH, 4 } },
	[IPA_4_5][IPA_CLIENT_ETHERNET_CONS]	  = {
			true, IPA_v4_5_GROUP_UL_DL,
			false,
			IPA_DPS_HPS_SEQ_TYPE_INVALID,
			QMB_MASTER_SELECT_DDR,
			{ 28, 1, 9, 9, IPA_EE_UC, GSI_SMART_PRE_FETCH, 4 } },
	[IPA_4_5][IPA_CLIENT_Q6_LAN_CONS]         = {
			true, IPA_v4_5_GROUP_UL_DL,
			false,
			IPA_DPS_HPS_SEQ_TYPE_INVALID,
			QMB_MASTER_SELECT_DDR,
			{ 17, 3, 9, 9, IPA_EE_Q6, GSI_ESCAPE_BUF_ONLY, 0 } },
	[IPA_4_5][IPA_CLIENT_Q6_WAN_CONS]         = {
			true, IPA_v4_5_GROUP_UL_DL,
			false,
			IPA_DPS_HPS_SEQ_TYPE_INVALID,
			QMB_MASTER_SELECT_DDR,
			{ 21, 7, 9, 9, IPA_EE_Q6, GSI_ESCAPE_BUF_ONLY, 0 } },
	[IPA_4_5][IPA_CLIENT_Q6_UL_NLO_DATA_CONS] = {
			true, IPA_v4_5_GROUP_UL_DL,
			false,
			IPA_DPS_HPS_SEQ_TYPE_INVALID,
			QMB_MASTER_SELECT_DDR,
			{ 19, 5, 5, 5, IPA_EE_Q6, GSI_SMART_PRE_FETCH, 2 } },
	[IPA_4_5][IPA_CLIENT_Q6_UL_NLO_ACK_CONS]  = {
			true, IPA_v4_5_GROUP_UL_DL,
			false,
			IPA_DPS_HPS_SEQ_TYPE_INVALID,
			QMB_MASTER_SELECT_DDR,
			{ 20, 6, 5, 5, IPA_EE_Q6, GSI_SMART_PRE_FETCH, 2 } },
	[IPA_4_5][IPA_CLIENT_Q6_QBAP_STATUS_CONS] = {
			true, IPA_v4_5_GROUP_UL_DL,
			false,
			IPA_DPS_HPS_SEQ_TYPE_INVALID,
			QMB_MASTER_SELECT_DDR,
			{ 18, 4, 9, 9, IPA_EE_Q6, GSI_ESCAPE_BUF_ONLY, 0 } },
	[IPA_4_5][IPA_CLIENT_AQC_ETHERNET_CONS] = {
			true, IPA_v4_5_GROUP_UL_DL,
			false,
			IPA_DPS_HPS_SEQ_TYPE_INVALID,
			QMB_MASTER_SELECT_DDR,
			{ 23, 8, 9, 9, IPA_EE_AP, GSI_SMART_PRE_FETCH, 4 } },
	/* Only for test purpose */
	/* MBIM aggregation test pipes should have the same QMB as USB_CONS */
	[IPA_4_5][IPA_CLIENT_TEST_CONS]           = {
			true, IPA_v4_5_GROUP_UL_DL,
			false,
			IPA_DPS_HPS_SEQ_TYPE_INVALID,
			QMB_MASTER_SELECT_DDR,
			{ 14, 1, 9, 9, IPA_EE_AP } },
	[IPA_4_5][IPA_CLIENT_TEST1_CONS]          = {
			true, IPA_v4_5_GROUP_UL_DL,
			false,
			IPA_DPS_HPS_SEQ_TYPE_INVALID,
			QMB_MASTER_SELECT_DDR,
			{ 14, 1, 9, 9, IPA_EE_AP } },
	[IPA_4_5][IPA_CLIENT_TEST2_CONS]          = {
			true, IPA_v4_5_GROUP_UL_DL,
			false,
			IPA_DPS_HPS_SEQ_TYPE_INVALID,
			QMB_MASTER_SELECT_DDR,
			{ 24, 3, 8, 14, IPA_EE_AP } },
	[IPA_4_5][IPA_CLIENT_TEST3_CONS]          = {
			true, IPA_v4_5_GROUP_UL_DL,
			false,
			IPA_DPS_HPS_SEQ_TYPE_INVALID,
			QMB_MASTER_SELECT_DDR,
			{ 26, 17, 9, 9, IPA_EE_AP } },
	[IPA_4_5][IPA_CLIENT_TEST4_CONS]          = {
			true, IPA_v4_5_GROUP_UL_DL,
			false,
			IPA_DPS_HPS_SEQ_TYPE_INVALID,
			QMB_MASTER_SELECT_DDR,
			{ 27, 18, 9, 9, IPA_EE_AP } },
	/* Dummy consumer (pipe 31) is used in L2TP rt rule */
	[IPA_4_5][IPA_CLIENT_DUMMY_CONS]          = {
			true, IPA_v4_5_GROUP_UL_DL,
			false,
			IPA_DPS_HPS_SEQ_TYPE_INVALID,
			QMB_MASTER_SELECT_DDR,
			{ 31, 31, 8, 8, IPA_EE_AP } },

	/* IPA_4_5_MHI */
	[IPA_4_5_MHI][IPA_CLIENT_APPS_CMD_PROD]		= {
			true, IPA_v4_5_MHI_GROUP_DDR,
			false,
			IPA_DPS_HPS_SEQ_TYPE_DMA_ONLY,
			QMB_MASTER_SELECT_DDR,
			{ 7, 9, 20, 24, IPA_EE_AP, GSI_ESCAPE_BUF_ONLY, 0 } },
	[IPA_4_5_MHI][IPA_CLIENT_APPS_WAN_PROD]	  = {
			true, IPA_v4_5_MHI_GROUP_DDR,
			true,
			IPA_DPS_HPS_SEQ_TYPE_2ND_PKT_PROCESS_PASS_NO_DEC_UCP,
			QMB_MASTER_SELECT_DDR,
			{ 2, 7, 16, 32, IPA_EE_AP, GSI_SMART_PRE_FETCH, 7 } },
	[IPA_4_5_MHI][IPA_CLIENT_Q6_WAN_PROD]		= {
			true, IPA_v4_5_MHI_GROUP_DDR,
			true,
			IPA_DPS_HPS_SEQ_TYPE_2ND_PKT_PROCESS_PASS_DEC_UCP,
			QMB_MASTER_SELECT_DDR,
			{ 5, 0, 16, 28, IPA_EE_Q6, GSI_SMART_PRE_FETCH, 2 } },
	[IPA_4_5_MHI][IPA_CLIENT_Q6_CMD_PROD]		= {
			true, IPA_v4_5_MHI_GROUP_PCIE,
			false,
			IPA_DPS_HPS_SEQ_TYPE_PKT_PROCESS_NO_DEC_UCP,
			QMB_MASTER_SELECT_DDR,
			{ 6, 1, 20, 24, IPA_EE_Q6, GSI_ESCAPE_BUF_ONLY, 0 } },
	[IPA_4_5_MHI][IPA_CLIENT_Q6_DL_NLO_DATA_PROD]	= {
			true, IPA_v4_5_MHI_GROUP_DDR,
			true,
			IPA_DPS_HPS_SEQ_TYPE_2ND_PKT_PROCESS_PASS_DEC_UCP,
			QMB_MASTER_SELECT_DDR,
			{ 8, 2, 27, 32, IPA_EE_Q6, GSI_FREE_PRE_FETCH, 3 } },
	[IPA_4_5_MHI][IPA_CLIENT_Q6_AUDIO_DMA_MHI_PROD]	= {
			true, IPA_v4_5_MHI_GROUP_DMA,
			false,
			IPA_DPS_HPS_SEQ_TYPE_DMA_ONLY,
			QMB_MASTER_SELECT_DDR,
			{ 4, 8, 8, 16, IPA_EE_Q6, GSI_SMART_PRE_FETCH, 3 } },
	[IPA_4_5_MHI][IPA_CLIENT_MHI_PROD]		= {
			true, IPA_v4_5_MHI_GROUP_PCIE,
			true,
			IPA_DPS_HPS_SEQ_TYPE_2ND_PKT_PROCESS_PASS_NO_DEC_UCP,
			QMB_MASTER_SELECT_PCIE,
			{ 1, 0, 16, 20, IPA_EE_AP, GSI_SMART_PRE_FETCH, 7 } },
	[IPA_4_5_MHI][IPA_CLIENT_MEMCPY_DMA_SYNC_PROD]	= {
			true, IPA_v4_5_MHI_GROUP_DMA,
			false,
			IPA_DPS_HPS_SEQ_TYPE_DMA_ONLY,
			QMB_MASTER_SELECT_DDR,
			{ 9, 12, 8, 16, IPA_EE_AP, GSI_ESCAPE_BUF_ONLY, 0 } },
	[IPA_4_5_MHI][IPA_CLIENT_MEMCPY_DMA_ASYNC_PROD]	= {
			true, IPA_v4_5_MHI_GROUP_DMA,
			false,
			IPA_DPS_HPS_SEQ_TYPE_DMA_ONLY,
			QMB_MASTER_SELECT_DDR,
			{ 10, 13, 8, 16, IPA_EE_AP, GSI_ESCAPE_BUF_ONLY, 0 } },
	/* Only for test purpose */
	[IPA_4_5_MHI][IPA_CLIENT_TEST_PROD]           = {
			true, QMB_MASTER_SELECT_DDR,
			true,
			IPA_DPS_HPS_SEQ_TYPE_2ND_PKT_PROCESS_PASS_NO_DEC_UCP,
			QMB_MASTER_SELECT_DDR,
			{ 1, 0, 8, 16, IPA_EE_AP } },

	[IPA_4_5_MHI][IPA_CLIENT_APPS_LAN_CONS]		= {
			true, IPA_v4_5_MHI_GROUP_DDR,
			false,
			IPA_DPS_HPS_SEQ_TYPE_INVALID,
			QMB_MASTER_SELECT_DDR,
			{ 16, 10, 9, 9, IPA_EE_AP, GSI_ESCAPE_BUF_ONLY, 0 } },
<<<<<<< HEAD
	[IPA_4_5_MHI][IPA_CLIENT_APPS_WAN_CONS]       = {
			true, IPA_v4_5_MHI_GROUP_DDR,
			false,
			IPA_DPS_HPS_SEQ_TYPE_INVALID,
			QMB_MASTER_SELECT_DDR,
			{ 25, 16, 9, 9, IPA_EE_AP, GSI_ESCAPE_BUF_ONLY, 0 } },
=======
>>>>>>> 9528de5b
	[IPA_4_5_MHI][IPA_CLIENT_USB_DPL_CONS]        = {
			true, IPA_v4_5_MHI_GROUP_DDR,
			false,
			IPA_DPS_HPS_SEQ_TYPE_INVALID,
			QMB_MASTER_SELECT_DDR,
			{ 15, 15, 5, 5, IPA_EE_AP, GSI_ESCAPE_BUF_ONLY, 0 } },
	[IPA_4_5_MHI][IPA_CLIENT_Q6_LAN_CONS]		= {
			true, IPA_v4_5_MHI_GROUP_DDR,
			false,
			IPA_DPS_HPS_SEQ_TYPE_INVALID,
			QMB_MASTER_SELECT_DDR,
			{ 17, 3, 9, 9, IPA_EE_Q6, GSI_ESCAPE_BUF_ONLY, 0 } },
	[IPA_4_5_MHI][IPA_CLIENT_Q6_WAN_CONS]		= {
			true, IPA_v4_5_MHI_GROUP_DDR,
			false,
			IPA_DPS_HPS_SEQ_TYPE_INVALID,
			QMB_MASTER_SELECT_DDR,
			{ 21, 7, 9, 9, IPA_EE_Q6, GSI_ESCAPE_BUF_ONLY, 0 } },
	[IPA_4_5_MHI][IPA_CLIENT_Q6_UL_NLO_DATA_CONS]	= {
			true, IPA_v4_5_MHI_GROUP_DDR,
			false,
			IPA_DPS_HPS_SEQ_TYPE_INVALID,
			QMB_MASTER_SELECT_DDR,
			{ 19, 5, 5, 5, IPA_EE_Q6, GSI_SMART_PRE_FETCH, 2 } },
	[IPA_4_5_MHI][IPA_CLIENT_Q6_UL_NLO_ACK_CONS]	= {
			true, IPA_v4_5_MHI_GROUP_DDR,
			false,
			IPA_DPS_HPS_SEQ_TYPE_INVALID,
			QMB_MASTER_SELECT_DDR,
			{ 20, 6, 5, 5, IPA_EE_Q6, GSI_SMART_PRE_FETCH, 2 } },
	[IPA_4_5_MHI][IPA_CLIENT_Q6_QBAP_STATUS_CONS]	= {
			true, IPA_v4_5_MHI_GROUP_DDR,
			false,
			IPA_DPS_HPS_SEQ_TYPE_INVALID,
			QMB_MASTER_SELECT_DDR,
			{ 18, 4, 9, 9, IPA_EE_Q6, GSI_ESCAPE_BUF_ONLY, 0 } },
	[IPA_4_5_MHI][IPA_CLIENT_Q6_AUDIO_DMA_MHI_CONS]	= {
			true, IPA_v4_5_MHI_GROUP_DMA,
			false,
			IPA_DPS_HPS_SEQ_TYPE_INVALID,
			QMB_MASTER_SELECT_PCIE,
			{ 29, 9, 9, 9, IPA_EE_Q6, GSI_SMART_PRE_FETCH, 4 } },
	[IPA_4_5_MHI][IPA_CLIENT_MEMCPY_DMA_SYNC_CONS]	= {
			true, IPA_v4_5_MHI_GROUP_DMA,
			false,
			IPA_DPS_HPS_SEQ_TYPE_INVALID,
			QMB_MASTER_SELECT_PCIE,
			{ 26, 17, 9, 9, IPA_EE_AP, GSI_ESCAPE_BUF_ONLY, 0 } },
	[IPA_4_5_MHI][IPA_CLIENT_MEMCPY_DMA_ASYNC_CONS]	= {
			true, IPA_v4_5_MHI_GROUP_DMA,
			false,
			IPA_DPS_HPS_SEQ_TYPE_INVALID,
			QMB_MASTER_SELECT_PCIE,
			{ 27, 18, 9, 9, IPA_EE_AP, GSI_ESCAPE_BUF_ONLY, 0 } },
	[IPA_4_5_MHI][IPA_CLIENT_MHI_CONS]		= {
			true, IPA_v4_5_MHI_GROUP_PCIE,
			false,
			IPA_DPS_HPS_SEQ_TYPE_INVALID,
			QMB_MASTER_SELECT_PCIE,
			{ 14, 1, 9, 9, IPA_EE_AP, GSI_SMART_PRE_FETCH, 4 } },
	[IPA_4_5_MHI][IPA_CLIENT_MHI_DPL_CONS]		= {
			true, IPA_v4_5_MHI_GROUP_PCIE,
			false,
			IPA_DPS_HPS_SEQ_TYPE_INVALID,
			QMB_MASTER_SELECT_PCIE,
			{ 22, 2, 5, 5, IPA_EE_AP, GSI_ESCAPE_BUF_ONLY, 0 } },

	/* Dummy consumer (pipe 31) is used in L2TP rt rule */
	[IPA_4_5_MHI][IPA_CLIENT_DUMMY_CONS]          = {
			true, QMB_MASTER_SELECT_DDR,
			false,
			IPA_DPS_HPS_SEQ_TYPE_INVALID,
			QMB_MASTER_SELECT_DDR,
			{ 31, 31, 8, 8, IPA_EE_AP } },
};

static struct ipa3_mem_partition ipa_4_1_mem_part = {
	.ofst_start				= 0x280,
	.v4_flt_hash_ofst		= 0x288,
	.v4_flt_hash_size		=  0x78,
	.v4_flt_hash_size_ddr		= 0x4000,
	.v4_flt_nhash_ofst		= 0x308,
	.v4_flt_nhash_size		= 0x78,
	.v4_flt_nhash_size_ddr		= 0x4000,
	.v6_flt_hash_ofst		= 0x388,
	.v6_flt_hash_size		= 0x78,
	.v6_flt_hash_size_ddr		= 0x4000,
	.v6_flt_nhash_ofst		= 0x408,
	.v6_flt_nhash_size		= 0x78,
	.v6_flt_nhash_size_ddr		= 0x4000,
	.v4_rt_num_index		= 0xf,
	.v4_modem_rt_index_lo		= 0x0,
	.v4_modem_rt_index_hi		= 0x7,
	.v4_apps_rt_index_lo		= 0x8,
	.v4_apps_rt_index_hi		= 0xe,
	.v4_rt_hash_ofst		= 0x488,
	.v4_rt_hash_size		= 0x78,
	.v4_rt_hash_size_ddr		= 0x4000,
	.v4_rt_nhash_ofst		= 0x508,
	.v4_rt_nhash_size		= 0x78,
	.v4_rt_nhash_size_ddr		= 0x4000,
	.v6_rt_num_index		= 0xf,
	.v6_modem_rt_index_lo		= 0x0,
	.v6_modem_rt_index_hi		= 0x7,
	.v6_apps_rt_index_lo		= 0x8,
	.v6_apps_rt_index_hi		= 0xe,
	.v6_rt_hash_ofst		= 0x588,
	.v6_rt_hash_size		= 0x78,
	.v6_rt_hash_size_ddr		= 0x4000,
	.v6_rt_nhash_ofst		= 0x608,
	.v6_rt_nhash_size		= 0x78,
	.v6_rt_nhash_size_ddr		= 0x4000,
	.modem_hdr_ofst			= 0x688,
	.modem_hdr_size			= 0x140,
	.apps_hdr_ofst			= 0x7c8,
	.apps_hdr_size			= 0x0,
	.apps_hdr_size_ddr		= 0x800,
	.modem_hdr_proc_ctx_ofst	= 0x7d0,
	.modem_hdr_proc_ctx_size	= 0x200,
	.apps_hdr_proc_ctx_ofst		= 0x9d0,
	.apps_hdr_proc_ctx_size		= 0x200,
	.apps_hdr_proc_ctx_size_ddr	= 0x0,
	.modem_comp_decomp_ofst		= 0x0,
	.modem_comp_decomp_size		= 0x0,
	.modem_ofst			= 0x13f0,
	.modem_size			= 0x100c,
	.apps_v4_flt_hash_ofst		= 0x23fc,
	.apps_v4_flt_hash_size		= 0x0,
	.apps_v4_flt_nhash_ofst		= 0x23fc,
	.apps_v4_flt_nhash_size		= 0x0,
	.apps_v6_flt_hash_ofst		= 0x23fc,
	.apps_v6_flt_hash_size		= 0x0,
	.apps_v6_flt_nhash_ofst		= 0x23fc,
	.apps_v6_flt_nhash_size		= 0x0,
	.uc_info_ofst			= 0x80,
	.uc_info_size			= 0x200,
	.end_ofst			= 0x2800,
	.apps_v4_rt_hash_ofst		= 0x23fc,
	.apps_v4_rt_hash_size		= 0x0,
	.apps_v4_rt_nhash_ofst		= 0x23fc,
	.apps_v4_rt_nhash_size		= 0x0,
	.apps_v6_rt_hash_ofst		= 0x23fc,
	.apps_v6_rt_hash_size		= 0x0,
	.apps_v6_rt_nhash_ofst		= 0x23fc,
	.apps_v6_rt_nhash_size		= 0x0,
	.uc_descriptor_ram_ofst		= 0x2400,
	.uc_descriptor_ram_size		= 0x400,
	.pdn_config_ofst		= 0xbd8,
	.pdn_config_size		= 0x50,
	.stats_quota_ofst		= 0xc30,
	.stats_quota_size		= 0x60,
	.stats_tethering_ofst		= 0xc90,
	.stats_tethering_size		= 0x140,
	.stats_flt_v4_ofst		= 0xdd0,
	.stats_flt_v4_size		= 0x180,
	.stats_flt_v6_ofst		= 0xf50,
	.stats_flt_v6_size		= 0x180,
	.stats_rt_v4_ofst		= 0x10d0,
	.stats_rt_v4_size		= 0x180,
	.stats_rt_v6_ofst		= 0x1250,
	.stats_rt_v6_size		= 0x180,
	.stats_drop_ofst		= 0x13d0,
	.stats_drop_size		= 0x20,
};

static struct ipa3_mem_partition ipa_4_2_mem_part = {
	.ofst_start				= 0x280,
	.v4_flt_hash_ofst		= 0x288,
	.v4_flt_hash_size		= 0x0,
	.v4_flt_hash_size_ddr		= 0x0,
	.v4_flt_nhash_ofst		= 0x290,
	.v4_flt_nhash_size		= 0x78,
	.v4_flt_nhash_size_ddr		= 0x4000,
	.v6_flt_hash_ofst		= 0x310,
	.v6_flt_hash_size		= 0x0,
	.v6_flt_hash_size_ddr		= 0x0,
	.v6_flt_nhash_ofst		= 0x318,
	.v6_flt_nhash_size		= 0x78,
	.v6_flt_nhash_size_ddr		= 0x4000,
	.v4_rt_num_index		= 0xf,
	.v4_modem_rt_index_lo		= 0x0,
	.v4_modem_rt_index_hi		= 0x7,
	.v4_apps_rt_index_lo		= 0x8,
	.v4_apps_rt_index_hi		= 0xe,
	.v4_rt_hash_ofst		= 0x398,
	.v4_rt_hash_size		= 0x0,
	.v4_rt_hash_size_ddr		= 0x0,
	.v4_rt_nhash_ofst		= 0x3A0,
	.v4_rt_nhash_size		= 0x78,
	.v4_rt_nhash_size_ddr		= 0x4000,
	.v6_rt_num_index		= 0xf,
	.v6_modem_rt_index_lo		= 0x0,
	.v6_modem_rt_index_hi		= 0x7,
	.v6_apps_rt_index_lo		= 0x8,
	.v6_apps_rt_index_hi		= 0xe,
	.v6_rt_hash_ofst		= 0x420,
	.v6_rt_hash_size		= 0x0,
	.v6_rt_hash_size_ddr		= 0x0,
	.v6_rt_nhash_ofst		= 0x428,
	.v6_rt_nhash_size		= 0x78,
	.v6_rt_nhash_size_ddr		= 0x4000,
	.modem_hdr_ofst			= 0x4A8,
	.modem_hdr_size			= 0x140,
	.apps_hdr_ofst			= 0x5E8,
	.apps_hdr_size			= 0x0,
	.apps_hdr_size_ddr		= 0x800,
	.modem_hdr_proc_ctx_ofst	= 0x5F0,
	.modem_hdr_proc_ctx_size	= 0x200,
	.apps_hdr_proc_ctx_ofst		= 0x7F0,
	.apps_hdr_proc_ctx_size		= 0x200,
	.apps_hdr_proc_ctx_size_ddr	= 0x0,
	.modem_comp_decomp_ofst		= 0x0,
	.modem_comp_decomp_size		= 0x0,
	.modem_ofst			= 0xbf0,
	.modem_size			= 0x140c,
	.apps_v4_flt_hash_ofst		= 0x1bfc,
	.apps_v4_flt_hash_size		= 0x0,
	.apps_v4_flt_nhash_ofst		= 0x1bfc,
	.apps_v4_flt_nhash_size		= 0x0,
	.apps_v6_flt_hash_ofst		= 0x1bfc,
	.apps_v6_flt_hash_size		= 0x0,
	.apps_v6_flt_nhash_ofst		= 0x1bfc,
	.apps_v6_flt_nhash_size		= 0x0,
	.uc_info_ofst			= 0x80,
	.uc_info_size			= 0x200,
	.end_ofst			= 0x2000,
	.apps_v4_rt_hash_ofst		= 0x1bfc,
	.apps_v4_rt_hash_size		= 0x0,
	.apps_v4_rt_nhash_ofst		= 0x1bfc,
	.apps_v4_rt_nhash_size		= 0x0,
	.apps_v6_rt_hash_ofst		= 0x1bfc,
	.apps_v6_rt_hash_size		= 0x0,
	.apps_v6_rt_nhash_ofst		= 0x1bfc,
	.apps_v6_rt_nhash_size		= 0x0,
	.uc_descriptor_ram_ofst		= 0x2000,
	.uc_descriptor_ram_size		= 0x0,
	.pdn_config_ofst		= 0x9F8,
	.pdn_config_size		= 0x50,
	.stats_quota_ofst		= 0xa50,
	.stats_quota_size		= 0x60,
	.stats_tethering_ofst		= 0xab0,
	.stats_tethering_size		= 0x140,
	.stats_flt_v4_ofst		= 0xbf0,
	.stats_flt_v4_size		= 0x0,
	.stats_flt_v6_ofst		= 0xbf0,
	.stats_flt_v6_size		= 0x0,
	.stats_rt_v4_ofst		= 0xbf0,
	.stats_rt_v4_size		= 0x0,
	.stats_rt_v6_ofst		= 0xbf0,
	.stats_rt_v6_size		= 0x0,
	.stats_drop_ofst		= 0xbf0,
	.stats_drop_size		= 0x0,
};

static struct ipa3_mem_partition ipa_4_5_mem_part = {
	.uc_info_ofst			= 0x80,
	.uc_info_size			= 0x200,
	.ofst_start			= 0x280,
	.v4_flt_hash_ofst		= 0x288,
	.v4_flt_hash_size		= 0x78,
	.v4_flt_hash_size_ddr		= 0x4000,
	.v4_flt_nhash_ofst		= 0x308,
	.v4_flt_nhash_size		= 0x78,
	.v4_flt_nhash_size_ddr		= 0x4000,
	.v6_flt_hash_ofst		= 0x388,
	.v6_flt_hash_size		= 0x78,
	.v6_flt_hash_size_ddr		= 0x4000,
	.v6_flt_nhash_ofst		= 0x408,
	.v6_flt_nhash_size		= 0x78,
	.v6_flt_nhash_size_ddr		= 0x4000,
	.v4_rt_num_index		= 0xf,
	.v4_modem_rt_index_lo		= 0x0,
	.v4_modem_rt_index_hi		= 0x7,
	.v4_apps_rt_index_lo		= 0x8,
	.v4_apps_rt_index_hi		= 0xe,
	.v4_rt_hash_ofst		= 0x488,
	.v4_rt_hash_size		= 0x78,
	.v4_rt_hash_size_ddr		= 0x4000,
	.v4_rt_nhash_ofst		= 0x508,
	.v4_rt_nhash_size		= 0x78,
	.v4_rt_nhash_size_ddr		= 0x4000,
	.v6_rt_num_index		= 0xf,
	.v6_modem_rt_index_lo		= 0x0,
	.v6_modem_rt_index_hi		= 0x7,
	.v6_apps_rt_index_lo		= 0x8,
	.v6_apps_rt_index_hi		= 0xe,
	.v6_rt_hash_ofst		= 0x588,
	.v6_rt_hash_size		= 0x78,
	.v6_rt_hash_size_ddr		= 0x4000,
	.v6_rt_nhash_ofst		= 0x608,
	.v6_rt_nhash_size		= 0x78,
	.v6_rt_nhash_size_ddr		= 0x4000,
	.modem_hdr_ofst			= 0x688,
	.modem_hdr_size			= 0x240,
	.apps_hdr_ofst			= 0x8c8,
	.apps_hdr_size			= 0x200,
	.apps_hdr_size_ddr		= 0x800,
	.modem_hdr_proc_ctx_ofst	= 0xad0,
	.modem_hdr_proc_ctx_size	= 0xb20,
	.apps_hdr_proc_ctx_ofst		= 0x15f0,
	.apps_hdr_proc_ctx_size		= 0x200,
	.apps_hdr_proc_ctx_size_ddr	= 0x0,
	.nat_tbl_ofst			= 0x1800,
	.nat_tbl_size			= 0x800,
	.nat_index_tbl_ofst		= 0x2000,
	.nat_index_tbl_size		= 0x100,
	.nat_exp_tbl_ofst		= 0x2100,
	.nat_exp_tbl_size		= 0x400,
	.stats_quota_ofst		= 0x2510,
	.stats_quota_size		= 0x78,
	.stats_tethering_ofst		= 0x2588,
	.stats_tethering_size		= 0x238,
	.stats_flt_v4_ofst		= 0,
	.stats_flt_v4_size		= 0,
	.stats_flt_v6_ofst		= 0,
	.stats_flt_v6_size		= 0,
	.stats_rt_v4_ofst		= 0,
	.stats_rt_v4_size		= 0,
	.stats_rt_v6_ofst		= 0,
	.stats_rt_v6_size		= 0,
	.stats_fnr_ofst			= 0x27c0,
	.stats_fnr_size			= 0x800,
	.stats_drop_ofst		= 0x2fc0,
	.stats_drop_size		= 0x20,
	.modem_comp_decomp_ofst		= 0x0,
	.modem_comp_decomp_size		= 0x0,
	.modem_ofst			= 0x2fe8,
	.modem_size			= 0x800,
	.apps_v4_flt_hash_ofst	= 0x2718,
	.apps_v4_flt_hash_size	= 0x0,
	.apps_v4_flt_nhash_ofst	= 0x2718,
	.apps_v4_flt_nhash_size	= 0x0,
	.apps_v6_flt_hash_ofst	= 0x2718,
	.apps_v6_flt_hash_size	= 0x0,
	.apps_v6_flt_nhash_ofst	= 0x2718,
	.apps_v6_flt_nhash_size	= 0x0,
	.apps_v4_rt_hash_ofst	= 0x2718,
	.apps_v4_rt_hash_size	= 0x0,
	.apps_v4_rt_nhash_ofst	= 0x2718,
	.apps_v4_rt_nhash_size	= 0x0,
	.apps_v6_rt_hash_ofst	= 0x2718,
	.apps_v6_rt_hash_size	= 0x0,
	.apps_v6_rt_nhash_ofst	= 0x2718,
	.apps_v6_rt_nhash_size	= 0x0,
	.uc_descriptor_ram_ofst	= 0x3800,
	.uc_descriptor_ram_size	= 0x1000,
	.pdn_config_ofst	= 0x4800,
	.pdn_config_size	= 0x50,
	.end_ofst		= 0x4850,
};


/**
 * ipa3_get_clients_from_rm_resource() - get IPA clients which are related to an
 * IPA_RM resource
 *
 * @resource: [IN] IPA Resource Manager resource
 * @clients: [OUT] Empty array which will contain the list of clients. The
 *         caller must initialize this array.
 *
 * Return codes: 0 on success, negative on failure.
 */
int ipa3_get_clients_from_rm_resource(
	enum ipa_rm_resource_name resource,
	struct ipa3_client_names *clients)
{
	int i = 0;

	if (resource < 0 ||
	    resource >= IPA_RM_RESOURCE_MAX ||
	    !clients) {
		IPAERR("Bad parameters\n");
		return -EINVAL;
	}

	switch (resource) {
	case IPA_RM_RESOURCE_USB_CONS:
		if (ipa3_get_ep_mapping(IPA_CLIENT_USB_CONS) != -1)
			clients->names[i++] = IPA_CLIENT_USB_CONS;
		break;
	case IPA_RM_RESOURCE_USB_DPL_CONS:
		if (ipa3_get_ep_mapping(IPA_CLIENT_USB_DPL_CONS) != -1)
			clients->names[i++] = IPA_CLIENT_USB_DPL_CONS;
		break;
	case IPA_RM_RESOURCE_HSIC_CONS:
		clients->names[i++] = IPA_CLIENT_HSIC1_CONS;
		break;
	case IPA_RM_RESOURCE_WLAN_CONS:
		clients->names[i++] = IPA_CLIENT_WLAN1_CONS;
		clients->names[i++] = IPA_CLIENT_WLAN2_CONS;
		clients->names[i++] = IPA_CLIENT_WLAN3_CONS;
		break;
	case IPA_RM_RESOURCE_MHI_CONS:
		clients->names[i++] = IPA_CLIENT_MHI_CONS;
		break;
	case IPA_RM_RESOURCE_ODU_ADAPT_CONS:
		clients->names[i++] = IPA_CLIENT_ODU_EMB_CONS;
		clients->names[i++] = IPA_CLIENT_ODU_TETH_CONS;
		break;
	case IPA_RM_RESOURCE_ETHERNET_CONS:
		clients->names[i++] = IPA_CLIENT_ETHERNET_CONS;
		break;
	case IPA_RM_RESOURCE_USB_PROD:
		if (ipa3_get_ep_mapping(IPA_CLIENT_USB_PROD) != -1)
			clients->names[i++] = IPA_CLIENT_USB_PROD;
		break;
	case IPA_RM_RESOURCE_HSIC_PROD:
		clients->names[i++] = IPA_CLIENT_HSIC1_PROD;
		break;
	case IPA_RM_RESOURCE_MHI_PROD:
		clients->names[i++] = IPA_CLIENT_MHI_PROD;
		break;
	case IPA_RM_RESOURCE_ODU_ADAPT_PROD:
		clients->names[i++] = IPA_CLIENT_ODU_PROD;
		break;
	case IPA_RM_RESOURCE_ETHERNET_PROD:
		clients->names[i++] = IPA_CLIENT_ETHERNET_PROD;
		break;
	default:
		break;
	}
	clients->length = i;

	return 0;
}

/**
 * ipa3_should_pipe_be_suspended() - returns true when the client's pipe should
 * be suspended during a power save scenario. False otherwise.
 *
 * @client: [IN] IPA client
 */
bool ipa3_should_pipe_be_suspended(enum ipa_client_type client)
{
	struct ipa3_ep_context *ep;
	int ipa_ep_idx;

	ipa_ep_idx = ipa3_get_ep_mapping(client);
	if (ipa_ep_idx == -1) {
		IPAERR("Invalid client.\n");
		WARN_ON(1);
		return false;
	}

	ep = &ipa3_ctx->ep[ipa_ep_idx];

	/*
	 * starting IPA 4.0 pipe no longer can be suspended. Instead,
	 * the corresponding GSI channel should be stopped. Usually client
	 * driver will take care of stopping the channel. For client drivers
	 * that are not stopping the channel, IPA RM will do that based on
	 * ipa3_should_pipe_channel_be_stopped().
	 */
	if (ipa3_ctx->ipa_hw_type >= IPA_HW_v4_0)
		return false;

	if (ep->keep_ipa_awake)
		return false;

	if (client == IPA_CLIENT_USB_CONS     ||
	    client == IPA_CLIENT_USB_DPL_CONS ||
	    client == IPA_CLIENT_MHI_CONS     ||
	    client == IPA_CLIENT_MHI_DPL_CONS ||
	    client == IPA_CLIENT_HSIC1_CONS   ||
	    client == IPA_CLIENT_WLAN1_CONS   ||
	    client == IPA_CLIENT_WLAN2_CONS   ||
	    client == IPA_CLIENT_WLAN3_CONS   ||
	    client == IPA_CLIENT_WLAN4_CONS   ||
	    client == IPA_CLIENT_ODU_EMB_CONS ||
	    client == IPA_CLIENT_ODU_TETH_CONS ||
	    client == IPA_CLIENT_ETHERNET_CONS)
		return true;

	return false;
}

/**
 * ipa3_should_pipe_channel_be_stopped() - returns true when the client's
 * channel should be stopped during a power save scenario. False otherwise.
 * Most client already stops the GSI channel on suspend, and are not included
 * in the list below.
 *
 * @client: [IN] IPA client
 */
static bool ipa3_should_pipe_channel_be_stopped(enum ipa_client_type client)
{
	struct ipa3_ep_context *ep;
	int ipa_ep_idx;

	if (ipa3_ctx->ipa_hw_type < IPA_HW_v4_0)
		return false;

	ipa_ep_idx = ipa3_get_ep_mapping(client);
	if (ipa_ep_idx == -1) {
		IPAERR("Invalid client.\n");
		WARN_ON(1);
		return false;
	}

	ep = &ipa3_ctx->ep[ipa_ep_idx];

	if (ep->keep_ipa_awake)
		return false;

	if (client == IPA_CLIENT_ODU_EMB_CONS ||
	    client == IPA_CLIENT_ODU_TETH_CONS)
		return true;

	return false;
}

/**
 * ipa3_suspend_resource_sync() - suspend client endpoints related to the IPA_RM
 * resource and decrement active clients counter, which may result in clock
 * gating of IPA clocks.
 *
 * @resource: [IN] IPA Resource Manager resource
 *
 * Return codes: 0 on success, negative on failure.
 */
int ipa3_suspend_resource_sync(enum ipa_rm_resource_name resource)
{
	struct ipa3_client_names clients;
	int res;
	int index;
	struct ipa_ep_cfg_ctrl suspend;
	enum ipa_client_type client;
	int ipa_ep_idx;
	bool pipe_suspended = false;

	memset(&clients, 0, sizeof(clients));
	res = ipa3_get_clients_from_rm_resource(resource, &clients);
	if (res) {
		IPAERR("Bad params.\n");
		return res;
	}

	for (index = 0; index < clients.length; index++) {
		client = clients.names[index];
		ipa_ep_idx = ipa3_get_ep_mapping(client);
		if (ipa_ep_idx == -1) {
			IPAERR("Invalid client.\n");
			res = -EINVAL;
			continue;
		}
		ipa3_ctx->resume_on_connect[client] = false;
		if (ipa3_ctx->ep[ipa_ep_idx].client == client &&
		    ipa3_should_pipe_be_suspended(client)) {
			if (ipa3_ctx->ep[ipa_ep_idx].valid) {
				/* suspend endpoint */
				memset(&suspend, 0, sizeof(suspend));
				suspend.ipa_ep_suspend = true;
				ipa3_cfg_ep_ctrl(ipa_ep_idx, &suspend);
				pipe_suspended = true;
			}
		}

		if (ipa3_ctx->ep[ipa_ep_idx].client == client &&
			ipa3_should_pipe_channel_be_stopped(client)) {
			if (ipa3_ctx->ep[ipa_ep_idx].valid) {
				/* Stop GSI channel */
				res = ipa3_stop_gsi_channel(ipa_ep_idx);
				if (res) {
					IPAERR("failed stop gsi ch %lu\n",
					ipa3_ctx->ep[ipa_ep_idx].gsi_chan_hdl);
					return res;
				}
			}
		}
	}
	/* Sleep ~1 msec */
	if (pipe_suspended)
		usleep_range(1000, 2000);

	/* before gating IPA clocks do TAG process */
	ipa3_ctx->tag_process_before_gating = true;
	IPA_ACTIVE_CLIENTS_DEC_RESOURCE(ipa_rm_resource_str(resource));

	return 0;
}

/**
 * ipa3_suspend_resource_no_block() - suspend client endpoints related to the
 * IPA_RM resource and decrement active clients counter. This function is
 * guaranteed to avoid sleeping.
 *
 * @resource: [IN] IPA Resource Manager resource
 *
 * Return codes: 0 on success, negative on failure.
 */
int ipa3_suspend_resource_no_block(enum ipa_rm_resource_name resource)
{
	int res;
	struct ipa3_client_names clients;
	int index;
	enum ipa_client_type client;
	struct ipa_ep_cfg_ctrl suspend;
	int ipa_ep_idx;
	struct ipa_active_client_logging_info log_info;

	memset(&clients, 0, sizeof(clients));
	res = ipa3_get_clients_from_rm_resource(resource, &clients);
	if (res) {
		IPAERR(
			"ipa3_get_clients_from_rm_resource() failed, name = %d.\n",
			resource);
		goto bail;
	}

	for (index = 0; index < clients.length; index++) {
		client = clients.names[index];
		ipa_ep_idx = ipa3_get_ep_mapping(client);
		if (ipa_ep_idx == -1) {
			IPAERR("Invalid client.\n");
			res = -EINVAL;
			continue;
		}
		ipa3_ctx->resume_on_connect[client] = false;
		if (ipa3_ctx->ep[ipa_ep_idx].client == client &&
		    ipa3_should_pipe_be_suspended(client)) {
			if (ipa3_ctx->ep[ipa_ep_idx].valid) {
				/* suspend endpoint */
				memset(&suspend, 0, sizeof(suspend));
				suspend.ipa_ep_suspend = true;
				ipa3_cfg_ep_ctrl(ipa_ep_idx, &suspend);
			}
		}

		if (ipa3_ctx->ep[ipa_ep_idx].client == client &&
			ipa3_should_pipe_channel_be_stopped(client)) {
			res = -EPERM;
			goto bail;
		}
	}

	if (res == 0) {
		IPA_ACTIVE_CLIENTS_PREP_RESOURCE(log_info,
				ipa_rm_resource_str(resource));
		/* before gating IPA clocks do TAG process */
		ipa3_ctx->tag_process_before_gating = true;
		ipa3_dec_client_disable_clks_no_block(&log_info);
	}
bail:
	return res;
}

/**
 * ipa3_resume_resource() - resume client endpoints related to the IPA_RM
 * resource.
 *
 * @resource: [IN] IPA Resource Manager resource
 *
 * Return codes: 0 on success, negative on failure.
 */
int ipa3_resume_resource(enum ipa_rm_resource_name resource)
{

	struct ipa3_client_names clients;
	int res;
	int index;
	struct ipa_ep_cfg_ctrl suspend;
	enum ipa_client_type client;
	int ipa_ep_idx;

	memset(&clients, 0, sizeof(clients));
	res = ipa3_get_clients_from_rm_resource(resource, &clients);
	if (res) {
		IPAERR("ipa3_get_clients_from_rm_resource() failed.\n");
		return res;
	}

	for (index = 0; index < clients.length; index++) {
		client = clients.names[index];
		ipa_ep_idx = ipa3_get_ep_mapping(client);
		if (ipa_ep_idx == -1) {
			IPAERR("Invalid client.\n");
			res = -EINVAL;
			continue;
		}
		/*
		 * The related ep, will be resumed on connect
		 * while its resource is granted
		 */
		ipa3_ctx->resume_on_connect[client] = true;
		IPADBG("%d will be resumed on connect.\n", client);
		if (ipa3_ctx->ep[ipa_ep_idx].client == client &&
		    ipa3_should_pipe_be_suspended(client)) {
			if (ipa3_ctx->ep[ipa_ep_idx].valid) {
				memset(&suspend, 0, sizeof(suspend));
				suspend.ipa_ep_suspend = false;
				ipa3_cfg_ep_ctrl(ipa_ep_idx, &suspend);
			}
		}

		if (ipa3_ctx->ep[ipa_ep_idx].client == client &&
			ipa3_should_pipe_channel_be_stopped(client)) {
			if (ipa3_ctx->ep[ipa_ep_idx].valid) {
				res = gsi_start_channel(
					ipa3_ctx->ep[ipa_ep_idx].gsi_chan_hdl);
				if (res) {
					IPAERR("failed to start gsi ch %lu\n",
					ipa3_ctx->ep[ipa_ep_idx].gsi_chan_hdl);
					return res;
				}
			}
		}
	}

	return res;
}

/**
 * ipa3_get_hw_type_index() - Get HW type index which is used as the entry index
 *	for ep\resource groups related arrays .
 *
 * Return value: HW type index
 */
static u8 ipa3_get_hw_type_index(void)
{
	u8 hw_type_index;

	switch (ipa3_ctx->ipa_hw_type) {
	case IPA_HW_v3_0:
	case IPA_HW_v3_1:
		hw_type_index = IPA_3_0;
		break;
	case IPA_HW_v3_5:
		hw_type_index = IPA_3_5;
		if (ipa3_ctx->ipa_config_is_mhi)
			hw_type_index = IPA_3_5_MHI;
		break;
	case IPA_HW_v3_5_1:
		hw_type_index = IPA_3_5_1;
		break;
	case IPA_HW_v4_0:
		hw_type_index = IPA_4_0;
		if (ipa3_ctx->ipa_config_is_mhi)
			hw_type_index = IPA_4_0_MHI;
		break;
	case IPA_HW_v4_1:
		hw_type_index = IPA_4_1;
		if (ipa3_ctx->platform_type == IPA_PLAT_TYPE_APQ)
			hw_type_index = IPA_4_1_APQ;
		break;
	case IPA_HW_v4_2:
		hw_type_index = IPA_4_2;
		break;
	case IPA_HW_v4_5:
		hw_type_index = IPA_4_5;
		if (ipa3_ctx->ipa_config_is_mhi)
			hw_type_index = IPA_4_5_MHI;
		if (ipa3_ctx->platform_type == IPA_PLAT_TYPE_APQ)
			hw_type_index = IPA_4_5_APQ;
		break;
	default:
		IPAERR("Incorrect IPA version %d\n", ipa3_ctx->ipa_hw_type);
		hw_type_index = IPA_3_0;
		break;
	}

	return hw_type_index;
}

/**
 * _ipa_sram_settings_read_v3_0() - Read SRAM settings from HW
 *
 * Returns:	None
 */
void _ipa_sram_settings_read_v3_0(void)
{
	struct ipahal_reg_shared_mem_size smem_sz;

	memset(&smem_sz, 0, sizeof(smem_sz));

	ipahal_read_reg_fields(IPA_SHARED_MEM_SIZE, &smem_sz);

	ipa3_ctx->smem_restricted_bytes = smem_sz.shared_mem_baddr;
	ipa3_ctx->smem_sz = smem_sz.shared_mem_sz;

	/* reg fields are in 8B units */
	ipa3_ctx->smem_restricted_bytes *= 8;
	ipa3_ctx->smem_sz *= 8;
	ipa3_ctx->smem_reqd_sz = IPA_MEM_PART(end_ofst);
	ipa3_ctx->hdr_tbl_lcl = 0;
	ipa3_ctx->hdr_proc_ctx_tbl_lcl = 1;

	/*
	 * when proc ctx table is located in internal memory,
	 * modem entries resides first.
	 */
	if (ipa3_ctx->hdr_proc_ctx_tbl_lcl) {
		ipa3_ctx->hdr_proc_ctx_tbl.start_offset =
			IPA_MEM_PART(modem_hdr_proc_ctx_size);
	}
	ipa3_ctx->ip4_rt_tbl_hash_lcl = 0;
	ipa3_ctx->ip4_rt_tbl_nhash_lcl = 0;
	ipa3_ctx->ip6_rt_tbl_hash_lcl = 0;
	ipa3_ctx->ip6_rt_tbl_nhash_lcl = 0;
	ipa3_ctx->ip4_flt_tbl_hash_lcl = 0;
	ipa3_ctx->ip4_flt_tbl_nhash_lcl = 0;
	ipa3_ctx->ip6_flt_tbl_hash_lcl = 0;
	ipa3_ctx->ip6_flt_tbl_nhash_lcl = 0;
}

/**
 * ipa3_cfg_route() - configure IPA route
 * @route: IPA route
 *
 * Return codes:
 * 0: success
 */
int ipa3_cfg_route(struct ipahal_reg_route *route)
{

	IPADBG("disable_route_block=%d, default_pipe=%d, default_hdr_tbl=%d\n",
		route->route_dis,
		route->route_def_pipe,
		route->route_def_hdr_table);
	IPADBG("default_hdr_ofst=%d, default_frag_pipe=%d\n",
		route->route_def_hdr_ofst,
		route->route_frag_def_pipe);

	IPADBG("default_retain_hdr=%d\n",
		route->route_def_retain_hdr);

	if (route->route_dis) {
		IPAERR("Route disable is not supported!\n");
		return -EPERM;
	}

	IPA_ACTIVE_CLIENTS_INC_SIMPLE();

	ipahal_write_reg_fields(IPA_ROUTE, route);

	IPA_ACTIVE_CLIENTS_DEC_SIMPLE();

	return 0;
}

/**
 * ipa3_cfg_filter() - configure filter
 * @disable: disable value
 *
 * Return codes:
 * 0: success
 */
int ipa3_cfg_filter(u32 disable)
{
	IPAERR_RL("Filter disable is not supported!\n");
	return -EPERM;
}

/**
 * ipa_disable_hashing_rt_flt_v4_2() - Disable filer and route hashing.
 *
 * Return codes: 0 for success, negative value for failure
 */
static int ipa_disable_hashing_rt_flt_v4_2(void)
{

	IPADBG("Disable hashing for filter and route table in IPA 4.2 HW\n");
	ipahal_write_reg(IPA_FILT_ROUT_HASH_EN,
					IPA_FILT_ROUT_HASH_REG_VAL_v4_2);
	return 0;
}


/**
 * ipa_comp_cfg() - Configure QMB/Master port selection
 *
 * Returns:	None
 */
static void ipa_comp_cfg(void)
{
	struct ipahal_reg_comp_cfg comp_cfg;

	/* IPAv4 specific, on NON-MHI config*/
	if ((ipa3_ctx->ipa_hw_type == IPA_HW_v4_0) &&
		(ipa3_ctx->ipa_config_is_mhi == false)) {

		ipahal_read_reg_fields(IPA_COMP_CFG, &comp_cfg);
		IPADBG("Before comp config\n");
		IPADBG("ipa_qmb_select_by_address_global_en = %d\n",
			comp_cfg.ipa_qmb_select_by_address_global_en);

		IPADBG("ipa_qmb_select_by_address_prod_en = %d\n",
				comp_cfg.ipa_qmb_select_by_address_prod_en);

		IPADBG("ipa_qmb_select_by_address_cons_en = %d\n",
				comp_cfg.ipa_qmb_select_by_address_cons_en);

		comp_cfg.ipa_qmb_select_by_address_global_en = false;
		comp_cfg.ipa_qmb_select_by_address_prod_en = false;
		comp_cfg.ipa_qmb_select_by_address_cons_en = false;

		ipahal_write_reg_fields(IPA_COMP_CFG, &comp_cfg);

		ipahal_read_reg_fields(IPA_COMP_CFG, &comp_cfg);
		IPADBG("After comp config\n");
		IPADBG("ipa_qmb_select_by_address_global_en = %d\n",
			comp_cfg.ipa_qmb_select_by_address_global_en);

		IPADBG("ipa_qmb_select_by_address_prod_en = %d\n",
				comp_cfg.ipa_qmb_select_by_address_prod_en);

		IPADBG("ipa_qmb_select_by_address_cons_en = %d\n",
				comp_cfg.ipa_qmb_select_by_address_cons_en);
	}

	if (ipa3_ctx->ipa_hw_type >= IPA_HW_v4_0) {
		ipahal_read_reg_fields(IPA_COMP_CFG, &comp_cfg);
		IPADBG("Before comp config\n");
		IPADBG("gsi_multi_inorder_rd_dis = %d\n",
			comp_cfg.gsi_multi_inorder_rd_dis);

		IPADBG("gsi_multi_inorder_wr_dis = %d\n",
			comp_cfg.gsi_multi_inorder_wr_dis);

		comp_cfg.gsi_multi_inorder_rd_dis = true;
		comp_cfg.gsi_multi_inorder_wr_dis = true;

		ipahal_write_reg_fields(IPA_COMP_CFG, &comp_cfg);

		ipahal_read_reg_fields(IPA_COMP_CFG, &comp_cfg);
		IPADBG("After comp config\n");
		IPADBG("gsi_multi_inorder_rd_dis = %d\n",
			comp_cfg.gsi_multi_inorder_rd_dis);

		IPADBG("gsi_multi_inorder_wr_dis = %d\n",
			comp_cfg.gsi_multi_inorder_wr_dis);
	}

	/* set GSI_MULTI_AXI_MASTERS_DIS = true after HW.4.1 */
	if ((ipa3_ctx->ipa_hw_type == IPA_HW_v4_1) ||
		(ipa3_ctx->ipa_hw_type == IPA_HW_v4_2)) {
		ipahal_read_reg_fields(IPA_COMP_CFG, &comp_cfg);
		IPADBG("Before comp config\n");
		IPADBG("gsi_multi_axi_masters_dis = %d\n",
			comp_cfg.gsi_multi_axi_masters_dis);

		comp_cfg.gsi_multi_axi_masters_dis = true;

		ipahal_write_reg_fields(IPA_COMP_CFG, &comp_cfg);

		ipahal_read_reg_fields(IPA_COMP_CFG, &comp_cfg);
		IPADBG("After comp config\n");
		IPADBG("gsi_multi_axi_masters_dis = %d\n",
			comp_cfg.gsi_multi_axi_masters_dis);
	}
}

/**
 * ipa3_cfg_qsb() - Configure IPA QSB maximal reads and writes
 *
 * Returns:	None
 */
static void ipa3_cfg_qsb(void)
{
	u8 hw_type_idx;
	const struct ipa_qmb_outstanding *qmb_ot;
	struct ipahal_reg_qsb_max_reads max_reads = { 0 };
	struct ipahal_reg_qsb_max_writes max_writes = { 0 };

	hw_type_idx = ipa3_get_hw_type_index();

	qmb_ot = &(ipa3_qmb_outstanding[hw_type_idx][IPA_QMB_INSTANCE_DDR]);
	max_reads.qmb_0_max_reads = qmb_ot->ot_reads;
	max_writes.qmb_0_max_writes = qmb_ot->ot_writes;

	qmb_ot = &(ipa3_qmb_outstanding[hw_type_idx][IPA_QMB_INSTANCE_PCIE]);
	max_reads.qmb_1_max_reads = qmb_ot->ot_reads;
	max_writes.qmb_1_max_writes = qmb_ot->ot_writes;

	ipahal_write_reg_fields(IPA_QSB_MAX_WRITES, &max_writes);
	ipahal_write_reg_fields(IPA_QSB_MAX_READS, &max_reads);
}

/* relevant starting IPA4.5 */
static void ipa_cfg_qtime(void)
{
	struct ipahal_reg_qtime_timestamp_cfg ts_cfg;
	struct ipahal_reg_timers_pulse_gran_cfg gran_cfg;
	struct ipahal_reg_timers_xo_clk_div_cfg div_cfg;
	u32 val;

	/* Configure timestamp resolution */
	memset(&ts_cfg, 0, sizeof(ts_cfg));
	ts_cfg.dpl_timestamp_lsb = IPA_TAG_TIMER_TIMESTAMP_SHFT;
	ts_cfg.dpl_timestamp_sel = true;
	ts_cfg.tag_timestamp_lsb = IPA_TAG_TIMER_TIMESTAMP_SHFT;
	ts_cfg.nat_timestamp_lsb = IPA_NAT_TIMER_TIMESTAMP_SHFT;
	val = ipahal_read_reg(IPA_QTIME_TIMESTAMP_CFG);
	IPADBG("qtime timestamp before cfg: 0x%x\n", val);
	ipahal_write_reg_fields(IPA_QTIME_TIMESTAMP_CFG, &ts_cfg);
	val = ipahal_read_reg(IPA_QTIME_TIMESTAMP_CFG);
	IPADBG("qtime timestamp after cfg: 0x%x\n", val);

	/* Configure timers pulse generators granularity */
	memset(&gran_cfg, 0, sizeof(gran_cfg));
	gran_cfg.gran_0 = IPA_TIMERS_TIME_GRAN_100_USEC;
	gran_cfg.gran_1 = IPA_TIMERS_TIME_GRAN_1_MSEC;
	gran_cfg.gran_2 = IPA_TIMERS_TIME_GRAN_1_MSEC;
	val = ipahal_read_reg(IPA_TIMERS_PULSE_GRAN_CFG);
	IPADBG("timer pulse granularity before cfg: 0x%x\n", val);
	ipahal_write_reg_fields(IPA_TIMERS_PULSE_GRAN_CFG, &gran_cfg);
	val = ipahal_read_reg(IPA_TIMERS_PULSE_GRAN_CFG);
	IPADBG("timer pulse granularity after cfg: 0x%x\n", val);

	/* Configure timers XO Clock divider */
	memset(&div_cfg, 0, sizeof(div_cfg));
	ipahal_read_reg_fields(IPA_TIMERS_XO_CLK_DIV_CFG, &div_cfg);
	IPADBG("timer XO clk divider before cfg: enabled=%d divider=%u\n",
		div_cfg.enable, div_cfg.value);

	/* Make sure divider is disabled */
	if (div_cfg.enable) {
		div_cfg.enable = false;
		ipahal_write_reg_fields(IPA_TIMERS_XO_CLK_DIV_CFG, &div_cfg);
	}

	/* At emulation systems XO clock is lower than on real target.
	 * (e.g. 19.2Mhz compared to 96Khz)
	 * Use lowest possible divider.
	 */
	if (ipa3_ctx->ipa3_hw_mode == IPA_HW_MODE_VIRTUAL ||
		ipa3_ctx->ipa3_hw_mode == IPA_HW_MODE_EMULATION) {
		div_cfg.value = 0;
	}

	div_cfg.enable = true; /* Enable the divider */
	ipahal_write_reg_fields(IPA_TIMERS_XO_CLK_DIV_CFG, &div_cfg);
	ipahal_read_reg_fields(IPA_TIMERS_XO_CLK_DIV_CFG, &div_cfg);
	IPADBG("timer XO clk divider after cfg: enabled=%d divider=%u\n",
		div_cfg.enable, div_cfg.value);
}

/**
 * ipa3_init_hw() - initialize HW
 *
 * Return codes:
 * 0: success
 */
int ipa3_init_hw(void)
{
	u32 ipa_version = 0;
	struct ipahal_reg_counter_cfg cnt_cfg;

	/* Read IPA version and make sure we have access to the registers */
	ipa_version = ipahal_read_reg(IPA_VERSION);
	IPADBG("IPA_VERSION=%u\n", ipa_version);
	if (ipa_version == 0)
		return -EFAULT;

	switch (ipa3_ctx->ipa_hw_type) {
	case IPA_HW_v3_0:
	case IPA_HW_v3_1:
		ipahal_write_reg(IPA_BCR, IPA_BCR_REG_VAL_v3_0);
		break;
	case IPA_HW_v3_5:
	case IPA_HW_v3_5_1:
		ipahal_write_reg(IPA_BCR, IPA_BCR_REG_VAL_v3_5);
		break;
	case IPA_HW_v4_0:
	case IPA_HW_v4_1:
		ipahal_write_reg(IPA_BCR, IPA_BCR_REG_VAL_v4_0);
		break;
	case IPA_HW_v4_2:
		ipahal_write_reg(IPA_BCR, IPA_BCR_REG_VAL_v4_2);
		break;
	default:
		IPADBG("Do not update BCR - hw_type=%d\n",
			ipa3_ctx->ipa_hw_type);
		break;
	}

	if (ipa3_ctx->ipa_hw_type >= IPA_HW_v4_0 &&
		ipa3_ctx->ipa_hw_type < IPA_HW_v4_5) {
		struct ipahal_reg_clkon_cfg clkon_cfg;
		struct ipahal_reg_tx_cfg tx_cfg;

		memset(&clkon_cfg, 0, sizeof(clkon_cfg));

		/*enable open global clocks*/
		clkon_cfg.open_global_2x_clk = true;
		clkon_cfg.open_global = true;
		ipahal_write_reg_fields(IPA_CLKON_CFG, &clkon_cfg);

		ipahal_read_reg_fields(IPA_TX_CFG, &tx_cfg);
		/* disable PA_MASK_EN to allow holb drop */
		tx_cfg.pa_mask_en = 0;
		ipahal_write_reg_fields(IPA_TX_CFG, &tx_cfg);
	}

	ipa3_cfg_qsb();

	if (ipa3_ctx->ipa_hw_type < IPA_HW_v4_5) {
		/* set aggr granularity for 0.5 msec*/
		cnt_cfg.aggr_granularity = GRAN_VALUE_500_USEC;
		ipahal_write_reg_fields(IPA_COUNTER_CFG, &cnt_cfg);
	} else {
		ipa_cfg_qtime();
	}

	ipa_comp_cfg();

	/*
	 * In IPA 4.2 filter and routing hashing not supported
	 * disabling hash enable register.
	 */
	if (ipa3_ctx->ipa_fltrt_not_hashable)
		ipa_disable_hashing_rt_flt_v4_2();

	return 0;
}

/**
 * ipa3_get_ep_mapping() - provide endpoint mapping
 * @client: client type
 *
 * Return value: endpoint mapping
 */
int ipa3_get_ep_mapping(enum ipa_client_type client)
{
	int ipa_ep_idx;
	u8 hw_idx = ipa3_get_hw_type_index();

	if (client >= IPA_CLIENT_MAX || client < 0) {
		IPAERR_RL("Bad client number! client =%d\n", client);
		return IPA_EP_NOT_ALLOCATED;
	}

	if (!ipa3_ep_mapping[hw_idx][client].valid)
		return IPA_EP_NOT_ALLOCATED;

	ipa_ep_idx =
		ipa3_ep_mapping[hw_idx][client].ipa_gsi_ep_info.ipa_ep_num;
	if (ipa_ep_idx < 0 || (ipa_ep_idx >= IPA3_MAX_NUM_PIPES
		&& client != IPA_CLIENT_DUMMY_CONS))
		return IPA_EP_NOT_ALLOCATED;

	return ipa_ep_idx;
}

/**
 * ipa3_get_gsi_ep_info() - provide gsi ep information
 * @client: IPA client value
 *
 * Return value: pointer to ipa_gsi_ep_info
 */
const struct ipa_gsi_ep_config *ipa3_get_gsi_ep_info
	(enum ipa_client_type client)
{
	int ep_idx;

	ep_idx = ipa3_get_ep_mapping(client);
	if (ep_idx == IPA_EP_NOT_ALLOCATED)
		return NULL;

	if (!ipa3_ep_mapping[ipa3_get_hw_type_index()][client].valid)
		return NULL;

	return &(ipa3_ep_mapping[ipa3_get_hw_type_index()]
		[client].ipa_gsi_ep_info);
}

/**
 * ipa_get_ep_group() - provide endpoint group by client
 * @client: client type
 *
 * Return value: endpoint group
 */
int ipa_get_ep_group(enum ipa_client_type client)
{
	if (client >= IPA_CLIENT_MAX || client < 0) {
		IPAERR("Bad client number! client =%d\n", client);
		return -EINVAL;
	}

	if (!ipa3_ep_mapping[ipa3_get_hw_type_index()][client].valid)
		return -EINVAL;

	return ipa3_ep_mapping[ipa3_get_hw_type_index()][client].group_num;
}

/**
 * ipa3_get_qmb_master_sel() - provide QMB master selection for the client
 * @client: client type
 *
 * Return value: QMB master index
 */
u8 ipa3_get_qmb_master_sel(enum ipa_client_type client)
{
	if (client >= IPA_CLIENT_MAX || client < 0) {
		IPAERR("Bad client number! client =%d\n", client);
		return -EINVAL;
	}

	if (!ipa3_ep_mapping[ipa3_get_hw_type_index()][client].valid)
		return -EINVAL;

	return ipa3_ep_mapping[ipa3_get_hw_type_index()]
		[client].qmb_master_sel;
}

/* ipa3_set_client() - provide client mapping
 * @client: client type
 *
 * Return value: none
 */

void ipa3_set_client(int index, enum ipacm_client_enum client, bool uplink)
{
	if (client > IPACM_CLIENT_MAX || client < IPACM_CLIENT_USB) {
		IPAERR("Bad client number! client =%d\n", client);
	} else if (index >= IPA3_MAX_NUM_PIPES || index < 0) {
		IPAERR("Bad pipe index! index =%d\n", index);
	} else {
		ipa3_ctx->ipacm_client[index].client_enum = client;
		ipa3_ctx->ipacm_client[index].uplink = uplink;
	}
}

/* ipa3_get_wlan_stats() - get ipa wifi stats
 *
 * Return value: success or failure
 */
int ipa3_get_wlan_stats(struct ipa_get_wdi_sap_stats *wdi_sap_stats)
{
	if (ipa3_ctx->uc_wdi_ctx.stats_notify) {
		ipa3_ctx->uc_wdi_ctx.stats_notify(IPA_GET_WDI_SAP_STATS,
			wdi_sap_stats);
	} else {
		IPAERR_RL("uc_wdi_ctx.stats_notify NULL\n");
		return -EFAULT;
	}
	return 0;
}

int ipa3_set_wlan_quota(struct ipa_set_wifi_quota *wdi_quota)
{
	if (ipa3_ctx->uc_wdi_ctx.stats_notify) {
		ipa3_ctx->uc_wdi_ctx.stats_notify(IPA_SET_WIFI_QUOTA,
			wdi_quota);
	} else {
		IPAERR("uc_wdi_ctx.stats_notify NULL\n");
		return -EFAULT;
	}
	return 0;
}

/**
 * ipa3_get_client() - provide client mapping
 * @client: client type
 *
 * Return value: client mapping enum
 */
enum ipacm_client_enum ipa3_get_client(int pipe_idx)
{
	if (pipe_idx >= IPA3_MAX_NUM_PIPES || pipe_idx < 0) {
		IPAERR("Bad pipe index! pipe_idx =%d\n", pipe_idx);
		return IPACM_CLIENT_MAX;
	} else {
		return ipa3_ctx->ipacm_client[pipe_idx].client_enum;
	}
}

/**
 * ipa2_get_client_uplink() - provide client mapping
 * @client: client type
 *
 * Return value: none
 */
bool ipa3_get_client_uplink(int pipe_idx)
{
	if (pipe_idx < 0 || pipe_idx >= IPA3_MAX_NUM_PIPES) {
		IPAERR("invalid pipe idx %d\n", pipe_idx);
		return false;
	}

	return ipa3_ctx->ipacm_client[pipe_idx].uplink;
}

/**
 * ipa3_get_rm_resource_from_ep() - get the IPA_RM resource which is related to
 * the supplied pipe index.
 *
 * @pipe_idx:
 *
 * Return value: IPA_RM resource related to the pipe, -1 if a resource was not
 * found.
 */
enum ipa_rm_resource_name ipa3_get_rm_resource_from_ep(int pipe_idx)
{
	int i;
	int j;
	enum ipa_client_type client;
	struct ipa3_client_names clients;
	bool found = false;

	if (pipe_idx >= ipa3_ctx->ipa_num_pipes || pipe_idx < 0) {
		IPAERR("Bad pipe index!\n");
		return -EINVAL;
	}

	client = ipa3_ctx->ep[pipe_idx].client;

	for (i = 0; i < IPA_RM_RESOURCE_MAX; i++) {
		memset(&clients, 0, sizeof(clients));
		ipa3_get_clients_from_rm_resource(i, &clients);
		for (j = 0; j < clients.length; j++) {
			if (clients.names[j] == client) {
				found = true;
				break;
			}
		}
		if (found)
			break;
	}

	if (!found)
		return -EFAULT;

	return i;
}

/**
 * ipa3_get_client_mapping() - provide client mapping
 * @pipe_idx: IPA end-point number
 *
 * Return value: client mapping
 */
enum ipa_client_type ipa3_get_client_mapping(int pipe_idx)
{
	if (pipe_idx >= ipa3_ctx->ipa_num_pipes || pipe_idx < 0) {
		IPAERR("Bad pipe index!\n");
		WARN_ON(1);
		return -EINVAL;
	}

	return ipa3_ctx->ep[pipe_idx].client;
}

/**
 * ipa3_get_client_by_pipe() - return client type relative to pipe
 * index
 * @pipe_idx: IPA end-point number
 *
 * Return value: client type
 */
enum ipa_client_type ipa3_get_client_by_pipe(int pipe_idx)
{
	int j = 0;

	for (j = 0; j < IPA_CLIENT_MAX; j++) {
		const struct ipa_ep_configuration *iec_ptr =
			&(ipa3_ep_mapping[ipa3_get_hw_type_index()][j]);
		if (iec_ptr->valid &&
		    iec_ptr->ipa_gsi_ep_info.ipa_ep_num == pipe_idx)
			break;
	}

	if (j == IPA_CLIENT_MAX)
		IPADBG("Got to IPA_CLIENT_MAX (%d) while searching for (%d)\n",
		       j, pipe_idx);

	return j;
}

/**
 * ipa_init_ep_flt_bitmap() - Initialize the bitmap
 * that represents the End-points that supports filtering
 */
void ipa_init_ep_flt_bitmap(void)
{
	enum ipa_client_type cl;
	u8 hw_idx = ipa3_get_hw_type_index();
	u32 bitmap;
	u32 pipe_num;
	const struct ipa_gsi_ep_config *gsi_ep_ptr;

	bitmap = 0;
	if (ipa3_ctx->ep_flt_bitmap) {
		WARN_ON(1);
		return;
	}

	for (cl = 0; cl < IPA_CLIENT_MAX ; cl++) {
		if (ipa3_ep_mapping[hw_idx][cl].support_flt) {
			gsi_ep_ptr =
				&ipa3_ep_mapping[hw_idx][cl].ipa_gsi_ep_info;
			pipe_num =
				gsi_ep_ptr->ipa_ep_num;
			bitmap |= (1U << pipe_num);
			if (bitmap != ipa3_ctx->ep_flt_bitmap) {
				ipa3_ctx->ep_flt_bitmap = bitmap;
				ipa3_ctx->ep_flt_num++;
			}
		}
	}
}

/**
 * ipa_is_ep_support_flt() - Given an End-point check
 * whether it supports filtering or not.
 *
 * @pipe_idx:
 *
 * Return values:
 * true if supports and false if not
 */
bool ipa_is_ep_support_flt(int pipe_idx)
{
	if (pipe_idx >= ipa3_ctx->ipa_num_pipes || pipe_idx < 0) {
		IPAERR("Bad pipe index!\n");
		return false;
	}

	return ipa3_ctx->ep_flt_bitmap & (1U<<pipe_idx);
}

/**
 * ipa3_cfg_ep_seq() - IPA end-point HPS/DPS sequencer type configuration
 * @clnt_hdl:	[in] opaque client handle assigned by IPA to client
 *
 * Returns:	0 on success, negative on failure
 *
 * Note:	Should not be called from atomic context
 */
int ipa3_cfg_ep_seq(u32 clnt_hdl, const struct ipa_ep_cfg_seq *seq_cfg)
{
	int type;

	if (clnt_hdl >= ipa3_ctx->ipa_num_pipes ||
	    ipa3_ctx->ep[clnt_hdl].valid == 0) {
		IPAERR("bad param, clnt_hdl = %d", clnt_hdl);
		return -EINVAL;
	}

	if (IPA_CLIENT_IS_CONS(ipa3_ctx->ep[clnt_hdl].client)) {
		IPAERR("SEQ does not apply to IPA consumer EP %d\n", clnt_hdl);
		return -EINVAL;
	}

	/*
	 * Skip Configure sequencers type for test clients.
	 * These are configured dynamically in ipa3_cfg_ep_mode
	 */
	if (IPA_CLIENT_IS_TEST(ipa3_ctx->ep[clnt_hdl].client)) {
		IPADBG("Skip sequencers configuration for test clients\n");
		return 0;
	}

	if (seq_cfg->set_dynamic)
		type = seq_cfg->seq_type;
	else
		type = ipa3_ep_mapping[ipa3_get_hw_type_index()]
			[ipa3_ctx->ep[clnt_hdl].client].sequencer_type;

	if (type != IPA_DPS_HPS_SEQ_TYPE_INVALID) {
		if (ipa3_ctx->ep[clnt_hdl].cfg.mode.mode == IPA_DMA &&
			!IPA_DPS_HPS_SEQ_TYPE_IS_DMA(type)) {
			IPAERR("Configuring non-DMA SEQ type to DMA pipe\n");
			WARN_ON(1);
			return -EINVAL;
		}
		IPA_ACTIVE_CLIENTS_INC_EP(ipa3_get_client_mapping(clnt_hdl));
		/* Configure sequencers type*/

		IPADBG("set sequencers to sequence 0x%x, ep = %d\n", type,
				clnt_hdl);
		ipahal_write_reg_n(IPA_ENDP_INIT_SEQ_n, clnt_hdl, type);

		IPA_ACTIVE_CLIENTS_DEC_EP(ipa3_get_client_mapping(clnt_hdl));
	} else {
		IPADBG("should not set sequencer type of ep = %d\n", clnt_hdl);
	}

	return 0;
}

/**
 * ipa3_cfg_ep - IPA end-point configuration
 * @clnt_hdl:	[in] opaque client handle assigned by IPA to client
 * @ipa_ep_cfg:	[in] IPA end-point configuration params
 *
 * This includes nat, IPv6CT, header, mode, aggregation and route settings and
 * is a one shot API to configure the IPA end-point fully
 *
 * Returns:	0 on success, negative on failure
 *
 * Note:	Should not be called from atomic context
 */
int ipa3_cfg_ep(u32 clnt_hdl, const struct ipa_ep_cfg *ipa_ep_cfg)
{
	int result = -EINVAL;

	if (clnt_hdl >= ipa3_ctx->ipa_num_pipes ||
	    ipa3_ctx->ep[clnt_hdl].valid == 0 || ipa_ep_cfg == NULL) {
		IPAERR("bad parm.\n");
		return -EINVAL;
	}

	result = ipa3_cfg_ep_hdr(clnt_hdl, &ipa_ep_cfg->hdr);
	if (result)
		return result;

	result = ipa3_cfg_ep_hdr_ext(clnt_hdl, &ipa_ep_cfg->hdr_ext);
	if (result)
		return result;

	result = ipa3_cfg_ep_aggr(clnt_hdl, &ipa_ep_cfg->aggr);
	if (result)
		return result;

	result = ipa3_cfg_ep_cfg(clnt_hdl, &ipa_ep_cfg->cfg);
	if (result)
		return result;

	if (IPA_CLIENT_IS_PROD(ipa3_ctx->ep[clnt_hdl].client)) {
		result = ipa3_cfg_ep_nat(clnt_hdl, &ipa_ep_cfg->nat);
		if (result)
			return result;

		if (ipa3_ctx->ipa_hw_type >= IPA_HW_v4_0) {
			result = ipa3_cfg_ep_conn_track(clnt_hdl,
				&ipa_ep_cfg->conn_track);
			if (result)
				return result;
		}

		result = ipa3_cfg_ep_mode(clnt_hdl, &ipa_ep_cfg->mode);
		if (result)
			return result;

		result = ipa3_cfg_ep_seq(clnt_hdl, &ipa_ep_cfg->seq);
		if (result)
			return result;

		result = ipa3_cfg_ep_route(clnt_hdl, &ipa_ep_cfg->route);
		if (result)
			return result;

		result = ipa3_cfg_ep_deaggr(clnt_hdl, &ipa_ep_cfg->deaggr);
		if (result)
			return result;
	} else {
		result = ipa3_cfg_ep_metadata_mask(clnt_hdl,
				&ipa_ep_cfg->metadata_mask);
		if (result)
			return result;
	}

	return 0;
}

static const char *ipa3_get_nat_en_str(enum ipa_nat_en_type nat_en)
{
	switch (nat_en) {
	case (IPA_BYPASS_NAT):
		return "NAT disabled";
	case (IPA_SRC_NAT):
		return "Source NAT";
	case (IPA_DST_NAT):
		return "Dst NAT";
	}

	return "undefined";
}

static const char *ipa3_get_ipv6ct_en_str(enum ipa_ipv6ct_en_type ipv6ct_en)
{
	switch (ipv6ct_en) {
	case (IPA_BYPASS_IPV6CT):
		return "ipv6ct disabled";
	case (IPA_ENABLE_IPV6CT):
		return "ipv6ct enabled";
	}

	return "undefined";
}

/**
 * ipa3_cfg_ep_nat() - IPA end-point NAT configuration
 * @clnt_hdl:	[in] opaque client handle assigned by IPA to client
 * @ep_nat:	[in] IPA NAT end-point configuration params
 *
 * Returns:	0 on success, negative on failure
 *
 * Note:	Should not be called from atomic context
 */
int ipa3_cfg_ep_nat(u32 clnt_hdl, const struct ipa_ep_cfg_nat *ep_nat)
{
	if (clnt_hdl >= ipa3_ctx->ipa_num_pipes ||
	    ipa3_ctx->ep[clnt_hdl].valid == 0 || ep_nat == NULL) {
		IPAERR("bad parm, clnt_hdl = %d , ep_valid = %d\n",
					clnt_hdl,
					ipa3_ctx->ep[clnt_hdl].valid);
		return -EINVAL;
	}

	if (IPA_CLIENT_IS_CONS(ipa3_ctx->ep[clnt_hdl].client)) {
		IPAERR("NAT does not apply to IPA out EP %d\n", clnt_hdl);
		return -EINVAL;
	}

	IPADBG("pipe=%d, nat_en=%d(%s)\n",
			clnt_hdl,
			ep_nat->nat_en,
			ipa3_get_nat_en_str(ep_nat->nat_en));

	/* copy over EP cfg */
	ipa3_ctx->ep[clnt_hdl].cfg.nat = *ep_nat;

	IPA_ACTIVE_CLIENTS_INC_EP(ipa3_get_client_mapping(clnt_hdl));

	ipahal_write_reg_n_fields(IPA_ENDP_INIT_NAT_n, clnt_hdl, ep_nat);

	IPA_ACTIVE_CLIENTS_DEC_EP(ipa3_get_client_mapping(clnt_hdl));

	return 0;
}

/**
 * ipa3_cfg_ep_conn_track() - IPA end-point IPv6CT configuration
 * @clnt_hdl:		[in] opaque client handle assigned by IPA to client
 * @ep_conn_track:	[in] IPA IPv6CT end-point configuration params
 *
 * Returns:	0 on success, negative on failure
 *
 * Note:	Should not be called from atomic context
 */
int ipa3_cfg_ep_conn_track(u32 clnt_hdl,
	const struct ipa_ep_cfg_conn_track *ep_conn_track)
{
	if (clnt_hdl >= ipa3_ctx->ipa_num_pipes ||
		ipa3_ctx->ep[clnt_hdl].valid == 0 || ep_conn_track == NULL) {
		IPAERR("bad parm, clnt_hdl = %d , ep_valid = %d\n",
			clnt_hdl,
			ipa3_ctx->ep[clnt_hdl].valid);
		return -EINVAL;
	}

	if (IPA_CLIENT_IS_CONS(ipa3_ctx->ep[clnt_hdl].client)) {
		IPAERR("IPv6CT does not apply to IPA out EP %d\n", clnt_hdl);
		return -EINVAL;
	}

	IPADBG("pipe=%d, conn_track_en=%d(%s)\n",
		clnt_hdl,
		ep_conn_track->conn_track_en,
		ipa3_get_ipv6ct_en_str(ep_conn_track->conn_track_en));

	/* copy over EP cfg */
	ipa3_ctx->ep[clnt_hdl].cfg.conn_track = *ep_conn_track;

	IPA_ACTIVE_CLIENTS_INC_EP(ipa3_get_client_mapping(clnt_hdl));

	ipahal_write_reg_n_fields(IPA_ENDP_INIT_CONN_TRACK_n, clnt_hdl,
		ep_conn_track);

	IPA_ACTIVE_CLIENTS_DEC_EP(ipa3_get_client_mapping(clnt_hdl));

	return 0;
}


/**
 * ipa3_cfg_ep_status() - IPA end-point status configuration
 * @clnt_hdl:	[in] opaque client handle assigned by IPA to client
 * @ipa_ep_cfg:	[in] IPA end-point configuration params
 *
 * Returns:	0 on success, negative on failure
 *
 * Note:	Should not be called from atomic context
 */
int ipa3_cfg_ep_status(u32 clnt_hdl,
	const struct ipahal_reg_ep_cfg_status *ep_status)
{
	if (clnt_hdl >= ipa3_ctx->ipa_num_pipes ||
	    ipa3_ctx->ep[clnt_hdl].valid == 0 || ep_status == NULL) {
		IPAERR("bad parm, clnt_hdl = %d , ep_valid = %d\n",
					clnt_hdl,
					ipa3_ctx->ep[clnt_hdl].valid);
		return -EINVAL;
	}

	IPADBG("pipe=%d, status_en=%d status_ep=%d status_location=%d\n",
			clnt_hdl,
			ep_status->status_en,
			ep_status->status_ep,
			ep_status->status_location);

	/* copy over EP cfg */
	ipa3_ctx->ep[clnt_hdl].status = *ep_status;

	IPA_ACTIVE_CLIENTS_INC_EP(ipa3_get_client_mapping(clnt_hdl));

	ipahal_write_reg_n_fields(IPA_ENDP_STATUS_n, clnt_hdl, ep_status);

	IPA_ACTIVE_CLIENTS_DEC_EP(ipa3_get_client_mapping(clnt_hdl));

	return 0;
}

/**
 * ipa3_cfg_ep_cfg() - IPA end-point cfg configuration
 * @clnt_hdl:	[in] opaque client handle assigned by IPA to client
 * @ipa_ep_cfg:	[in] IPA end-point configuration params
 *
 * Returns:	0 on success, negative on failure
 *
 * Note:	Should not be called from atomic context
 */
int ipa3_cfg_ep_cfg(u32 clnt_hdl, const struct ipa_ep_cfg_cfg *cfg)
{
	u8 qmb_master_sel;

	if (clnt_hdl >= ipa3_ctx->ipa_num_pipes ||
	    ipa3_ctx->ep[clnt_hdl].valid == 0 || cfg == NULL) {
		IPAERR("bad parm, clnt_hdl = %d , ep_valid = %d\n",
					clnt_hdl,
					ipa3_ctx->ep[clnt_hdl].valid);
		return -EINVAL;
	}

	/* copy over EP cfg */
	ipa3_ctx->ep[clnt_hdl].cfg.cfg = *cfg;

	/* Override QMB master selection */
	qmb_master_sel = ipa3_get_qmb_master_sel(ipa3_ctx->ep[clnt_hdl].client);
	ipa3_ctx->ep[clnt_hdl].cfg.cfg.gen_qmb_master_sel = qmb_master_sel;
	IPADBG(
	       "pipe=%d, frag_ofld_en=%d cs_ofld_en=%d mdata_hdr_ofst=%d gen_qmb_master_sel=%d\n",
			clnt_hdl,
			ipa3_ctx->ep[clnt_hdl].cfg.cfg.frag_offload_en,
			ipa3_ctx->ep[clnt_hdl].cfg.cfg.cs_offload_en,
			ipa3_ctx->ep[clnt_hdl].cfg.cfg.cs_metadata_hdr_offset,
			ipa3_ctx->ep[clnt_hdl].cfg.cfg.gen_qmb_master_sel);

	IPA_ACTIVE_CLIENTS_INC_EP(ipa3_get_client_mapping(clnt_hdl));

	ipahal_write_reg_n_fields(IPA_ENDP_INIT_CFG_n, clnt_hdl,
				  &ipa3_ctx->ep[clnt_hdl].cfg.cfg);

	IPA_ACTIVE_CLIENTS_DEC_EP(ipa3_get_client_mapping(clnt_hdl));

	return 0;
}

/**
 * ipa3_cfg_ep_metadata_mask() - IPA end-point meta-data mask configuration
 * @clnt_hdl:	[in] opaque client handle assigned by IPA to client
 * @ipa_ep_cfg:	[in] IPA end-point configuration params
 *
 * Returns:	0 on success, negative on failure
 *
 * Note:	Should not be called from atomic context
 */
int ipa3_cfg_ep_metadata_mask(u32 clnt_hdl,
		const struct ipa_ep_cfg_metadata_mask
		*metadata_mask)
{
	if (clnt_hdl >= ipa3_ctx->ipa_num_pipes ||
	    ipa3_ctx->ep[clnt_hdl].valid == 0 || metadata_mask == NULL) {
		IPAERR("bad parm, clnt_hdl = %d , ep_valid = %d\n",
					clnt_hdl,
					ipa3_ctx->ep[clnt_hdl].valid);
		return -EINVAL;
	}

	IPADBG("pipe=%d, metadata_mask=0x%x\n",
			clnt_hdl,
			metadata_mask->metadata_mask);

	/* copy over EP cfg */
	ipa3_ctx->ep[clnt_hdl].cfg.metadata_mask = *metadata_mask;

	IPA_ACTIVE_CLIENTS_INC_EP(ipa3_get_client_mapping(clnt_hdl));

	ipahal_write_reg_n_fields(IPA_ENDP_INIT_HDR_METADATA_MASK_n,
		clnt_hdl, metadata_mask);

	IPA_ACTIVE_CLIENTS_DEC_EP(ipa3_get_client_mapping(clnt_hdl));

	return 0;
}

/**
 * ipa3_cfg_ep_hdr() -  IPA end-point header configuration
 * @clnt_hdl:	[in] opaque client handle assigned by IPA to client
 * @ipa_ep_cfg:	[in] IPA end-point configuration params
 *
 * Returns:	0 on success, negative on failure
 *
 * Note:	Should not be called from atomic context
 */
int ipa3_cfg_ep_hdr(u32 clnt_hdl, const struct ipa_ep_cfg_hdr *ep_hdr)
{
	struct ipa3_ep_context *ep;

	if (clnt_hdl >= ipa3_ctx->ipa_num_pipes ||
	    ipa3_ctx->ep[clnt_hdl].valid == 0 || ep_hdr == NULL) {
		IPAERR("bad parm, clnt_hdl = %d , ep_valid = %d\n",
				clnt_hdl, ipa3_ctx->ep[clnt_hdl].valid);
		return -EINVAL;
	}
	IPADBG("pipe=%d metadata_reg_valid=%d\n",
		clnt_hdl,
		ep_hdr->hdr_metadata_reg_valid);

	IPADBG("remove_additional=%d, a5_mux=%d, ofst_pkt_size=0x%x\n",
		ep_hdr->hdr_remove_additional,
		ep_hdr->hdr_a5_mux,
		ep_hdr->hdr_ofst_pkt_size);

	IPADBG("ofst_pkt_size_valid=%d, additional_const_len=0x%x\n",
		ep_hdr->hdr_ofst_pkt_size_valid,
		ep_hdr->hdr_additional_const_len);

	IPADBG("ofst_metadata=0x%x, ofst_metadata_valid=%d, len=0x%x\n",
		ep_hdr->hdr_ofst_metadata,
		ep_hdr->hdr_ofst_metadata_valid,
		ep_hdr->hdr_len);

	ep = &ipa3_ctx->ep[clnt_hdl];

	/* copy over EP cfg */
	ep->cfg.hdr = *ep_hdr;

	IPA_ACTIVE_CLIENTS_INC_EP(ipa3_get_client_mapping(clnt_hdl));

	ipahal_write_reg_n_fields(IPA_ENDP_INIT_HDR_n, clnt_hdl, &ep->cfg.hdr);

	IPA_ACTIVE_CLIENTS_DEC_EP(ipa3_get_client_mapping(clnt_hdl));

	return 0;
}

/**
 * ipa3_cfg_ep_hdr_ext() -  IPA end-point extended header configuration
 * @clnt_hdl:	[in] opaque client handle assigned by IPA to client
 * @ep_hdr_ext:	[in] IPA end-point configuration params
 *
 * Returns:	0 on success, negative on failure
 *
 * Note:	Should not be called from atomic context
 */
int ipa3_cfg_ep_hdr_ext(u32 clnt_hdl,
		       const struct ipa_ep_cfg_hdr_ext *ep_hdr_ext)
{
	struct ipa3_ep_context *ep;

	if (clnt_hdl >= ipa3_ctx->ipa_num_pipes ||
	    ipa3_ctx->ep[clnt_hdl].valid == 0 || ep_hdr_ext == NULL) {
		IPAERR("bad parm, clnt_hdl = %d , ep_valid = %d\n",
				clnt_hdl, ipa3_ctx->ep[clnt_hdl].valid);
		return -EINVAL;
	}

	IPADBG("pipe=%d hdr_pad_to_alignment=%d\n",
		clnt_hdl,
		ep_hdr_ext->hdr_pad_to_alignment);

	IPADBG("hdr_total_len_or_pad_offset=%d\n",
		ep_hdr_ext->hdr_total_len_or_pad_offset);

	IPADBG("hdr_payload_len_inc_padding=%d hdr_total_len_or_pad=%d\n",
		ep_hdr_ext->hdr_payload_len_inc_padding,
		ep_hdr_ext->hdr_total_len_or_pad);

	IPADBG("hdr_total_len_or_pad_valid=%d hdr_little_endian=%d\n",
		ep_hdr_ext->hdr_total_len_or_pad_valid,
		ep_hdr_ext->hdr_little_endian);

	ep = &ipa3_ctx->ep[clnt_hdl];

	/* copy over EP cfg */
	ep->cfg.hdr_ext = *ep_hdr_ext;
	ep->cfg.hdr_ext.hdr = &ep->cfg.hdr;

	IPA_ACTIVE_CLIENTS_INC_EP(ipa3_get_client_mapping(clnt_hdl));

	ipahal_write_reg_n_fields(IPA_ENDP_INIT_HDR_EXT_n, clnt_hdl,
		&ep->cfg.hdr_ext);

	IPA_ACTIVE_CLIENTS_DEC_EP(ipa3_get_client_mapping(clnt_hdl));

	return 0;
}

/**
 * ipa3_cfg_ep_ctrl() -  IPA end-point Control configuration
 * @clnt_hdl:	[in] opaque client handle assigned by IPA to client
 * @ipa_ep_cfg_ctrl:	[in] IPA end-point configuration params
 *
 * Returns:	0 on success, negative on failure
 */
int ipa3_cfg_ep_ctrl(u32 clnt_hdl, const struct ipa_ep_cfg_ctrl *ep_ctrl)
{
	if (clnt_hdl >= ipa3_ctx->ipa_num_pipes || ep_ctrl == NULL) {
		IPAERR("bad parm, clnt_hdl = %d\n", clnt_hdl);
		return -EINVAL;
	}

	if (ipa3_ctx->ipa_hw_type >= IPA_HW_v4_0 && ep_ctrl->ipa_ep_suspend) {
		IPAERR("pipe suspend is not supported\n");
		WARN_ON(1);
		return -EPERM;
	}

	if (ipa3_ctx->ipa_endp_delay_wa) {
		IPAERR("pipe setting delay is not supported\n");
		return 0;
	}

	IPADBG("pipe=%d ep_suspend=%d, ep_delay=%d\n",
		clnt_hdl,
		ep_ctrl->ipa_ep_suspend,
		ep_ctrl->ipa_ep_delay);

	ipahal_write_reg_n_fields(IPA_ENDP_INIT_CTRL_n, clnt_hdl, ep_ctrl);

	if (ep_ctrl->ipa_ep_suspend == true &&
			IPA_CLIENT_IS_CONS(ipa3_ctx->ep[clnt_hdl].client))
		ipa3_suspend_active_aggr_wa(clnt_hdl);

	return 0;
}

const char *ipa3_get_mode_type_str(enum ipa_mode_type mode)
{
	switch (mode) {
	case (IPA_BASIC):
		return "Basic";
	case (IPA_ENABLE_FRAMING_HDLC):
		return "HDLC framing";
	case (IPA_ENABLE_DEFRAMING_HDLC):
		return "HDLC de-framing";
	case (IPA_DMA):
		return "DMA";
	}

	return "undefined";
}

/**
 * ipa3_cfg_ep_mode() - IPA end-point mode configuration
 * @clnt_hdl:	[in] opaque client handle assigned by IPA to client
 * @ipa_ep_cfg:	[in] IPA end-point configuration params
 *
 * Returns:	0 on success, negative on failure
 *
 * Note:	Should not be called from atomic context
 */
int ipa3_cfg_ep_mode(u32 clnt_hdl, const struct ipa_ep_cfg_mode *ep_mode)
{
	int ep;
	int type;
	struct ipahal_reg_endp_init_mode init_mode;

	if (clnt_hdl >= ipa3_ctx->ipa_num_pipes ||
	    ipa3_ctx->ep[clnt_hdl].valid == 0 || ep_mode == NULL) {
		IPAERR("bad params clnt_hdl=%d , ep_valid=%d ep_mode=%pK\n",
				clnt_hdl, ipa3_ctx->ep[clnt_hdl].valid,
				ep_mode);
		return -EINVAL;
	}

	if (IPA_CLIENT_IS_CONS(ipa3_ctx->ep[clnt_hdl].client)) {
		IPAERR("MODE does not apply to IPA out EP %d\n", clnt_hdl);
		return -EINVAL;
	}

	ep = ipa3_get_ep_mapping(ep_mode->dst);
	if (ep == -1 && ep_mode->mode == IPA_DMA) {
		IPAERR("dst %d does not exist in DMA mode\n", ep_mode->dst);
		return -EINVAL;
	}

	WARN_ON(ep_mode->mode == IPA_DMA && IPA_CLIENT_IS_PROD(ep_mode->dst));

	if (!IPA_CLIENT_IS_CONS(ep_mode->dst))
		ep = ipa3_get_ep_mapping(IPA_CLIENT_APPS_LAN_CONS);

	IPADBG("pipe=%d mode=%d(%s), dst_client_number=%d\n",
			clnt_hdl,
			ep_mode->mode,
			ipa3_get_mode_type_str(ep_mode->mode),
			ep_mode->dst);

	/* copy over EP cfg */
	ipa3_ctx->ep[clnt_hdl].cfg.mode = *ep_mode;
	ipa3_ctx->ep[clnt_hdl].dst_pipe_index = ep;

	IPA_ACTIVE_CLIENTS_INC_EP(ipa3_get_client_mapping(clnt_hdl));

	init_mode.dst_pipe_number = ipa3_ctx->ep[clnt_hdl].dst_pipe_index;
	init_mode.ep_mode = *ep_mode;
	ipahal_write_reg_n_fields(IPA_ENDP_INIT_MODE_n, clnt_hdl, &init_mode);

	 /* Configure sequencers type for test clients*/
	if (IPA_CLIENT_IS_TEST(ipa3_ctx->ep[clnt_hdl].client)) {
		if (ep_mode->mode == IPA_DMA)
			type = IPA_DPS_HPS_SEQ_TYPE_DMA_ONLY;
		else
			/* In IPA4.2 only single pass only supported*/
			if (ipa3_ctx->ipa_hw_type == IPA_HW_v4_2)
				type =
				IPA_DPS_HPS_SEQ_TYPE_PKT_PROCESS_NO_DEC_NO_UCP;
			else
				type =
			IPA_DPS_HPS_SEQ_TYPE_2ND_PKT_PROCESS_PASS_NO_DEC_UCP;

		IPADBG(" set sequencers to sequance 0x%x, ep = %d\n", type,
				clnt_hdl);
		ipahal_write_reg_n(IPA_ENDP_INIT_SEQ_n, clnt_hdl, type);
	}
	IPA_ACTIVE_CLIENTS_DEC_EP(ipa3_get_client_mapping(clnt_hdl));

	return 0;
}

const char *ipa3_get_aggr_enable_str(enum ipa_aggr_en_type aggr_en)
{
	switch (aggr_en) {
	case (IPA_BYPASS_AGGR):
			return "no aggregation";
	case (IPA_ENABLE_AGGR):
			return "aggregation enabled";
	case (IPA_ENABLE_DEAGGR):
		return "de-aggregation enabled";
	}

	return "undefined";
}

const char *ipa3_get_aggr_type_str(enum ipa_aggr_type aggr_type)
{
	switch (aggr_type) {
	case (IPA_MBIM_16):
			return "MBIM_16";
	case (IPA_HDLC):
		return "HDLC";
	case (IPA_TLP):
			return "TLP";
	case (IPA_RNDIS):
			return "RNDIS";
	case (IPA_GENERIC):
			return "GENERIC";
	case (IPA_QCMAP):
			return "QCMAP";
	case (IPA_COALESCE):
			return "COALESCE";
	}
	return "undefined";
}

static u32 ipa3_time_gran_usec_step(enum ipa_timers_time_gran_type gran)
{
	switch (gran) {
	case IPA_TIMERS_TIME_GRAN_10_USEC:		return 10;
	case IPA_TIMERS_TIME_GRAN_20_USEC:		return 20;
	case IPA_TIMERS_TIME_GRAN_50_USEC:		return 50;
	case IPA_TIMERS_TIME_GRAN_100_USEC:		return 100;
	case IPA_TIMERS_TIME_GRAN_1_MSEC:		return 1000;
	case IPA_TIMERS_TIME_GRAN_10_MSEC:		return 10000;
	case IPA_TIMERS_TIME_GRAN_100_MSEC:		return 100000;
	case IPA_TIMERS_TIME_GRAN_NEAR_HALF_SEC:	return 655350;
	default:
		IPAERR("Invalid granularity time unit %d\n", gran);
		ipa_assert();
		break;
	};

	return 100;
}

/*
 * ipa3_process_timer_cfg() - Check and produce timer config
 *
 * Relevant for IPA 4.5 and above
 *
 * Assumes clocks are voted
 */
static int ipa3_process_timer_cfg(u32 time_us,
	u8 *pulse_gen, u8 *time_units)
{
	struct ipahal_reg_timers_pulse_gran_cfg gran_cfg;
	u32 gran0_step, gran1_step;

	IPADBG("time in usec=%u\n", time_us);

	if (ipa3_ctx->ipa_hw_type < IPA_HW_v4_5) {
		IPAERR("Invalid IPA version %d\n", ipa3_ctx->ipa_hw_type);
		return -EPERM;
	}

	if (!time_us) {
		*pulse_gen = 0;
		*time_units = 0;
		return 0;
	}

	ipahal_read_reg_fields(IPA_TIMERS_PULSE_GRAN_CFG, &gran_cfg);

	gran0_step = ipa3_time_gran_usec_step(gran_cfg.gran_0);
	gran1_step = ipa3_time_gran_usec_step(gran_cfg.gran_1);
	/* gran_2 is not used by AP */

	IPADBG("gran0 usec step=%u  gran1 usec step=%u\n",
		gran0_step, gran1_step);

	/* Lets try pulse generator #0 granularity */
	if (!(time_us % gran0_step)) {
		if ((time_us / gran0_step) <= IPA_TIMER_SCALED_TIME_LIMIT) {
			*pulse_gen = 0;
			*time_units = time_us / gran0_step;
			IPADBG("Matched: generator=0, units=%u\n",
				*time_units);
			return 0;
		}
		IPADBG("gran0 cannot be used due to range limit\n");
	}

	/* Lets try pulse generator #1 granularity */
	if (!(time_us % gran1_step)) {
		if ((time_us / gran1_step) <= IPA_TIMER_SCALED_TIME_LIMIT) {
			*pulse_gen = 1;
			*time_units = time_us / gran1_step;
			IPADBG("Matched: generator=1, units=%u\n",
				*time_units);
			return 0;
		}
		IPADBG("gran1 cannot be used due to range limit\n");
	}

	IPAERR("Cannot match requested time to configured granularities\n");
	return -EPERM;
}

/**
 * ipa3_cfg_ep_aggr() - IPA end-point aggregation configuration
 * @clnt_hdl:	[in] opaque client handle assigned by IPA to client
 * @ipa_ep_cfg:	[in] IPA end-point configuration params
 *
 * Returns:	0 on success, negative on failure
 *
 * Note:	Should not be called from atomic context
 */
int ipa3_cfg_ep_aggr(u32 clnt_hdl, const struct ipa_ep_cfg_aggr *ep_aggr)
{
	int res = 0;

	if (clnt_hdl >= ipa3_ctx->ipa_num_pipes ||
	    ipa3_ctx->ep[clnt_hdl].valid == 0 || ep_aggr == NULL) {
		IPAERR("bad parm, clnt_hdl = %d , ep_valid = %d\n",
			clnt_hdl, ipa3_ctx->ep[clnt_hdl].valid);
		return -EINVAL;
	}

	if (ep_aggr->aggr_en == IPA_ENABLE_DEAGGR &&
	    !IPA_EP_SUPPORTS_DEAGGR(clnt_hdl)) {
		IPAERR("pipe=%d cannot be configured to DEAGGR\n", clnt_hdl);
		WARN_ON(1);
		return -EINVAL;
	}

	IPADBG("pipe=%d en=%d(%s), type=%d(%s), byte_limit=%d, time_limit=%d\n",
			clnt_hdl,
			ep_aggr->aggr_en,
			ipa3_get_aggr_enable_str(ep_aggr->aggr_en),
			ep_aggr->aggr,
			ipa3_get_aggr_type_str(ep_aggr->aggr),
			ep_aggr->aggr_byte_limit,
			ep_aggr->aggr_time_limit);
	IPADBG("hard_byte_limit_en=%d aggr_sw_eof_active=%d\n",
		ep_aggr->aggr_hard_byte_limit_en,
		ep_aggr->aggr_sw_eof_active);

	/* copy over EP cfg */
	ipa3_ctx->ep[clnt_hdl].cfg.aggr = *ep_aggr;

	IPA_ACTIVE_CLIENTS_INC_EP(ipa3_get_client_mapping(clnt_hdl));

	if (ipa3_ctx->ipa_hw_type >= IPA_HW_v4_5) {
		res = ipa3_process_timer_cfg(ep_aggr->aggr_time_limit,
			&ipa3_ctx->ep[clnt_hdl].cfg.aggr.pulse_generator,
			&ipa3_ctx->ep[clnt_hdl].cfg.aggr.scaled_time);
		if (res) {
			IPAERR("failed to process AGGR timer tmr=%u\n",
				ep_aggr->aggr_time_limit);
			ipa_assert();
			res = -EINVAL;
			goto complete;
		}
		/*
		 * HW bug on IPA4.5 where gran is used from pipe 0 instead of
		 * coal pipe. Add this check to make sure that pipe 0 will
		 * use gran 0 because that is what the coal pipe will use.
		 */
		if (ipa3_ctx->ipa_hw_type == IPA_HW_v4_5 &&
		    ipa3_get_client_mapping(clnt_hdl) ==
		    IPA_CLIENT_APPS_WAN_COAL_CONS &&
		    ipa3_ctx->ep[clnt_hdl].cfg.aggr.pulse_generator != 0) {
			IPAERR("coal pipe using GRAN_SEL = %d\n",
			       ipa3_ctx->ep[clnt_hdl].cfg.aggr.pulse_generator);
			ipa_assert();
		}
	} else {
		/*
		 * Global aggregation granularity is 0.5msec.
		 * So if H/W programmed with 1msec, it will be
		 *  0.5msec defacto.
		 * So finest granularity is 0.5msec
		 */
		if (ep_aggr->aggr_time_limit % 500) {
			IPAERR("given time limit %u is not in 0.5msec\n",
				ep_aggr->aggr_time_limit);
			WARN_ON(1);
			res = -EINVAL;
			goto complete;
		}

		/* Due to described above global granularity */
		ipa3_ctx->ep[clnt_hdl].cfg.aggr.aggr_time_limit *= 2;
	}

	ipahal_write_reg_n_fields(IPA_ENDP_INIT_AGGR_n, clnt_hdl,
			&ipa3_ctx->ep[clnt_hdl].cfg.aggr);
complete:
	IPA_ACTIVE_CLIENTS_DEC_EP(ipa3_get_client_mapping(clnt_hdl));
	return res;
}

/**
 * ipa3_cfg_ep_route() - IPA end-point routing configuration
 * @clnt_hdl:	[in] opaque client handle assigned by IPA to client
 * @ipa_ep_cfg:	[in] IPA end-point configuration params
 *
 * Returns:	0 on success, negative on failure
 *
 * Note:	Should not be called from atomic context
 */
int ipa3_cfg_ep_route(u32 clnt_hdl, const struct ipa_ep_cfg_route *ep_route)
{
	struct ipahal_reg_endp_init_route init_rt;

	if (clnt_hdl >= ipa3_ctx->ipa_num_pipes ||
	    ipa3_ctx->ep[clnt_hdl].valid == 0 || ep_route == NULL) {
		IPAERR("bad parm, clnt_hdl = %d , ep_valid = %d\n",
			clnt_hdl, ipa3_ctx->ep[clnt_hdl].valid);
		return -EINVAL;
	}

	if (IPA_CLIENT_IS_CONS(ipa3_ctx->ep[clnt_hdl].client)) {
		IPAERR("ROUTE does not apply to IPA out EP %d\n",
				clnt_hdl);
		return -EINVAL;
	}

	/*
	 * if DMA mode was configured previously for this EP, return with
	 * success
	 */
	if (ipa3_ctx->ep[clnt_hdl].cfg.mode.mode == IPA_DMA) {
		IPADBG("DMA enabled for ep %d, dst pipe is part of DMA\n",
				clnt_hdl);
		return 0;
	}

	if (ep_route->rt_tbl_hdl)
		IPAERR("client specified non-zero RT TBL hdl - ignore it\n");

	IPADBG("pipe=%d, rt_tbl_hdl=%d\n",
			clnt_hdl,
			ep_route->rt_tbl_hdl);

	/* always use "default" routing table when programming EP ROUTE reg */
	ipa3_ctx->ep[clnt_hdl].rt_tbl_idx =
		IPA_MEM_PART(v4_apps_rt_index_lo);

	if (ipa3_ctx->ipa_hw_type < IPA_HW_v4_0) {
		IPA_ACTIVE_CLIENTS_INC_EP(ipa3_get_client_mapping(clnt_hdl));

		init_rt.route_table_index = ipa3_ctx->ep[clnt_hdl].rt_tbl_idx;
		ipahal_write_reg_n_fields(IPA_ENDP_INIT_ROUTE_n,
			clnt_hdl, &init_rt);

		IPA_ACTIVE_CLIENTS_DEC_EP(ipa3_get_client_mapping(clnt_hdl));
	}

	return 0;
}

#define MAX_ALLOWED_BASE_VAL 0x1f
#define MAX_ALLOWED_SCALE_VAL 0x1f

/**
 * ipa3_cal_ep_holb_scale_base_val - calculate base and scale value from tmr_val
 *
 * In IPA4.2 HW version need configure base and scale value in HOL timer reg
 * @tmr_val: [in] timer value for HOL timer
 * @ipa_ep_cfg: [out] Fill IPA end-point configuration base and scale value
 *			and return
 */
void ipa3_cal_ep_holb_scale_base_val(u32 tmr_val,
				struct ipa_ep_cfg_holb *ep_holb)
{
	u32 base_val, scale, scale_val = 1, base = 2;

	for (scale = 0; scale <= MAX_ALLOWED_SCALE_VAL; scale++) {
		base_val = tmr_val/scale_val;
		if (scale != 0)
			scale_val *= base;
		if (base_val <= MAX_ALLOWED_BASE_VAL)
			break;
	}
	ep_holb->base_val = base_val;
	ep_holb->scale = scale_val;

}

/**
 * ipa3_cfg_ep_holb() - IPA end-point holb configuration
 *
 * If an IPA producer pipe is full, IPA HW by default will block
 * indefinitely till space opens up. During this time no packets
 * including those from unrelated pipes will be processed. Enabling
 * HOLB means IPA HW will be allowed to drop packets as/when needed
 * and indefinite blocking is avoided.
 *
 * @clnt_hdl:	[in] opaque client handle assigned by IPA to client
 * @ipa_ep_cfg:	[in] IPA end-point configuration params
 *
 * Returns:	0 on success, negative on failure
 */
int ipa3_cfg_ep_holb(u32 clnt_hdl, const struct ipa_ep_cfg_holb *ep_holb)
{
	if (clnt_hdl >= ipa3_ctx->ipa_num_pipes ||
	    ipa3_ctx->ep[clnt_hdl].valid == 0 || ep_holb == NULL ||
	    ep_holb->tmr_val > ipa3_ctx->ctrl->max_holb_tmr_val ||
	    ep_holb->en > 1) {
		IPAERR("bad parm.\n");
		return -EINVAL;
	}

	if (IPA_CLIENT_IS_PROD(ipa3_ctx->ep[clnt_hdl].client)) {
		IPAERR("HOLB does not apply to IPA in EP %d\n", clnt_hdl);
		return -EINVAL;
	}

	ipa3_ctx->ep[clnt_hdl].holb = *ep_holb;

	IPA_ACTIVE_CLIENTS_INC_EP(ipa3_get_client_mapping(clnt_hdl));

	ipahal_write_reg_n_fields(IPA_ENDP_INIT_HOL_BLOCK_EN_n, clnt_hdl,
		ep_holb);

	/* IPA4.5 issue requires HOLB_EN to be written twice */
	if (ipa3_ctx->ipa_hw_type >= IPA_HW_v4_5)
		ipahal_write_reg_n_fields(IPA_ENDP_INIT_HOL_BLOCK_EN_n,
			clnt_hdl, ep_holb);

	/* Configure timer */
	if (ipa3_ctx->ipa_hw_type == IPA_HW_v4_2) {
		ipa3_cal_ep_holb_scale_base_val(ep_holb->tmr_val,
				&ipa3_ctx->ep[clnt_hdl].holb);
		goto success;
	}
	if (ipa3_ctx->ipa_hw_type >= IPA_HW_v4_5) {
		int res;

		res = ipa3_process_timer_cfg(ep_holb->tmr_val * 1000,
			&ipa3_ctx->ep[clnt_hdl].holb.pulse_generator,
			&ipa3_ctx->ep[clnt_hdl].holb.scaled_time);
		if (res) {
			IPAERR("failed to process HOLB timer tmr=%u\n",
				ep_holb->tmr_val);
			ipa_assert();
			return res;
		}
	}

success:
	ipahal_write_reg_n_fields(IPA_ENDP_INIT_HOL_BLOCK_TIMER_n,
		clnt_hdl, &ipa3_ctx->ep[clnt_hdl].holb);
	IPA_ACTIVE_CLIENTS_DEC_EP(ipa3_get_client_mapping(clnt_hdl));
	IPADBG("cfg holb %u ep=%d tmr=%d\n", ep_holb->en, clnt_hdl,
		ep_holb->tmr_val);
	return 0;
}

/**
 * ipa3_cfg_ep_holb_by_client() - IPA end-point holb configuration
 *
 * Wrapper function for ipa3_cfg_ep_holb() with client name instead of
 * client handle. This function is used for clients that does not have
 * client handle.
 *
 * @client:	[in] client name
 * @ipa_ep_cfg:	[in] IPA end-point configuration params
 *
 * Returns:	0 on success, negative on failure
 */
int ipa3_cfg_ep_holb_by_client(enum ipa_client_type client,
				const struct ipa_ep_cfg_holb *ep_holb)
{
	return ipa3_cfg_ep_holb(ipa3_get_ep_mapping(client), ep_holb);
}

/**
 * ipa3_cfg_ep_deaggr() -  IPA end-point deaggregation configuration
 * @clnt_hdl:	[in] opaque client handle assigned by IPA to client
 * @ep_deaggr:	[in] IPA end-point configuration params
 *
 * Returns:	0 on success, negative on failure
 *
 * Note:	Should not be called from atomic context
 */
int ipa3_cfg_ep_deaggr(u32 clnt_hdl,
			const struct ipa_ep_cfg_deaggr *ep_deaggr)
{
	struct ipa3_ep_context *ep;

	if (clnt_hdl >= ipa3_ctx->ipa_num_pipes ||
	    ipa3_ctx->ep[clnt_hdl].valid == 0 || ep_deaggr == NULL) {
		IPAERR("bad parm, clnt_hdl = %d , ep_valid = %d\n",
				clnt_hdl, ipa3_ctx->ep[clnt_hdl].valid);
		return -EINVAL;
	}

	IPADBG("pipe=%d deaggr_hdr_len=%d\n",
		clnt_hdl,
		ep_deaggr->deaggr_hdr_len);

	IPADBG("packet_offset_valid=%d\n",
		ep_deaggr->packet_offset_valid);

	IPADBG("packet_offset_location=%d max_packet_len=%d\n",
		ep_deaggr->packet_offset_location,
		ep_deaggr->max_packet_len);

	ep = &ipa3_ctx->ep[clnt_hdl];

	/* copy over EP cfg */
	ep->cfg.deaggr = *ep_deaggr;

	IPA_ACTIVE_CLIENTS_INC_EP(ipa3_get_client_mapping(clnt_hdl));

	ipahal_write_reg_n_fields(IPA_ENDP_INIT_DEAGGR_n, clnt_hdl,
		&ep->cfg.deaggr);

	IPA_ACTIVE_CLIENTS_DEC_EP(ipa3_get_client_mapping(clnt_hdl));

	return 0;
}

/**
 * ipa3_cfg_ep_metadata() - IPA end-point metadata configuration
 * @clnt_hdl:	[in] opaque client handle assigned by IPA to client
 * @ipa_ep_cfg:	[in] IPA end-point configuration params
 *
 * Returns:	0 on success, negative on failure
 *
 * Note:	Should not be called from atomic context
 */
int ipa3_cfg_ep_metadata(u32 clnt_hdl, const struct ipa_ep_cfg_metadata *ep_md)
{
	u32 qmap_id = 0;
	struct ipa_ep_cfg_metadata ep_md_reg_wrt;

	if (clnt_hdl >= ipa3_ctx->ipa_num_pipes ||
		ipa3_ctx->ep[clnt_hdl].valid == 0 || ep_md == NULL) {
		IPAERR("bad parm, clnt_hdl = %d , ep_valid = %d\n",
					clnt_hdl, ipa3_ctx->ep[clnt_hdl].valid);
		return -EINVAL;
	}

	IPADBG("pipe=%d, mux id=%d\n", clnt_hdl, ep_md->qmap_id);

	/* copy over EP cfg */
	ipa3_ctx->ep[clnt_hdl].cfg.meta = *ep_md;

	IPA_ACTIVE_CLIENTS_INC_EP(ipa3_get_client_mapping(clnt_hdl));

	ep_md_reg_wrt = *ep_md;
	qmap_id = (ep_md->qmap_id <<
		IPA_ENDP_INIT_HDR_METADATA_n_MUX_ID_SHFT) &
		IPA_ENDP_INIT_HDR_METADATA_n_MUX_ID_BMASK;

	/* mark tethering bit for remote modem */
	if (ipa3_ctx->ipa_hw_type == IPA_HW_v4_1)
		qmap_id |= IPA_QMAP_TETH_BIT;

	ep_md_reg_wrt.qmap_id = qmap_id;
	ipahal_write_reg_n_fields(IPA_ENDP_INIT_HDR_METADATA_n, clnt_hdl,
		&ep_md_reg_wrt);
	if (ipa3_ctx->ipa_hw_type < IPA_HW_v4_5) {
		ipa3_ctx->ep[clnt_hdl].cfg.hdr.hdr_metadata_reg_valid = 1;
		ipahal_write_reg_n_fields(IPA_ENDP_INIT_HDR_n, clnt_hdl,
			&ipa3_ctx->ep[clnt_hdl].cfg.hdr);
	}

	IPA_ACTIVE_CLIENTS_DEC_EP(ipa3_get_client_mapping(clnt_hdl));

	return 0;
}

int ipa3_write_qmap_id(struct ipa_ioc_write_qmapid *param_in)
{
	struct ipa_ep_cfg_metadata meta;
	struct ipa3_ep_context *ep;
	int ipa_ep_idx;
	int result = -EINVAL;

	if (param_in->client  >= IPA_CLIENT_MAX) {
		IPAERR_RL("bad parm client:%d\n", param_in->client);
		goto fail;
	}

	ipa_ep_idx = ipa3_get_ep_mapping(param_in->client);
	if (ipa_ep_idx == -1) {
		IPAERR_RL("Invalid client.\n");
		goto fail;
	}

	ep = &ipa3_ctx->ep[ipa_ep_idx];
	if (!ep->valid) {
		IPAERR_RL("EP not allocated.\n");
		goto fail;
	}

	meta.qmap_id = param_in->qmap_id;
	if (param_in->client == IPA_CLIENT_USB_PROD ||
	    param_in->client == IPA_CLIENT_HSIC1_PROD ||
	    param_in->client == IPA_CLIENT_ODU_PROD ||
	    param_in->client == IPA_CLIENT_ETHERNET_PROD ||
		param_in->client == IPA_CLIENT_WIGIG_PROD) {
		result = ipa3_cfg_ep_metadata(ipa_ep_idx, &meta);
	} else if (param_in->client == IPA_CLIENT_WLAN1_PROD ||
			   param_in->client == IPA_CLIENT_WLAN2_PROD) {
		ipa3_ctx->ep[ipa_ep_idx].cfg.meta = meta;
		if (param_in->client == IPA_CLIENT_WLAN2_PROD)
			result = ipa3_write_qmapid_wdi3_gsi_pipe(
				ipa_ep_idx, meta.qmap_id);
		else
			result = ipa3_write_qmapid_wdi_pipe(
				ipa_ep_idx, meta.qmap_id);
		if (result)
			IPAERR_RL("qmap_id %d write failed on ep=%d\n",
					meta.qmap_id, ipa_ep_idx);
		result = 0;
	}

fail:
	return result;
}

/**
 * ipa3_dump_buff_internal() - dumps buffer for debug purposes
 * @base: buffer base address
 * @phy_base: buffer physical base address
 * @size: size of the buffer
 */
void ipa3_dump_buff_internal(void *base, dma_addr_t phy_base, u32 size)
{
	int i;
	u32 *cur = (u32 *)base;
	u8 *byt;

	IPADBG("system phys addr=%pa len=%u\n", &phy_base, size);
	for (i = 0; i < size / 4; i++) {
		byt = (u8 *)(cur + i);
		IPADBG("%2d %08x   %02x %02x %02x %02x\n", i, *(cur + i),
				byt[0], byt[1], byt[2], byt[3]);
	}
	IPADBG("END\n");
}

/**
 * ipa3_set_aggr_mode() - Set the aggregation mode which is a global setting
 * @mode:	[in] the desired aggregation mode for e.g. straight MBIM, QCNCM,
 * etc
 *
 * Returns:	0 on success
 */
int ipa3_set_aggr_mode(enum ipa_aggr_mode mode)
{
	struct ipahal_reg_qcncm qcncm;

	if (ipa3_ctx->ipa_hw_type >= IPA_HW_v4_0) {
		if (mode != IPA_MBIM_AGGR) {
			IPAERR("Only MBIM mode is supported staring 4.0\n");
			return -EPERM;
		}
	} else {
		IPA_ACTIVE_CLIENTS_INC_SIMPLE();
		ipahal_read_reg_fields(IPA_QCNCM, &qcncm);
		qcncm.mode_en = mode;
		ipahal_write_reg_fields(IPA_QCNCM, &qcncm);
		IPA_ACTIVE_CLIENTS_DEC_SIMPLE();
	}

	return 0;
}

/**
 * ipa3_set_qcncm_ndp_sig() - Set the NDP signature used for QCNCM aggregation
 * mode
 * @sig:	[in] the first 3 bytes of QCNCM NDP signature (expected to be
 * "QND")
 *
 * Set the NDP signature used for QCNCM aggregation mode. The fourth byte
 * (expected to be 'P') needs to be set using the header addition mechanism
 *
 * Returns:	0 on success, negative on failure
 */
int ipa3_set_qcncm_ndp_sig(char sig[3])
{
	struct ipahal_reg_qcncm qcncm;

	if (ipa3_ctx->ipa_hw_type >= IPA_HW_v4_0) {
		IPAERR("QCNCM mode is not supported staring 4.0\n");
		return -EPERM;
	}

	if (sig == NULL) {
		IPAERR("bad argument\n");
		return -EINVAL;
	}
	IPA_ACTIVE_CLIENTS_INC_SIMPLE();
	ipahal_read_reg_fields(IPA_QCNCM, &qcncm);
	qcncm.mode_val = ((sig[0] << 16) | (sig[1] << 8) | sig[2]);
	ipahal_write_reg_fields(IPA_QCNCM, &qcncm);
	IPA_ACTIVE_CLIENTS_DEC_SIMPLE();

	return 0;
}

/**
 * ipa3_set_single_ndp_per_mbim() - Enable/disable single NDP per MBIM frame
 * configuration
 * @enable:	[in] true for single NDP/MBIM; false otherwise
 *
 * Returns:	0 on success
 */
int ipa3_set_single_ndp_per_mbim(bool enable)
{
	struct ipahal_reg_single_ndp_mode mode;

	if (ipa3_ctx->ipa_hw_type >= IPA_HW_v4_0) {
		IPAERR("QCNCM mode is not supported staring 4.0\n");
		return -EPERM;
	}

	IPA_ACTIVE_CLIENTS_INC_SIMPLE();
	ipahal_read_reg_fields(IPA_SINGLE_NDP_MODE, &mode);
	mode.single_ndp_en = enable;
	ipahal_write_reg_fields(IPA_SINGLE_NDP_MODE, &mode);
	IPA_ACTIVE_CLIENTS_DEC_SIMPLE();

	return 0;
}

/**
 * ipa3_straddle_boundary() - Checks whether a memory buffer straddles a
 * boundary
 * @start: start address of the memory buffer
 * @end: end address of the memory buffer
 * @boundary: boundary
 *
 * Return value:
 * 1: if the interval [start, end] straddles boundary
 * 0: otherwise
 */
int ipa3_straddle_boundary(u32 start, u32 end, u32 boundary)
{
	u32 next_start;
	u32 prev_end;

	IPADBG("start=%u end=%u boundary=%u\n", start, end, boundary);

	next_start = (start + (boundary - 1)) & ~(boundary - 1);
	prev_end = ((end + (boundary - 1)) & ~(boundary - 1)) - boundary;

	while (next_start < prev_end)
		next_start += boundary;

	if (next_start == prev_end)
		return 1;
	else
		return 0;
}

/**
 * ipa3_init_mem_partition() - Assigns the static memory partition
 * based on the IPA version
 *
 * Returns:	0 on success
 */
int ipa3_init_mem_partition(enum ipa_hw_type type)
{
	switch (type) {
	case IPA_HW_v4_1:
		ipa3_ctx->ctrl->mem_partition = &ipa_4_1_mem_part;
		break;
	case IPA_HW_v4_2:
		ipa3_ctx->ctrl->mem_partition = &ipa_4_2_mem_part;
		break;
	case IPA_HW_v4_5:
		ipa3_ctx->ctrl->mem_partition = &ipa_4_5_mem_part;
		break;
	case IPA_HW_None:
	case IPA_HW_v1_0:
	case IPA_HW_v1_1:
	case IPA_HW_v2_0:
	case IPA_HW_v2_1:
	case IPA_HW_v2_5:
	case IPA_HW_v2_6L:
	case IPA_HW_v3_0:
	case IPA_HW_v3_1:
	case IPA_HW_v3_5:
	case IPA_HW_v3_5_1:
	case IPA_HW_v4_0:
		IPAERR("unsupported version %d\n", type);
		return -EPERM;
	}

	if (IPA_MEM_PART(uc_info_ofst) & 3) {
		IPAERR("UC INFO OFST 0x%x is unaligned\n",
			IPA_MEM_PART(uc_info_ofst));
		return -ENODEV;
	}

	IPADBG("UC INFO OFST 0x%x SIZE 0x%x\n",
		IPA_MEM_PART(uc_info_ofst), IPA_MEM_PART(uc_info_size));

	IPADBG("RAM OFST 0x%x\n", IPA_MEM_PART(ofst_start));

	if (IPA_MEM_PART(v4_flt_hash_ofst) & 7) {
		IPAERR("V4 FLT HASHABLE OFST 0x%x is unaligned\n",
			IPA_MEM_PART(v4_flt_hash_ofst));
		return -ENODEV;
	}

	IPADBG("V4 FLT HASHABLE OFST 0x%x SIZE 0x%x DDR SIZE 0x%x\n",
		IPA_MEM_PART(v4_flt_hash_ofst),
		IPA_MEM_PART(v4_flt_hash_size),
		IPA_MEM_PART(v4_flt_hash_size_ddr));

	if (IPA_MEM_PART(v4_flt_nhash_ofst) & 7) {
		IPAERR("V4 FLT NON-HASHABLE OFST 0x%x is unaligned\n",
			IPA_MEM_PART(v4_flt_nhash_ofst));
		return -ENODEV;
	}

	IPADBG("V4 FLT NON-HASHABLE OFST 0x%x SIZE 0x%x DDR SIZE 0x%x\n",
		IPA_MEM_PART(v4_flt_nhash_ofst),
		IPA_MEM_PART(v4_flt_nhash_size),
		IPA_MEM_PART(v4_flt_nhash_size_ddr));

	if (IPA_MEM_PART(v6_flt_hash_ofst) & 7) {
		IPAERR("V6 FLT HASHABLE OFST 0x%x is unaligned\n",
			IPA_MEM_PART(v6_flt_hash_ofst));
		return -ENODEV;
	}

	IPADBG("V6 FLT HASHABLE OFST 0x%x SIZE 0x%x DDR SIZE 0x%x\n",
		IPA_MEM_PART(v6_flt_hash_ofst), IPA_MEM_PART(v6_flt_hash_size),
		IPA_MEM_PART(v6_flt_hash_size_ddr));

	if (IPA_MEM_PART(v6_flt_nhash_ofst) & 7) {
		IPAERR("V6 FLT NON-HASHABLE OFST 0x%x is unaligned\n",
			IPA_MEM_PART(v6_flt_nhash_ofst));
		return -ENODEV;
	}

	IPADBG("V6 FLT NON-HASHABLE OFST 0x%x SIZE 0x%x DDR SIZE 0x%x\n",
		IPA_MEM_PART(v6_flt_nhash_ofst),
		IPA_MEM_PART(v6_flt_nhash_size),
		IPA_MEM_PART(v6_flt_nhash_size_ddr));

	IPADBG("V4 RT NUM INDEX 0x%x\n", IPA_MEM_PART(v4_rt_num_index));

	IPADBG("V4 RT MODEM INDEXES 0x%x - 0x%x\n",
		IPA_MEM_PART(v4_modem_rt_index_lo),
		IPA_MEM_PART(v4_modem_rt_index_hi));

	IPADBG("V4 RT APPS INDEXES 0x%x - 0x%x\n",
		IPA_MEM_PART(v4_apps_rt_index_lo),
		IPA_MEM_PART(v4_apps_rt_index_hi));

	if (IPA_MEM_PART(v4_rt_hash_ofst) & 7) {
		IPAERR("V4 RT HASHABLE OFST 0x%x is unaligned\n",
			IPA_MEM_PART(v4_rt_hash_ofst));
		return -ENODEV;
	}

	IPADBG("V4 RT HASHABLE OFST 0x%x\n", IPA_MEM_PART(v4_rt_hash_ofst));

	IPADBG("V4 RT HASHABLE SIZE 0x%x DDR SIZE 0x%x\n",
		IPA_MEM_PART(v4_rt_hash_size),
		IPA_MEM_PART(v4_rt_hash_size_ddr));

	if (IPA_MEM_PART(v4_rt_nhash_ofst) & 7) {
		IPAERR("V4 RT NON-HASHABLE OFST 0x%x is unaligned\n",
			IPA_MEM_PART(v4_rt_nhash_ofst));
		return -ENODEV;
	}

	IPADBG("V4 RT NON-HASHABLE OFST 0x%x\n",
		IPA_MEM_PART(v4_rt_nhash_ofst));

	IPADBG("V4 RT HASHABLE SIZE 0x%x DDR SIZE 0x%x\n",
		IPA_MEM_PART(v4_rt_nhash_size),
		IPA_MEM_PART(v4_rt_nhash_size_ddr));

	IPADBG("V6 RT NUM INDEX 0x%x\n", IPA_MEM_PART(v6_rt_num_index));

	IPADBG("V6 RT MODEM INDEXES 0x%x - 0x%x\n",
		IPA_MEM_PART(v6_modem_rt_index_lo),
		IPA_MEM_PART(v6_modem_rt_index_hi));

	IPADBG("V6 RT APPS INDEXES 0x%x - 0x%x\n",
		IPA_MEM_PART(v6_apps_rt_index_lo),
		IPA_MEM_PART(v6_apps_rt_index_hi));

	if (IPA_MEM_PART(v6_rt_hash_ofst) & 7) {
		IPAERR("V6 RT HASHABLE OFST 0x%x is unaligned\n",
			IPA_MEM_PART(v6_rt_hash_ofst));
		return -ENODEV;
	}

	IPADBG("V6 RT HASHABLE OFST 0x%x\n", IPA_MEM_PART(v6_rt_hash_ofst));

	IPADBG("V6 RT HASHABLE SIZE 0x%x DDR SIZE 0x%x\n",
		IPA_MEM_PART(v6_rt_hash_size),
		IPA_MEM_PART(v6_rt_hash_size_ddr));

	if (IPA_MEM_PART(v6_rt_nhash_ofst) & 7) {
		IPAERR("V6 RT NON-HASHABLE OFST 0x%x is unaligned\n",
			IPA_MEM_PART(v6_rt_nhash_ofst));
		return -ENODEV;
	}

	IPADBG("V6 RT NON-HASHABLE OFST 0x%x\n",
		IPA_MEM_PART(v6_rt_nhash_ofst));

	IPADBG("V6 RT NON-HASHABLE SIZE 0x%x DDR SIZE 0x%x\n",
		IPA_MEM_PART(v6_rt_nhash_size),
		IPA_MEM_PART(v6_rt_nhash_size_ddr));

	if (IPA_MEM_PART(modem_hdr_ofst) & 7) {
		IPAERR("MODEM HDR OFST 0x%x is unaligned\n",
			IPA_MEM_PART(modem_hdr_ofst));
		return -ENODEV;
	}

	IPADBG("MODEM HDR OFST 0x%x SIZE 0x%x\n",
		IPA_MEM_PART(modem_hdr_ofst), IPA_MEM_PART(modem_hdr_size));

	if (IPA_MEM_PART(apps_hdr_ofst) & 7) {
		IPAERR("APPS HDR OFST 0x%x is unaligned\n",
			IPA_MEM_PART(apps_hdr_ofst));
		return -ENODEV;
	}

	IPADBG("APPS HDR OFST 0x%x SIZE 0x%x DDR SIZE 0x%x\n",
		IPA_MEM_PART(apps_hdr_ofst), IPA_MEM_PART(apps_hdr_size),
		IPA_MEM_PART(apps_hdr_size_ddr));

	if (IPA_MEM_PART(modem_hdr_proc_ctx_ofst) & 7) {
		IPAERR("MODEM HDR PROC CTX OFST 0x%x is unaligned\n",
			IPA_MEM_PART(modem_hdr_proc_ctx_ofst));
		return -ENODEV;
	}

	IPADBG("MODEM HDR PROC CTX OFST 0x%x SIZE 0x%x\n",
		IPA_MEM_PART(modem_hdr_proc_ctx_ofst),
		IPA_MEM_PART(modem_hdr_proc_ctx_size));

	if (IPA_MEM_PART(apps_hdr_proc_ctx_ofst) & 7) {
		IPAERR("APPS HDR PROC CTX OFST 0x%x is unaligned\n",
			IPA_MEM_PART(apps_hdr_proc_ctx_ofst));
		return -ENODEV;
	}

	IPADBG("APPS HDR PROC CTX OFST 0x%x SIZE 0x%x DDR SIZE 0x%x\n",
		IPA_MEM_PART(apps_hdr_proc_ctx_ofst),
		IPA_MEM_PART(apps_hdr_proc_ctx_size),
		IPA_MEM_PART(apps_hdr_proc_ctx_size_ddr));

	if (IPA_MEM_PART(pdn_config_ofst) & 7) {
		IPAERR("PDN CONFIG OFST 0x%x is unaligned\n",
			IPA_MEM_PART(pdn_config_ofst));
		return -ENODEV;
	}

	/*
	 * Routing rules points to hdr_proc_ctx in 32byte offsets from base.
	 * Base is modem hdr_proc_ctx first address.
	 * AP driver install APPS hdr_proc_ctx starting at the beginning of
	 * apps hdr_proc_ctx part.
	 * So first apps hdr_proc_ctx offset at some routing
	 * rule will be modem_hdr_proc_ctx_size >> 5 (32B).
	 */
	if (IPA_MEM_PART(modem_hdr_proc_ctx_size) & 31) {
		IPAERR("MODEM HDR PROC CTX SIZE 0x%x is not 32B aligned\n",
			IPA_MEM_PART(modem_hdr_proc_ctx_size));
		return -ENODEV;
	}

	/*
	 * AP driver when installing routing rule, it calcs the hdr_proc_ctx
	 * offset by local offset (from base of apps part) +
	 * modem_hdr_proc_ctx_size. This is to get offset from modem part base.
	 * Thus apps part must be adjacent to modem part
	 */
	if (IPA_MEM_PART(apps_hdr_proc_ctx_ofst) !=
		IPA_MEM_PART(modem_hdr_proc_ctx_ofst) +
		IPA_MEM_PART(modem_hdr_proc_ctx_size)) {
		IPAERR("APPS HDR PROC CTX SIZE not adjacent to MODEM one!\n");
		return -ENODEV;
	}

	IPADBG("NAT TBL OFST 0x%x SIZE 0x%x\n",
		IPA_MEM_PART(nat_tbl_ofst),
		IPA_MEM_PART(nat_tbl_size));

	if (IPA_MEM_PART(nat_tbl_ofst) & 31) {
		IPAERR("NAT TBL OFST 0x%x is unaligned\n",
			IPA_MEM_PART(nat_tbl_ofst));
		return -ENODEV;
	}

	IPADBG("NAT INDEX TBL OFST 0x%x SIZE 0x%x\n",
		IPA_MEM_PART(nat_index_tbl_ofst),
		IPA_MEM_PART(nat_index_tbl_size));

	if (IPA_MEM_PART(nat_index_tbl_ofst) & 3) {
		IPAERR("NAT INDEX TBL OFST 0x%x is unaligned\n",
			IPA_MEM_PART(nat_index_tbl_ofst));
		return -ENODEV;
	}

	IPADBG("NAT EXP TBL OFST 0x%x SIZE 0x%x\n",
		IPA_MEM_PART(nat_exp_tbl_ofst),
		IPA_MEM_PART(nat_exp_tbl_size));

	if (IPA_MEM_PART(nat_exp_tbl_ofst) & 31) {
		IPAERR("NAT EXP TBL OFST 0x%x is unaligned\n",
			IPA_MEM_PART(nat_exp_tbl_ofst));
		return -ENODEV;
	}

	IPADBG("PDN CONFIG OFST 0x%x SIZE 0x%x\n",
		IPA_MEM_PART(pdn_config_ofst),
		IPA_MEM_PART(pdn_config_size));

	if (IPA_MEM_PART(pdn_config_ofst) & 7) {
		IPAERR("PDN CONFIG OFST 0x%x is unaligned\n",
			IPA_MEM_PART(pdn_config_ofst));
		return -ENODEV;
	}

	IPADBG("QUOTA STATS OFST 0x%x SIZE 0x%x\n",
		IPA_MEM_PART(stats_quota_ofst),
		IPA_MEM_PART(stats_quota_size));

	if (IPA_MEM_PART(stats_quota_ofst) & 7) {
		IPAERR("QUOTA STATS OFST 0x%x is unaligned\n",
			IPA_MEM_PART(stats_quota_ofst));
		return -ENODEV;
	}

	IPADBG("TETHERING STATS OFST 0x%x SIZE 0x%x\n",
		IPA_MEM_PART(stats_tethering_ofst),
		IPA_MEM_PART(stats_tethering_size));

	if (IPA_MEM_PART(stats_tethering_ofst) & 7) {
		IPAERR("TETHERING STATS OFST 0x%x is unaligned\n",
			IPA_MEM_PART(stats_tethering_ofst));
		return -ENODEV;
	}

	IPADBG("FILTER AND ROUTING STATS OFST 0x%x SIZE 0x%x\n",
		IPA_MEM_PART(stats_fnr_ofst),
		IPA_MEM_PART(stats_fnr_size));

	if (IPA_MEM_PART(stats_fnr_ofst) & 7) {
		IPAERR("FILTER AND ROUTING STATS OFST 0x%x is unaligned\n",
			IPA_MEM_PART(stats_fnr_ofst));
		return -ENODEV;
	}

	IPADBG("DROP STATS OFST 0x%x SIZE 0x%x\n",
	IPA_MEM_PART(stats_drop_ofst),
		IPA_MEM_PART(stats_drop_size));

	if (IPA_MEM_PART(stats_drop_ofst) & 7) {
		IPAERR("DROP STATS OFST 0x%x is unaligned\n",
			IPA_MEM_PART(stats_drop_ofst));
		return -ENODEV;
	}

	IPADBG("V4 APPS HASHABLE FLT OFST 0x%x SIZE 0x%x\n",
		IPA_MEM_PART(apps_v4_flt_hash_ofst),
		IPA_MEM_PART(apps_v4_flt_hash_size));

	IPADBG("V4 APPS NON-HASHABLE FLT OFST 0x%x SIZE 0x%x\n",
		IPA_MEM_PART(apps_v4_flt_nhash_ofst),
		IPA_MEM_PART(apps_v4_flt_nhash_size));

	IPADBG("V6 APPS HASHABLE FLT OFST 0x%x SIZE 0x%x\n",
		IPA_MEM_PART(apps_v6_flt_hash_ofst),
		IPA_MEM_PART(apps_v6_flt_hash_size));

	IPADBG("V6 APPS NON-HASHABLE FLT OFST 0x%x SIZE 0x%x\n",
		IPA_MEM_PART(apps_v6_flt_nhash_ofst),
		IPA_MEM_PART(apps_v6_flt_nhash_size));

	IPADBG("RAM END OFST 0x%x\n",
		IPA_MEM_PART(end_ofst));

	IPADBG("V4 APPS HASHABLE RT OFST 0x%x SIZE 0x%x\n",
		IPA_MEM_PART(apps_v4_rt_hash_ofst),
		IPA_MEM_PART(apps_v4_rt_hash_size));

	IPADBG("V4 APPS NON-HASHABLE RT OFST 0x%x SIZE 0x%x\n",
		IPA_MEM_PART(apps_v4_rt_nhash_ofst),
		IPA_MEM_PART(apps_v4_rt_nhash_size));

	IPADBG("V6 APPS HASHABLE RT OFST 0x%x SIZE 0x%x\n",
		IPA_MEM_PART(apps_v6_rt_hash_ofst),
		IPA_MEM_PART(apps_v6_rt_hash_size));

	IPADBG("V6 APPS NON-HASHABLE RT OFST 0x%x SIZE 0x%x\n",
		IPA_MEM_PART(apps_v6_rt_nhash_ofst),
		IPA_MEM_PART(apps_v6_rt_nhash_size));

	if (IPA_MEM_PART(modem_ofst) & 7) {
		IPAERR("MODEM OFST 0x%x is unaligned\n",
			IPA_MEM_PART(modem_ofst));
		return -ENODEV;
	}

	IPADBG("MODEM OFST 0x%x SIZE 0x%x\n", IPA_MEM_PART(modem_ofst),
		IPA_MEM_PART(modem_size));

	if (IPA_MEM_PART(uc_descriptor_ram_ofst) & 1023) {
		IPAERR("UC DESCRIPTOR RAM OFST 0x%x is unaligned\n",
			IPA_MEM_PART(uc_descriptor_ram_ofst));
		return -ENODEV;
	}

	IPADBG("UC DESCRIPTOR RAM OFST 0x%x SIZE 0x%x\n",
		IPA_MEM_PART(uc_descriptor_ram_ofst),
		IPA_MEM_PART(uc_descriptor_ram_size));

	return 0;
}

/**
 * ipa_ctrl_static_bind() - set the appropriate methods for
 *  IPA Driver based on the HW version
 *
 *  @ctrl: data structure which holds the function pointers
 *  @hw_type: the HW type in use
 *
 *  This function can avoid the runtime assignment by using C99 special
 *  struct initialization - hard decision... time.vs.mem
 */
int ipa3_controller_static_bind(struct ipa3_controller *ctrl,
		enum ipa_hw_type hw_type)
{
	if (hw_type >= IPA_HW_v4_0) {
		if (hw_type == IPA_HW_v4_2) {
			ctrl->ipa_clk_rate_turbo = IPA_V4_2_CLK_RATE_TURBO;
			ctrl->ipa_clk_rate_nominal = IPA_V4_2_CLK_RATE_NOMINAL;
			ctrl->ipa_clk_rate_svs = IPA_V4_2_CLK_RATE_SVS;
			ctrl->ipa_clk_rate_svs2 = IPA_V4_2_CLK_RATE_SVS2;
		} else {
			ctrl->ipa_clk_rate_turbo = IPA_V4_0_CLK_RATE_TURBO;
			ctrl->ipa_clk_rate_nominal = IPA_V4_0_CLK_RATE_NOMINAL;
			ctrl->ipa_clk_rate_svs = IPA_V4_0_CLK_RATE_SVS;
			ctrl->ipa_clk_rate_svs2 = IPA_V4_0_CLK_RATE_SVS2;
		}
	} else if (hw_type >= IPA_HW_v3_5) {
		ctrl->ipa_clk_rate_turbo = IPA_V3_5_CLK_RATE_TURBO;
		ctrl->ipa_clk_rate_nominal = IPA_V3_5_CLK_RATE_NOMINAL;
		ctrl->ipa_clk_rate_svs = IPA_V3_5_CLK_RATE_SVS;
		ctrl->ipa_clk_rate_svs2 = IPA_V3_5_CLK_RATE_SVS2;
	} else {
		ctrl->ipa_clk_rate_turbo = IPA_V3_0_CLK_RATE_TURBO;
		ctrl->ipa_clk_rate_nominal = IPA_V3_0_CLK_RATE_NOMINAL;
		ctrl->ipa_clk_rate_svs = IPA_V3_0_CLK_RATE_SVS;
		ctrl->ipa_clk_rate_svs2 = IPA_V3_0_CLK_RATE_SVS2;
	}

	ctrl->ipa_init_rt4 = _ipa_init_rt4_v3;
	ctrl->ipa_init_rt6 = _ipa_init_rt6_v3;
	ctrl->ipa_init_flt4 = _ipa_init_flt4_v3;
	ctrl->ipa_init_flt6 = _ipa_init_flt6_v3;
	ctrl->ipa3_read_ep_reg = _ipa_read_ep_reg_v3_0;
	ctrl->ipa3_commit_flt = __ipa_commit_flt_v3;
	ctrl->ipa3_commit_rt = __ipa_commit_rt_v3;
	ctrl->ipa3_commit_hdr = __ipa_commit_hdr_v3_0;
	ctrl->ipa3_enable_clks = _ipa_enable_clks_v3_0;
	ctrl->ipa3_disable_clks = _ipa_disable_clks_v3_0;
	ctrl->clock_scaling_bw_threshold_svs =
		IPA_V3_0_BW_THRESHOLD_SVS_MBPS;
	ctrl->clock_scaling_bw_threshold_nominal =
		IPA_V3_0_BW_THRESHOLD_NOMINAL_MBPS;
	ctrl->clock_scaling_bw_threshold_turbo =
		IPA_V3_0_BW_THRESHOLD_TURBO_MBPS;
	ctrl->ipa_reg_base_ofst = ipahal_get_reg_base();
	ctrl->ipa_init_sram = _ipa_init_sram_v3;
	ctrl->ipa_sram_read_settings = _ipa_sram_settings_read_v3_0;
	ctrl->ipa_init_hdr = _ipa_init_hdr_v3_0;
	ctrl->max_holb_tmr_val = IPA_MAX_HOLB_TMR_VAL;

	if (ipa3_ctx->ipa_hw_type >= IPA_HW_v4_0)
		ctrl->ipa3_read_ep_reg = _ipa_read_ep_reg_v4_0;

	return 0;
}

void ipa3_skb_recycle(struct sk_buff *skb)
{
	struct skb_shared_info *shinfo;

	shinfo = skb_shinfo(skb);
	memset(shinfo, 0, offsetof(struct skb_shared_info, dataref));
	atomic_set(&shinfo->dataref, 1);

	memset(skb, 0, offsetof(struct sk_buff, tail));
	skb->data = skb->head + NET_SKB_PAD;
	skb_reset_tail_pointer(skb);
}

int ipa3_alloc_rule_id(struct idr *rule_ids)
{
	/* There is two groups of rule-Ids, Modem ones and Apps ones.
	 * Distinction by high bit: Modem Ids are high bit asserted.
	 */
	return idr_alloc(rule_ids, NULL,
		ipahal_get_low_rule_id(),
		ipahal_get_rule_id_hi_bit(),
		GFP_KERNEL);
}

static int __ipa3_alloc_counter_hdl
	(struct ipa_ioc_flt_rt_counter_alloc *counter)
{
	int id;

	/* assign a handle using idr to this counter block */
	id = idr_alloc(&ipa3_ctx->flt_rt_counters.hdl, counter,
		ipahal_get_low_hdl_id(), ipahal_get_high_hdl_id(),
		GFP_ATOMIC);

	return id;
}

int ipa3_alloc_counter_id(struct ipa_ioc_flt_rt_counter_alloc *counter)
{
	int i, unused_cnt, unused_max, unused_start_id;

	idr_preload(GFP_KERNEL);
	spin_lock(&ipa3_ctx->flt_rt_counters.hdl_lock);

	/* allocate hw counters */
	counter->hw_counter.start_id = 0;
	counter->hw_counter.end_id = 0;
	unused_cnt = 0;
	unused_max = 0;
	unused_start_id = 0;
	if (counter->hw_counter.num_counters == 0)
		goto sw_counter_alloc;
	/* find the start id which can be used for the block */
	for (i = 0; i < IPA_FLT_RT_HW_COUNTER; i++) {
		if (!ipa3_ctx->flt_rt_counters.used_hw[i])
			unused_cnt++;
		else {
			/* tracking max unused block in case allow less */
			if (unused_cnt > unused_max) {
				unused_start_id = i - unused_cnt + 2;
				unused_max = unused_cnt;
			}
			unused_cnt = 0;
		}
		/* find it, break and use this 1st possible block */
		if (unused_cnt == counter->hw_counter.num_counters) {
			counter->hw_counter.start_id = i - unused_cnt + 2;
			counter->hw_counter.end_id = i + 1;
			break;
		}
	}
	if (counter->hw_counter.start_id == 0) {
		/* if not able to find such a block but allow less */
		if (counter->hw_counter.allow_less && unused_max) {
			/* give the max possible unused blocks */
			counter->hw_counter.num_counters = unused_max;
			counter->hw_counter.start_id = unused_start_id;
			counter->hw_counter.end_id =
				unused_start_id + unused_max - 1;
		} else {
			/* not able to find such a block */
			counter->hw_counter.num_counters = 0;
			counter->hw_counter.start_id = 0;
			counter->hw_counter.end_id = 0;
			goto err;
		}
	}

sw_counter_alloc:
	/* allocate sw counters */
	counter->sw_counter.start_id = 0;
	counter->sw_counter.end_id = 0;
	unused_cnt = 0;
	unused_max = 0;
	unused_start_id = 0;
	if (counter->sw_counter.num_counters == 0)
		goto mark_hw_cnt;
	/* find the start id which can be used for the block */
	for (i = 0; i < IPA_FLT_RT_SW_COUNTER; i++) {
		if (!ipa3_ctx->flt_rt_counters.used_sw[i])
			unused_cnt++;
		else {
			/* tracking max unused block in case allow less */
			if (unused_cnt > unused_max) {
				unused_start_id = i - unused_cnt +
					2 + IPA_FLT_RT_HW_COUNTER;
				unused_max = unused_cnt;
			}
			unused_cnt = 0;
		}
		/* find it, break and use this 1st possible block */
		if (unused_cnt == counter->sw_counter.num_counters) {
			counter->sw_counter.start_id = i - unused_cnt +
				2 + IPA_FLT_RT_HW_COUNTER;
			counter->sw_counter.end_id =
				i + 1 + IPA_FLT_RT_HW_COUNTER;
			break;
		}
	}
	if (counter->sw_counter.start_id == 0) {
		/* if not able to find such a block but allow less */
		if (counter->sw_counter.allow_less && unused_max) {
			/* give the max possible unused blocks */
			counter->sw_counter.num_counters = unused_max;
			counter->sw_counter.start_id = unused_start_id;
			counter->sw_counter.end_id =
				unused_start_id + unused_max - 1;
		} else {
			/* not able to find such a block */
			counter->sw_counter.num_counters = 0;
			counter->sw_counter.start_id = 0;
			counter->sw_counter.end_id = 0;
			goto err;
		}
	}

mark_hw_cnt:
	/* add hw counters, set used to 1 */
	if (counter->hw_counter.num_counters == 0)
		goto mark_sw_cnt;
	unused_start_id = counter->hw_counter.start_id;
	if (unused_start_id < 1 ||
		unused_start_id > IPA_FLT_RT_HW_COUNTER) {
		IPAERR("unexpected hw_counter start id %d\n",
			   unused_start_id);
		goto err;
	}
	for (i = 0; i < counter->hw_counter.num_counters; i++)
		ipa3_ctx->flt_rt_counters.used_hw[unused_start_id + i - 1]
			= 1;
mark_sw_cnt:
	/* add sw counters, set used to 1 */
	if (counter->sw_counter.num_counters == 0)
		goto done;
	unused_start_id = counter->sw_counter.start_id
		- IPA_FLT_RT_HW_COUNTER;
	if (unused_start_id < 1 ||
		unused_start_id > IPA_FLT_RT_SW_COUNTER) {
		IPAERR("unexpected sw_counter start id %d\n",
			   unused_start_id);
		goto err;
	}
	for (i = 0; i < counter->sw_counter.num_counters; i++)
		ipa3_ctx->flt_rt_counters.used_sw[unused_start_id + i - 1]
			= 1;
done:
	/* get a handle from idr for dealloc */
	counter->hdl = __ipa3_alloc_counter_hdl(counter);
	spin_unlock(&ipa3_ctx->flt_rt_counters.hdl_lock);
	idr_preload_end();
	return 0;

err:
	counter->hdl = -1;
	spin_unlock(&ipa3_ctx->flt_rt_counters.hdl_lock);
	idr_preload_end();
	return -ENOMEM;
}

void ipa3_counter_remove_hdl(int hdl)
{
	struct ipa_ioc_flt_rt_counter_alloc *counter;
	int offset = 0;

	spin_lock(&ipa3_ctx->flt_rt_counters.hdl_lock);
	counter = idr_find(&ipa3_ctx->flt_rt_counters.hdl, hdl);
	if (counter == NULL) {
		IPAERR("unexpected hdl %d\n", hdl);
		goto err;
	}
	/* remove counters belong to this hdl, set used back to 0 */
	offset = counter->hw_counter.start_id - 1;
	if (offset >= 0 && offset + counter->hw_counter.num_counters
		< IPA_FLT_RT_HW_COUNTER) {
		memset(&ipa3_ctx->flt_rt_counters.used_hw + offset,
			   0, counter->hw_counter.num_counters * sizeof(bool));
	} else {
		IPAERR("unexpected hdl %d\n", hdl);
		goto err;
	}
	offset = counter->sw_counter.start_id - 1 - IPA_FLT_RT_HW_COUNTER;
	if (offset >= 0 && offset + counter->sw_counter.num_counters
		< IPA_FLT_RT_SW_COUNTER) {
		memset(&ipa3_ctx->flt_rt_counters.used_sw + offset,
		   0, counter->sw_counter.num_counters * sizeof(bool));
	} else {
		IPAERR("unexpected hdl %d\n", hdl);
		goto err;
	}
	/* remove the handle */
	idr_remove(&ipa3_ctx->flt_rt_counters.hdl, hdl);
err:
	spin_unlock(&ipa3_ctx->flt_rt_counters.hdl_lock);
}

void ipa3_counter_id_remove_all(void)
{
	struct ipa_ioc_flt_rt_counter_alloc *counter;
	int hdl;

	spin_lock(&ipa3_ctx->flt_rt_counters.hdl_lock);
	/* remove all counters, set used back to 0 */
	memset(&ipa3_ctx->flt_rt_counters.used_hw, 0,
		   sizeof(ipa3_ctx->flt_rt_counters.used_hw));
	memset(&ipa3_ctx->flt_rt_counters.used_sw, 0,
		   sizeof(ipa3_ctx->flt_rt_counters.used_sw));
	/* remove all handles */
	idr_for_each_entry(&ipa3_ctx->flt_rt_counters.hdl, counter, hdl)
		idr_remove(&ipa3_ctx->flt_rt_counters.hdl, hdl);
	spin_unlock(&ipa3_ctx->flt_rt_counters.hdl_lock);
}

int ipa3_id_alloc(void *ptr)
{
	int id;

	idr_preload(GFP_KERNEL);
	spin_lock(&ipa3_ctx->idr_lock);
	id = idr_alloc(&ipa3_ctx->ipa_idr, ptr, 0, 0, GFP_NOWAIT);
	spin_unlock(&ipa3_ctx->idr_lock);
	idr_preload_end();

	return id;
}

void *ipa3_id_find(u32 id)
{
	void *ptr;

	spin_lock(&ipa3_ctx->idr_lock);
	ptr = idr_find(&ipa3_ctx->ipa_idr, id);
	spin_unlock(&ipa3_ctx->idr_lock);

	return ptr;
}

void ipa3_id_remove(u32 id)
{
	spin_lock(&ipa3_ctx->idr_lock);
	idr_remove(&ipa3_ctx->ipa_idr, id);
	spin_unlock(&ipa3_ctx->idr_lock);
}

void ipa3_tag_destroy_imm(void *user1, int user2)
{
	ipahal_destroy_imm_cmd(user1);
}

static void ipa3_tag_free_skb(void *user1, int user2)
{
	dev_kfree_skb_any((struct sk_buff *)user1);
}

#define REQUIRED_TAG_PROCESS_DESCRIPTORS 4
#define MAX_RETRY_ALLOC 10
#define ALLOC_MIN_SLEEP_RX 100000
#define ALLOC_MAX_SLEEP_RX 200000

/* ipa3_tag_process() - Initiates a tag process. Incorporates the input
 * descriptors
 *
 * @desc:	descriptors with commands for IC
 * @desc_size:	amount of descriptors in the above variable
 *
 * Note: The descriptors are copied (if there's room), the client needs to
 * free his descriptors afterwards
 *
 * Return: 0 or negative in case of failure
 */
int ipa3_tag_process(struct ipa3_desc desc[],
	int descs_num,
	unsigned long timeout)
{
	struct ipa3_sys_context *sys;
	struct ipa3_desc *tag_desc;
	int desc_idx = 0;
	struct ipahal_imm_cmd_ip_packet_init pktinit_cmd;
	struct ipahal_imm_cmd_pyld *cmd_pyld = NULL;
	struct ipahal_imm_cmd_ip_packet_tag_status status;
	int i;
	struct sk_buff *dummy_skb;
	int res = 0;
	struct ipa3_tag_completion *comp;
	int ep_idx;
	u32 retry_cnt = 0;
	struct ipahal_reg_valmask valmask;
	struct ipahal_imm_cmd_register_write reg_write_coal_close;

	/* Not enough room for the required descriptors for the tag process */
	if (IPA_TAG_MAX_DESC - descs_num < REQUIRED_TAG_PROCESS_DESCRIPTORS) {
		IPAERR("up to %d descriptors are allowed (received %d)\n",
		       IPA_TAG_MAX_DESC - REQUIRED_TAG_PROCESS_DESCRIPTORS,
		       descs_num);
		return -ENOMEM;
	}

	ep_idx = ipa3_get_ep_mapping(IPA_CLIENT_APPS_CMD_PROD);
	if (-1 == ep_idx) {
		IPAERR("Client %u is not mapped\n",
			IPA_CLIENT_APPS_CMD_PROD);
		return -EFAULT;
	}
	sys = ipa3_ctx->ep[ep_idx].sys;

	tag_desc = kzalloc(sizeof(*tag_desc) * IPA_TAG_MAX_DESC, GFP_KERNEL);
	if (!tag_desc) {
		IPAERR("failed to allocate memory\n");
		return -ENOMEM;
	}

	/* Copy the required descriptors from the client now */
	if (desc) {
		memcpy(&(tag_desc[0]), desc, descs_num *
			sizeof(tag_desc[0]));
		desc_idx += descs_num;
	} else
		goto fail_free_tag_desc;

	/* IC to close the coal frame before HPS Clear if coal is enabled */
	if (ipa3_get_ep_mapping(IPA_CLIENT_APPS_WAN_COAL_CONS) != -1) {
		ep_idx = ipa3_get_ep_mapping(IPA_CLIENT_APPS_WAN_COAL_CONS);
		reg_write_coal_close.skip_pipeline_clear = false;
		reg_write_coal_close.pipeline_clear_options = IPAHAL_HPS_CLEAR;
		reg_write_coal_close.offset = ipahal_get_reg_ofst(
			IPA_AGGR_FORCE_CLOSE);
		ipahal_get_aggr_force_close_valmask(ep_idx, &valmask);
		reg_write_coal_close.value = valmask.val;
		reg_write_coal_close.value_mask = valmask.mask;
		cmd_pyld = ipahal_construct_imm_cmd(
			IPA_IMM_CMD_REGISTER_WRITE,
			&reg_write_coal_close, false);
		if (!cmd_pyld) {
			IPAERR("failed to construct coal close IC\n");
			res = -ENOMEM;
			goto fail_free_tag_desc;
		}
		ipa3_init_imm_cmd_desc(&tag_desc[desc_idx], cmd_pyld);
		desc[desc_idx].callback = ipa3_tag_destroy_imm;
		desc[desc_idx].user1 = cmd_pyld;
		++desc_idx;
	}

	/* NO-OP IC for ensuring that IPA pipeline is empty */
	cmd_pyld = ipahal_construct_nop_imm_cmd(
		false, IPAHAL_FULL_PIPELINE_CLEAR, false);
	if (!cmd_pyld) {
		IPAERR("failed to construct NOP imm cmd\n");
		res = -ENOMEM;
		goto fail_free_desc;
	}
	ipa3_init_imm_cmd_desc(&tag_desc[desc_idx], cmd_pyld);
	tag_desc[desc_idx].callback = ipa3_tag_destroy_imm;
	tag_desc[desc_idx].user1 = cmd_pyld;
	++desc_idx;

	/* IP_PACKET_INIT IC for tag status to be sent to apps */
	pktinit_cmd.destination_pipe_index =
		ipa3_get_ep_mapping(IPA_CLIENT_APPS_LAN_CONS);
	cmd_pyld = ipahal_construct_imm_cmd(
		IPA_IMM_CMD_IP_PACKET_INIT, &pktinit_cmd, false);
	if (!cmd_pyld) {
		IPAERR("failed to construct ip_packet_init imm cmd\n");
		res = -ENOMEM;
		goto fail_free_desc;
	}
	ipa3_init_imm_cmd_desc(&tag_desc[desc_idx], cmd_pyld);
	tag_desc[desc_idx].callback = ipa3_tag_destroy_imm;
	tag_desc[desc_idx].user1 = cmd_pyld;
	++desc_idx;

	/* status IC */
	status.tag = IPA_COOKIE;
	cmd_pyld = ipahal_construct_imm_cmd(
		IPA_IMM_CMD_IP_PACKET_TAG_STATUS, &status, false);
	if (!cmd_pyld) {
		IPAERR("failed to construct ip_packet_tag_status imm cmd\n");
		res = -ENOMEM;
		goto fail_free_desc;
	}
	ipa3_init_imm_cmd_desc(&tag_desc[desc_idx], cmd_pyld);
	tag_desc[desc_idx].callback = ipa3_tag_destroy_imm;
	tag_desc[desc_idx].user1 = cmd_pyld;
	++desc_idx;

	comp = kzalloc(sizeof(*comp), GFP_KERNEL);
	if (!comp) {
		IPAERR("no mem\n");
		res = -ENOMEM;
		goto fail_free_desc;
	}
	init_completion(&comp->comp);

	/* completion needs to be released from both here and rx handler */
	atomic_set(&comp->cnt, 2);

	/* dummy packet to send to IPA. packet payload is a completion object */
	dummy_skb = alloc_skb(sizeof(comp), GFP_KERNEL);
	if (!dummy_skb) {
		IPAERR("failed to allocate memory\n");
		res = -ENOMEM;
		goto fail_free_comp;
	}

	memcpy(skb_put(dummy_skb, sizeof(comp)), &comp, sizeof(comp));

	if (desc_idx >= IPA_TAG_MAX_DESC) {
		IPAERR("number of commands is out of range\n");
		res = -ENOBUFS;
		goto fail_free_skb;
	}

	tag_desc[desc_idx].pyld = dummy_skb->data;
	tag_desc[desc_idx].len = dummy_skb->len;
	tag_desc[desc_idx].type = IPA_DATA_DESC_SKB;
	tag_desc[desc_idx].callback = ipa3_tag_free_skb;
	tag_desc[desc_idx].user1 = dummy_skb;
	desc_idx++;
retry_alloc:
	/* send all descriptors to IPA with single EOT */
	res = ipa3_send(sys, desc_idx, tag_desc, true);
	if (res) {
		if (res == -ENOMEM) {
			if (retry_cnt < MAX_RETRY_ALLOC) {
				IPADBG(
				"failed to alloc memory retry cnt = %d\n",
					retry_cnt);
				retry_cnt++;
				usleep_range(ALLOC_MIN_SLEEP_RX,
					ALLOC_MAX_SLEEP_RX);
				goto retry_alloc;
			}

		}
		IPAERR("failed to send TAG packets %d\n", res);
		res = -ENOMEM;
		goto fail_free_skb;
	}
	kfree(tag_desc);
	tag_desc = NULL;
	ipa3_ctx->tag_process_before_gating = false;

	IPADBG("waiting for TAG response\n");
	res = wait_for_completion_timeout(&comp->comp, timeout);
	if (res == 0) {
		IPAERR("timeout (%lu msec) on waiting for TAG response\n",
			timeout);
		WARN_ON(1);
		if (atomic_dec_return(&comp->cnt) == 0)
			kfree(comp);
		return -ETIME;
	}

	IPADBG("TAG response arrived!\n");
	if (atomic_dec_return(&comp->cnt) == 0)
		kfree(comp);

	/*
	 * sleep for short period to ensure IPA wrote all packets to
	 * the transport
	 */
	usleep_range(IPA_TAG_SLEEP_MIN_USEC, IPA_TAG_SLEEP_MAX_USEC);

	return 0;

fail_free_skb:
	kfree_skb(dummy_skb);
fail_free_comp:
	kfree(comp);
fail_free_desc:
	/*
	 * Free only the first descriptors allocated here.
	 * [nop, pkt_init, status, dummy_skb]
	 * The user is responsible to free his allocations
	 * in case of failure.
	 * The min is required because we may fail during
	 * of the initial allocations above
	 */
	for (i = descs_num;
		i < min(REQUIRED_TAG_PROCESS_DESCRIPTORS, desc_idx); i++)
		if (tag_desc[i].callback)
			tag_desc[i].callback(tag_desc[i].user1,
				tag_desc[i].user2);
fail_free_tag_desc:
	kfree(tag_desc);
	return res;
}

/**
 * ipa3_tag_generate_force_close_desc() - generate descriptors for force close
 *					 immediate command
 *
 * @desc: descriptors for IC
 * @desc_size: desc array size
 * @start_pipe: first pipe to close aggregation
 * @end_pipe: last (non-inclusive) pipe to close aggregation
 *
 * Return: number of descriptors written or negative in case of failure
 */
static int ipa3_tag_generate_force_close_desc(struct ipa3_desc desc[],
	int desc_size, int start_pipe, int end_pipe)
{
	int i;
	struct ipa_ep_cfg_aggr ep_aggr;
	int desc_idx = 0;
	int res;
	struct ipahal_imm_cmd_register_write reg_write_agg_close;
	struct ipahal_imm_cmd_pyld *cmd_pyld;
	struct ipahal_reg_valmask valmask;

	for (i = start_pipe; i < end_pipe; i++) {
		ipahal_read_reg_n_fields(IPA_ENDP_INIT_AGGR_n, i, &ep_aggr);
		if (!ep_aggr.aggr_en)
			continue;
		IPADBG("Force close ep: %d\n", i);
		if (desc_idx + 1 > desc_size) {
			IPAERR("Internal error - no descriptors\n");
			res = -EFAULT;
			goto fail_no_desc;
		}

		reg_write_agg_close.skip_pipeline_clear = false;
		reg_write_agg_close.pipeline_clear_options =
			IPAHAL_FULL_PIPELINE_CLEAR;
		reg_write_agg_close.offset =
			ipahal_get_reg_ofst(IPA_AGGR_FORCE_CLOSE);
		ipahal_get_aggr_force_close_valmask(i, &valmask);
		reg_write_agg_close.value = valmask.val;
		reg_write_agg_close.value_mask = valmask.mask;
		cmd_pyld = ipahal_construct_imm_cmd(IPA_IMM_CMD_REGISTER_WRITE,
			&reg_write_agg_close, false);
		if (!cmd_pyld) {
			IPAERR("failed to construct register_write imm cmd\n");
			res = -ENOMEM;
			goto fail_alloc_reg_write_agg_close;
		}

		ipa3_init_imm_cmd_desc(&desc[desc_idx], cmd_pyld);
		desc[desc_idx].callback = ipa3_tag_destroy_imm;
		desc[desc_idx].user1 = cmd_pyld;
		++desc_idx;
	}

	return desc_idx;

fail_alloc_reg_write_agg_close:
	for (i = 0; i < desc_idx; ++i)
		if (desc[desc_idx].callback)
			desc[desc_idx].callback(desc[desc_idx].user1,
				desc[desc_idx].user2);
fail_no_desc:
	return res;
}

/**
 * ipa3_tag_aggr_force_close() - Force close aggregation
 *
 * @pipe_num: pipe number or -1 for all pipes
 */
int ipa3_tag_aggr_force_close(int pipe_num)
{
	struct ipa3_desc *desc;
	int res = -1;
	int start_pipe;
	int end_pipe;
	int num_descs;
	int num_aggr_descs;

	if (pipe_num < -1 || pipe_num >= (int)ipa3_ctx->ipa_num_pipes) {
		IPAERR("Invalid pipe number %d\n", pipe_num);
		return -EINVAL;
	}

	if (pipe_num == -1) {
		start_pipe = 0;
		end_pipe = ipa3_ctx->ipa_num_pipes;
	} else {
		start_pipe = pipe_num;
		end_pipe = pipe_num + 1;
	}

	num_descs = end_pipe - start_pipe;

	desc = kcalloc(num_descs, sizeof(*desc), GFP_KERNEL);
	if (!desc) {
		IPAERR("no mem\n");
		return -ENOMEM;
	}

	/* Force close aggregation on all valid pipes with aggregation */
	num_aggr_descs = ipa3_tag_generate_force_close_desc(desc, num_descs,
						start_pipe, end_pipe);
	if (num_aggr_descs < 0) {
		IPAERR("ipa3_tag_generate_force_close_desc failed %d\n",
			num_aggr_descs);
		goto fail_free_desc;
	}

	res = ipa3_tag_process(desc, num_aggr_descs,
			      IPA_FORCE_CLOSE_TAG_PROCESS_TIMEOUT);

fail_free_desc:
	kfree(desc);

	return res;
}

/**
 * ipa3_is_ready() - check if IPA module was initialized
 * successfully
 *
 * Return value: true for yes; false for no
 */
bool ipa3_is_ready(void)
{
	bool complete;

	if (ipa3_ctx == NULL)
		return false;
	mutex_lock(&ipa3_ctx->lock);
	complete = ipa3_ctx->ipa_initialization_complete;
	mutex_unlock(&ipa3_ctx->lock);
	return complete;
}

/**
 * ipa3_is_client_handle_valid() - check if IPA client handle is valid handle
 *
 * Return value: true for yes; false for no
 */
bool ipa3_is_client_handle_valid(u32 clnt_hdl)
{
	if (clnt_hdl >= 0 && clnt_hdl < ipa3_ctx->ipa_num_pipes)
		return true;
	return false;
}

/**
 * ipa3_proxy_clk_unvote() - called to remove IPA clock proxy vote
 *
 * Return value: none
 */
void ipa3_proxy_clk_unvote(void)
{
	if (ipa3_ctx == NULL)
		return;
	mutex_lock(&ipa3_ctx->q6_proxy_clk_vote_mutex);
	if (ipa3_ctx->q6_proxy_clk_vote_valid) {
		IPA_ACTIVE_CLIENTS_DEC_SPECIAL("PROXY_CLK_VOTE");
		ipa3_ctx->q6_proxy_clk_vote_cnt--;
		if (ipa3_ctx->q6_proxy_clk_vote_cnt == 0)
			ipa3_ctx->q6_proxy_clk_vote_valid = false;
	}
	mutex_unlock(&ipa3_ctx->q6_proxy_clk_vote_mutex);
}

/**
 * ipa3_proxy_clk_vote() - called to add IPA clock proxy vote
 *
 * Return value: none
 */
void ipa3_proxy_clk_vote(void)
{
	if (ipa3_ctx == NULL)
		return;
	mutex_lock(&ipa3_ctx->q6_proxy_clk_vote_mutex);
	if (!ipa3_ctx->q6_proxy_clk_vote_valid ||
		(ipa3_ctx->q6_proxy_clk_vote_cnt > 0)) {
		IPA_ACTIVE_CLIENTS_INC_SPECIAL("PROXY_CLK_VOTE");
		ipa3_ctx->q6_proxy_clk_vote_cnt++;
		ipa3_ctx->q6_proxy_clk_vote_valid = true;
	}
	mutex_unlock(&ipa3_ctx->q6_proxy_clk_vote_mutex);
}

/**
 * ipa3_get_smem_restr_bytes()- Return IPA smem restricted bytes
 *
 * Return value: u16 - number of IPA smem restricted bytes
 */
u16 ipa3_get_smem_restr_bytes(void)
{
	if (ipa3_ctx)
		return ipa3_ctx->smem_restricted_bytes;

	IPAERR("IPA Driver not initialized\n");

	return 0;
}

/**
 * ipa3_get_modem_cfg_emb_pipe_flt()- Return ipa3_ctx->modem_cfg_emb_pipe_flt
 *
 * Return value: true if modem configures embedded pipe flt, false otherwise
 */
bool ipa3_get_modem_cfg_emb_pipe_flt(void)
{
	if (ipa3_ctx)
		return ipa3_ctx->modem_cfg_emb_pipe_flt;

	IPAERR("IPA driver has not been initialized\n");

	return false;
}

/**
 * ipa3_get_transport_type()
 *
 * Return value: enum ipa_transport_type
 */
enum ipa_transport_type ipa3_get_transport_type(void)
{
	return IPA_TRANSPORT_TYPE_GSI;
}

u32 ipa3_get_num_pipes(void)
{
	return ipahal_read_reg(IPA_ENABLED_PIPES);
}

/**
 * ipa3_disable_apps_wan_cons_deaggr()-
 * set ipa_ctx->ipa_client_apps_wan_cons_agg_gro
 *
 * Return value: 0 or negative in case of failure
 */
int ipa3_disable_apps_wan_cons_deaggr(uint32_t agg_size, uint32_t agg_count)
{
	int res = -1;

	/* ipahal will adjust limits based on HW capabilities */

	if (ipa3_ctx) {
		ipa3_ctx->ipa_client_apps_wan_cons_agg_gro = true;
		return 0;
	}
	return res;
}

/**
 * ipa3_check_idr_if_freed()-
 * To iterate through the list and check if ptr exists
 *
 * Return value: true/false depending upon found/not
 */
bool ipa3_check_idr_if_freed(void *ptr)
{
	int id;
	void *iter_ptr;

	spin_lock(&ipa3_ctx->idr_lock);
	idr_for_each_entry(&ipa3_ctx->ipa_idr, iter_ptr, id) {
		if ((uintptr_t)ptr == (uintptr_t)iter_ptr) {
			spin_unlock(&ipa3_ctx->idr_lock);
			return false;
		}
	}
	spin_unlock(&ipa3_ctx->idr_lock);
	return true;
}

static void *ipa3_get_ipc_logbuf(void)
{
	if (ipa3_ctx)
		return ipa3_ctx->logbuf;

	return NULL;
}

static void *ipa3_get_ipc_logbuf_low(void)
{
	if (ipa3_ctx)
		return ipa3_ctx->logbuf_low;

	return NULL;
}

static void ipa3_get_holb(int ep_idx, struct ipa_ep_cfg_holb *holb)
{
	*holb = ipa3_ctx->ep[ep_idx].holb;
}

static void ipa3_set_tag_process_before_gating(bool val)
{
	ipa3_ctx->tag_process_before_gating = val;
}

/**
 * ipa3_is_vlan_mode - check if a LAN driver should load in VLAN mode
 * @iface - type of vlan capable device
 * @res - query result: true for vlan mode, false for non vlan mode
 *
 * API must be called after ipa_is_ready() returns true, otherwise it will fail
 *
 * Returns: 0 on success, negative on failure
 */
int ipa3_is_vlan_mode(enum ipa_vlan_ifaces iface, bool *res)
{
	if (!res) {
		IPAERR("NULL out param\n");
		return -EINVAL;
	}

	if (iface < 0 || iface >= IPA_VLAN_IF_MAX) {
		IPAERR("invalid iface %d\n", iface);
		return -EINVAL;
	}

	if (!ipa3_is_ready()) {
		IPAERR("IPA is not ready yet\n");
		return -ENODEV;
	}

	*res = ipa3_ctx->vlan_mode_iface[iface];

	IPADBG("Driver %d vlan mode is %d\n", iface, *res);
	return 0;
}

static bool ipa3_pm_is_used(void)
{
	return (ipa3_ctx) ? ipa3_ctx->use_ipa_pm : false;
}

int ipa3_bind_api_controller(enum ipa_hw_type ipa_hw_type,
	struct ipa_api_controller *api_ctrl)
{
	if (ipa_hw_type < IPA_HW_v3_0) {
		IPAERR("Unsupported IPA HW version %d\n", ipa_hw_type);
		WARN_ON(1);
		return -EPERM;
	}

	api_ctrl->ipa_reset_endpoint = NULL;
	api_ctrl->ipa_clear_endpoint_delay = ipa3_clear_endpoint_delay;
	api_ctrl->ipa_disable_endpoint = NULL;
	api_ctrl->ipa_cfg_ep = ipa3_cfg_ep;
	api_ctrl->ipa_cfg_ep_nat = ipa3_cfg_ep_nat;
	api_ctrl->ipa_cfg_ep_conn_track = ipa3_cfg_ep_conn_track;
	api_ctrl->ipa_cfg_ep_hdr = ipa3_cfg_ep_hdr;
	api_ctrl->ipa_cfg_ep_hdr_ext = ipa3_cfg_ep_hdr_ext;
	api_ctrl->ipa_cfg_ep_mode = ipa3_cfg_ep_mode;
	api_ctrl->ipa_cfg_ep_aggr = ipa3_cfg_ep_aggr;
	api_ctrl->ipa_cfg_ep_deaggr = ipa3_cfg_ep_deaggr;
	api_ctrl->ipa_cfg_ep_route = ipa3_cfg_ep_route;
	api_ctrl->ipa_cfg_ep_holb = ipa3_cfg_ep_holb;
	api_ctrl->ipa_get_holb = ipa3_get_holb;
	api_ctrl->ipa_set_tag_process_before_gating =
			ipa3_set_tag_process_before_gating;
	api_ctrl->ipa_cfg_ep_cfg = ipa3_cfg_ep_cfg;
	api_ctrl->ipa_cfg_ep_metadata_mask = ipa3_cfg_ep_metadata_mask;
	api_ctrl->ipa_cfg_ep_holb_by_client = ipa3_cfg_ep_holb_by_client;
	api_ctrl->ipa_cfg_ep_ctrl = ipa3_cfg_ep_ctrl;
	api_ctrl->ipa_add_hdr = ipa3_add_hdr;
	api_ctrl->ipa_add_hdr_usr = ipa3_add_hdr_usr;
	api_ctrl->ipa_del_hdr = ipa3_del_hdr;
	api_ctrl->ipa_commit_hdr = ipa3_commit_hdr;
	api_ctrl->ipa_reset_hdr = ipa3_reset_hdr;
	api_ctrl->ipa_get_hdr = ipa3_get_hdr;
	api_ctrl->ipa_put_hdr = ipa3_put_hdr;
	api_ctrl->ipa_copy_hdr = ipa3_copy_hdr;
	api_ctrl->ipa_add_hdr_proc_ctx = ipa3_add_hdr_proc_ctx;
	api_ctrl->ipa_del_hdr_proc_ctx = ipa3_del_hdr_proc_ctx;
	api_ctrl->ipa_add_rt_rule = ipa3_add_rt_rule;
	api_ctrl->ipa_add_rt_rule_v2 = ipa3_add_rt_rule_v2;
	api_ctrl->ipa_add_rt_rule_usr = ipa3_add_rt_rule_usr;
	api_ctrl->ipa_add_rt_rule_usr_v2 = ipa3_add_rt_rule_usr_v2;
	api_ctrl->ipa_del_rt_rule = ipa3_del_rt_rule;
	api_ctrl->ipa_commit_rt = ipa3_commit_rt;
	api_ctrl->ipa_reset_rt = ipa3_reset_rt;
	api_ctrl->ipa_get_rt_tbl = ipa3_get_rt_tbl;
	api_ctrl->ipa_put_rt_tbl = ipa3_put_rt_tbl;
	api_ctrl->ipa_query_rt_index = ipa3_query_rt_index;
	api_ctrl->ipa_mdfy_rt_rule = ipa3_mdfy_rt_rule;
	api_ctrl->ipa_mdfy_rt_rule_v2 = ipa3_mdfy_rt_rule_v2;
	api_ctrl->ipa_add_flt_rule = ipa3_add_flt_rule;
	api_ctrl->ipa_add_flt_rule_v2 = ipa3_add_flt_rule_v2;
	api_ctrl->ipa_add_flt_rule_usr = ipa3_add_flt_rule_usr;
	api_ctrl->ipa_add_flt_rule_usr_v2 = ipa3_add_flt_rule_usr_v2;
	api_ctrl->ipa_del_flt_rule = ipa3_del_flt_rule;
	api_ctrl->ipa_mdfy_flt_rule = ipa3_mdfy_flt_rule;
	api_ctrl->ipa_mdfy_flt_rule_v2 = ipa3_mdfy_flt_rule_v2;
	api_ctrl->ipa_commit_flt = ipa3_commit_flt;
	api_ctrl->ipa_reset_flt = ipa3_reset_flt;
	api_ctrl->ipa_allocate_nat_device = ipa3_allocate_nat_device;
	api_ctrl->ipa_allocate_nat_table = ipa3_allocate_nat_table;
	api_ctrl->ipa_allocate_ipv6ct_table = ipa3_allocate_ipv6ct_table;
	api_ctrl->ipa_nat_init_cmd = ipa3_nat_init_cmd;
	api_ctrl->ipa_ipv6ct_init_cmd = ipa3_ipv6ct_init_cmd;
	api_ctrl->ipa_nat_dma_cmd = ipa3_nat_dma_cmd;
	api_ctrl->ipa_table_dma_cmd = ipa3_table_dma_cmd;
	api_ctrl->ipa_nat_del_cmd = ipa3_nat_del_cmd;
	api_ctrl->ipa_del_nat_table = ipa3_del_nat_table;
	api_ctrl->ipa_del_ipv6ct_table = ipa3_del_ipv6ct_table;
	api_ctrl->ipa_nat_mdfy_pdn = ipa3_nat_mdfy_pdn;
	api_ctrl->ipa_send_msg = ipa3_send_msg;
	api_ctrl->ipa_register_pull_msg = ipa3_register_pull_msg;
	api_ctrl->ipa_deregister_pull_msg = ipa3_deregister_pull_msg;
	api_ctrl->ipa_register_intf = ipa3_register_intf;
	api_ctrl->ipa_register_intf_ext = ipa3_register_intf_ext;
	api_ctrl->ipa_deregister_intf = ipa3_deregister_intf;
	api_ctrl->ipa_set_aggr_mode = ipa3_set_aggr_mode;
	api_ctrl->ipa_set_qcncm_ndp_sig = ipa3_set_qcncm_ndp_sig;
	api_ctrl->ipa_set_single_ndp_per_mbim = ipa3_set_single_ndp_per_mbim;
	api_ctrl->ipa_tx_dp = ipa3_tx_dp;
	api_ctrl->ipa_tx_dp_mul = ipa3_tx_dp_mul;
	api_ctrl->ipa_free_skb = ipa3_free_skb;
	api_ctrl->ipa_setup_sys_pipe = ipa3_setup_sys_pipe;
	api_ctrl->ipa_teardown_sys_pipe = ipa3_teardown_sys_pipe;
	api_ctrl->ipa_sys_setup = ipa3_sys_setup;
	api_ctrl->ipa_sys_teardown = ipa3_sys_teardown;
	api_ctrl->ipa_sys_update_gsi_hdls = ipa3_sys_update_gsi_hdls;
	api_ctrl->ipa_connect_wdi_pipe = ipa3_connect_wdi_pipe;
	api_ctrl->ipa_disconnect_wdi_pipe = ipa3_disconnect_wdi_pipe;
	api_ctrl->ipa_enable_wdi_pipe = ipa3_enable_wdi_pipe;
	api_ctrl->ipa_disable_wdi_pipe = ipa3_disable_wdi_pipe;
	api_ctrl->ipa_resume_wdi_pipe = ipa3_resume_wdi_pipe;
	api_ctrl->ipa_suspend_wdi_pipe = ipa3_suspend_wdi_pipe;
	api_ctrl->ipa_get_wdi_stats = ipa3_get_wdi_stats;
	api_ctrl->ipa_get_smem_restr_bytes = ipa3_get_smem_restr_bytes;
	api_ctrl->ipa_broadcast_wdi_quota_reach_ind =
			ipa3_broadcast_wdi_quota_reach_ind;
	api_ctrl->ipa_uc_wdi_get_dbpa = ipa3_uc_wdi_get_dbpa;
	api_ctrl->ipa_uc_reg_rdyCB = ipa3_uc_reg_rdyCB;
	api_ctrl->ipa_uc_dereg_rdyCB = ipa3_uc_dereg_rdyCB;
	api_ctrl->teth_bridge_init = ipa3_teth_bridge_init;
	api_ctrl->teth_bridge_disconnect = ipa3_teth_bridge_disconnect;
	api_ctrl->teth_bridge_connect = ipa3_teth_bridge_connect;
	api_ctrl->ipa_set_client = ipa3_set_client;
	api_ctrl->ipa_get_client = ipa3_get_client;
	api_ctrl->ipa_get_client_uplink = ipa3_get_client_uplink;
	api_ctrl->ipa_dma_init = ipa3_dma_init;
	api_ctrl->ipa_dma_enable = ipa3_dma_enable;
	api_ctrl->ipa_dma_disable = ipa3_dma_disable;
	api_ctrl->ipa_dma_sync_memcpy = ipa3_dma_sync_memcpy;
	api_ctrl->ipa_dma_async_memcpy = ipa3_dma_async_memcpy;
	api_ctrl->ipa_dma_uc_memcpy = ipa3_dma_uc_memcpy;
	api_ctrl->ipa_dma_destroy = ipa3_dma_destroy;
	api_ctrl->ipa_mhi_init_engine = ipa3_mhi_init_engine;
	api_ctrl->ipa_connect_mhi_pipe = ipa3_connect_mhi_pipe;
	api_ctrl->ipa_disconnect_mhi_pipe = ipa3_disconnect_mhi_pipe;
	api_ctrl->ipa_mhi_stop_gsi_channel = ipa3_mhi_stop_gsi_channel;
	api_ctrl->ipa_uc_mhi_reset_channel = ipa3_uc_mhi_reset_channel;
	api_ctrl->ipa_qmi_enable_force_clear_datapath_send =
			ipa3_qmi_enable_force_clear_datapath_send;
	api_ctrl->ipa_qmi_disable_force_clear_datapath_send =
			ipa3_qmi_disable_force_clear_datapath_send;
	api_ctrl->ipa_mhi_reset_channel_internal =
			ipa3_mhi_reset_channel_internal;
	api_ctrl->ipa_mhi_start_channel_internal =
			ipa3_mhi_start_channel_internal;
	api_ctrl->ipa_mhi_query_ch_info = ipa3_mhi_query_ch_info;
	api_ctrl->ipa_mhi_resume_channels_internal =
			ipa3_mhi_resume_channels_internal;
	api_ctrl->ipa_has_open_aggr_frame = ipa3_has_open_aggr_frame;
	api_ctrl->ipa_mhi_destroy_channel = ipa3_mhi_destroy_channel;
	api_ctrl->ipa_uc_mhi_send_dl_ul_sync_info =
			ipa3_uc_mhi_send_dl_ul_sync_info;
	api_ctrl->ipa_uc_mhi_init = ipa3_uc_mhi_init;
	api_ctrl->ipa_uc_mhi_suspend_channel = ipa3_uc_mhi_suspend_channel;
	api_ctrl->ipa_uc_mhi_stop_event_update_channel =
			ipa3_uc_mhi_stop_event_update_channel;
	api_ctrl->ipa_uc_mhi_cleanup = ipa3_uc_mhi_cleanup;
	api_ctrl->ipa_uc_state_check = ipa3_uc_state_check;
	api_ctrl->ipa_write_qmap_id = ipa3_write_qmap_id;
	api_ctrl->ipa_add_interrupt_handler = ipa3_add_interrupt_handler;
	api_ctrl->ipa_remove_interrupt_handler = ipa3_remove_interrupt_handler;
	api_ctrl->ipa_restore_suspend_handler = ipa3_restore_suspend_handler;
	api_ctrl->ipa_bam_reg_dump = NULL;
	api_ctrl->ipa_get_ep_mapping = ipa3_get_ep_mapping;
	api_ctrl->ipa_is_ready = ipa3_is_ready;
	api_ctrl->ipa_proxy_clk_vote = ipa3_proxy_clk_vote;
	api_ctrl->ipa_proxy_clk_unvote = ipa3_proxy_clk_unvote;
	api_ctrl->ipa_is_client_handle_valid = ipa3_is_client_handle_valid;
	api_ctrl->ipa_get_client_mapping = ipa3_get_client_mapping;
	api_ctrl->ipa_get_rm_resource_from_ep = ipa3_get_rm_resource_from_ep;
	api_ctrl->ipa_get_modem_cfg_emb_pipe_flt =
		ipa3_get_modem_cfg_emb_pipe_flt;
	api_ctrl->ipa_get_transport_type = ipa3_get_transport_type;
	api_ctrl->ipa_ap_suspend = ipa3_ap_suspend;
	api_ctrl->ipa_ap_resume = ipa3_ap_resume;
	api_ctrl->ipa_get_smmu_domain = ipa3_get_smmu_domain;
	api_ctrl->ipa_disable_apps_wan_cons_deaggr =
		ipa3_disable_apps_wan_cons_deaggr;
	api_ctrl->ipa_get_dma_dev = ipa3_get_dma_dev;
	api_ctrl->ipa_release_wdi_mapping = ipa3_release_wdi_mapping;
	api_ctrl->ipa_create_wdi_mapping = ipa3_create_wdi_mapping;
	api_ctrl->ipa_get_gsi_ep_info = ipa3_get_gsi_ep_info;
	api_ctrl->ipa_stop_gsi_channel = ipa3_stop_gsi_channel;
	api_ctrl->ipa_start_gsi_channel = ipa3_start_gsi_channel;
	api_ctrl->ipa_register_ipa_ready_cb = ipa3_register_ipa_ready_cb;
	api_ctrl->ipa_inc_client_enable_clks = ipa3_inc_client_enable_clks;
	api_ctrl->ipa_dec_client_disable_clks = ipa3_dec_client_disable_clks;
	api_ctrl->ipa_inc_client_enable_clks_no_block =
		ipa3_inc_client_enable_clks_no_block;
	api_ctrl->ipa_suspend_resource_no_block =
		ipa3_suspend_resource_no_block;
	api_ctrl->ipa_resume_resource = ipa3_resume_resource;
	api_ctrl->ipa_suspend_resource_sync = ipa3_suspend_resource_sync;
	api_ctrl->ipa_set_required_perf_profile =
		ipa3_set_required_perf_profile;
	api_ctrl->ipa_get_ipc_logbuf = ipa3_get_ipc_logbuf;
	api_ctrl->ipa_get_ipc_logbuf_low = ipa3_get_ipc_logbuf_low;
	api_ctrl->ipa_rx_poll = ipa3_rx_poll;
	api_ctrl->ipa_setup_uc_ntn_pipes = ipa3_setup_uc_ntn_pipes;
	api_ctrl->ipa_tear_down_uc_offload_pipes =
		ipa3_tear_down_uc_offload_pipes;
	api_ctrl->ipa_get_pdev = ipa3_get_pdev;
	api_ctrl->ipa_ntn_uc_reg_rdyCB = ipa3_ntn_uc_reg_rdyCB;
	api_ctrl->ipa_ntn_uc_dereg_rdyCB = ipa3_ntn_uc_dereg_rdyCB;
	api_ctrl->ipa_conn_wdi_pipes = ipa3_conn_wdi3_pipes;
	api_ctrl->ipa_disconn_wdi_pipes = ipa3_disconn_wdi3_pipes;
	api_ctrl->ipa_enable_wdi_pipes = ipa3_enable_wdi3_pipes;
	api_ctrl->ipa_disable_wdi_pipes = ipa3_disable_wdi3_pipes;
	api_ctrl->ipa_tz_unlock_reg = ipa3_tz_unlock_reg;
	api_ctrl->ipa_get_smmu_params = ipa3_get_smmu_params;
	api_ctrl->ipa_is_vlan_mode = ipa3_is_vlan_mode;
	api_ctrl->ipa_pm_is_used = ipa3_pm_is_used;
	api_ctrl->ipa_get_lan_rx_napi = ipa3_get_lan_rx_napi;
	api_ctrl->ipa_wigig_uc_init = ipa3_wigig_uc_init;
	api_ctrl->ipa_conn_wigig_rx_pipe_i = ipa3_conn_wigig_rx_pipe_i;
	api_ctrl->ipa_conn_wigig_client_i = ipa3_conn_wigig_client_i;
	api_ctrl->ipa_disconn_wigig_pipe_i = ipa3_disconn_wigig_pipe_i;
	api_ctrl->ipa_wigig_uc_msi_init = ipa3_wigig_uc_msi_init;
	api_ctrl->ipa_enable_wigig_pipe_i = ipa3_enable_wigig_pipe_i;
	api_ctrl->ipa_disable_wigig_pipe_i = ipa3_disable_wigig_pipe_i;
	api_ctrl->ipa_register_client_callback =
		ipa3_register_client_callback;
	api_ctrl->ipa_deregister_client_callback =
		ipa3_deregister_client_callback;
	api_ctrl->ipa_uc_debug_stats_alloc =
		ipa3_uc_debug_stats_alloc;
	api_ctrl->ipa_uc_debug_stats_dealloc =
		ipa3_uc_debug_stats_dealloc;
	api_ctrl->ipa_get_gsi_stats =
		ipa3_get_gsi_stats;
	api_ctrl->ipa_get_prot_id =
		ipa3_get_prot_id;
	return 0;
}

/**
 * ipa_is_modem_pipe()- Checks if pipe is owned by the modem
 *
 * @pipe_idx: pipe number
 * Return value: true if owned by modem, false otherwize
 */
bool ipa_is_modem_pipe(int pipe_idx)
{
	int client_idx;

	if (pipe_idx >= ipa3_ctx->ipa_num_pipes || pipe_idx < 0) {
		IPAERR("Bad pipe index!\n");
		return false;
	}

	for (client_idx = 0; client_idx < IPA_CLIENT_MAX; client_idx++) {
		if (!IPA_CLIENT_IS_Q6_CONS(client_idx) &&
			!IPA_CLIENT_IS_Q6_PROD(client_idx))
			continue;
		if (ipa3_get_ep_mapping(client_idx) == pipe_idx)
			return true;
	}

	return false;
}

static void ipa3_write_rsrc_grp_type_reg(int group_index,
			enum ipa_rsrc_grp_type_src n, bool src,
			struct ipahal_reg_rsrc_grp_cfg *val)
{
	u8 hw_type_idx;

	hw_type_idx = ipa3_get_hw_type_index();

	switch (hw_type_idx) {
	case IPA_3_0:
		if (src) {
			switch (group_index) {
			case IPA_v3_0_GROUP_UL:
			case IPA_v3_0_GROUP_DL:
				ipahal_write_reg_n_fields(
					IPA_SRC_RSRC_GRP_01_RSRC_TYPE_n,
					n, val);
				break;
			case IPA_v3_0_GROUP_DIAG:
			case IPA_v3_0_GROUP_DMA:
				ipahal_write_reg_n_fields(
					IPA_SRC_RSRC_GRP_23_RSRC_TYPE_n,
					n, val);
				break;
			case IPA_v3_0_GROUP_Q6ZIP:
			case IPA_v3_0_GROUP_UC_RX_Q:
				ipahal_write_reg_n_fields(
					IPA_SRC_RSRC_GRP_45_RSRC_TYPE_n,
					n, val);
				break;
			default:
				IPAERR(
				" Invalid source resource group,index #%d\n",
				group_index);
				break;
			}
		} else {
			switch (group_index) {
			case IPA_v3_0_GROUP_UL:
			case IPA_v3_0_GROUP_DL:
				ipahal_write_reg_n_fields(
					IPA_DST_RSRC_GRP_01_RSRC_TYPE_n,
					n, val);
				break;
			case IPA_v3_0_GROUP_DIAG:
			case IPA_v3_0_GROUP_DMA:
				ipahal_write_reg_n_fields(
					IPA_DST_RSRC_GRP_23_RSRC_TYPE_n,
					n, val);
				break;
			case IPA_v3_0_GROUP_Q6ZIP_GENERAL:
			case IPA_v3_0_GROUP_Q6ZIP_ENGINE:
				ipahal_write_reg_n_fields(
					IPA_DST_RSRC_GRP_45_RSRC_TYPE_n,
					n, val);
				break;
			default:
				IPAERR(
				" Invalid destination resource group,index #%d\n",
				group_index);
				break;
			}
		}
		break;
	case IPA_3_5:
	case IPA_3_5_MHI:
	case IPA_3_5_1:
		if (src) {
			switch (group_index) {
			case IPA_v3_5_GROUP_LWA_DL:
			case IPA_v3_5_GROUP_UL_DL:
				ipahal_write_reg_n_fields(
					IPA_SRC_RSRC_GRP_01_RSRC_TYPE_n,
					n, val);
				break;
			case IPA_v3_5_MHI_GROUP_DMA:
			case IPA_v3_5_GROUP_UC_RX_Q:
				ipahal_write_reg_n_fields(
					IPA_SRC_RSRC_GRP_23_RSRC_TYPE_n,
					n, val);
				break;
			default:
				IPAERR(
				" Invalid source resource group,index #%d\n",
				group_index);
				break;
			}
		} else {
			switch (group_index) {
			case IPA_v3_5_GROUP_LWA_DL:
			case IPA_v3_5_GROUP_UL_DL:
				ipahal_write_reg_n_fields(
					IPA_DST_RSRC_GRP_01_RSRC_TYPE_n,
					n, val);
				break;
			case IPA_v3_5_MHI_GROUP_DMA:
				ipahal_write_reg_n_fields(
					IPA_DST_RSRC_GRP_23_RSRC_TYPE_n,
					n, val);
				break;
			default:
				IPAERR(
				" Invalid destination resource group,index #%d\n",
				group_index);
				break;
			}
		}
		break;
	case IPA_4_0:
	case IPA_4_0_MHI:
	case IPA_4_1:
	case IPA_4_1_APQ:
		if (src) {
			switch (group_index) {
			case IPA_v4_0_GROUP_LWA_DL:
			case IPA_v4_0_GROUP_UL_DL:
				ipahal_write_reg_n_fields(
					IPA_SRC_RSRC_GRP_01_RSRC_TYPE_n,
					n, val);
				break;
			case IPA_v4_0_MHI_GROUP_DMA:
			case IPA_v4_0_GROUP_UC_RX_Q:
				ipahal_write_reg_n_fields(
					IPA_SRC_RSRC_GRP_23_RSRC_TYPE_n,
					n, val);
				break;
			default:
				IPAERR(
				" Invalid source resource group,index #%d\n",
				group_index);
				break;
			}
		} else {
			switch (group_index) {
			case IPA_v4_0_GROUP_LWA_DL:
			case IPA_v4_0_GROUP_UL_DL:
				ipahal_write_reg_n_fields(
					IPA_DST_RSRC_GRP_01_RSRC_TYPE_n,
					n, val);
				break;
			case IPA_v4_0_MHI_GROUP_DMA:
				ipahal_write_reg_n_fields(
					IPA_DST_RSRC_GRP_23_RSRC_TYPE_n,
					n, val);
				break;
			default:
				IPAERR(
				" Invalid destination resource group,index #%d\n",
				group_index);
				break;
			}
		}
		break;
	case IPA_4_2:
		if (src) {
			switch (group_index) {
			case IPA_v4_2_GROUP_UL_DL:
				ipahal_write_reg_n_fields(
					IPA_SRC_RSRC_GRP_01_RSRC_TYPE_n,
					n, val);
				break;
			default:
				IPAERR(
				" Invalid source resource group,index #%d\n",
				group_index);
				break;
			}
		} else {
			switch (group_index) {
			case IPA_v4_2_GROUP_UL_DL:
				ipahal_write_reg_n_fields(
					IPA_DST_RSRC_GRP_01_RSRC_TYPE_n,
					n, val);
				break;
			default:
				IPAERR(
				" Invalid destination resource group,index #%d\n",
				group_index);
				break;
			}
		}
		break;
	case IPA_4_5:
	case IPA_4_5_MHI:
		if (src) {
			switch (group_index) {
			case IPA_v4_5_MHI_GROUP_PCIE:
			case IPA_v4_5_GROUP_UL_DL:
				ipahal_write_reg_n_fields(
					IPA_SRC_RSRC_GRP_01_RSRC_TYPE_n,
					n, val);
				break;
			case IPA_v4_5_MHI_GROUP_DMA:
			case IPA_v4_5_MHI_GROUP_QDSS:
				ipahal_write_reg_n_fields(
					IPA_SRC_RSRC_GRP_23_RSRC_TYPE_n,
					n, val);
				break;
			case IPA_v4_5_GROUP_UC_RX_Q:
				ipahal_write_reg_n_fields(
					IPA_SRC_RSRC_GRP_45_RSRC_TYPE_n,
					n, val);
				break;
			default:
				IPAERR(
				" Invalid source resource group,index #%d\n",
				group_index);
				break;
			}
		} else {
			switch (group_index) {
			case IPA_v4_5_MHI_GROUP_PCIE:
			case IPA_v4_5_GROUP_UL_DL:
				ipahal_write_reg_n_fields(
					IPA_DST_RSRC_GRP_01_RSRC_TYPE_n,
					n, val);
				break;
			case IPA_v4_5_MHI_GROUP_DMA:
			case IPA_v4_5_MHI_GROUP_QDSS:
				ipahal_write_reg_n_fields(
					IPA_DST_RSRC_GRP_23_RSRC_TYPE_n,
					n, val);
				break;
			case IPA_v4_5_GROUP_UC_RX_Q:
				ipahal_write_reg_n_fields(
					IPA_DST_RSRC_GRP_45_RSRC_TYPE_n,
					n, val);
				break;
			default:
				IPAERR(
				" Invalid destination resource group,index #%d\n",
				group_index);
				break;
			}
		}
		break;

	default:
		IPAERR("invalid hw type\n");
		WARN_ON(1);
		return;
	}
}

static void ipa3_configure_rx_hps_clients(int depth,
	int max_clnt_in_depth, int base_index, bool min)
{
	int i;
	struct ipahal_reg_rx_hps_clients val;
	u8 hw_type_idx;

	hw_type_idx = ipa3_get_hw_type_index();

	for (i = 0 ; i < max_clnt_in_depth ; i++) {
		if (min)
			val.client_minmax[i] =
				ipa3_rsrc_rx_grp_config
				[hw_type_idx]
				[IPA_RSRC_GRP_TYPE_RX_HPS_CMDQ]
				[i + base_index].min;
		else
			val.client_minmax[i] =
				ipa3_rsrc_rx_grp_config
				[hw_type_idx]
				[IPA_RSRC_GRP_TYPE_RX_HPS_CMDQ]
				[i + base_index].max;
	}
	if (depth) {
		ipahal_write_reg_fields(min ? IPA_RX_HPS_CLIENTS_MIN_DEPTH_1 :
					IPA_RX_HPS_CLIENTS_MAX_DEPTH_1,
					&val);
	} else {
		ipahal_write_reg_fields(min ? IPA_RX_HPS_CLIENTS_MIN_DEPTH_0 :
					IPA_RX_HPS_CLIENTS_MAX_DEPTH_0,
					&val);
	}
}

static void ipa3_configure_rx_hps_weight(void)
{
	struct ipahal_reg_rx_hps_weights val;
	u8 hw_type_idx;

	hw_type_idx = ipa3_get_hw_type_index();

	val.hps_queue_weight_0 =
			ipa3_rsrc_rx_grp_hps_weight_config
			[hw_type_idx][IPA_RSRC_GRP_TYPE_RX_HPS_WEIGHT_CONFIG]
			[0];
	val.hps_queue_weight_1 =
			ipa3_rsrc_rx_grp_hps_weight_config
			[hw_type_idx][IPA_RSRC_GRP_TYPE_RX_HPS_WEIGHT_CONFIG]
			[1];
	val.hps_queue_weight_2 =
			ipa3_rsrc_rx_grp_hps_weight_config
			[hw_type_idx][IPA_RSRC_GRP_TYPE_RX_HPS_WEIGHT_CONFIG]
			[2];
	val.hps_queue_weight_3 =
			ipa3_rsrc_rx_grp_hps_weight_config
			[hw_type_idx][IPA_RSRC_GRP_TYPE_RX_HPS_WEIGHT_CONFIG]
			[3];

	ipahal_write_reg_fields(IPA_HPS_FTCH_ARB_QUEUE_WEIGHT, &val);
}

static void ipa3_configure_rx_hps(void)
{
	int rx_hps_max_clnt_in_depth0;

	IPADBG("Assign RX_HPS CMDQ rsrc groups min-max limits\n");

	/* Starting IPA4.5 we have 5 RX_HPS_CMDQ */
	if (ipa3_ctx->ipa_hw_type < IPA_HW_v4_5)
		rx_hps_max_clnt_in_depth0 = 4;
	else
		rx_hps_max_clnt_in_depth0 = 5;

	ipa3_configure_rx_hps_clients(0, rx_hps_max_clnt_in_depth0, 0, true);
	ipa3_configure_rx_hps_clients(0, rx_hps_max_clnt_in_depth0, 0, false);

	/*
	 * IPA 3.0/3.1 uses 6 RX_HPS_CMDQ and needs depths1 for that
	 * which has two clients
	 */
	if (ipa3_ctx->ipa_hw_type <= IPA_HW_v3_1) {
		ipa3_configure_rx_hps_clients(1, 2, rx_hps_max_clnt_in_depth0,
			true);
		ipa3_configure_rx_hps_clients(1, 2, rx_hps_max_clnt_in_depth0,
			false);
	}

	/* Starting IPA4.2 no support to HPS weight config */
	if (ipa3_ctx->ipa_hw_type >= IPA_HW_v3_5 &&
		(ipa3_ctx->ipa_hw_type < IPA_HW_v4_2))
		ipa3_configure_rx_hps_weight();
}

void ipa3_set_resorce_groups_min_max_limits(void)
{
	int i;
	int j;
	int src_rsrc_type_max;
	int dst_rsrc_type_max;
	int src_grp_idx_max;
	int dst_grp_idx_max;
	struct ipahal_reg_rsrc_grp_cfg val;
	u8 hw_type_idx;

	IPADBG("ENTER\n");

	hw_type_idx = ipa3_get_hw_type_index();
	switch (hw_type_idx) {
	case IPA_3_0:
		src_rsrc_type_max = IPA_v3_0_RSRC_GRP_TYPE_SRC_MAX;
		dst_rsrc_type_max = IPA_v3_0_RSRC_GRP_TYPE_DST_MAX;
		src_grp_idx_max = IPA_v3_0_GROUP_MAX;
		dst_grp_idx_max = IPA_v3_0_GROUP_MAX;
		break;
	case IPA_3_5:
	case IPA_3_5_MHI:
	case IPA_3_5_1:
		src_rsrc_type_max = IPA_v3_5_RSRC_GRP_TYPE_SRC_MAX;
		dst_rsrc_type_max = IPA_v3_5_RSRC_GRP_TYPE_DST_MAX;
		src_grp_idx_max = IPA_v3_5_SRC_GROUP_MAX;
		dst_grp_idx_max = IPA_v3_5_DST_GROUP_MAX;
		break;
	case IPA_4_0:
	case IPA_4_0_MHI:
	case IPA_4_1:
	case IPA_4_1_APQ:
		src_rsrc_type_max = IPA_v4_0_RSRC_GRP_TYPE_SRC_MAX;
		dst_rsrc_type_max = IPA_v4_0_RSRC_GRP_TYPE_DST_MAX;
		src_grp_idx_max = IPA_v4_0_SRC_GROUP_MAX;
		dst_grp_idx_max = IPA_v4_0_DST_GROUP_MAX;
		break;
	case IPA_4_2:
		src_rsrc_type_max = IPA_v4_0_RSRC_GRP_TYPE_SRC_MAX;
		dst_rsrc_type_max = IPA_v4_0_RSRC_GRP_TYPE_DST_MAX;
		src_grp_idx_max = IPA_v4_2_SRC_GROUP_MAX;
		dst_grp_idx_max = IPA_v4_2_DST_GROUP_MAX;
		break;
	case IPA_4_5:
	case IPA_4_5_MHI:
		src_rsrc_type_max = IPA_v4_0_RSRC_GRP_TYPE_SRC_MAX;
		dst_rsrc_type_max = IPA_v4_0_RSRC_GRP_TYPE_DST_MAX;
		src_grp_idx_max = IPA_v4_5_SRC_GROUP_MAX;
		dst_grp_idx_max = IPA_v4_5_DST_GROUP_MAX;
		break;
	default:
		IPAERR("invalid hw type index\n");
		WARN_ON(1);
		return;
	}

	IPADBG("Assign source rsrc groups min-max limits\n");
	for (i = 0; i < src_rsrc_type_max; i++) {
		for (j = 0; j < src_grp_idx_max; j = j + 2) {
			val.x_min =
			ipa3_rsrc_src_grp_config[hw_type_idx][i][j].min;
			val.x_max =
			ipa3_rsrc_src_grp_config[hw_type_idx][i][j].max;
			val.y_min =
			ipa3_rsrc_src_grp_config[hw_type_idx][i][j + 1].min;
			val.y_max =
			ipa3_rsrc_src_grp_config[hw_type_idx][i][j + 1].max;
			ipa3_write_rsrc_grp_type_reg(j, i, true, &val);
		}
	}

	IPADBG("Assign destination rsrc groups min-max limits\n");
	for (i = 0; i < dst_rsrc_type_max; i++) {
		for (j = 0; j < dst_grp_idx_max; j = j + 2) {
			val.x_min =
			ipa3_rsrc_dst_grp_config[hw_type_idx][i][j].min;
			val.x_max =
			ipa3_rsrc_dst_grp_config[hw_type_idx][i][j].max;
			val.y_min =
			ipa3_rsrc_dst_grp_config[hw_type_idx][i][j + 1].min;
			val.y_max =
			ipa3_rsrc_dst_grp_config[hw_type_idx][i][j + 1].max;
			ipa3_write_rsrc_grp_type_reg(j, i, false, &val);
		}
	}

	/* move rx_hps resource group configuration from HLOS to TZ
	 * on real platform with IPA 3.1 or later
	 */
	if (ipa3_ctx->ipa_hw_type < IPA_HW_v3_1 ||
		ipa3_ctx->ipa3_hw_mode == IPA_HW_MODE_VIRTUAL ||
		ipa3_ctx->ipa3_hw_mode == IPA_HW_MODE_EMULATION) {
		ipa3_configure_rx_hps();
	}

	IPADBG("EXIT\n");
}

static void ipa3_gsi_poll_after_suspend(struct ipa3_ep_context *ep)
{
	bool empty;

	IPADBG("switch ch %ld to poll\n", ep->gsi_chan_hdl);
	gsi_config_channel_mode(ep->gsi_chan_hdl, GSI_CHAN_MODE_POLL);
	gsi_is_channel_empty(ep->gsi_chan_hdl, &empty);
	if (!empty) {
		IPADBG("ch %ld not empty\n", ep->gsi_chan_hdl);
		/* queue a work to start polling if don't have one */
		atomic_set(&ipa3_ctx->transport_pm.eot_activity, 1);
		if (!atomic_read(&ep->sys->curr_polling_state))
			__ipa_gsi_irq_rx_scedule_poll(ep->sys);
	}
}

static int __ipa3_stop_gsi_channel(u32 clnt_hdl)
{
	struct ipa_mem_buffer mem;
	int res = 0;
	int i;
	struct ipa3_ep_context *ep;
	enum ipa_client_type client_type;
	struct IpaHwOffloadStatsAllocCmdData_t *gsi_info;

	if (clnt_hdl >= ipa3_ctx->ipa_num_pipes ||
		ipa3_ctx->ep[clnt_hdl].valid == 0) {
		IPAERR("bad parm.\n");
		return -EINVAL;
	}

	ep = &ipa3_ctx->ep[clnt_hdl];
	client_type = ipa3_get_client_mapping(clnt_hdl);
	memset(&mem, 0, sizeof(mem));

	/* stop uC gsi dbg stats monitor */
	if (ipa3_ctx->ipa_hw_type >= IPA_HW_v4_5 ||
		(ipa3_ctx->ipa_hw_type == IPA_HW_v4_1 &&
		ipa3_ctx->platform_type == IPA_PLAT_TYPE_APQ)) {
		switch (client_type) {
		case IPA_CLIENT_MHI_PRIME_TETH_PROD:
			gsi_info = &ipa3_ctx->gsi_info[IPA_HW_PROTOCOL_MHIP];
			gsi_info->ch_id_info[0].ch_id = 0xff;
			gsi_info->ch_id_info[0].dir = DIR_PRODUCER;
			ipa3_uc_debug_stats_alloc(*gsi_info);
			break;
		case IPA_CLIENT_MHI_PRIME_TETH_CONS:
			gsi_info = &ipa3_ctx->gsi_info[IPA_HW_PROTOCOL_MHIP];
			gsi_info->ch_id_info[1].ch_id = 0xff;
			gsi_info->ch_id_info[1].dir = DIR_CONSUMER;
			ipa3_uc_debug_stats_alloc(*gsi_info);
			break;
		case IPA_CLIENT_MHI_PRIME_RMNET_PROD:
			gsi_info = &ipa3_ctx->gsi_info[IPA_HW_PROTOCOL_MHIP];
			gsi_info->ch_id_info[2].ch_id = 0xff;
			gsi_info->ch_id_info[2].dir = DIR_PRODUCER;
			ipa3_uc_debug_stats_alloc(*gsi_info);
			break;
		case IPA_CLIENT_MHI_PRIME_RMNET_CONS:
			gsi_info = &ipa3_ctx->gsi_info[IPA_HW_PROTOCOL_MHIP];
			gsi_info->ch_id_info[3].ch_id = 0xff;
			gsi_info->ch_id_info[3].dir = DIR_CONSUMER;
			ipa3_uc_debug_stats_alloc(*gsi_info);
			break;
		case IPA_CLIENT_USB_PROD:
			gsi_info = &ipa3_ctx->gsi_info[IPA_HW_PROTOCOL_USB];
			gsi_info->ch_id_info[0].ch_id = 0xff;
			gsi_info->ch_id_info[0].dir = DIR_PRODUCER;
			ipa3_uc_debug_stats_alloc(*gsi_info);
			break;
		case IPA_CLIENT_USB_CONS:
			gsi_info = &ipa3_ctx->gsi_info[IPA_HW_PROTOCOL_USB];
			gsi_info->ch_id_info[1].ch_id = 0xff;
			gsi_info->ch_id_info[1].dir = DIR_CONSUMER;
			ipa3_uc_debug_stats_alloc(*gsi_info);
			break;
		default:
			IPADBG("client_type %d not supported\n",
				client_type);
		}
	}

	/*
	 * Apply the GSI stop retry logic if GSI returns err code to retry.
	 * Apply the retry logic for ipa_client_prod as well as ipa_client_cons.
	 */
	for (i = 0; i < IPA_GSI_CHANNEL_STOP_MAX_RETRY; i++) {
		IPADBG("Calling gsi_stop_channel ch:%lu\n",
			ep->gsi_chan_hdl);
		res = gsi_stop_channel(ep->gsi_chan_hdl);
		IPADBG("gsi_stop_channel ch: %lu returned %d\n",
			ep->gsi_chan_hdl, res);
		if (res != -GSI_STATUS_AGAIN && res != -GSI_STATUS_TIMED_OUT)
			return res;
		/*
		 * From >=IPA4.0 version not required to send dma send command,
		 * this issue was fixed in latest versions.
		 */
		if (ipa3_ctx->ipa_hw_type < IPA_HW_v4_0) {
			IPADBG("Inject a DMA_TASK with 1B packet to IPA\n");
			/* Send a 1B packet DMA_TASK to IPA and try again */
			res = ipa3_inject_dma_task_for_gsi();
			if (res) {
				IPAERR("Failed to inject DMA TASk for GSI\n");
				return res;
			}
		}
		/* sleep for short period to flush IPA */
		usleep_range(IPA_GSI_CHANNEL_STOP_SLEEP_MIN_USEC,
			IPA_GSI_CHANNEL_STOP_SLEEP_MAX_USEC);
	}

	IPAERR("Failed  to stop GSI channel with retries\n");
	return -EFAULT;
}

/**
 * ipa3_stop_gsi_channel()- Stops a GSI channel in IPA
 * @chan_hdl: GSI channel handle
 *
 * This function implements the sequence to stop a GSI channel
 * in IPA. This function returns when the channel is in STOP state.
 *
 * Return value: 0 on success, negative otherwise
 */
int ipa3_stop_gsi_channel(u32 clnt_hdl)
{
	int res;

	IPA_ACTIVE_CLIENTS_INC_EP(ipa3_get_client_mapping(clnt_hdl));
	res = __ipa3_stop_gsi_channel(clnt_hdl);
	IPA_ACTIVE_CLIENTS_DEC_EP(ipa3_get_client_mapping(clnt_hdl));

	return res;
}

void ipa3_suspend_apps_pipes(bool suspend)
{
	struct ipa_ep_cfg_ctrl cfg;
	int ipa_ep_idx;
	struct ipa3_ep_context *ep;
	int res;

	memset(&cfg, 0, sizeof(cfg));
	cfg.ipa_ep_suspend = suspend;

	ipa_ep_idx = ipa3_get_ep_mapping(IPA_CLIENT_APPS_LAN_CONS);
	if (ipa_ep_idx < 0) {
		IPAERR("IPA client mapping failed\n");
		ipa_assert();
		return;
	}
	ep = &ipa3_ctx->ep[ipa_ep_idx];
	if (ep->valid) {
		IPADBG("%s pipe %d\n", suspend ? "suspend" : "unsuspend",
			ipa_ep_idx);
		/*
		 * move the channel to callback mode.
		 * This needs to happen before starting the channel to make
		 * sure we don't loose any interrupt
		 */
		if (!suspend && !atomic_read(&ep->sys->curr_polling_state))
			gsi_config_channel_mode(ep->gsi_chan_hdl,
				GSI_CHAN_MODE_CALLBACK);

		if (ipa3_ctx->ipa_hw_type >= IPA_HW_v4_0) {
			if (suspend) {
				res = __ipa3_stop_gsi_channel(ipa_ep_idx);
				if (res) {
					IPAERR("failed to stop LAN channel\n");
					ipa_assert();
				}
			} else {
				res = gsi_start_channel(ep->gsi_chan_hdl);
				if (res) {
					IPAERR("failed to start LAN channel\n");
					ipa_assert();
				}
			}
		} else {
			ipa3_cfg_ep_ctrl(ipa_ep_idx, &cfg);
		}
		if (suspend)
			ipa3_gsi_poll_after_suspend(ep);
	}

	ipa_ep_idx = ipa_get_ep_mapping(IPA_CLIENT_APPS_WAN_CONS);
	/* Considering the case for SSR. */
	if (ipa_ep_idx == -1) {
		IPADBG("Invalid mapping for IPA_CLIENT_APPS_WAN_CONS\n");
		return;
	}
	ep = &ipa3_ctx->ep[ipa_ep_idx];
	if (ep->valid) {
		IPADBG("%s pipe %d\n", suspend ? "suspend" : "unsuspend",
			ipa_ep_idx);
		/*
		 * move the channel to callback mode.
		 * This needs to happen before starting the channel to make
		 * sure we don't loose any interrupt
		 */
		if (!suspend && !atomic_read(&ep->sys->curr_polling_state))
			gsi_config_channel_mode(ep->gsi_chan_hdl,
				GSI_CHAN_MODE_CALLBACK);
		if (ipa3_ctx->ipa_hw_type >= IPA_HW_v4_0) {
			if (suspend) {
				res = __ipa3_stop_gsi_channel(ipa_ep_idx);
				if (res) {
					IPAERR("failed to stop WAN channel\n");
					ipa_assert();
				}
			} else if (!atomic_read(&ipa3_ctx->is_ssr)) {
				/* If SSR was alreday started not required to
				 * start WAN channel,Because in SSR will stop
				 * channel and reset the channel.
				 */
				res = gsi_start_channel(ep->gsi_chan_hdl);
				if (res) {
					IPAERR("failed to start WAN channel\n");
					ipa_assert();
				}
			}
		} else {
			ipa3_cfg_ep_ctrl(ipa_ep_idx, &cfg);
		}
		if (suspend)
			ipa3_gsi_poll_after_suspend(ep);
	}

	ipa_ep_idx = ipa_get_ep_mapping(IPA_CLIENT_ODL_DPL_CONS);
	/* Considering the case for SSR. */
	if (ipa_ep_idx == -1) {
		IPADBG("Invalid mapping for IPA_CLIENT_ODL_DPL_CONS\n");
		return;
	}
	ep = &ipa3_ctx->ep[ipa_ep_idx];
	if (ep->valid) {
		IPADBG("%s pipe %d\n", suspend ? "suspend" : "unsuspend",
			ipa_ep_idx);
		/*
		 * move the channel to callback mode.
		 * This needs to happen before starting the channel to make
		 * sure we don't loose any interrupt
		 */
		if (!suspend && !atomic_read(&ep->sys->curr_polling_state))
			gsi_config_channel_mode(ep->gsi_chan_hdl,
			GSI_CHAN_MODE_CALLBACK);
		if (ipa3_ctx->ipa_hw_type >= IPA_HW_v4_0) {
			if (suspend) {
				res = __ipa3_stop_gsi_channel(ipa_ep_idx);
				if (res) {
					IPAERR("failed to stop ODL channel\n");
					ipa_assert();
				}
			} else if (!atomic_read(&ipa3_ctx->is_ssr)) {
				/* If SSR was alreday started not required to
				 * start WAN channel,Because in SSR will stop
				 * channel and reset the channel.
				 */
				res = gsi_start_channel(ep->gsi_chan_hdl);
				if (res) {
					IPAERR("failed to start ODL channel\n");
					ipa_assert();
				}
			}
		} else {
			ipa3_cfg_ep_ctrl(ipa_ep_idx, &cfg);
		}
		if (suspend)
			ipa3_gsi_poll_after_suspend(ep);
	}
}

int ipa3_allocate_dma_task_for_gsi(void)
{
	struct ipahal_imm_cmd_dma_task_32b_addr cmd = { 0 };

	IPADBG("Allocate mem\n");
	ipa3_ctx->dma_task_info.mem.size = IPA_GSI_CHANNEL_STOP_PKT_SIZE;
	ipa3_ctx->dma_task_info.mem.base = dma_alloc_coherent(ipa3_ctx->pdev,
		ipa3_ctx->dma_task_info.mem.size,
		&ipa3_ctx->dma_task_info.mem.phys_base,
		GFP_KERNEL);
	if (!ipa3_ctx->dma_task_info.mem.base) {
		IPAERR("no mem\n");
		return -EFAULT;
	}

	cmd.flsh = 1;
	cmd.size1 = ipa3_ctx->dma_task_info.mem.size;
	cmd.addr1 = ipa3_ctx->dma_task_info.mem.phys_base;
	cmd.packet_size = ipa3_ctx->dma_task_info.mem.size;
	ipa3_ctx->dma_task_info.cmd_pyld = ipahal_construct_imm_cmd(
			IPA_IMM_CMD_DMA_TASK_32B_ADDR, &cmd, false);
	if (!ipa3_ctx->dma_task_info.cmd_pyld) {
		IPAERR("failed to construct dma_task_32b_addr cmd\n");
		dma_free_coherent(ipa3_ctx->pdev,
			ipa3_ctx->dma_task_info.mem.size,
			ipa3_ctx->dma_task_info.mem.base,
			ipa3_ctx->dma_task_info.mem.phys_base);
		memset(&ipa3_ctx->dma_task_info, 0,
			sizeof(ipa3_ctx->dma_task_info));
		return -EFAULT;
	}

	return 0;
}

void ipa3_free_dma_task_for_gsi(void)
{
	dma_free_coherent(ipa3_ctx->pdev,
		ipa3_ctx->dma_task_info.mem.size,
		ipa3_ctx->dma_task_info.mem.base,
		ipa3_ctx->dma_task_info.mem.phys_base);
	ipahal_destroy_imm_cmd(ipa3_ctx->dma_task_info.cmd_pyld);
	memset(&ipa3_ctx->dma_task_info, 0, sizeof(ipa3_ctx->dma_task_info));
}

/**
 * ipa3_inject_dma_task_for_gsi()- Send DMA_TASK to IPA for GSI stop channel
 *
 * Send a DMA_TASK of 1B to IPA to unblock GSI channel in STOP_IN_PROG.
 * Return value: 0 on success, negative otherwise
 */
int ipa3_inject_dma_task_for_gsi(void)
{
	struct ipa3_desc desc;

	ipa3_init_imm_cmd_desc(&desc, ipa3_ctx->dma_task_info.cmd_pyld);

	IPADBG("sending 1B packet to IPA\n");
	if (ipa3_send_cmd_timeout(1, &desc,
		IPA_DMA_TASK_FOR_GSI_TIMEOUT_MSEC)) {
		IPAERR("ipa3_send_cmd failed\n");
		return -EFAULT;
	}

	return 0;
}

static int ipa3_load_single_fw(const struct firmware *firmware,
	const struct elf32_phdr *phdr)
{
	uint32_t *fw_mem_base;
	int index;
	const uint32_t *elf_data_ptr;

	if (phdr->p_offset > firmware->size) {
		IPAERR("Invalid ELF: offset=%u is beyond elf_size=%zu\n",
			phdr->p_offset, firmware->size);
		return -EINVAL;
	}
	if ((firmware->size - phdr->p_offset) < phdr->p_filesz) {
		IPAERR("Invalid ELF: offset=%u filesz=%u elf_size=%zu\n",
			phdr->p_offset, phdr->p_filesz, firmware->size);
		return -EINVAL;
	}

	if (phdr->p_memsz % sizeof(uint32_t)) {
		IPAERR("FW mem size %u doesn't align to 32bit\n",
			phdr->p_memsz);
		return -EFAULT;
	}

	if (phdr->p_filesz > phdr->p_memsz) {
		IPAERR("FW image too big src_size=%u dst_size=%u\n",
			phdr->p_filesz, phdr->p_memsz);
		return -EFAULT;
	}

	fw_mem_base = ioremap(phdr->p_vaddr, phdr->p_memsz);
	if (!fw_mem_base) {
		IPAERR("Failed to map 0x%x for the size of %u\n",
			phdr->p_vaddr, phdr->p_memsz);
		return -ENOMEM;
	}

	/* Set the entire region to 0s */
	memset(fw_mem_base, 0, phdr->p_memsz);

	elf_data_ptr = (uint32_t *)(firmware->data + phdr->p_offset);

	/* Write the FW */
	for (index = 0; index < phdr->p_filesz/sizeof(uint32_t); index++) {
		writel_relaxed(*elf_data_ptr, &fw_mem_base[index]);
		elf_data_ptr++;
	}

	iounmap(fw_mem_base);

	return 0;
}

struct ipa3_hps_dps_areas_info {
	u32 dps_abs_addr;
	u32 dps_sz;
	u32 hps_abs_addr;
	u32 hps_sz;
};

static void ipa3_get_hps_dps_areas_absolute_addr_and_sz(
	struct ipa3_hps_dps_areas_info *info)
{
	u32 dps_area_start;
	u32 dps_area_end;
	u32 hps_area_start;
	u32 hps_area_end;

	if (ipa3_ctx->ipa_hw_type < IPA_HW_v4_5) {
		dps_area_start = ipahal_get_reg_ofst(IPA_DPS_SEQUENCER_FIRST);
		dps_area_end = ipahal_get_reg_ofst(IPA_DPS_SEQUENCER_LAST);
		hps_area_start = ipahal_get_reg_ofst(IPA_HPS_SEQUENCER_FIRST);
		hps_area_end = ipahal_get_reg_ofst(IPA_HPS_SEQUENCER_LAST);

		info->dps_abs_addr = ipa3_ctx->ipa_wrapper_base +
			ipahal_get_reg_base() + dps_area_start;
		info->hps_abs_addr = ipa3_ctx->ipa_wrapper_base +
			ipahal_get_reg_base() + hps_area_start;
	} else {
		dps_area_start = ipahal_read_reg(IPA_DPS_SEQUENCER_FIRST);
		dps_area_end = ipahal_read_reg(IPA_DPS_SEQUENCER_LAST);
		hps_area_start = ipahal_read_reg(IPA_HPS_SEQUENCER_FIRST);
		hps_area_end = ipahal_read_reg(IPA_HPS_SEQUENCER_LAST);

		info->dps_abs_addr = ipa3_ctx->ipa_wrapper_base +
			dps_area_start;
		info->hps_abs_addr = ipa3_ctx->ipa_wrapper_base +
			hps_area_start;
	}

	info->dps_sz = dps_area_end - dps_area_start + sizeof(u32);
	info->hps_sz = hps_area_end - hps_area_start + sizeof(u32);

	IPADBG("dps area: start offset=0x%x end offset=0x%x\n",
		dps_area_start, dps_area_end);
	IPADBG("hps area: start offset=0x%x end offset=0x%x\n",
		hps_area_start, hps_area_end);
}

/**
 * emulator_load_single_fw() - load firmware into emulator's memory
 *
 * @firmware: Structure which contains the FW data from the user space.
 * @phdr: ELF program header
 * @loc_to_map: physical location to map into virtual space
 * @size_to_map: the size of memory to map into virtual space
 *
 * Return value: 0 on success, negative otherwise
 */
static int emulator_load_single_fw(
	const struct firmware   *firmware,
	const struct elf32_phdr *phdr,
	u32                      loc_to_map,
	u32                      size_to_map)
{
	int index;
	uint32_t ofb;
	const uint32_t *elf_data_ptr;
	void __iomem *fw_base;

	IPADBG("firmware(%pK) phdr(%pK) loc_to_map(0x%X) size_to_map(%u)\n",
	       firmware, phdr, loc_to_map, size_to_map);

	if (phdr->p_offset > firmware->size) {
		IPAERR("Invalid ELF: offset=%u is beyond elf_size=%zu\n",
			phdr->p_offset, firmware->size);
		return -EINVAL;
	}
	if ((firmware->size - phdr->p_offset) < phdr->p_filesz) {
		IPAERR("Invalid ELF: offset=%u filesz=%u elf_size=%zu\n",
			phdr->p_offset, phdr->p_filesz, firmware->size);
		return -EINVAL;
	}

	if (phdr->p_memsz % sizeof(uint32_t)) {
		IPAERR("FW mem size %u doesn't align to 32bit\n",
			phdr->p_memsz);
		return -EFAULT;
	}

	if (phdr->p_filesz > phdr->p_memsz) {
		IPAERR("FW image too big src_size=%u dst_size=%u\n",
			phdr->p_filesz, phdr->p_memsz);
		return -EFAULT;
	}

	IPADBG("ELF: p_memsz(0x%x) p_filesz(0x%x) p_filesz/4(0x%x)\n",
	       (uint32_t) phdr->p_memsz,
	       (uint32_t) phdr->p_filesz,
	       (uint32_t) (phdr->p_filesz/sizeof(uint32_t)));

	fw_base = ioremap(loc_to_map, size_to_map);
	if (!fw_base) {
		IPAERR("Failed to map 0x%X for the size of %u\n",
		       loc_to_map, size_to_map);
		return -ENOMEM;
	}

	IPADBG("Physical base(0x%X) mapped to virtual (%pK) with len (%u)\n",
	       loc_to_map,
	       fw_base,
	       size_to_map);

	/* Set the entire region to 0s */
	ofb = 0;
	for (index = 0; index < phdr->p_memsz/sizeof(uint32_t); index++) {
		writel_relaxed(0, fw_base + ofb);
		ofb += sizeof(uint32_t);
	}

	elf_data_ptr = (uint32_t *)(firmware->data + phdr->p_offset);

	/* Write the FW */
	ofb = 0;
	for (index = 0; index < phdr->p_filesz/sizeof(uint32_t); index++) {
		writel_relaxed(*elf_data_ptr, fw_base + ofb);
		elf_data_ptr++;
		ofb += sizeof(uint32_t);
	}

	iounmap(fw_base);

	return 0;
}

/**
 * ipa3_load_fws() - Load the IPAv3 FWs into IPA&GSI SRAM.
 *
 * @firmware: Structure which contains the FW data from the user space.
 * @gsi_mem_base: GSI base address
 * @gsi_ver: GSI Version
 *
 * Return value: 0 on success, negative otherwise
 *
 */
int ipa3_load_fws(const struct firmware *firmware, phys_addr_t gsi_mem_base,
	enum gsi_ver gsi_ver)
{
	const struct elf32_hdr *ehdr;
	const struct elf32_phdr *phdr;
	unsigned long gsi_iram_ofst;
	unsigned long gsi_iram_size;
	int rc;
	struct ipa3_hps_dps_areas_info dps_hps_info;

	if (gsi_ver == GSI_VER_ERR) {
		IPAERR("Invalid GSI Version\n");
		return -EINVAL;
	}

	if (!gsi_mem_base) {
		IPAERR("Invalid GSI base address\n");
		return -EINVAL;
	}

	ipa_assert_on(!firmware);
	/* One program header per FW image: GSI, DPS and HPS */
	if (firmware->size < (sizeof(*ehdr) + 3 * sizeof(*phdr))) {
		IPAERR("Missing ELF and Program headers firmware size=%zu\n",
			firmware->size);
		return -EINVAL;
	}

	ehdr = (struct elf32_hdr *) firmware->data;
	ipa_assert_on(!ehdr);
	if (ehdr->e_phnum != 3) {
		IPAERR("Unexpected number of ELF program headers\n");
		return -EINVAL;
	}
	phdr = (struct elf32_phdr *)(firmware->data + sizeof(*ehdr));

	/*
	 * Each ELF program header represents a FW image and contains:
	 *  p_vaddr : The starting address to which the FW needs to loaded.
	 *  p_memsz : The size of the IRAM (where the image loaded)
	 *  p_filesz: The size of the FW image embedded inside the ELF
	 *  p_offset: Absolute offset to the image from the head of the ELF
	 */

	/* Load GSI FW image */
	gsi_get_inst_ram_offset_and_size(&gsi_iram_ofst, &gsi_iram_size,
		gsi_ver);
	if (phdr->p_vaddr != (gsi_mem_base + gsi_iram_ofst)) {
		IPAERR(
			"Invalid GSI FW img load addr vaddr=0x%x gsi_mem_base=%pa gsi_iram_ofst=0x%lx\n"
			, phdr->p_vaddr, &gsi_mem_base, gsi_iram_ofst);
		return -EINVAL;
	}
	if (phdr->p_memsz > gsi_iram_size) {
		IPAERR("Invalid GSI FW img size memsz=%d gsi_iram_size=%lu\n",
			phdr->p_memsz, gsi_iram_size);
		return -EINVAL;
	}
	rc = ipa3_load_single_fw(firmware, phdr);
	if (rc)
		return rc;

	phdr++;
	ipa3_get_hps_dps_areas_absolute_addr_and_sz(&dps_hps_info);

	/* Load IPA DPS FW image */
	if (phdr->p_vaddr != dps_hps_info.dps_abs_addr) {
		IPAERR(
			"Invalid IPA DPS img load addr vaddr=0x%x dps_abs_addr=0x%x\n"
			, phdr->p_vaddr, dps_hps_info.dps_abs_addr);
		return -EINVAL;
	}
	if (phdr->p_memsz > dps_hps_info.dps_sz) {
		IPAERR("Invalid IPA DPS img size memsz=%d dps_area_size=%u\n",
			phdr->p_memsz, dps_hps_info.dps_sz);
		return -EINVAL;
	}
	rc = ipa3_load_single_fw(firmware, phdr);
	if (rc)
		return rc;

	phdr++;

	/* Load IPA HPS FW image */
	if (phdr->p_vaddr != dps_hps_info.hps_abs_addr) {
		IPAERR(
			"Invalid IPA HPS img load addr vaddr=0x%x hps_abs_addr=0x%x\n"
			, phdr->p_vaddr, dps_hps_info.hps_abs_addr);
		return -EINVAL;
	}
	if (phdr->p_memsz > dps_hps_info.hps_sz) {
		IPAERR("Invalid IPA HPS img size memsz=%d hps_area_size=%u\n",
			phdr->p_memsz, dps_hps_info.hps_sz);
		return -EINVAL;
	}
	rc = ipa3_load_single_fw(firmware, phdr);
	if (rc)
		return rc;

	IPADBG("IPA FWs (GSI FW, DPS and HPS) loaded successfully\n");
	return 0;
}

/*
 * The following needed for the EMULATION system. On a non-emulation
 * system (ie. the real UE), this functionality is done in the
 * TZ...
 */

static void ipa_gsi_setup_reg(void)
{
	u32 reg_val, start;
	int i;
	const struct ipa_gsi_ep_config *gsi_ep_info_cfg;
	enum ipa_client_type type;

	IPADBG("Setting up registers in preparation for firmware download\n");

	/* setup IPA_ENDP_GSI_CFG_TLV_n reg */
	start = 0;
	ipa3_ctx->ipa_num_pipes = ipa3_get_num_pipes();
	IPADBG("ipa_num_pipes=%u\n", ipa3_ctx->ipa_num_pipes);

	for (i = 0; i < ipa3_ctx->ipa_num_pipes; i++) {
		type = ipa3_get_client_by_pipe(i);
		gsi_ep_info_cfg = ipa3_get_gsi_ep_info(type);
		IPAERR("for ep %d client is %d gsi_ep_info_cfg=%pK\n",
			i, type, gsi_ep_info_cfg);
		if (!gsi_ep_info_cfg)
			continue;
		reg_val = ((gsi_ep_info_cfg->ipa_if_tlv << 16) & 0x00FF0000);
		reg_val += (start & 0xFFFF);
		start += gsi_ep_info_cfg->ipa_if_tlv;
		ipahal_write_reg_n(IPA_ENDP_GSI_CFG_TLV_n, i, reg_val);
	}

	/* setup IPA_ENDP_GSI_CFG_AOS_n reg */
	for (i = 0; i < ipa3_ctx->ipa_num_pipes; i++) {
		type = ipa3_get_client_by_pipe(i);
		gsi_ep_info_cfg = ipa3_get_gsi_ep_info(type);
		if (!gsi_ep_info_cfg)
			continue;
		reg_val = ((gsi_ep_info_cfg->ipa_if_aos << 16) & 0x00FF0000);
		reg_val += (start & 0xFFFF);
		start += gsi_ep_info_cfg->ipa_if_aos;
		ipahal_write_reg_n(IPA_ENDP_GSI_CFG_AOS_n, i, reg_val);
	}

	/* setup GSI_MAP_EE_n_CH_k_VP_TABLE reg */
	for (i = 0; i < ipa3_ctx->ipa_num_pipes; i++) {
		type = ipa3_get_client_by_pipe(i);
		gsi_ep_info_cfg = ipa3_get_gsi_ep_info(type);
		if (!gsi_ep_info_cfg)
			continue;
		reg_val = i & 0x1F;
		gsi_map_virtual_ch_to_per_ep(
			gsi_ep_info_cfg->ee,
			gsi_ep_info_cfg->ipa_gsi_chan_num,
			reg_val);
	}

	/* setup IPA_ENDP_GSI_CFG1_n reg */
	for (i = 0; i < ipa3_ctx->ipa_num_pipes; i++) {
		type = ipa3_get_client_by_pipe(i);
		gsi_ep_info_cfg = ipa3_get_gsi_ep_info(type);
		if (!gsi_ep_info_cfg)
			continue;
		reg_val = (1 << 31) + (1 << 16);
		ipahal_write_reg_n(IPA_ENDP_GSI_CFG1_n, i, 1<<16);
		ipahal_write_reg_n(IPA_ENDP_GSI_CFG1_n, i, reg_val);
		ipahal_write_reg_n(IPA_ENDP_GSI_CFG1_n, i, 1<<16);
	}
}

/**
 * emulator_load_fws() - Load the IPAv3 FWs into IPA&GSI SRAM.
 *
 * @firmware: Structure which contains the FW data from the user space.
 * @transport_mem_base: Where to load
 * @transport_mem_size: Space available to load into
 * @gsi_ver: Version of the gsi
 *
 * Return value: 0 on success, negative otherwise
 */
int emulator_load_fws(
	const struct firmware *firmware,
	u32 transport_mem_base,
	u32 transport_mem_size,
	enum gsi_ver gsi_ver)
{
	const struct elf32_hdr *ehdr;
	const struct elf32_phdr *phdr;
	unsigned long gsi_offset, gsi_ram_size;
	struct ipa3_hps_dps_areas_info dps_hps_info;
	int rc;

	IPADBG("Loading firmware(%pK)\n", firmware);

	if (!firmware) {
		IPAERR("firmware pointer passed to function is NULL\n");
		return -EINVAL;
	}

	/* One program header per FW image: GSI, DPS and HPS */
	if (firmware->size < (sizeof(*ehdr) + 3 * sizeof(*phdr))) {
		IPAERR(
		    "Missing ELF and Program headers firmware size=%zu\n",
		    firmware->size);
		return -EINVAL;
	}

	ehdr = (struct elf32_hdr *) firmware->data;

	ipa_assert_on(!ehdr);

	if (ehdr->e_phnum != 3) {
		IPAERR("Unexpected number of ELF program headers\n");
		return -EINVAL;
	}

	ipa3_get_hps_dps_areas_absolute_addr_and_sz(&dps_hps_info);

	/*
	 * Each ELF program header represents a FW image and contains:
	 *  p_vaddr : The starting address to which the FW needs to loaded.
	 *  p_memsz : The size of the IRAM (where the image loaded)
	 *  p_filesz: The size of the FW image embedded inside the ELF
	 *  p_offset: Absolute offset to the image from the head of the ELF
	 *
	 * NOTE WELL: On the emulation platform, the p_vaddr address
	 *            is not relevant and is unused.  This is because
	 *            on the emulation platform, the registers'
	 *            address location is mutable, since it's mapped
	 *            in via a PCIe probe.  Given this, it is the
	 *            mapped address info that's used while p_vaddr is
	 *            ignored.
	 */
	phdr = (struct elf32_phdr *)(firmware->data + sizeof(*ehdr));

	phdr += 2;

	/*
	 * Attempt to load IPA HPS FW image
	 */
	if (phdr->p_memsz > dps_hps_info.hps_sz) {
		IPAERR("Invalid IPA HPS img size memsz=%d hps_size=%u\n",
		       phdr->p_memsz, dps_hps_info.hps_sz);
		return -EINVAL;
	}
	IPADBG("Loading HPS FW\n");
	rc = emulator_load_single_fw(
		firmware, phdr,
		dps_hps_info.hps_abs_addr, dps_hps_info.hps_sz);
	if (rc)
		return rc;
	IPADBG("Loading HPS FW complete\n");

	--phdr;

	/*
	 * Attempt to load IPA DPS FW image
	 */
	if (phdr->p_memsz > dps_hps_info.dps_sz) {
		IPAERR("Invalid IPA DPS img size memsz=%d dps_size=%u\n",
		       phdr->p_memsz, dps_hps_info.dps_sz);
		return -EINVAL;
	}
	IPADBG("Loading DPS FW\n");
	rc = emulator_load_single_fw(
		firmware, phdr,
		dps_hps_info.dps_abs_addr, dps_hps_info.dps_sz);
	if (rc)
		return rc;
	IPADBG("Loading DPS FW complete\n");

	/*
	 * Run gsi register setup which is normally done in TZ on
	 * non-EMULATION systems...
	 */
	ipa_gsi_setup_reg();

	--phdr;

	gsi_get_inst_ram_offset_and_size(&gsi_offset, &gsi_ram_size, gsi_ver);

	/*
	 * Attempt to load GSI FW image
	 */
	if (phdr->p_memsz > gsi_ram_size) {
		IPAERR(
		    "Invalid GSI FW img size memsz=%d gsi_ram_size=%lu\n",
		    phdr->p_memsz, gsi_ram_size);
		return -EINVAL;
	}
	IPADBG("Loading GSI FW\n");
	rc = emulator_load_single_fw(
		firmware, phdr,
		transport_mem_base + (u32) gsi_offset, gsi_ram_size);
	if (rc)
		return rc;
	IPADBG("Loading GSI FW complete\n");

	IPADBG("IPA FWs (GSI FW, DPS and HPS) loaded successfully\n");

	return 0;
}

/**
 * ipa3_is_msm_device() - Is the running device a MSM or MDM?
 *  Determine according to IPA version
 *
 * Return value: true if MSM, false if MDM
 *
 */
bool ipa3_is_msm_device(void)
{
	switch (ipa3_ctx->ipa_hw_type) {
	case IPA_HW_v3_0:
	case IPA_HW_v3_5:
	case IPA_HW_v4_0:
	case IPA_HW_v4_5:
		return false;
	case IPA_HW_v3_1:
	case IPA_HW_v3_5_1:
	case IPA_HW_v4_1:
	case IPA_HW_v4_2:
		return true;
	default:
		IPAERR("unknown HW type %d\n", ipa3_ctx->ipa_hw_type);
		ipa_assert();
	}

	return false;
}

void ipa3_read_mailbox_17(enum uc_state state)
{
	u32 val = 0;

	ipa3_ctx->gsi_chk_intset_value = gsi_chk_intset_value();

	val = ipahal_read_reg_mn(IPA_UC_MAILBOX_m_n,
			0,
			17);
		IPADBG_LOW("GSI INTSET %d\n mailbox-17: 0x%x\n",
			ipa3_ctx->gsi_chk_intset_value,
			val);
	switch (state)	{
	case IPA_PC_SAVE_CONTEXT_SAVE_ENTERED:
		if (val != PC_SAVE_CONTEXT_SAVE_ENTERED) {
			IPADBG_LOW("expected 0x%x, value: 0x%x\n",
				PC_SAVE_CONTEXT_SAVE_ENTERED,
				val);
		}
		break;
	case IPA_PC_SAVE_CONTEXT_STATUS_SUCCESS:
		if (val != PC_SAVE_CONTEXT_STATUS_SUCCESS) {
			IPADBG_LOW("expected 0x%x, value: 0x%x\n",
				PC_SAVE_CONTEXT_STATUS_SUCCESS,
				val);
		}
		break;
	case IPA_PC_RESTORE_CONTEXT_ENTERED:
		if (val != PC_RESTORE_CONTEXT_ENTERED) {
			IPADBG_LOW("expected 0x%x, value: 0x%x\n",
				PC_RESTORE_CONTEXT_ENTERED,
				val);
		}
		break;
	case IPA_PC_RESTORE_CONTEXT_STATUS_SUCCESS:
			ipa3_ctx->uc_mailbox17_chk++;
		if (val != PC_RESTORE_CONTEXT_STATUS_SUCCESS) {
			ipa3_ctx->uc_mailbox17_mismatch++;
			IPADBG_LOW("expected 0x%x, value: 0x%x\n",
				PC_RESTORE_CONTEXT_STATUS_SUCCESS,
				val);
		}
		break;
	default:
		break;
	}
}

/**
 * ipa3_is_apq() - indicate apq platform or not
 *
 * Return value: true if apq, false if not apq platform
 *
 */
bool ipa3_is_apq(void)
{
	if (ipa3_ctx->platform_type == IPA_PLAT_TYPE_APQ)
		return true;
	else
		return false;
}

/**
 * ipa3_disable_prefetch() - disable\enable tx prefetch
 *
 * @client: the client which is related to the TX where prefetch will be
 *          disabled
 *
 * Return value: Non applicable
 *
 */
void ipa3_disable_prefetch(enum ipa_client_type client)
{
	struct ipahal_reg_tx_cfg cfg;
	u8 qmb;

	qmb = ipa3_get_qmb_master_sel(client);

	IPADBG("disabling prefetch for qmb %d\n", (int)qmb);

	ipahal_read_reg_fields(IPA_TX_CFG, &cfg);
	/* QMB0 (DDR) correlates with TX0, QMB1(PCIE) correlates with TX1 */
	if (qmb == QMB_MASTER_SELECT_DDR)
		cfg.tx0_prefetch_disable = true;
	else
		cfg.tx1_prefetch_disable = true;
	ipahal_write_reg_fields(IPA_TX_CFG, &cfg);
}

/**
 * ipa3_get_pdev() - return a pointer to IPA dev struct
 *
 * Return value: a pointer to IPA dev struct
 *
 */
struct device *ipa3_get_pdev(void)
{
	if (!ipa3_ctx)
		return NULL;

	return ipa3_ctx->pdev;
}

/**
 * ipa3_enable_dcd() - enable dynamic clock division on IPA
 *
 * Return value: Non applicable
 *
 */
void ipa3_enable_dcd(void)
{
	struct ipahal_reg_idle_indication_cfg idle_indication_cfg;

	/* recommended values for IPA 3.5 according to IPA HPG */
	idle_indication_cfg.const_non_idle_enable = 0;
	idle_indication_cfg.enter_idle_debounce_thresh = 256;

	ipahal_write_reg_fields(IPA_IDLE_INDICATION_CFG,
			&idle_indication_cfg);
}

void ipa3_init_imm_cmd_desc(struct ipa3_desc *desc,
	struct ipahal_imm_cmd_pyld *cmd_pyld)
{
	memset(desc, 0, sizeof(*desc));
	desc->opcode = cmd_pyld->opcode;
	desc->pyld = cmd_pyld->data;
	desc->len = cmd_pyld->len;
	desc->type = IPA_IMM_CMD_DESC;
}

u32 ipa3_get_r_rev_version(void)
{
	static u32 r_rev;

	if (r_rev != 0)
		return r_rev;

	IPA_ACTIVE_CLIENTS_INC_SIMPLE();
	r_rev = ipahal_read_reg(IPA_VERSION);
	IPA_ACTIVE_CLIENTS_DEC_SIMPLE();

	return r_rev;
}

/**
 * ipa3_get_gsi_stats() - Query gsi stats from uc
 * @prot_id: IPA_HW_FEATURE_OFFLOAD protocol id
 * @stats:	[inout] stats blob from client populated by driver
 *
 * @note Cannot be called from atomic context
 *
 */
void ipa3_get_gsi_stats(int prot_id,
	struct ipa_uc_dbg_ring_stats *stats)
{
	switch (prot_id) {
	case IPA_HW_PROTOCOL_AQC:
		stats->num_ch = MAX_AQC_CHANNELS;
		ipa3_get_aqc_gsi_stats(stats);
		break;
	case IPA_HW_PROTOCOL_11ad:
		break;
	case IPA_HW_PROTOCOL_WDI:
		stats->num_ch = MAX_WDI2_CHANNELS;
		ipa3_get_wdi_gsi_stats(stats);
		break;
	case IPA_HW_PROTOCOL_WDI3:
		stats->num_ch = MAX_WDI3_CHANNELS;
		ipa3_get_wdi3_gsi_stats(stats);
		break;
	case IPA_HW_PROTOCOL_ETH:
		break;
	case IPA_HW_PROTOCOL_MHIP:
		stats->num_ch = MAX_MHIP_CHANNELS;
		ipa3_get_mhip_gsi_stats(stats);
		break;
	case IPA_HW_PROTOCOL_USB:
		stats->num_ch = MAX_USB_CHANNELS;
		ipa3_get_usb_gsi_stats(stats);
		break;
	default:
		IPAERR("unsupported HW feature %d\n", prot_id);
	}
}

/**
 * ipa3_get_prot_id() - Query gsi protocol id
 * @client: ipa_client_type
 *
 * return the prot_id based on the client type,
 * return -EINVAL when no such mapping exists.
 */
int ipa3_get_prot_id(enum ipa_client_type client)
{
	int prot_id = -EINVAL;

	switch (client) {
	case IPA_CLIENT_AQC_ETHERNET_CONS:
	case IPA_CLIENT_AQC_ETHERNET_PROD:
		prot_id = IPA_HW_PROTOCOL_AQC;
		break;
	case IPA_CLIENT_MHI_PRIME_TETH_PROD:
	case IPA_CLIENT_MHI_PRIME_TETH_CONS:
	case IPA_CLIENT_MHI_PRIME_RMNET_PROD:
	case IPA_CLIENT_MHI_PRIME_RMNET_CONS:
		prot_id = IPA_HW_PROTOCOL_MHIP;
		break;
	case IPA_CLIENT_WLAN1_PROD:
	case IPA_CLIENT_WLAN1_CONS:
		prot_id = IPA_HW_PROTOCOL_WDI;
		break;
	case IPA_CLIENT_WLAN2_PROD:
	case IPA_CLIENT_WLAN2_CONS:
		prot_id = IPA_HW_PROTOCOL_WDI3;
		break;
	case IPA_CLIENT_USB_PROD:
	case IPA_CLIENT_USB_CONS:
		prot_id = IPA_HW_PROTOCOL_USB;
		break;
	case IPA_CLIENT_ETHERNET_PROD:
	case IPA_CLIENT_ETHERNET_CONS:
		prot_id = IPA_HW_PROTOCOL_ETH;
		break;
	case IPA_CLIENT_WIGIG_PROD:
	case IPA_CLIENT_WIGIG1_CONS:
	case IPA_CLIENT_WIGIG2_CONS:
	case IPA_CLIENT_WIGIG3_CONS:
	case IPA_CLIENT_WIGIG4_CONS:
		prot_id = IPA_HW_PROTOCOL_11ad;
		break;
	default:
		IPAERR("unknown prot_id for client %d\n",
			client);
	}

	return prot_id;
}
<|MERGE_RESOLUTION|>--- conflicted
+++ resolved
@@ -2533,15 +2533,12 @@
 			IPA_DPS_HPS_SEQ_TYPE_INVALID,
 			QMB_MASTER_SELECT_DDR,
 			{ 16, 10, 9, 9, IPA_EE_AP, GSI_ESCAPE_BUF_ONLY, 0 } },
-<<<<<<< HEAD
 	[IPA_4_5_MHI][IPA_CLIENT_APPS_WAN_CONS]       = {
 			true, IPA_v4_5_MHI_GROUP_DDR,
 			false,
 			IPA_DPS_HPS_SEQ_TYPE_INVALID,
 			QMB_MASTER_SELECT_DDR,
 			{ 25, 16, 9, 9, IPA_EE_AP, GSI_ESCAPE_BUF_ONLY, 0 } },
-=======
->>>>>>> 9528de5b
 	[IPA_4_5_MHI][IPA_CLIENT_USB_DPL_CONS]        = {
 			true, IPA_v4_5_MHI_GROUP_DDR,
 			false,
