/* Copyright (c) 2015,2017-2019, The Linux Foundation. All rights reserved.
 *
 * This program is free software; you can redistribute it and/or modify
 * it under the terms of the GNU General Public License version 2 and
 * only version 2 as published by the Free Software Foundation.
 *
 * This program is distributed in the hope that it will be useful,
 * but WITHOUT ANY WARRANTY; without even the implied warranty of
 * MERCHANTABILITY or FITNESS FOR A PARTICULAR PURPOSE. See the
 * GNU General Public License for more details.
 */

#include <linux/module.h>
#include <linux/kernel.h>
#include <linux/fs.h>
#include <linux/types.h>
#include <linux/cdev.h>
#include <linux/wait.h>
#include <linux/uaccess.h>
#include <linux/slab.h>
#include <linux/poll.h>
#include <linux/sched.h>
#include <linux/tty.h>
#include <linux/delay.h>
#include <linux/ipc_logging.h>
#include <linux/dma-mapping.h>
#include <linux/msm_ipa.h>
#include <linux/ipa.h>
#include <uapi/linux/mhi.h>
#include "mhi.h"

#define MHI_SOFTWARE_CLIENT_START	0
#define MHI_SOFTWARE_CLIENT_LIMIT	(MHI_MAX_SOFTWARE_CHANNELS/2)
#define MHI_UCI_IPC_LOG_PAGES		(100)

/* Max number of MHI write request structures (used in async writes) */
#define MHI_UCI_NUM_WR_REQ_DEFAULT	10
#define MAX_NR_TRBS_PER_CHAN		9
#define MHI_QTI_IFACE_ID		4
#define MHI_ADPL_IFACE_ID		5
#define DEVICE_NAME			"mhi"
#define MAX_DEVICE_NAME_SIZE		80

#define MHI_UCI_ASYNC_READ_TIMEOUT	msecs_to_jiffies(100)
#define MHI_UCI_ASYNC_WRITE_TIMEOUT	msecs_to_jiffies(100)
#define MHI_UCI_AT_CTRL_READ_TIMEOUT	msecs_to_jiffies(1000)
#define MHI_UCI_WRITE_REQ_AVAIL_TIMEOUT msecs_to_jiffies(1000)

enum uci_dbg_level {
	UCI_DBG_VERBOSE = 0x0,
	UCI_DBG_INFO = 0x1,
	UCI_DBG_DBG = 0x2,
	UCI_DBG_WARNING = 0x3,
	UCI_DBG_ERROR = 0x4,
	UCI_DBG_CRITICAL = 0x5,
	UCI_DBG_reserved = 0x80000000
};

static enum uci_dbg_level mhi_uci_msg_lvl = UCI_DBG_CRITICAL;
static enum uci_dbg_level mhi_uci_ipc_log_lvl = UCI_DBG_INFO;
static void *mhi_uci_ipc_log;


enum mhi_chan_dir {
	MHI_DIR_INVALID = 0x0,
	MHI_DIR_OUT = 0x1,
	MHI_DIR_IN = 0x2,
	MHI_DIR__reserved = 0x80000000
};

struct chan_attr {
	/* SW maintained channel id */
	enum mhi_client_channel chan_id;
	/* maximum buffer size for this channel */
	size_t max_packet_size;
	/* number of buffers supported in this channel */
	u32 nr_trbs;
	/* direction of the channel, see enum mhi_chan_dir */
	enum mhi_chan_dir dir;
	/* Optional mhi channel state change callback func pointer */
	void (*chan_state_cb)(struct mhi_dev_client_cb_data *cb_data);
	/* Name of char device */
	char *device_name;
	/* Client-specific TRE handler */
	void (*tre_notif_cb)(struct mhi_dev_client_cb_reason *reason);
	/* Write completion - false if not needed */
	bool wr_cmpl;
	/* Uevent broadcast of channel state */
	bool state_bcast;
	/* Number of write request structs to allocate */
	u32 num_wr_reqs;

};

static void mhi_uci_generic_client_cb(struct mhi_dev_client_cb_data *cb_data);
static void mhi_uci_at_ctrl_client_cb(struct mhi_dev_client_cb_data *cb_data);
static void mhi_uci_at_ctrl_tre_cb(struct mhi_dev_client_cb_reason *reason);

/* UCI channel attributes table */
static const struct chan_attr uci_chan_attr_table[] = {
	{
		MHI_CLIENT_LOOPBACK_OUT,
		TRB_MAX_DATA_SIZE,
		MAX_NR_TRBS_PER_CHAN,
		MHI_DIR_OUT,
		mhi_uci_generic_client_cb,
		NULL
	},
	{
		MHI_CLIENT_LOOPBACK_IN,
		TRB_MAX_DATA_SIZE,
		MAX_NR_TRBS_PER_CHAN,
		MHI_DIR_IN,
		mhi_uci_generic_client_cb,
		NULL
	},
	{
		MHI_CLIENT_SAHARA_OUT,
		TRB_MAX_DATA_SIZE,
		MAX_NR_TRBS_PER_CHAN,
		MHI_DIR_OUT,
		NULL,
		NULL
	},
	{
		MHI_CLIENT_SAHARA_IN,
		TRB_MAX_DATA_SIZE,
		MAX_NR_TRBS_PER_CHAN,
		MHI_DIR_IN,
		NULL,
		NULL
	},
	{
		MHI_CLIENT_EFS_OUT,
		TRB_MAX_DATA_SIZE,
		MAX_NR_TRBS_PER_CHAN,
		MHI_DIR_OUT,
		NULL,
		NULL
	},
	{
		MHI_CLIENT_EFS_IN,
		TRB_MAX_DATA_SIZE,
		MAX_NR_TRBS_PER_CHAN,
		MHI_DIR_IN,
		NULL,
		NULL
	},
	{
		MHI_CLIENT_MBIM_OUT,
		TRB_MAX_DATA_SIZE,
		MAX_NR_TRBS_PER_CHAN,
		MHI_DIR_OUT,
		NULL,
		NULL,
		NULL,
		false,
		true
	},
	{
		MHI_CLIENT_MBIM_IN,
		TRB_MAX_DATA_SIZE,
		MAX_NR_TRBS_PER_CHAN,
		MHI_DIR_IN,
		NULL,
		NULL,
		NULL,
		false,
		true
	},
	{
		MHI_CLIENT_QMI_OUT,
		TRB_MAX_DATA_SIZE,
		MAX_NR_TRBS_PER_CHAN,
		MHI_DIR_OUT,
		NULL,
		NULL,
		NULL,
		false,
		true
	},
	{
		MHI_CLIENT_QMI_IN,
		TRB_MAX_DATA_SIZE,
		MAX_NR_TRBS_PER_CHAN,
		MHI_DIR_IN,
		NULL,
		NULL,
		NULL,
		false,
		true
	},
	{
		MHI_CLIENT_IP_CTRL_0_OUT,
		TRB_MAX_DATA_SIZE,
		MAX_NR_TRBS_PER_CHAN,
		MHI_DIR_OUT,
		NULL,
		NULL
	},
	{
		MHI_CLIENT_IP_CTRL_0_IN,
		TRB_MAX_DATA_SIZE,
		MAX_NR_TRBS_PER_CHAN,
		MHI_DIR_IN,
		NULL,
		NULL
	},
	{
		MHI_CLIENT_IP_CTRL_1_OUT,
		TRB_MAX_DATA_SIZE,
		MAX_NR_TRBS_PER_CHAN,
		MHI_DIR_OUT,
		mhi_uci_at_ctrl_client_cb,
		NULL,
		mhi_uci_at_ctrl_tre_cb
	},
	{
		MHI_CLIENT_IP_CTRL_1_IN,
		TRB_MAX_DATA_SIZE,
		MAX_NR_TRBS_PER_CHAN,
		MHI_DIR_IN,
		mhi_uci_at_ctrl_client_cb,
		NULL,
		NULL,
		true
	},
	{
		MHI_CLIENT_DUN_OUT,
		TRB_MAX_DATA_SIZE,
		MAX_NR_TRBS_PER_CHAN,
		MHI_DIR_OUT,
		mhi_uci_generic_client_cb,
		NULL,
		NULL,
		false,
		true
	},
	{
		MHI_CLIENT_DUN_IN,
		TRB_MAX_DATA_SIZE,
		MAX_NR_TRBS_PER_CHAN,
		MHI_DIR_IN,
		mhi_uci_generic_client_cb,
		NULL,
		NULL,
		false,
		true,
		50
	},
	{
		MHI_CLIENT_ADB_OUT,
		TRB_MAX_DATA_SIZE,
		MAX_NR_TRBS_PER_CHAN,
		MHI_DIR_OUT,
		mhi_uci_generic_client_cb,
		NULL,
		NULL,
		NULL,
		false,
		true
	},
	{
		MHI_CLIENT_ADB_IN,
		TRB_MAX_DATA_SIZE,
		MAX_NR_TRBS_PER_CHAN,
		MHI_DIR_IN,
		mhi_uci_generic_client_cb,
		"android_adb",
		NULL,
		NULL,
		false,
		true
	},
};

/* Defines for AT messages */
#define MHI_UCI_CTRL_MSG_MAGIC		(0x4354524C)
#define MHI_UCI_CTRL_MSG_DTR		BIT(0)
#define MHI_UCI_CTRL_MSG_RTS		BIT(1)
#define MHI_UCI_CTRL_MSG_DCD		BIT(0)
#define MHI_UCI_CTRL_MSG_DSR		BIT(1)
#define MHI_UCI_CTRL_MSG_RI		BIT(3)

#define MHI_UCI_CTRL_MSGID_SET_CTRL_LINE	0x10
#define MHI_UCI_CTRL_MSGID_SERIAL_STATE		0x11
#define MHI_UCI_TIOCM_GET			TIOCMGET
#define MHI_UCI_TIOCM_SET			TIOCMSET

/* AT message format */
struct __packed mhi_uci_ctrl_msg {
	u32 preamble;
	u32 msg_id;
	u32 dest_id;
	u32 size;
	u32 msg;
};

struct uci_ctrl {
	wait_queue_head_t	ctrl_wq;
	struct mhi_uci_ctxt_t	*uci_ctxt;
	atomic_t		ctrl_data_update;
};

struct uci_client {
	u32 client_index;
	/* write channel - always odd*/
	u32 out_chan;
	/* read channel - always even */
	u32 in_chan;
	struct mhi_dev_client *out_handle;
	struct mhi_dev_client *in_handle;
	const struct chan_attr *in_chan_attr;
	const struct chan_attr *out_chan_attr;
	wait_queue_head_t read_wq;
	wait_queue_head_t write_wq;
	atomic_t read_data_ready;
	struct device *dev;
	atomic_t ref_count;
	int mhi_status;
	void *pkt_loc;
	size_t pkt_size;
	struct mhi_dev_iov *in_buf_list;
	atomic_t write_data_ready;
	atomic_t mhi_chans_open;
	struct mhi_uci_ctxt_t *uci_ctxt;
	struct mutex in_chan_lock;
	struct mutex out_chan_lock;
	spinlock_t wr_req_lock;
	unsigned int f_flags;
	struct mhi_req *wreqs;
	struct list_head wr_req_list;
	struct completion read_done;
	struct completion at_ctrl_read_done;
	struct completion *write_done;
	int (*send)(struct uci_client*, void*, u32);
	int (*read)(struct uci_client*, struct mhi_req*, int*);
	unsigned int tiocm;
	unsigned int at_ctrl_mask;
};

struct mhi_uci_ctxt_t {
	struct uci_client client_handles[MHI_SOFTWARE_CLIENT_LIMIT];
	struct uci_ctrl ctrl_handle;
	void (*event_notifier)(struct mhi_dev_client_cb_reason *cb);
	dev_t start_ctrl_nr;
	struct cdev cdev[MHI_MAX_SOFTWARE_CHANNELS];
	dev_t ctrl_nr;
	struct cdev *cdev_ctrl;
	struct device *dev;
	struct class *mhi_uci_class;
	atomic_t mhi_disabled;
	atomic_t mhi_enable_notif_wq_active;
	struct workqueue_struct *at_ctrl_wq;
	struct work_struct at_ctrl_work;
};

#define CHAN_TO_CLIENT(_CHAN_NR) (_CHAN_NR / 2)
#define CLIENT_TO_CHAN(_CLIENT_NR) (_CLIENT_NR * 2)

#define uci_log(_msg_lvl, _msg, ...) do { \
	if (_msg_lvl >= mhi_uci_msg_lvl) { \
		pr_err("[%s] "_msg, __func__, ##__VA_ARGS__); \
	} \
	if (mhi_uci_ipc_log && (_msg_lvl >= mhi_uci_ipc_log_lvl)) { \
		ipc_log_string(mhi_uci_ipc_log,                     \
			"[%s] " _msg, __func__, ##__VA_ARGS__);     \
	} \
} while (0)


module_param(mhi_uci_msg_lvl, uint, 0644);
MODULE_PARM_DESC(mhi_uci_msg_lvl, "uci dbg lvl");

module_param(mhi_uci_ipc_log_lvl, uint, 0644);
MODULE_PARM_DESC(mhi_uci_ipc_log_lvl, "ipc dbg lvl");

static ssize_t mhi_uci_client_read(struct file *file, char __user *buf,
		size_t count, loff_t *offp);
static ssize_t mhi_uci_ctrl_client_read(struct file *file, char __user *buf,
		size_t count, loff_t *offp);
static ssize_t mhi_uci_client_write(struct file *file,
		const char __user *buf, size_t count, loff_t *offp);
static int mhi_uci_client_open(struct inode *mhi_inode, struct file*);
static int mhi_uci_ctrl_open(struct inode *mhi_inode, struct file*);
static int mhi_uci_client_release(struct inode *mhi_inode,
		struct file *file_handle);
static unsigned int mhi_uci_client_poll(struct file *file, poll_table *wait);
static unsigned int mhi_uci_ctrl_poll(struct file *file, poll_table *wait);
static struct mhi_uci_ctxt_t uci_ctxt;

static bool mhi_uci_are_channels_connected(struct uci_client *uci_client)
{
	uint32_t info_ch_in, info_ch_out;
	int rc;

	/*
	 * Check channel states and return true only if channel
	 * information is available and in connected state.
	 * For all other failure conditions return false.
	 */
	rc = mhi_ctrl_state_info(uci_client->in_chan, &info_ch_in);
	if (rc) {
		uci_log(UCI_DBG_DBG,
			"Channels %d is not available with %d\n",
			uci_client->out_chan, rc);
		return false;
	}

	rc = mhi_ctrl_state_info(uci_client->out_chan, &info_ch_out);
	if (rc) {
		uci_log(UCI_DBG_DBG,
			"Channels %d is not available with %d\n",
			uci_client->out_chan, rc);
		return false;
	}

	if ((info_ch_in != MHI_STATE_CONNECTED) ||
		(info_ch_out != MHI_STATE_CONNECTED)) {
		uci_log(UCI_DBG_DBG,
			"Channels %d or %d are not connected\n",
			uci_client->in_chan, uci_client->out_chan);
		return false;
	}

	return true;
}

static int mhi_init_read_chan(struct uci_client *client_handle,
		enum mhi_client_channel chan)
{
	int rc = 0;
	u32 i, j;
	const struct chan_attr *in_chan_attr;
	size_t buf_size;
	void *data_loc;

	if (client_handle == NULL) {
		uci_log(UCI_DBG_ERROR, "Bad Input data, quitting\n");
		return -EINVAL;
	}
	if (chan >= MHI_MAX_SOFTWARE_CHANNELS) {
		uci_log(UCI_DBG_ERROR, "Incorrect channel number %d\n", chan);
		return -EINVAL;
	}

	in_chan_attr = client_handle->in_chan_attr;
	if (!in_chan_attr) {
		uci_log(UCI_DBG_ERROR, "Null channel attributes for chan %d\n",
				client_handle->in_chan);
		return -EINVAL;
	}

	/* Init the completion event for read */
	init_completion(&client_handle->read_done);

	buf_size = in_chan_attr->max_packet_size;
	for (i = 0; i < (in_chan_attr->nr_trbs); i++) {
		data_loc = kmalloc(buf_size, GFP_KERNEL);
		if (!data_loc) {
			rc = -ENOMEM;
			goto free_memory;
		}
		client_handle->in_buf_list[i].addr = data_loc;
		client_handle->in_buf_list[i].buf_size = buf_size;
	}

	return rc;

free_memory:
	for (j = 0; j < i; j++)
		kfree(client_handle->in_buf_list[j].addr);

	return rc;
}

static void mhi_uci_write_completion_cb(void *req)
{
	struct mhi_req *ureq = req;
	struct uci_client *uci_handle;
	unsigned long flags;

	uci_handle = (struct uci_client *)ureq->context;
	kfree(ureq->buf);
	ureq->buf = NULL;

	spin_lock_irqsave(&uci_handle->wr_req_lock, flags);
	list_add_tail(&ureq->list, &uci_handle->wr_req_list);
	spin_unlock_irqrestore(&uci_handle->wr_req_lock, flags);

	if (uci_handle->write_done)
		complete(uci_handle->write_done);

	/* Write queue may be waiting for write request structs */
	wake_up(&uci_handle->write_wq);
}

static void mhi_uci_read_completion_cb(void *req)
{
	struct mhi_req *ureq = req;
	struct uci_client *uci_handle;

	uci_handle = (struct uci_client *)ureq->context;
	complete(&uci_handle->read_done);
}

static int mhi_uci_send_sync(struct uci_client *uci_handle,
			void *data_loc, u32 size)
{
	struct mhi_req ureq;
	int ret_val;

	ureq.client = uci_handle->out_handle;
	ureq.buf = data_loc;
	ureq.len = size;
	ureq.chan = uci_handle->out_chan;
	ureq.mode = DMA_SYNC;

	ret_val = mhi_dev_write_channel(&ureq);

	if (ret_val == size)
		kfree(data_loc);
	return ret_val;
}

static int mhi_uci_send_async(struct uci_client *uci_handle,
			void *data_loc, u32 size)
{
	int bytes_to_write;
	struct mhi_req *ureq;

	uci_log(UCI_DBG_VERBOSE,
		"Got async write for ch %d of size %d\n",
		uci_handle->out_chan, size);

	spin_lock_irq(&uci_handle->wr_req_lock);
	if (list_empty(&uci_handle->wr_req_list)) {
		uci_log(UCI_DBG_ERROR, "Write request pool empty\n");
		spin_unlock_irq(&uci_handle->wr_req_lock);
		return -EBUSY;
	}
	ureq = container_of(uci_handle->wr_req_list.next,
						struct mhi_req, list);
	list_del_init(&ureq->list);
	spin_unlock_irq(&uci_handle->wr_req_lock);

	ureq->client = uci_handle->out_handle;
	ureq->context = uci_handle;
	ureq->buf = data_loc;
	ureq->len = size;
	ureq->chan = uci_handle->out_chan;
	ureq->mode = DMA_ASYNC;
	ureq->client_cb = mhi_uci_write_completion_cb;
	ureq->snd_cmpl = 1;

	bytes_to_write = mhi_dev_write_channel(ureq);
	if (bytes_to_write != size)
		goto error_async_transfer;

	return bytes_to_write;

error_async_transfer:
	ureq->buf = NULL;
	spin_lock_irq(&uci_handle->wr_req_lock);
	list_add_tail(&ureq->list, &uci_handle->wr_req_list);
	spin_unlock_irq(&uci_handle->wr_req_lock);

	return bytes_to_write;
}

static int mhi_uci_send_packet(struct uci_client *uci_handle, void *data_loc,
				u32 size)
{
	int ret_val;

	mutex_lock(&uci_handle->out_chan_lock);
	do {
		ret_val = uci_handle->send(uci_handle, data_loc, size);
		if (!ret_val) {
			uci_log(UCI_DBG_VERBOSE,
				"No descriptors available, did we poll, chan %d?\n",
				uci_handle->out_chan);
			mutex_unlock(&uci_handle->out_chan_lock);
			if (uci_handle->f_flags & (O_NONBLOCK | O_NDELAY))
				return -EAGAIN;
			ret_val = wait_event_interruptible(uci_handle->write_wq,
					!mhi_dev_channel_isempty(
					uci_handle->out_handle));
			if (-ERESTARTSYS == ret_val) {
				uci_log(UCI_DBG_WARNING,
					"Waitqueue cancelled by system\n");
				return ret_val;
			}
			mutex_lock(&uci_handle->out_chan_lock);
		} else if (ret_val == -EBUSY) {
			/*
			 * All write requests structs have been exhausted.
			 * Wait till pending writes complete or a timeout.
			 */
			uci_log(UCI_DBG_VERBOSE,
				"Write req list empty for chan %d\n",
				uci_handle->out_chan);
			mutex_unlock(&uci_handle->out_chan_lock);
			if (uci_handle->f_flags & (O_NONBLOCK | O_NDELAY))
				return -EAGAIN;
			ret_val = wait_event_interruptible_timeout(
					uci_handle->write_wq,
					!list_empty(&uci_handle->wr_req_list),
					MHI_UCI_WRITE_REQ_AVAIL_TIMEOUT);
			if (ret_val > 0) {
				/*
				 * Write request struct became available,
				 * retry the write.
				 */
				uci_log(UCI_DBG_VERBOSE,
				"Write req struct available for chan %d\n",
					uci_handle->out_chan);
				mutex_lock(&uci_handle->out_chan_lock);
				ret_val = 0;
				continue;
			} else if (!ret_val) {
				uci_log(UCI_DBG_ERROR,
				"Timed out waiting for write req, chan %d\n",
					uci_handle->out_chan);
				return -EIO;
			} else if (-ERESTARTSYS == ret_val) {
				uci_log(UCI_DBG_WARNING,
					"Waitqueue cancelled by system\n");
				return ret_val;
			}
		} else if (ret_val < 0) {
			uci_log(UCI_DBG_ERROR,
				"Err sending data: chan %d, buf %pK, size %d\n",
				uci_handle->out_chan, data_loc, size);
			ret_val = -EIO;
			break;
		}
	} while (!ret_val);
	mutex_unlock(&uci_handle->out_chan_lock);

	return ret_val;
}

static unsigned int mhi_uci_ctrl_poll(struct file *file, poll_table *wait)
{
	unsigned int mask = 0;
	struct uci_ctrl *uci_ctrl_handle;

	uci_ctrl_handle = file->private_data;

	if (!uci_ctrl_handle)
		return -ENODEV;

	poll_wait(file, &uci_ctrl_handle->ctrl_wq, wait);
	if (!atomic_read(&uci_ctxt.mhi_disabled) &&
		atomic_read(&uci_ctrl_handle->ctrl_data_update)) {
		uci_log(UCI_DBG_VERBOSE, "Client can read ctrl_state");
		mask |= POLLIN | POLLRDNORM;
	}

	uci_log(UCI_DBG_VERBOSE,
		"Client attempted to poll ctrl returning mask 0x%x\n",
		mask);

	return mask;
}

static unsigned int mhi_uci_client_poll(struct file *file, poll_table *wait)
{
	unsigned int mask = 0;
	struct uci_client *uci_handle;

	uci_handle = file->private_data;

	if (!uci_handle)
		return -ENODEV;

	poll_wait(file, &uci_handle->read_wq, wait);
	poll_wait(file, &uci_handle->write_wq, wait);
	/*
	 * Check if the channels on which the clients are trying
	 * to poll are in connected state and return with the
	 * appropriate mask if channels are disconnected.
	 */
	if (!mhi_uci_are_channels_connected(uci_handle)) {
		mask = POLLHUP;
		return mask;
	}
	mask = uci_handle->at_ctrl_mask;
	if (!atomic_read(&uci_ctxt.mhi_disabled) &&
		!mhi_dev_channel_isempty(uci_handle->in_handle)) {
		uci_log(UCI_DBG_VERBOSE,
		"Client can read chan %d\n", uci_handle->in_chan);
		mask |= POLLIN | POLLRDNORM;
	}
	if (!atomic_read(&uci_ctxt.mhi_disabled) &&
		!mhi_dev_channel_isempty(uci_handle->out_handle)) {
		uci_log(UCI_DBG_VERBOSE,
		"Client can write chan %d\n", uci_handle->out_chan);
		mask |= POLLOUT | POLLWRNORM;
	}

	uci_log(UCI_DBG_VERBOSE,
		"Client attempted to poll chan %d, returning mask 0x%x\n",
		uci_handle->in_chan, mask);
	return mask;
}

static int mhi_uci_alloc_write_reqs(struct uci_client *client)
{
	int i;
	u32 num_wr_reqs;
<<<<<<< HEAD

	num_wr_reqs = client->in_chan_attr->num_wr_reqs;
	if (!num_wr_reqs)
		num_wr_reqs = MHI_UCI_NUM_WR_REQ_DEFAULT;

=======

	num_wr_reqs = client->in_chan_attr->num_wr_reqs;
	if (!num_wr_reqs)
		num_wr_reqs = MHI_UCI_NUM_WR_REQ_DEFAULT;

>>>>>>> 9528de5b
	client->wreqs = kcalloc(num_wr_reqs,
				sizeof(struct mhi_req),
				GFP_KERNEL);
	if (!client->wreqs) {
		uci_log(UCI_DBG_ERROR, "Write reqs alloc failed\n");
		return -ENOMEM;
	}

	INIT_LIST_HEAD(&client->wr_req_list);
	for (i = 0; i < num_wr_reqs; ++i)
		list_add_tail(&client->wreqs[i].list, &client->wr_req_list);

	uci_log(UCI_DBG_INFO,
		"Allocated %d write reqs for chan %d\n",
		num_wr_reqs, client->out_chan);
	return 0;
}

static int mhi_uci_read_async(struct uci_client *uci_handle,
			struct mhi_req *ureq, int *bytes_avail)
{
	int ret_val = 0;
	unsigned long compl_ret;

	uci_log(UCI_DBG_ERROR,
		"Async read for ch %d\n", uci_handle->in_chan);

	ureq->mode = DMA_ASYNC;
	ureq->client_cb = mhi_uci_read_completion_cb;
	ureq->snd_cmpl = 1;
	ureq->context = uci_handle;

	reinit_completion(&uci_handle->read_done);

	*bytes_avail = mhi_dev_read_channel(ureq);
	uci_log(UCI_DBG_VERBOSE, "buf_size = 0x%lx bytes_read = 0x%x\n",
		ureq->len, *bytes_avail);
	if (*bytes_avail < 0) {
		uci_log(UCI_DBG_ERROR, "Failed to read channel ret %dlu\n",
			*bytes_avail);
		return -EIO;
	}

	if (*bytes_avail > 0) {
		uci_log(UCI_DBG_VERBOSE,
			"Waiting for async read completion!\n");
		compl_ret =
			wait_for_completion_interruptible_timeout(
			&uci_handle->read_done,
			MHI_UCI_ASYNC_READ_TIMEOUT);

		if (compl_ret == -ERESTARTSYS) {
			uci_log(UCI_DBG_ERROR, "Exit signal caught\n");
			return compl_ret;
		} else if (compl_ret == 0) {
			uci_log(UCI_DBG_ERROR, "Read timed out for ch %d\n",
				uci_handle->in_chan);
			return -EIO;
		}
		uci_log(UCI_DBG_VERBOSE,
			"wk up Read completed on ch %d\n", ureq->chan);

		uci_handle->pkt_loc = (void *)ureq->buf;
		uci_handle->pkt_size = ureq->transfer_len;

		uci_log(UCI_DBG_VERBOSE,
			"Got pkt of sz 0x%lx at adr %pK, ch %d\n",
			uci_handle->pkt_size,
			ureq->buf, ureq->chan);
	} else {
		uci_handle->pkt_loc = NULL;
		uci_handle->pkt_size = 0;
	}

	return ret_val;
}

static int mhi_uci_read_sync(struct uci_client *uci_handle,
			struct mhi_req *ureq, int *bytes_avail)
{
	int ret_val = 0;

	ureq->mode = DMA_SYNC;
	*bytes_avail = mhi_dev_read_channel(ureq);

	uci_log(UCI_DBG_VERBOSE, "buf_size = 0x%lx bytes_read = 0x%x\n",
		ureq->len, *bytes_avail);

	if (*bytes_avail < 0) {
		uci_log(UCI_DBG_ERROR, "Failed to read channel ret %d\n",
			*bytes_avail);
		return -EIO;
	}

	if (*bytes_avail > 0) {
		uci_handle->pkt_loc = (void *)ureq->buf;
		uci_handle->pkt_size = ureq->transfer_len;

		uci_log(UCI_DBG_VERBOSE,
			"Got pkt of sz 0x%lx at adr %pK, ch %d\n",
			uci_handle->pkt_size,
			ureq->buf, ureq->chan);
	} else {
		uci_handle->pkt_loc = NULL;
		uci_handle->pkt_size = 0;
	}

	return ret_val;
}

static int open_client_mhi_channels(struct uci_client *uci_client)
{
	int rc = 0;

	if (!mhi_uci_are_channels_connected(uci_client))
		return -ENODEV;

	uci_log(UCI_DBG_DBG,
			"Starting channels %d %d.\n",
			uci_client->out_chan,
			uci_client->in_chan);
	mutex_lock(&uci_client->out_chan_lock);
	mutex_lock(&uci_client->in_chan_lock);

	/* Allocate write requests for async operations */
	if (!(uci_client->f_flags & O_SYNC)) {
		rc = mhi_uci_alloc_write_reqs(uci_client);
		if (rc)
			goto handle_not_rdy_err;
		uci_client->send = mhi_uci_send_async;
		uci_client->read = mhi_uci_read_async;
	} else {
		uci_client->send = mhi_uci_send_sync;
		uci_client->read = mhi_uci_read_sync;
	}

	uci_log(UCI_DBG_DBG,
			"Initializing inbound chan %d.\n",
			uci_client->in_chan);
	rc = mhi_init_read_chan(uci_client, uci_client->in_chan);
	if (rc < 0) {
		uci_log(UCI_DBG_ERROR,
			"Failed to init inbound 0x%x, ret 0x%x\n",
			uci_client->in_chan, rc);
		goto handle_not_rdy_err;
	}

	rc = mhi_dev_open_channel(uci_client->out_chan,
			&uci_client->out_handle,
			uci_ctxt.event_notifier);
	if (rc < 0)
		goto handle_not_rdy_err;

	rc = mhi_dev_open_channel(uci_client->in_chan,
			&uci_client->in_handle,
			uci_ctxt.event_notifier);
	if (rc < 0) {
		uci_log(UCI_DBG_ERROR,
			"Failed to open chan %d, ret 0x%x\n",
			uci_client->out_chan, rc);
		goto handle_in_err;
	}
	atomic_set(&uci_client->mhi_chans_open, 1);
	mutex_unlock(&uci_client->in_chan_lock);
	mutex_unlock(&uci_client->out_chan_lock);

	return 0;

handle_in_err:
	mhi_dev_close_channel(uci_client->out_handle);
handle_not_rdy_err:
	mutex_unlock(&uci_client->in_chan_lock);
	mutex_unlock(&uci_client->out_chan_lock);
	return rc;
}

static int mhi_uci_ctrl_open(struct inode *inode,
			struct file *file_handle)
{
	struct uci_ctrl *uci_ctrl_handle;

	uci_log(UCI_DBG_DBG, "Client opened ctrl file device node\n");

	uci_ctrl_handle = &uci_ctxt.ctrl_handle;
	if (!uci_ctrl_handle)
		return -EINVAL;

	file_handle->private_data = uci_ctrl_handle;

	return 0;
}

static int mhi_uci_client_open(struct inode *mhi_inode,
				struct file *file_handle)
{
	struct uci_client *uci_handle;
	int rc = 0;

	rc = iminor(mhi_inode);
	if (rc < MHI_SOFTWARE_CLIENT_LIMIT) {
		uci_handle =
			&uci_ctxt.client_handles[iminor(mhi_inode)];
	} else {
		uci_log(UCI_DBG_DBG,
		"Cannot open struct device node 0x%x\n", iminor(mhi_inode));
		return -EINVAL;
	}

	uci_log(UCI_DBG_DBG,
		"Client opened struct device node 0x%x, ref count 0x%x\n",
		iminor(mhi_inode), atomic_read(&uci_handle->ref_count));
	if (atomic_add_return(1, &uci_handle->ref_count) == 1) {
		if (!uci_handle) {
			atomic_dec(&uci_handle->ref_count);
			return -ENOMEM;
		}
		uci_handle->uci_ctxt = &uci_ctxt;
		uci_handle->f_flags = file_handle->f_flags;
		if (!atomic_read(&uci_handle->mhi_chans_open)) {
			uci_log(UCI_DBG_INFO,
				"Opening channels client %d\n",
				iminor(mhi_inode));
			rc = open_client_mhi_channels(uci_handle);
			if (rc < 0) {
				uci_log(UCI_DBG_INFO,
					"Failed to open channels ret %d\n", rc);
				if (atomic_sub_return(1, &uci_handle->ref_count)
									== 0) {
					uci_log(UCI_DBG_INFO,
						"Closing failed channel\n");
				}
				return rc;
			}
		}
	}
	file_handle->private_data = uci_handle;

	return 0;

}

static int mhi_uci_client_release(struct inode *mhi_inode,
		struct file *file_handle)
{
	struct uci_client *uci_handle = file_handle->private_data;

	if (!uci_handle)
		return -EINVAL;

	if (atomic_sub_return(1, &uci_handle->ref_count) == 0) {
		uci_log(UCI_DBG_DBG,
				"Last client left, closing channel 0x%x\n",
				iminor(mhi_inode));
		if (atomic_read(&uci_handle->mhi_chans_open)) {
			atomic_set(&uci_handle->mhi_chans_open, 0);

			if (!(uci_handle->f_flags & O_SYNC))
				kfree(uci_handle->wreqs);
			mutex_lock(&uci_handle->out_chan_lock);
			mhi_dev_close_channel(uci_handle->out_handle);
			wake_up(&uci_handle->write_wq);
			mutex_unlock(&uci_handle->out_chan_lock);

			mutex_lock(&uci_handle->in_chan_lock);
			mhi_dev_close_channel(uci_handle->in_handle);
			wake_up(&uci_handle->read_wq);
			mutex_unlock(&uci_handle->in_chan_lock);

		}
		atomic_set(&uci_handle->read_data_ready, 0);
		atomic_set(&uci_handle->write_data_ready, 0);
		file_handle->private_data = NULL;
	} else {
		uci_log(UCI_DBG_DBG,
			"Client close chan %d, ref count 0x%x\n",
			iminor(mhi_inode),
			atomic_read(&uci_handle->ref_count));
	}
	return 0;
}

static void  mhi_parse_state(char *buf, int *nbytes, uint32_t info)
{
	switch (info) {
	case MHI_STATE_CONNECTED:
		*nbytes = scnprintf(buf, MHI_CTRL_STATE,
			"CONNECTED");
		break;
	case MHI_STATE_DISCONNECTED:
		*nbytes = scnprintf(buf, MHI_CTRL_STATE,
			"DISCONNECTED");
		break;
	case MHI_STATE_CONFIGURED:
	default:
		*nbytes = scnprintf(buf, MHI_CTRL_STATE,
			"CONFIGURED");
		break;
	}
}

static int mhi_state_uevent(struct device *dev, struct kobj_uevent_env *env)
{
	int rc, nbytes = 0;
	uint32_t info = 0, i;
	char buf[MHI_CTRL_STATE];
	const struct chan_attr *chan_attrib;

	rc = mhi_ctrl_state_info(MHI_DEV_UEVENT_CTRL, &info);
	if (rc) {
		pr_err("Failed to obtain MHI_STATE\n");
		return -EINVAL;
	}

	mhi_parse_state(buf, &nbytes, info);
	add_uevent_var(env, "MHI_STATE=%s", buf);

	for (i = 0; i < ARRAY_SIZE(uci_chan_attr_table); i++) {
		chan_attrib = &uci_chan_attr_table[i];
		if (chan_attrib->state_bcast) {
			uci_log(UCI_DBG_ERROR, "Calling notify for ch %d\n",
					chan_attrib->chan_id);
			rc = mhi_ctrl_state_info(chan_attrib->chan_id, &info);
			if (rc) {
				pr_err("Failed to obtain channel %d state\n",
						chan_attrib->chan_id);
				return -EINVAL;
			}
			nbytes = 0;
			mhi_parse_state(buf, &nbytes, info);
			add_uevent_var(env, "MHI_CHANNEL_STATE_%d=%s",
					chan_attrib->chan_id, buf);
		}
	}

	return 0;
}

static ssize_t mhi_uci_ctrl_client_read(struct file *file,
		char __user *user_buf,
		size_t count, loff_t *offp)
{
	uint32_t rc = 0, info;
	int nbytes, size;
	char buf[MHI_CTRL_STATE];
	struct uci_ctrl *uci_ctrl_handle = NULL;

	if (!file || !user_buf || !count ||
		(count < MHI_CTRL_STATE) || !file->private_data)
		return -EINVAL;

	uci_ctrl_handle = file->private_data;
	rc = mhi_ctrl_state_info(MHI_CLIENT_QMI_OUT, &info);
	if (rc)
		return -EINVAL;

	switch (info) {
	case MHI_STATE_CONFIGURED:
		nbytes = scnprintf(buf, sizeof(buf),
			"MHI_STATE=CONFIGURED");
		break;
	case MHI_STATE_CONNECTED:
		nbytes = scnprintf(buf, sizeof(buf),
			"MHI_STATE=CONNECTED");
		break;
	case MHI_STATE_DISCONNECTED:
		nbytes = scnprintf(buf, sizeof(buf),
			"MHI_STATE=DISCONNECTED");
		break;
	default:
		pr_err("invalid info:%d\n", info);
		return -EINVAL;
	}


	size = simple_read_from_buffer(user_buf, count, offp, buf, nbytes);

	atomic_set(&uci_ctrl_handle->ctrl_data_update, 0);

	if (size == 0)
		*offp = 0;

	return size;
}

static int __mhi_uci_client_read(struct uci_client *uci_handle,
		int *bytes_avail)
{
	int ret_val = 0;
	struct mhi_dev_client *client_handle;
	struct mhi_req ureq;

	client_handle = uci_handle->in_handle;
	ureq.chan = uci_handle->in_chan;
	ureq.client = client_handle;
	ureq.buf = uci_handle->in_buf_list[0].addr;
	ureq.len = uci_handle->in_buf_list[0].buf_size;

	do {
		if (!uci_handle->pkt_loc &&
			!atomic_read(&uci_ctxt.mhi_disabled)) {
			ret_val = uci_handle->read(uci_handle, &ureq,
				bytes_avail);
			if (ret_val)
				return ret_val;
		}
		if (*bytes_avail == 0) {

			/* If nothing was copied yet, wait for data */
			uci_log(UCI_DBG_VERBOSE,
				"No data read_data_ready %d, chan %d\n",
				atomic_read(&uci_handle->read_data_ready),
				ureq.chan);
			if (uci_handle->f_flags & (O_NONBLOCK | O_NDELAY))
				return -EAGAIN;

			ret_val = wait_event_interruptible(uci_handle->read_wq,
				(!mhi_dev_channel_isempty(client_handle)));

			if (ret_val == -ERESTARTSYS) {
				uci_log(UCI_DBG_ERROR, "Exit signal caught\n");
				return ret_val;
			}

			uci_log(UCI_DBG_VERBOSE,
				"wk up Got data on ch %d read_data_ready %d\n",
				ureq.chan,
				atomic_read(&uci_handle->read_data_ready));
		} else if (*bytes_avail > 0) {
			/* A valid packet was returned from MHI */
			uci_log(UCI_DBG_VERBOSE,
				"Got packet: avail pkts %d phy_adr %pK, ch %d\n",
				atomic_read(&uci_handle->read_data_ready),
				ureq.buf,
				ureq.chan);
			break;
		} else {
			/*
			 * MHI did not return a valid packet, but we have one
			 * which we did not finish returning to user
			 */
			uci_log(UCI_DBG_CRITICAL,
				"chan %d err: avail pkts %d phy_adr %pK",
				ureq.chan,
				atomic_read(&uci_handle->read_data_ready),
				ureq.buf);
			return -EIO;
		}
	} while (!uci_handle->pkt_loc);

	return ret_val;
}

static ssize_t mhi_uci_client_read(struct file *file, char __user *ubuf,
	size_t uspace_buf_size, loff_t *bytes_pending)
{
	struct uci_client *uci_handle = NULL;
	int bytes_avail = 0, ret_val = 0;
	struct mutex *mutex;
	ssize_t bytes_copied = 0;
	u32 addr_offset = 0;

	if (!file || !ubuf || !file->private_data) {
		uci_log(UCI_DBG_DBG, "Invalid access to read\n");
		return -EINVAL;
	}

	uci_handle = file->private_data;
	if (!uci_handle->read || !uci_handle->in_handle) {
		uci_log(UCI_DBG_DBG, "Invalid inhandle or read\n");
		return -EINVAL;
	}
	mutex = &uci_handle->in_chan_lock;
	mutex_lock(mutex);

	uci_log(UCI_DBG_VERBOSE, "Client attempted read on chan %d\n",
		uci_handle->in_chan);

	ret_val = __mhi_uci_client_read(uci_handle, &bytes_avail);
	if (ret_val)
		goto error;

	if (bytes_avail > 0)
		*bytes_pending = (loff_t)uci_handle->pkt_size;

	if (uspace_buf_size >= *bytes_pending) {
		addr_offset = uci_handle->pkt_size - *bytes_pending;
		if (copy_to_user(ubuf, uci_handle->pkt_loc + addr_offset,
			*bytes_pending)) {
			ret_val = -EIO;
			goto error;
		}

		bytes_copied = *bytes_pending;
		*bytes_pending = 0;
		uci_log(UCI_DBG_VERBOSE, "Copied 0x%lx of 0x%x, chan %d\n",
			bytes_copied, (u32)*bytes_pending, uci_handle->in_chan);
	} else {
		addr_offset = uci_handle->pkt_size - *bytes_pending;
		if (copy_to_user(ubuf, (void *) (uintptr_t)uci_handle->pkt_loc +
			addr_offset, uspace_buf_size)) {
			ret_val = -EIO;
			goto error;
		}
		bytes_copied = uspace_buf_size;
		*bytes_pending -= uspace_buf_size;
		uci_log(UCI_DBG_VERBOSE, "Copied 0x%lx of 0x%x,chan %d\n",
			bytes_copied,
			(u32)*bytes_pending,
			uci_handle->in_chan);
	}
	/* We finished with this buffer, map it back */
	if (*bytes_pending == 0) {
		uci_log(UCI_DBG_VERBOSE,
			"All data consumed. Pkt loc %p ,chan %d\n",
			uci_handle->pkt_loc, uci_handle->in_chan);
		uci_handle->pkt_loc = 0;
		uci_handle->pkt_size = 0;
	}
	uci_log(UCI_DBG_VERBOSE,
		"Returning 0x%lx bytes, 0x%x bytes left\n",
		bytes_copied, (u32)*bytes_pending);
	mutex_unlock(mutex);
	return bytes_copied;
error:
	mutex_unlock(mutex);

	uci_log(UCI_DBG_ERROR, "Returning %d\n", ret_val);
	return ret_val;
}

static ssize_t mhi_uci_client_write(struct file *file,
			const char __user *buf, size_t count, loff_t *offp)
{
	struct uci_client *uci_handle = NULL;
	void *data_loc;
	unsigned long memcpy_result;
	int rc;

	if (!file || !buf || !count || !file->private_data) {
		uci_log(UCI_DBG_DBG, "Invalid access to write\n");
		return -EINVAL;
	}

	uci_handle = file->private_data;
	if (!uci_handle->send || !uci_handle->out_handle) {
		uci_log(UCI_DBG_DBG, "Invalid handle or send\n");
		return -EINVAL;
	}
	if (atomic_read(&uci_ctxt.mhi_disabled)) {
		uci_log(UCI_DBG_ERROR,
			"Client %d attempted to write while MHI is disabled\n",
			uci_handle->out_chan);
		return -EIO;
	}

	if (count > TRB_MAX_DATA_SIZE) {
		uci_log(UCI_DBG_ERROR,
<<<<<<< HEAD
			"Too big write size: %d, max supported size is %d\n",
=======
			"Too big write size: %lu, max supported size is %d\n",
>>>>>>> 9528de5b
			count, TRB_MAX_DATA_SIZE);
		return -EFBIG;
	}

	data_loc = kmalloc(count, GFP_KERNEL);
	if (!data_loc)
		return -ENOMEM;

	memcpy_result = copy_from_user(data_loc, buf, count);
	if (memcpy_result) {
		rc = -EFAULT;
		goto error_memcpy;
	}

	rc = mhi_uci_send_packet(uci_handle, data_loc, count);
	if (rc == count)
		return rc;

error_memcpy:
	kfree(data_loc);
	return rc;

}

void mhi_uci_chan_state_notify_all(struct mhi_dev *mhi,
		enum mhi_ctrl_info ch_state)
{
	unsigned int i;
	const struct chan_attr *chan_attrib;

	for (i = 0; i < ARRAY_SIZE(uci_chan_attr_table); i++) {
		chan_attrib = &uci_chan_attr_table[i];
		if (chan_attrib->state_bcast) {
			uci_log(UCI_DBG_ERROR, "Calling notify for ch %d\n",
					chan_attrib->chan_id);
			mhi_uci_chan_state_notify(mhi, chan_attrib->chan_id,
					ch_state);
		}
	}
}
EXPORT_SYMBOL(mhi_uci_chan_state_notify_all);

void mhi_uci_chan_state_notify(struct mhi_dev *mhi,
		enum mhi_client_channel ch_id, enum mhi_ctrl_info ch_state)
{
	struct uci_client *uci_handle;
	char *buf[2];
	int rc;

	if (ch_id < 0 || ch_id >= MHI_MAX_SOFTWARE_CHANNELS) {
		uci_log(UCI_DBG_ERROR, "Invalid chan %d\n", ch_id);
		return;
	}

	uci_handle = &uci_ctxt.client_handles[CHAN_TO_CLIENT(ch_id)];
	if (!uci_handle->out_chan_attr ||
		!uci_handle->out_chan_attr->state_bcast) {
		uci_log(UCI_DBG_VERBOSE, "Uevents not enabled for chan %d\n",
				ch_id);
		return;
	}

	if (ch_state == MHI_STATE_CONNECTED) {
		buf[0] = kasprintf(GFP_KERNEL,
				"MHI_CHANNEL_STATE_%d=CONNECTED", ch_id);
		buf[1] = NULL;
	} else if (ch_state == MHI_STATE_DISCONNECTED) {
		buf[0] = kasprintf(GFP_KERNEL,
				"MHI_CHANNEL_STATE_%d=DISCONNECTED", ch_id);
		buf[1] = NULL;
	} else {
		uci_log(UCI_DBG_ERROR, "Unsupported chan state %d\n", ch_state);
		return;
	}

	if (!buf[0]) {
		uci_log(UCI_DBG_ERROR, "kasprintf failed for uevent buf!\n");
		return;
	}

	rc = kobject_uevent_env(&mhi->dev->kobj, KOBJ_CHANGE, buf);
	if (rc)
		uci_log(UCI_DBG_ERROR,
				"Sending uevent failed for chan %d\n", ch_id);

	if (ch_state == MHI_STATE_DISCONNECTED &&
			!atomic_read(&uci_handle->ref_count)) {
		/* Issue wake only if there is an active client */
		wake_up(&uci_handle->read_wq);
		wake_up(&uci_handle->write_wq);
	}

	kfree(buf[0]);
}
EXPORT_SYMBOL(mhi_uci_chan_state_notify);

void uci_ctrl_update(struct mhi_dev_client_cb_reason *reason)
{
	struct uci_ctrl *uci_ctrl_handle = NULL;

	if (reason->reason == MHI_DEV_CTRL_UPDATE) {
		uci_ctrl_handle = &uci_ctxt.ctrl_handle;
		if (!uci_ctrl_handle) {
			pr_err("Invalid uci ctrl handle\n");
			return;
		}

		uci_log(UCI_DBG_DBG, "received state change update\n");
		wake_up(&uci_ctrl_handle->ctrl_wq);
		atomic_set(&uci_ctrl_handle->ctrl_data_update, 1);
	}
}
EXPORT_SYMBOL(uci_ctrl_update);

static void uci_event_notifier(struct mhi_dev_client_cb_reason *reason)
{
	int client_index = 0;
	struct uci_client *uci_handle = NULL;

	client_index = reason->ch_id / 2;
	uci_handle = &uci_ctxt.client_handles[client_index];
	/*
	 * If this client has its own TRE event handler, call that
	 * else use the default handler.
	 */
	if (uci_handle->out_chan_attr->tre_notif_cb) {
		uci_handle->out_chan_attr->tre_notif_cb(reason);
	} else if (reason->reason == MHI_DEV_TRE_AVAILABLE) {
		uci_log(UCI_DBG_DBG,
			"recived TRE available event for chan %d\n",
			uci_handle->in_chan);
		if (reason->ch_id % 2) {
			atomic_set(&uci_handle->write_data_ready, 1);
			wake_up(&uci_handle->write_wq);
		} else {
			atomic_set(&uci_handle->read_data_ready, 1);
			wake_up(&uci_handle->read_wq);
		}
	}
}

static int mhi_register_client(struct uci_client *mhi_client, int index)
{
	init_waitqueue_head(&mhi_client->read_wq);
	init_waitqueue_head(&mhi_client->write_wq);
	mhi_client->client_index = index;

	mutex_init(&mhi_client->in_chan_lock);
	mutex_init(&mhi_client->out_chan_lock);
	spin_lock_init(&mhi_client->wr_req_lock);
	/* Init the completion event for AT ctrl read */
	init_completion(&mhi_client->at_ctrl_read_done);

	uci_log(UCI_DBG_DBG, "Registering chan %d.\n", mhi_client->out_chan);
	return 0;
}

static int mhi_uci_ctrl_set_tiocm(struct uci_client *client,
				unsigned int ser_state)
{
	unsigned int cur_ser_state;
	unsigned long compl_ret;
	struct mhi_uci_ctrl_msg *ctrl_msg;
	int ret_val;
	struct uci_client *ctrl_client =
		&uci_ctxt.client_handles[CHAN_TO_CLIENT
					(MHI_CLIENT_IP_CTRL_1_OUT)];
	unsigned int info = 0;

	uci_log(UCI_DBG_VERBOSE, "Rcvd ser_state = 0x%x\n", ser_state);

	/* Check if the IP_CTRL channels were started by host */
	mhi_ctrl_state_info(MHI_CLIENT_IP_CTRL_1_IN, &info);
	if (info != MHI_STATE_CONNECTED) {
		uci_log(UCI_DBG_VERBOSE,
			"IP_CTRL channels not started by host yet\n");
		return -EAGAIN;
	}

	cur_ser_state = client->tiocm & ~(TIOCM_DTR | TIOCM_RTS);
	ser_state &= (TIOCM_CD | TIOCM_DSR | TIOCM_RI);

	if (cur_ser_state == ser_state)
		return 0;

	ctrl_msg = kzalloc(sizeof(*ctrl_msg), GFP_KERNEL);
	if (!ctrl_msg)
		return -ENOMEM;

	ctrl_msg->preamble = MHI_UCI_CTRL_MSG_MAGIC;
	ctrl_msg->msg_id = MHI_UCI_CTRL_MSGID_SERIAL_STATE;
	ctrl_msg->dest_id = client->out_chan;
	ctrl_msg->size = sizeof(unsigned int);
	if (ser_state & TIOCM_CD)
		ctrl_msg->msg |= MHI_UCI_CTRL_MSG_DCD;
	if (ser_state & TIOCM_DSR)
		ctrl_msg->msg |= MHI_UCI_CTRL_MSG_DSR;
	if (ser_state & TIOCM_RI)
		ctrl_msg->msg |= MHI_UCI_CTRL_MSG_RI;

	reinit_completion(ctrl_client->write_done);
	ret_val = mhi_uci_send_packet(ctrl_client, ctrl_msg, sizeof(*ctrl_msg));
	if (ret_val != sizeof(*ctrl_msg))
		goto tiocm_error;
	compl_ret = wait_for_completion_interruptible_timeout(
			ctrl_client->write_done,
			MHI_UCI_ASYNC_WRITE_TIMEOUT);
	if (compl_ret == -ERESTARTSYS) {
		uci_log(UCI_DBG_ERROR, "Exit signal caught\n");
		ret_val = compl_ret;
		goto tiocm_error;
	} else if (compl_ret == 0) {
		uci_log(UCI_DBG_ERROR, "Timed out trying to send ctrl msg\n");
		ret_val = -EIO;
		goto tiocm_error;
	}

	client->tiocm &= ~(TIOCM_CD | TIOCM_DSR | TIOCM_RI);
	client->tiocm |= ser_state;
	return 0;

tiocm_error:
	kfree(ctrl_msg);
	return ret_val;
}

static void mhi_uci_at_ctrl_read(struct work_struct *work)
{
	int ret_val;
	int msg_size = 0;
	struct uci_client *ctrl_client =
		&uci_ctxt.client_handles[CHAN_TO_CLIENT
		(MHI_CLIENT_IP_CTRL_1_OUT)];
	struct uci_client *tgt_client;
	struct mhi_uci_ctrl_msg *ctrl_msg;
	unsigned int chan;
	unsigned long compl_ret;

	while (!mhi_dev_channel_isempty(ctrl_client->in_handle)) {

		ctrl_client->pkt_loc = NULL;
		ctrl_client->pkt_size = 0;

		ret_val = __mhi_uci_client_read(ctrl_client, &msg_size);
		if (ret_val) {
			uci_log(UCI_DBG_ERROR,
				"Ctrl msg read failed, ret_val is %d\n",
				ret_val);
			return;
		}
		if (msg_size != sizeof(*ctrl_msg)) {
			uci_log(UCI_DBG_ERROR, "Invalid ctrl msg size\n");
			return;
		}
		if (!ctrl_client->pkt_loc) {
			uci_log(UCI_DBG_ERROR, "ctrl msg pkt_loc null\n");
			return;
		}
		ctrl_msg = ctrl_client->pkt_loc;
		chan = ctrl_msg->dest_id;

		if (chan >= MHI_MAX_SOFTWARE_CHANNELS) {
			uci_log(UCI_DBG_ERROR,
				"Invalid channel number in ctrl msg\n");
			return;
		}

		uci_log(UCI_DBG_VERBOSE, "preamble: 0x%x\n",
				ctrl_msg->preamble);
		uci_log(UCI_DBG_VERBOSE, "msg_id: 0x%x\n", ctrl_msg->msg_id);
		uci_log(UCI_DBG_VERBOSE, "dest_id: 0x%x\n", ctrl_msg->dest_id);
		uci_log(UCI_DBG_VERBOSE, "size: 0x%x\n", ctrl_msg->size);
		uci_log(UCI_DBG_VERBOSE, "msg: 0x%x\n", ctrl_msg->msg);

		tgt_client = &uci_ctxt.client_handles[CHAN_TO_CLIENT(chan)];
		tgt_client->tiocm &= ~(TIOCM_DTR | TIOCM_RTS);

		if (ctrl_msg->msg & MHI_UCI_CTRL_MSG_DTR)
			tgt_client->tiocm |= TIOCM_DTR;
		if (ctrl_msg->msg & MHI_UCI_CTRL_MSG_RTS)
			tgt_client->tiocm |= TIOCM_RTS;

		uci_log(UCI_DBG_VERBOSE, "Rcvd tiocm %d\n", tgt_client->tiocm);

		/* Wait till client reads the new state */
		reinit_completion(&tgt_client->at_ctrl_read_done);

		tgt_client->at_ctrl_mask = POLLPRI;
		wake_up(&tgt_client->read_wq);

		uci_log(UCI_DBG_VERBOSE, "Waiting for at_ctrl_read_done");
		compl_ret = wait_for_completion_interruptible_timeout(
					&tgt_client->at_ctrl_read_done,
					MHI_UCI_AT_CTRL_READ_TIMEOUT);
		if (compl_ret == -ERESTARTSYS) {
			uci_log(UCI_DBG_ERROR, "Exit signal caught\n");
			return;
		} else if (compl_ret == 0) {
			uci_log(UCI_DBG_ERROR,
			"Timed out waiting for client to read ctrl state\n");
		}
	}
}

static long mhi_uci_client_ioctl(struct file *file, unsigned int cmd,
		unsigned long arg)
{
	struct uci_client *uci_handle = NULL;
	int rc = 0;
	struct ep_info epinfo;
	unsigned int tiocm;

	if (file == NULL || file->private_data == NULL)
		return -EINVAL;

	uci_handle = file->private_data;

	uci_log(UCI_DBG_DBG, "Received command %d for client:%d\n",
		cmd, uci_handle->client_index);

	if (cmd == MHI_UCI_EP_LOOKUP) {
		uci_log(UCI_DBG_DBG, "EP_LOOKUP for client:%d\n",
						uci_handle->client_index);
		epinfo.ph_ep_info.ep_type = DATA_EP_TYPE_PCIE;
		epinfo.ph_ep_info.peripheral_iface_id = MHI_QTI_IFACE_ID;
		epinfo.ipa_ep_pair.cons_pipe_num =
			ipa_get_ep_mapping(IPA_CLIENT_MHI_PROD);
		epinfo.ipa_ep_pair.prod_pipe_num =
			ipa_get_ep_mapping(IPA_CLIENT_MHI_CONS);

		uci_log(UCI_DBG_DBG, "client:%d ep_type:%d intf:%d\n",
			uci_handle->client_index,
			epinfo.ph_ep_info.ep_type,
			epinfo.ph_ep_info.peripheral_iface_id);

		uci_log(UCI_DBG_DBG, "ipa_cons_idx:%d ipa_prod_idx:%d\n",
			epinfo.ipa_ep_pair.cons_pipe_num,
			epinfo.ipa_ep_pair.prod_pipe_num);

		rc = copy_to_user((void __user *)arg, &epinfo,
			sizeof(epinfo));
		if (rc)
			uci_log(UCI_DBG_ERROR, "copying to user space failed");
	} else if (cmd == MHI_UCI_TIOCM_GET) {
		rc = copy_to_user((void __user *)arg, &uci_handle->tiocm,
			sizeof(uci_handle->tiocm));
		if (rc) {
			uci_log(UCI_DBG_ERROR,
				"copying ctrl state to user space failed");
			rc = -EFAULT;
		}
		uci_handle->at_ctrl_mask = 0;
		uci_log(UCI_DBG_VERBOSE, "Completing at_ctrl_read_done");
		complete(&uci_handle->at_ctrl_read_done);
	} else if (cmd == MHI_UCI_TIOCM_SET) {
		rc = get_user(tiocm, (unsigned int __user *)arg);
		if (rc)
			return rc;
		rc = mhi_uci_ctrl_set_tiocm(uci_handle, tiocm);
	} else if (cmd == MHI_UCI_DPL_EP_LOOKUP) {
		uci_log(UCI_DBG_DBG, "DPL EP_LOOKUP for client:%d\n",
			uci_handle->client_index);
		epinfo.ph_ep_info.ep_type = DATA_EP_TYPE_PCIE;
		epinfo.ph_ep_info.peripheral_iface_id = MHI_ADPL_IFACE_ID;
		epinfo.ipa_ep_pair.prod_pipe_num =
			ipa_get_ep_mapping(IPA_CLIENT_MHI_DPL_CONS);
		/* For DPL set cons pipe to -1 to indicate it is unused */
		epinfo.ipa_ep_pair.cons_pipe_num = -1;

		uci_log(UCI_DBG_DBG, "client:%d ep_type:%d intf:%d\n",
			uci_handle->client_index,
			epinfo.ph_ep_info.ep_type,
			epinfo.ph_ep_info.peripheral_iface_id);

		uci_log(UCI_DBG_DBG, "DPL ipa_prod_idx:%d\n",
			epinfo.ipa_ep_pair.prod_pipe_num);

		rc = copy_to_user((void __user *)arg, &epinfo,
			sizeof(epinfo));
		if (rc)
			uci_log(UCI_DBG_ERROR, "copying to user space failed");
	} else {
		uci_log(UCI_DBG_ERROR, "wrong parameter:%d\n", cmd);
		rc = -EINVAL;
	}

	return rc;
}

static const struct file_operations mhi_uci_ctrl_client_fops = {
	.open = mhi_uci_ctrl_open,
	.read = mhi_uci_ctrl_client_read,
	.poll = mhi_uci_ctrl_poll,
};

static const struct file_operations mhi_uci_client_fops = {
	.read = mhi_uci_client_read,
	.write = mhi_uci_client_write,
	.open = mhi_uci_client_open,
	.release = mhi_uci_client_release,
	.poll = mhi_uci_client_poll,
	.unlocked_ioctl = mhi_uci_client_ioctl,
#ifdef CONFIG_COMPAT
	.compat_ioctl = mhi_uci_client_ioctl,
#endif
};

static int uci_device_create(struct uci_client *client)
{
	unsigned long r;
	int n;
	ssize_t dst_size;
	unsigned int client_index;
	static char device_name[MAX_DEVICE_NAME_SIZE];

	client_index = CHAN_TO_CLIENT(client->out_chan);
	if (uci_ctxt.client_handles[client_index].dev)
		return -EEXIST;

	cdev_init(&uci_ctxt.cdev[client_index], &mhi_uci_client_fops);
	uci_ctxt.cdev[client_index].owner = THIS_MODULE;
	r = cdev_add(&uci_ctxt.cdev[client_index],
		uci_ctxt.start_ctrl_nr + client_index, 1);
	if (IS_ERR_VALUE(r)) {
		uci_log(UCI_DBG_ERROR,
			"Failed to add cdev for client %d, ret 0x%lx\n",
			client_index, r);
		return r;
	}
	if (!client->in_chan_attr->device_name) {
		n = snprintf(device_name, sizeof(device_name),
			DEVICE_NAME "_pipe_%d", CLIENT_TO_CHAN(client_index));
		if (n >= sizeof(device_name)) {
			uci_log(UCI_DBG_ERROR, "Device name buf too short\n");
			r = -E2BIG;
			goto error;
		}
	} else {
		dst_size = strscpy(device_name,
				client->in_chan_attr->device_name,
				sizeof(device_name));
		if (dst_size <= 0) {
			uci_log(UCI_DBG_ERROR, "Device name buf too short\n");
			r = dst_size;
			goto error;
		}
	}

	uci_ctxt.client_handles[client_index].dev =
		device_create(uci_ctxt.mhi_uci_class, NULL,
				uci_ctxt.start_ctrl_nr + client_index,
				NULL, device_name);
	if (IS_ERR(uci_ctxt.client_handles[client_index].dev)) {
		uci_log(UCI_DBG_ERROR,
			"Failed to create device for client %d\n",
			client_index);
		r = -EIO;
		goto error;
	}

	uci_log(UCI_DBG_INFO,
		"Created device with class 0x%pK and ctrl number %d\n",
		uci_ctxt.mhi_uci_class,
		uci_ctxt.start_ctrl_nr + client_index);

	return 0;

error:
	cdev_del(&uci_ctxt.cdev[client_index]);
	return r;
}

static void mhi_uci_at_ctrl_tre_cb(struct mhi_dev_client_cb_reason *reason)
{
	int client_index;
	struct uci_client *uci_handle;

	client_index = reason->ch_id / 2;
	uci_handle = &uci_ctxt.client_handles[client_index];

	if (reason->reason == MHI_DEV_TRE_AVAILABLE) {
		if (reason->ch_id % 2) {
			atomic_set(&uci_handle->write_data_ready, 1);
			wake_up(&uci_handle->write_wq);
		} else {
			queue_work(uci_ctxt.at_ctrl_wq, &uci_ctxt.at_ctrl_work);
		}
	}
}

static void mhi_uci_at_ctrl_client_cb(struct mhi_dev_client_cb_data *cb_data)
{
	struct uci_client *client = cb_data->user_data;
	int rc;

	uci_log(UCI_DBG_VERBOSE, " Rcvd MHI cb for channel %d, state %d\n",
		cb_data->channel, cb_data->ctrl_info);

	if (cb_data->ctrl_info == MHI_STATE_CONNECTED) {
		/* Open the AT ctrl channels */
		rc = open_client_mhi_channels(client);
		if (rc) {
			uci_log(UCI_DBG_INFO,
				"Failed to open channels ret %d\n", rc);
			return;
		}
		/* Init the completion event for AT ctrl writes */
		init_completion(client->write_done);
		/* Create a work queue to process AT commands */
		uci_ctxt.at_ctrl_wq =
			create_singlethread_workqueue("mhi_at_ctrl_wq");
		INIT_WORK(&uci_ctxt.at_ctrl_work, mhi_uci_at_ctrl_read);
	} else if (cb_data->ctrl_info == MHI_STATE_DISCONNECTED) {
		if (uci_ctxt.at_ctrl_wq == NULL) {
			uci_log(UCI_DBG_VERBOSE,
				"Disconnect already processed for at ctrl channels\n");
			return;
		}
		destroy_workqueue(uci_ctxt.at_ctrl_wq);
		uci_ctxt.at_ctrl_wq = NULL;
		if (!(client->f_flags & O_SYNC))
			kfree(client->wreqs);
		mhi_dev_close_channel(client->out_handle);
		mhi_dev_close_channel(client->in_handle);
	}
}

static void mhi_uci_generic_client_cb(struct mhi_dev_client_cb_data *cb_data)
{
	struct uci_client *client = cb_data->user_data;

	uci_log(UCI_DBG_DBG, "Rcvd MHI cb for channel %d, state %d\n",
		cb_data->channel, cb_data->ctrl_info);

	if (cb_data->ctrl_info == MHI_STATE_CONNECTED)
		uci_device_create(client);
}

static int uci_init_client_attributes(struct mhi_uci_ctxt_t *uci_ctxt)
{
	u32 i;
	u32 index;
	struct uci_client *client;
	const struct chan_attr *chan_attrib;

	for (i = 0; i < ARRAY_SIZE(uci_chan_attr_table); i += 2) {
		chan_attrib = &uci_chan_attr_table[i];
		index = CHAN_TO_CLIENT(chan_attrib->chan_id);
		client = &uci_ctxt->client_handles[index];
		client->out_chan_attr = chan_attrib;
		client->in_chan_attr = ++chan_attrib;
		client->in_chan = index * 2;
		client->out_chan = index * 2 + 1;
		client->at_ctrl_mask = 0;
		client->in_buf_list =
			kcalloc(chan_attrib->nr_trbs,
			sizeof(struct mhi_dev_iov),
			GFP_KERNEL);
		if (!client->in_buf_list)
			return -ENOMEM;
		/* Register channel state change cb with MHI if requested */
		if (client->out_chan_attr->chan_state_cb)
			mhi_register_state_cb(
					client->out_chan_attr->chan_state_cb,
					client,
					client->out_chan);
		if (client->in_chan_attr->wr_cmpl) {
			client->write_done = kzalloc(
					sizeof(*client->write_done),
					GFP_KERNEL);
			if (!client->write_done)
				return -ENOMEM;
		}
	}
	return 0;
}

int mhi_uci_init(void)
{
	u32 i = 0;
	int ret_val = 0;
	struct uci_client *mhi_client = NULL;
	unsigned long r = 0;

	mhi_uci_ipc_log = ipc_log_context_create(MHI_UCI_IPC_LOG_PAGES,
						"mhi-uci", 0);
	if (mhi_uci_ipc_log == NULL) {
		uci_log(UCI_DBG_WARNING,
				"Failed to create IPC logging context\n");
	}
	uci_ctxt.event_notifier = uci_event_notifier;

	uci_log(UCI_DBG_DBG, "Setting up channel attributes.\n");

	ret_val = uci_init_client_attributes(&uci_ctxt);
	if (ret_val < 0) {
		uci_log(UCI_DBG_ERROR,
				"Failed to init client attributes\n");
		return -EIO;
	}

	uci_log(UCI_DBG_DBG, "Initializing clients\n");
	uci_log(UCI_DBG_INFO, "Registering for MHI events.\n");

	for (i = 0; i < MHI_SOFTWARE_CLIENT_LIMIT; i++) {
		mhi_client = &uci_ctxt.client_handles[i];
		if (!mhi_client->in_chan_attr)
			continue;
		r = mhi_register_client(mhi_client, i);
		if (r) {
			uci_log(UCI_DBG_CRITICAL,
				"Failed to reg client %lu ret %d\n",
				r, i);
		}
	}

	init_waitqueue_head(&uci_ctxt.ctrl_handle.ctrl_wq);
	uci_log(UCI_DBG_INFO, "Allocating char devices.\n");
	r = alloc_chrdev_region(&uci_ctxt.start_ctrl_nr,
			0, MHI_MAX_SOFTWARE_CHANNELS,
			DEVICE_NAME);
	if (IS_ERR_VALUE(r)) {
		uci_log(UCI_DBG_ERROR,
				"Failed to alloc char devs, ret 0x%lx\n", r);
		goto failed_char_alloc;
	}

	r = alloc_chrdev_region(&uci_ctxt.ctrl_nr, 0, 1, DEVICE_NAME);
	if (IS_ERR_VALUE(r)) {
		uci_log(UCI_DBG_ERROR,
				"Failed to alloc char ctrl devs, 0x%lx\n", r);
		goto failed_char_alloc;
	}

	uci_log(UCI_DBG_INFO, "Creating class\n");
	uci_ctxt.mhi_uci_class = class_create(THIS_MODULE,
						DEVICE_NAME);
	if (IS_ERR(uci_ctxt.mhi_uci_class)) {
		uci_log(UCI_DBG_ERROR,
			"Failed to instantiate class, ret 0x%lx\n", r);
		r = -ENOMEM;
		goto failed_class_add;
	}

	uci_log(UCI_DBG_INFO, "Setting up device nodes.\n");
	for (i = 0; i < MHI_SOFTWARE_CLIENT_LIMIT; i++) {
		mhi_client = &uci_ctxt.client_handles[i];
		if (!mhi_client->in_chan_attr)
			continue;
		/*
		 * Delay device node creation until the callback for
		 * this client's channels is called by the MHI driver,
		 * if one is registered.
		 */
		if (mhi_client->in_chan_attr->chan_state_cb)
			continue;
		ret_val = uci_device_create(mhi_client);
		if (ret_val)
			goto failed_device_create;
	}

	/* Control node */
	uci_ctxt.cdev_ctrl = cdev_alloc();
	if (uci_ctxt.cdev_ctrl == NULL) {
		pr_err("%s: ctrl cdev alloc failed\n", __func__);
		return 0;
	}

	cdev_init(uci_ctxt.cdev_ctrl, &mhi_uci_ctrl_client_fops);
	uci_ctxt.cdev_ctrl->owner = THIS_MODULE;
	r = cdev_add(uci_ctxt.cdev_ctrl, uci_ctxt.ctrl_nr, 1);
	if (IS_ERR_VALUE(r)) {
		uci_log(UCI_DBG_ERROR,
		"Failed to add ctrl cdev %d, ret 0x%lx\n", i, r);
		kfree(uci_ctxt.cdev_ctrl);
		uci_ctxt.cdev_ctrl = NULL;
		return 0;
	}

	uci_ctxt.dev =
		device_create(uci_ctxt.mhi_uci_class, NULL,
				uci_ctxt.ctrl_nr,
				NULL, DEVICE_NAME "_ctrl");
	if (IS_ERR(uci_ctxt.dev)) {
		uci_log(UCI_DBG_ERROR,
				"Failed to add ctrl cdev %d\n", i);
		cdev_del(uci_ctxt.cdev_ctrl);
		kfree(uci_ctxt.cdev_ctrl);
		uci_ctxt.cdev_ctrl = NULL;
	}

	uci_ctxt.mhi_uci_class->dev_uevent = mhi_state_uevent;

	return 0;

failed_device_create:
	while (--i >= 0) {
		cdev_del(&uci_ctxt.cdev[i]);
		device_destroy(uci_ctxt.mhi_uci_class,
		MKDEV(MAJOR(uci_ctxt.start_ctrl_nr), i * 2));
	};
	class_destroy(uci_ctxt.mhi_uci_class);
failed_class_add:
	unregister_chrdev_region(MAJOR(uci_ctxt.start_ctrl_nr),
			MHI_MAX_SOFTWARE_CHANNELS);
failed_char_alloc:
	return r;
}<|MERGE_RESOLUTION|>--- conflicted
+++ resolved
@@ -710,19 +710,11 @@
 {
 	int i;
 	u32 num_wr_reqs;
-<<<<<<< HEAD
 
 	num_wr_reqs = client->in_chan_attr->num_wr_reqs;
 	if (!num_wr_reqs)
 		num_wr_reqs = MHI_UCI_NUM_WR_REQ_DEFAULT;
 
-=======
-
-	num_wr_reqs = client->in_chan_attr->num_wr_reqs;
-	if (!num_wr_reqs)
-		num_wr_reqs = MHI_UCI_NUM_WR_REQ_DEFAULT;
-
->>>>>>> 9528de5b
 	client->wreqs = kcalloc(num_wr_reqs,
 				sizeof(struct mhi_req),
 				GFP_KERNEL);
@@ -1280,11 +1272,7 @@
 
 	if (count > TRB_MAX_DATA_SIZE) {
 		uci_log(UCI_DBG_ERROR,
-<<<<<<< HEAD
-			"Too big write size: %d, max supported size is %d\n",
-=======
 			"Too big write size: %lu, max supported size is %d\n",
->>>>>>> 9528de5b
 			count, TRB_MAX_DATA_SIZE);
 		return -EFBIG;
 	}
