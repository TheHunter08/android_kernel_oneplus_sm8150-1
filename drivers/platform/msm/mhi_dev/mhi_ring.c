--- conflicted
+++ resolved
@@ -149,11 +149,7 @@
 			return rc;
 		}
 		mhi_log(MHI_MSG_VERBOSE,
-<<<<<<< HEAD
-			"ring %d wr_offset from db 0x%x\n",
-=======
 			"ring %d wr_offset from db 0x%lx\n",
->>>>>>> 9528de5b
 			ring->id, (size_t) wr_offset);
 		break;
 	case RING_TYPE_ER:
@@ -170,11 +166,7 @@
 			return rc;
 		}
 		mhi_log(MHI_MSG_VERBOSE,
-<<<<<<< HEAD
-			"ring %d wr_offset from db 0x%x\n",
-=======
 			"ring %d wr_offset from db 0x%lx\n",
->>>>>>> 9528de5b
 			ring->id, (size_t) wr_offset);
 		break;
 	default:
@@ -441,11 +433,7 @@
 			return rc;
 	}
 
-<<<<<<< HEAD
-	mhi_log(MHI_MSG_VERBOSE, "ctx ring_base:0x%x, rp:0x%x, wp:0x%x\n",
-=======
 	mhi_log(MHI_MSG_VERBOSE, "ctx ring_base:0x%lx, rp:0x%lx, wp:0x%lx\n",
->>>>>>> 9528de5b
 			(size_t)ring->ring_ctx->generic.rbase,
 			(size_t)ring->ring_ctx->generic.rp,
 			(size_t)ring->ring_ctx->generic.wp);
