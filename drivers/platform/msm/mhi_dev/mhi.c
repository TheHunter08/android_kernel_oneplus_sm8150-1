--- conflicted
+++ resolved
@@ -348,11 +348,7 @@
 	}
 
 	mhi_log(MHI_MSG_VERBOSE,
-<<<<<<< HEAD
-		"device 0x%x <<-- host 0x%llx, size %d\n",
-=======
 		"device 0x%llx <<-- host 0x%llx, size %d\n",
->>>>>>> 9528de5b
 		transfer->phy_addr, host_addr_pa,
 		(int) transfer->size);
 
@@ -1191,11 +1187,7 @@
 	event.evt_cmd_comp.ptr = mhi->cmd_ctx_cache->rbase
 			+ (mhi->ring[MHI_RING_CMD_ID].rd_offset *
 			(sizeof(union mhi_dev_ring_element_type)));
-<<<<<<< HEAD
-	mhi_log(MHI_MSG_VERBOSE, "evt cmd comp ptr :%d\n",
-=======
 	mhi_log(MHI_MSG_VERBOSE, "evt cmd comp ptr :%lx\n",
->>>>>>> 9528de5b
 			(size_t) event.evt_cmd_comp.ptr);
 	event.evt_cmd_comp.type = MHI_DEV_RING_EL_CMD_COMPLETION_EVT;
 	event.evt_cmd_comp.code = code;
