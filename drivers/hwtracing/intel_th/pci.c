--- conflicted
+++ resolved
@@ -184,14 +184,11 @@
 		.driver_data = (kernel_ulong_t)&intel_th_2x,
 	},
 	{
-<<<<<<< HEAD
-=======
 		/* Comet Lake PCH */
 		PCI_DEVICE(PCI_VENDOR_ID_INTEL, 0x06a6),
 		.driver_data = (kernel_ulong_t)&intel_th_2x,
 	},
 	{
->>>>>>> d526662b
 		/* Ice Lake NNPI */
 		PCI_DEVICE(PCI_VENDOR_ID_INTEL, 0x45c5),
 		.driver_data = (kernel_ulong_t)&intel_th_2x,
@@ -201,14 +198,11 @@
 		PCI_DEVICE(PCI_VENDOR_ID_INTEL, 0xa0a6),
 		.driver_data = (kernel_ulong_t)&intel_th_2x,
 	},
-<<<<<<< HEAD
-=======
 	{
 		/* Jasper Lake PCH */
 		PCI_DEVICE(PCI_VENDOR_ID_INTEL, 0x4da6),
 		.driver_data = (kernel_ulong_t)&intel_th_2x,
 	},
->>>>>>> d526662b
 	{ 0 },
 };
 
