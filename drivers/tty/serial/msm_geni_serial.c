/*
 * Copyright (c) 2017-2019, The Linux foundation. All rights reserved.
 *
 * This program is free software; you can redistribute it and/or modify
 * it under the terms of the GNU General Public License version 2 and
 * only version 2 as published by the Free Software Foundation.
 *
 * This program is distributed in the hope that it will be useful,
 * but WITHOUT ANY WARRANTY; without even the implied warranty of
 * MERCHANTABILITY or FITNESS FOR A PARTICULAR PURPOSE.  See the
 * GNU General Public License for more details.
 */

#include <linux/bitmap.h>
#include <linux/bitops.h>
#include <linux/debugfs.h>
#include <linux/delay.h>
#include <linux/console.h>
#include <linux/io.h>
#include <linux/module.h>
#include <linux/of.h>
#include <linux/of_device.h>
#include <linux/platform_device.h>
#include <linux/pm_runtime.h>
#include <linux/qcom-geni-se.h>
#include <linux/serial.h>
#include <linux/serial_core.h>
#include <linux/slab.h>
#include <linux/tty.h>
#include <linux/tty_flip.h>
#include <linux/miscdevice.h>
#include <soc/qcom/boot_stats.h>

/* Show PM related logs */
//#define DEBUG_PM

/* UART specific GENI registers */
#define SE_UART_LOOPBACK_CFG		(0x22C)
#define SE_UART_TX_TRANS_CFG		(0x25C)
#define SE_UART_TX_WORD_LEN		(0x268)
#define SE_UART_TX_STOP_BIT_LEN		(0x26C)
#define SE_UART_TX_TRANS_LEN		(0x270)
#define SE_UART_RX_TRANS_CFG		(0x280)
#define SE_UART_RX_WORD_LEN		(0x28C)
#define SE_UART_RX_STALE_CNT		(0x294)
#define SE_UART_TX_PARITY_CFG		(0x2A4)
#define SE_UART_RX_PARITY_CFG		(0x2A8)
#define SE_UART_MANUAL_RFR		(0x2AC)

/* SE_UART_LOOPBACK_CFG */
#define NO_LOOPBACK		(0)
#define TX_RX_LOOPBACK		(0x1)
#define CTS_RFR_LOOPBACK	(0x2)
#define CTSRFR_TXRX_LOOPBACK	(0x3)

/* SE_UART_TRANS_CFG */
#define UART_TX_PAR_EN		(BIT(0))
#define UART_CTS_MASK		(BIT(1))

/* SE_UART_TX_WORD_LEN */
#define TX_WORD_LEN_MSK		(GENMASK(9, 0))

/* SE_UART_TX_STOP_BIT_LEN */
#define TX_STOP_BIT_LEN_MSK	(GENMASK(23, 0))
#define TX_STOP_BIT_LEN_1	(0)
#define TX_STOP_BIT_LEN_1_5	(1)
#define TX_STOP_BIT_LEN_2	(2)

/* SE_UART_TX_TRANS_LEN */
#define TX_TRANS_LEN_MSK	(GENMASK(23, 0))

/* SE_UART_RX_TRANS_CFG */
#define UART_RX_INS_STATUS_BIT	(BIT(2))
#define UART_RX_PAR_EN		(BIT(3))

/* SE_UART_RX_WORD_LEN */
#define RX_WORD_LEN_MASK	(GENMASK(9, 0))

/* SE_UART_RX_STALE_CNT */
#define RX_STALE_CNT		(GENMASK(23, 0))

/* SE_UART_TX_PARITY_CFG/RX_PARITY_CFG */
#define PAR_CALC_EN		(BIT(0))
#define PAR_MODE_MSK		(GENMASK(2, 1))
#define PAR_MODE_SHFT		(1)
#define PAR_EVEN		(0x00)
#define PAR_ODD			(0x01)
#define PAR_SPACE		(0x10)
#define PAR_MARK		(0x11)

/* SE_UART_MANUAL_RFR register fields */
#define UART_MANUAL_RFR_EN	(BIT(31))
#define UART_RFR_NOT_READY	(BIT(1))
#define UART_RFR_READY		(BIT(0))

/* UART M_CMD OP codes */
#define UART_START_TX		(0x1)
#define UART_START_BREAK	(0x4)
#define UART_STOP_BREAK		(0x5)
/* UART S_CMD OP codes */
#define UART_START_READ		(0x1)
#define UART_PARAM		(0x1)
#define UART_PARAM_RFR_OPEN		(BIT(7))

/* UART DMA Rx GP_IRQ_BITS */
#define UART_DMA_RX_PARITY_ERR	BIT(5)
#define UART_DMA_RX_ERRS	(GENMASK(5, 6))
#define UART_DMA_RX_BREAK	(GENMASK(7, 8))

#define UART_OVERSAMPLING	(32)
#define STALE_TIMEOUT		(16)
#define DEFAULT_BITS_PER_CHAR	(10)
#define GENI_UART_NR_PORTS	(15)
#define GENI_UART_CONS_PORTS	(1)
#define DEF_FIFO_DEPTH_WORDS	(16)
#define DEF_TX_WM		(2)
#define DEF_FIFO_WIDTH_BITS	(32)
#define UART_CORE2X_VOTE	(5000)
#define UART_CONSOLE_CORE2X_VOTE (960)

#define WAKEBYTE_TIMEOUT_MSEC	(100)
#define WAIT_XFER_MAX_ITER	(50)
#define WAIT_XFER_MAX_TIMEOUT_US	(10000)
#define WAIT_XFER_MIN_TIMEOUT_US	(9000)
#define DATA_BYTES_PER_LINE	(32)

#define DMA_RX_BUF_SIZE		(2048)
#define UART_CONSOLE_RX_WM	(2)

struct msm_geni_serial_ver_info {
	int hw_major_ver;
	int hw_minor_ver;
	int hw_step_ver;
	int m_fw_ver;
	int s_fw_ver;
};

#if defined(CONFIG_SERIAL_CORE_CONSOLE) || defined(CONFIG_CONSOLE_POLL)
#define SERIAL_CONSOLE
#endif

struct msm_geni_serial_port {
	struct uart_port uport;
	char name[20];
	unsigned int tx_fifo_depth;
	unsigned int tx_fifo_width;
	unsigned int rx_fifo_depth;
	unsigned int tx_wm;
	unsigned int rx_wm;
	unsigned int rx_rfr;
	int xfer_mode;
	struct dentry *dbg;
	bool port_setup;
	unsigned int *rx_fifo;
	int (*handle_rx)(struct uart_port *uport,
			unsigned int rx_fifo_wc,
			unsigned int rx_last_byte_valid,
			unsigned int rx_last,
			bool drop_rx);
	struct device *wrapper_dev;
	struct se_geni_rsc serial_rsc;
	dma_addr_t tx_dma;
	unsigned int xmit_size;
	void *rx_buf;
	dma_addr_t rx_dma;
	int loopback;
	int wakeup_irq;
	unsigned char wakeup_byte;
	struct wakeup_source geni_wake;
	unsigned int cur_baud;
	int ioctl_count;
	int edge_count;
	bool manual_flow;
	struct msm_geni_serial_ver_info ver_info;
<<<<<<< HEAD
	struct mutex ioctl_mutex;
=======
	u32 cur_tx_remaining;
	bool startup_in_progress;
>>>>>>> e47cd886
};

static const struct uart_ops msm_geni_serial_pops;
#ifdef SERIAL_CONSOLE
static struct uart_driver msm_geni_console_driver;
#endif
static struct uart_driver msm_geni_serial_hs_driver;
static int handle_rx_console(struct uart_port *uport,
			unsigned int rx_fifo_wc,
			unsigned int rx_last_byte_valid,
			unsigned int rx_last,
			bool drop_rx);
static int handle_rx_hs(struct uart_port *uport,
			unsigned int rx_fifo_wc,
			unsigned int rx_last_byte_valid,
			unsigned int rx_last,
			bool drop_rx);
static unsigned int msm_geni_serial_tx_empty(struct uart_port *port);
static int msm_geni_serial_power_on(struct uart_port *uport);
static void msm_geni_serial_power_off(struct uart_port *uport);
static int msm_geni_serial_poll_bit(struct uart_port *uport,
				int offset, int bit_field, bool set);
static void msm_geni_serial_stop_rx(struct uart_port *uport);
static int msm_geni_serial_runtime_resume(struct device *dev);
static int msm_geni_serial_runtime_suspend(struct device *dev);
static int uart_line_id;
static int msm_geni_serial_get_ver_info(struct uart_port *uport);

#define GET_DEV_PORT(uport) \
	container_of(uport, struct msm_geni_serial_port, uport)

#ifdef SERIAL_CONSOLE
static struct msm_geni_serial_port msm_geni_console_port;
#endif
static struct msm_geni_serial_port msm_geni_serial_ports[GENI_UART_NR_PORTS];

static void msm_geni_serial_config_port(struct uart_port *uport, int cfg_flags)
{
	if (cfg_flags & UART_CONFIG_TYPE)
		uport->type = PORT_MSM;
}

static ssize_t msm_geni_serial_loopback_show(struct device *dev,
				struct device_attribute *attr, char *buf)
{
	struct platform_device *pdev = to_platform_device(dev);
	struct msm_geni_serial_port *port = platform_get_drvdata(pdev);

	return snprintf(buf, sizeof(int), "%d\n", port->loopback);
}

static ssize_t msm_geni_serial_loopback_store(struct device *dev,
				struct device_attribute *attr, const char *buf,
				size_t size)
{
	struct platform_device *pdev = to_platform_device(dev);
	struct msm_geni_serial_port *port = platform_get_drvdata(pdev);

	if (kstrtoint(buf, 0, &port->loopback)) {
		dev_err(dev, "Invalid input\n");
		return -EINVAL;
	}
	return size;
}

static DEVICE_ATTR(loopback, 0644, msm_geni_serial_loopback_show,
					msm_geni_serial_loopback_store);

static bool device_pending_suspend(struct uart_port *uport)
{
	int usage_count = atomic_read(&uport->dev->power.usage_count);

	return (pm_runtime_status_suspended(uport->dev) || !usage_count);
}

static bool check_transfers_inflight(struct uart_port *uport)
{
	bool xfer_on = false;
	bool tx_active = false;
	bool tx_fifo_status = false;
	bool m_cmd_active = false;
	bool rx_active = false;
	u32 rx_fifo_status = 0;
	struct msm_geni_serial_port *port = GET_DEV_PORT(uport);
	u32 geni_status = geni_read_reg_nolog(uport->membase,
						SE_GENI_STATUS);
	struct circ_buf *xmit = &uport->state->xmit;

	/* Possible stop tx is called multiple times. */
	m_cmd_active = geni_status & M_GENI_CMD_ACTIVE;
	if (port->xfer_mode == SE_DMA) {
		tx_fifo_status = port->tx_dma ? 1 : 0;
		rx_fifo_status =
			geni_read_reg_nolog(uport->membase, SE_DMA_RX_LEN_IN);
	} else {
		tx_fifo_status = geni_read_reg_nolog(uport->membase,
						SE_GENI_TX_FIFO_STATUS);
		rx_fifo_status = geni_read_reg_nolog(uport->membase,
						SE_GENI_RX_FIFO_STATUS);
	}
	tx_active = m_cmd_active || tx_fifo_status;
	rx_active =  rx_fifo_status ? true : false;

	if (rx_active || tx_active || !uart_circ_empty(xmit))
		xfer_on = true;

	return xfer_on;
}

static void wait_for_transfers_inflight(struct uart_port *uport)
{
	int iter = 0;
	bool ret = false;

	while (iter < WAIT_XFER_MAX_ITER) {
		if ((ret = check_transfers_inflight(uport))) {
			usleep_range(WAIT_XFER_MIN_TIMEOUT_US,
					WAIT_XFER_MAX_TIMEOUT_US);
			iter++;
		} else {
			break;
		}
	}

	if (ret)
		dev_err(uport->dev, "%s: timeout!\n", __func__);
}

static int vote_clock_on(struct uart_port *uport)
{
	struct msm_geni_serial_port *port = GET_DEV_PORT(uport);
	int ret = 0;

	ret = msm_geni_serial_power_on(uport);
	if (ret) {
		dev_err(uport->dev, "Failed to vote clock on\n");
		return ret;
	}
	port->ioctl_count++;

#ifdef DEBUG_PM
	dev_info(uport->dev,
		"pid: %d, comm: %s voted clock to be on, "
		"ioctl_count: %d\n",
			current->pid, current->comm, port->ioctl_count);
#endif

	return 0;
}

static int vote_clock_off(struct uart_port *uport)
{
	struct msm_geni_serial_port *port = GET_DEV_PORT(uport);

	if (!pm_runtime_enabled(uport->dev)) {
		dev_err(uport->dev, "RPM not available.Can't enable clocks\n");
		return -EPERM;
	}
	if (!port->ioctl_count) {
		dev_warn(uport->dev, "%s:Imbalanced vote off ioctl %d\n",
						__func__, port->ioctl_count);
		return -EPERM;
	}
	wait_for_transfers_inflight(uport);
	port->ioctl_count--;
	if (port->ioctl_count < 0) {
		dev_err(uport->dev, "%s: ioctl_count < 0(%d), fixing it to 0\n",
				__func__, port->ioctl_count);
		port->ioctl_count = 0;
	}

#ifdef DEBUG_PM
	dev_info(uport->dev,
		"pid: %d, comm: %s voted clock to be off, "
		"ioctl_count: %d\n",
			current->pid, current->comm, port->ioctl_count);
#endif
	msm_geni_serial_power_off(uport);

	return 0;
};

static int msm_geni_serial_ioctl(struct uart_port *uport, unsigned int cmd,
						unsigned long arg)
{
	struct msm_geni_serial_port *port = GET_DEV_PORT(uport);
	int ret;

	mutex_lock(&port->ioctl_mutex);

	switch (cmd) {
	case TIOCPMGET:
		ret = vote_clock_on(uport);
		break;
	case TIOCPMPUT:
		ret = vote_clock_off(uport);
		break;
	case TIOCPMACT:
		ret = !pm_runtime_status_suspended(uport->dev);
		break;
	default:
		ret = -ENOIOCTLCMD;
		break;
	}

	mutex_unlock(&port->ioctl_mutex);

	return ret;
}

static void msm_geni_serial_break_ctl(struct uart_port *uport, int ctl)
{
	if (!uart_console(uport) && device_pending_suspend(uport)) {
		return;
	}

	if (ctl) {
		wait_for_transfers_inflight(uport);
		geni_setup_m_cmd(uport->membase, UART_START_BREAK, 0);
	} else {
		geni_setup_m_cmd(uport->membase, UART_STOP_BREAK, 0);
	}
	/* Ensure break start/stop command is setup before returning.*/
	mb();
}

static unsigned int msm_geni_cons_get_mctrl(struct uart_port *uport)
{
	return TIOCM_DSR | TIOCM_CAR | TIOCM_CTS;
}

static unsigned int msm_geni_serial_get_mctrl(struct uart_port *uport)
{
	u32 geni_ios = 0;
	unsigned int mctrl = TIOCM_DSR | TIOCM_CAR;

	if (!uart_console(uport) && device_pending_suspend(uport))
		return TIOCM_DSR | TIOCM_CAR | TIOCM_CTS;

	geni_ios = geni_read_reg_nolog(uport->membase, SE_GENI_IOS);
	if (!(geni_ios & IO2_DATA_IN))
		mctrl |= TIOCM_CTS;

	return mctrl;
}

static void msm_geni_cons_set_mctrl(struct uart_port *uport,
							unsigned int mctrl)
{
}

static void msm_geni_serial_set_mctrl(struct uart_port *uport,
							unsigned int mctrl)
{
	u32 uart_manual_rfr = 0;
	struct msm_geni_serial_port *port = GET_DEV_PORT(uport);

	if (device_pending_suspend(uport)) {
		return;
	}
	if (!(mctrl & TIOCM_RTS)) {
		uart_manual_rfr |= (UART_MANUAL_RFR_EN | UART_RFR_NOT_READY);
		port->manual_flow = true;
	} else {
		port->manual_flow = false;
	}
	geni_write_reg_nolog(uart_manual_rfr, uport->membase,
							SE_UART_MANUAL_RFR);
	/* Write to flow control must complete before return to client*/
	mb();
}

static const char *msm_geni_serial_get_type(struct uart_port *uport)
{
	return "MSM";
}

#ifdef SERIAL_CONSOLE
static struct msm_geni_serial_port *get_port_from_line(int line,
						bool is_console)
{
	struct msm_geni_serial_port *port = NULL;

	if (is_console) {
		if ((line < 0) || (line >= GENI_UART_CONS_PORTS))
			return ERR_PTR(-ENXIO);
		port = &msm_geni_console_port;
	} else {
		if ((line < 0) || (line >= GENI_UART_NR_PORTS))
			return ERR_PTR(-ENXIO);
		port = &msm_geni_serial_ports[line];
	}

	return port;
}
#else
static struct msm_geni_serial_port *get_port_from_line(int line)
{
	if ((line < 0) || (line >= GENI_UART_NR_PORTS))
		return ERR_PTR(-ENXIO);

	return &msm_geni_serial_ports[line];
}
#endif

static int msm_geni_serial_power_on(struct uart_port *uport)
{
	int ret = 0;

	if (!pm_runtime_enabled(uport->dev)) {
		if (pm_runtime_status_suspended(uport->dev)) {
			struct uart_state *state = uport->state;
			struct tty_port *tport = &state->port;
			int lock = mutex_trylock(&tport->mutex);

			pm_runtime_disable(uport->dev);
			ret = msm_geni_serial_runtime_resume(uport->dev);
			if (!ret) {
				pm_runtime_get_noresume(uport->dev);
				pm_runtime_set_active(uport->dev);
				enable_irq(uport->irq);
			}
			pm_runtime_enable(uport->dev);
			if (lock)
				mutex_unlock(&tport->mutex);
		}
	} else {
		ret = pm_runtime_get_sync(uport->dev);
		if (ret < 0) {
			WARN_ON_ONCE(1);
			pm_runtime_put_noidle(uport->dev);
			pm_runtime_set_suspended(uport->dev);
			return ret;
		}
	}
	return 0;
}

static void msm_geni_serial_power_off(struct uart_port *uport)
{
	int usage_count = atomic_read(&uport->dev->power.usage_count);

	if (!usage_count)
		return;

	pm_runtime_mark_last_busy(uport->dev);
	pm_runtime_put_autosuspend(uport->dev);
}

static int msm_geni_serial_poll_bit(struct uart_port *uport,
				int offset, int bit_field, bool set)
{
	int iter = 0;
	unsigned int reg;
	bool met = false;
	struct msm_geni_serial_port *port = NULL;
	bool cond = false;
	unsigned int baud = 115200;
	unsigned int fifo_bits = DEF_FIFO_DEPTH_WORDS * DEF_FIFO_WIDTH_BITS;
	unsigned long total_iter = 1000;


	if (uport->private_data && !uart_console(uport)) {
		port = GET_DEV_PORT(uport);
		baud = (port->cur_baud ? port->cur_baud : 115200);
		fifo_bits = port->tx_fifo_depth * port->tx_fifo_width;
		/*
		 * Total polling iterations based on FIFO worth of bytes to be
		 * sent at current baud .Add a little fluff to the wait.
		 */
		total_iter = ((fifo_bits * USEC_PER_SEC) / baud) / 10;
		total_iter += 50;
	}

	while (iter < total_iter) {
		reg = geni_read_reg_nolog(uport->membase, offset);
		cond = reg & bit_field;
		if (cond == set) {
			met = true;
			break;
		}
		udelay(10);
		iter++;
	}
	return met;
}

static void msm_geni_serial_setup_tx(struct uart_port *uport,
				unsigned int xmit_size)
{
	u32 m_cmd = 0;

	geni_write_reg_nolog(xmit_size, uport->membase, SE_UART_TX_TRANS_LEN);
	m_cmd |= (UART_START_TX << M_OPCODE_SHFT);
	geni_write_reg_nolog(m_cmd, uport->membase, SE_GENI_M_CMD0);
	/*
	 * Writes to enable the primary sequencer should go through before
	 * exiting this function.
	 */
	mb();
}

static void msm_geni_serial_poll_cancel_tx(struct uart_port *uport)
{
	int done = 0;
	unsigned int irq_clear = M_CMD_DONE_EN;

	done = msm_geni_serial_poll_bit(uport, SE_GENI_M_IRQ_STATUS,
						M_CMD_DONE_EN, true);
	if (!done) {
		geni_write_reg_nolog(M_GENI_CMD_ABORT, uport->membase,
					SE_GENI_M_CMD_CTRL_REG);
		irq_clear |= M_CMD_ABORT_EN;
		msm_geni_serial_poll_bit(uport, SE_GENI_M_IRQ_STATUS,
							M_CMD_ABORT_EN, true);
	}
	geni_write_reg_nolog(irq_clear, uport->membase, SE_GENI_M_IRQ_CLEAR);
}

static void msm_geni_serial_abort_rx(struct uart_port *uport)
{
	unsigned int irq_clear = S_CMD_DONE_EN;

	geni_abort_s_cmd(uport->membase);
	/* Ensure this goes through before polling. */
	mb();
	irq_clear |= S_CMD_ABORT_EN;
	msm_geni_serial_poll_bit(uport, SE_GENI_S_CMD_CTRL_REG,
					S_GENI_CMD_ABORT, false);
	geni_write_reg_nolog(irq_clear, uport->membase, SE_GENI_S_IRQ_CLEAR);
	geni_write_reg(FORCE_DEFAULT, uport->membase, GENI_FORCE_DEFAULT_REG);
}

static void msm_geni_serial_complete_rx_eot(struct uart_port *uport)
{
	int poll_done = 0, tries = 0;

	do {
		poll_done = msm_geni_serial_poll_bit(uport, SE_DMA_RX_IRQ_STAT,
								RX_EOT, true);
		tries++;
	} while (!poll_done && tries < 5);

	if (poll_done)
		geni_write_reg_nolog(RX_EOT, uport->membase, SE_DMA_RX_IRQ_CLR);
}

#ifdef CONFIG_CONSOLE_POLL
static int msm_geni_serial_get_char(struct uart_port *uport)
{
	unsigned int rx_fifo;
	unsigned int m_irq_status;
	unsigned int s_irq_status;

	if (!(msm_geni_serial_poll_bit(uport, SE_GENI_M_IRQ_STATUS,
			M_SEC_IRQ_EN, true)))
		return -ENXIO;

	m_irq_status = geni_read_reg_nolog(uport->membase,
						SE_GENI_M_IRQ_STATUS);
	s_irq_status = geni_read_reg_nolog(uport->membase,
						SE_GENI_S_IRQ_STATUS);
	geni_write_reg_nolog(m_irq_status, uport->membase,
						SE_GENI_M_IRQ_CLEAR);
	geni_write_reg_nolog(s_irq_status, uport->membase,
						SE_GENI_S_IRQ_CLEAR);

	if (!(msm_geni_serial_poll_bit(uport, SE_GENI_RX_FIFO_STATUS,
			RX_FIFO_WC_MSK, true)))
		return -ENXIO;

	/*
	 * Read the Rx FIFO only after clearing the interrupt registers and
	 * getting valid RX fifo status.
	 */
	mb();
	rx_fifo = geni_read_reg_nolog(uport->membase, SE_GENI_RX_FIFOn);
	rx_fifo &= 0xFF;
	return rx_fifo;
}

static void msm_geni_serial_poll_put_char(struct uart_port *uport,
					unsigned char c)
{
	int b = (int) c;
	struct msm_geni_serial_port *port = GET_DEV_PORT(uport);

	geni_write_reg_nolog(port->tx_wm, uport->membase,
					SE_GENI_TX_WATERMARK_REG);
	msm_geni_serial_setup_tx(uport, 1);
	if (!msm_geni_serial_poll_bit(uport, SE_GENI_M_IRQ_STATUS,
				M_TX_FIFO_WATERMARK_EN, true))
		WARN_ON(1);
	geni_write_reg_nolog(b, uport->membase, SE_GENI_TX_FIFOn);
	geni_write_reg_nolog(M_TX_FIFO_WATERMARK_EN, uport->membase,
							SE_GENI_M_IRQ_CLEAR);
	/*
	 * Ensure FIFO write goes through before polling for status but.
	 */
	mb();
	msm_geni_serial_poll_cancel_tx(uport);
}
#endif

#ifdef SERIAL_CONSOLE
static void msm_geni_serial_wr_char(struct uart_port *uport, int ch)
{
	geni_write_reg_nolog(ch, uport->membase, SE_GENI_TX_FIFOn);
	/*
	 * Ensure FIFO write clear goes through before
	 * next iteration.
	 */
	mb();

}

static void
__msm_geni_serial_console_write(struct uart_port *uport, const char *s,
				unsigned int count)
{
	int new_line = 0;
	int i;
	int bytes_to_send = count;
	int fifo_depth = DEF_FIFO_DEPTH_WORDS;
	int tx_wm = DEF_TX_WM;

	for (i = 0; i < count; i++) {
		if (s[i] == '\n')
			new_line++;
	}

	bytes_to_send += new_line;
	geni_write_reg_nolog(tx_wm, uport->membase,
					SE_GENI_TX_WATERMARK_REG);
	msm_geni_serial_setup_tx(uport, bytes_to_send);
	i = 0;
	while (i < count) {
		u32 chars_to_write = 0;
		u32 avail_fifo_bytes = (fifo_depth - tx_wm);
		/*
		 * If the WM bit never set, then the Tx state machine is not
		 * in a valid state, so break, cancel/abort any existing
		 * command. Unfortunately the current data being written is
		 * lost.
		 */
		while (!msm_geni_serial_poll_bit(uport, SE_GENI_M_IRQ_STATUS,
						M_TX_FIFO_WATERMARK_EN, true))
			break;
		chars_to_write = min((unsigned int)(count - i),
							avail_fifo_bytes);
		if ((chars_to_write << 1) > avail_fifo_bytes)
			chars_to_write = (avail_fifo_bytes >> 1);
		uart_console_write(uport, (s + i), chars_to_write,
						msm_geni_serial_wr_char);
		geni_write_reg_nolog(M_TX_FIFO_WATERMARK_EN, uport->membase,
							SE_GENI_M_IRQ_CLEAR);
		/* Ensure this goes through before polling for WM IRQ again.*/
		mb();
		i += chars_to_write;
	}
	msm_geni_serial_poll_cancel_tx(uport);
}

static void msm_geni_serial_console_write(struct console *co, const char *s,
			      unsigned int count)
{
	struct uart_port *uport;
	struct msm_geni_serial_port *port;
	bool locked = true;
	unsigned long flags;
	unsigned int geni_status;
	int irq_en;

	WARN_ON(co->index < 0 || co->index >= GENI_UART_NR_PORTS);

	port = get_port_from_line(co->index, true);
	if (IS_ERR_OR_NULL(port))
		return;

	uport = &port->uport;
	if (oops_in_progress)
		locked = spin_trylock_irqsave(&uport->lock, flags);
	else
		spin_lock_irqsave(&uport->lock, flags);

	geni_status = readl_relaxed(uport->membase + SE_GENI_STATUS);

	/* Cancel the current write to log the fault */
	if (!locked) {
		geni_cancel_m_cmd(uport->membase);
		if (!msm_geni_serial_poll_bit(uport, SE_GENI_M_IRQ_STATUS,
						M_CMD_CANCEL_EN, true)) {
			geni_abort_m_cmd(uport->membase);
			msm_geni_serial_poll_bit(uport, SE_GENI_M_IRQ_STATUS,
							M_CMD_ABORT_EN, true);
			geni_write_reg_nolog(M_CMD_ABORT_EN, uport->membase,
							SE_GENI_M_IRQ_CLEAR);
		}
		writel_relaxed(M_CMD_CANCEL_EN, uport->membase +
							SE_GENI_M_IRQ_CLEAR);
	} else if ((geni_status & M_GENI_CMD_ACTIVE) &&
						!port->cur_tx_remaining) {
		/* It seems we can interrupt existing transfers unless all data
		 * has been sent, in which case we need to look for done first.
		 */
		msm_geni_serial_poll_cancel_tx(uport);

		/* Enable WATERMARK interrupt for every new console write op */
		if (uart_circ_chars_pending(&uport->state->xmit)) {
			irq_en = geni_read_reg_nolog(uport->membase,
						SE_GENI_M_IRQ_EN);
			geni_write_reg_nolog(irq_en | M_TX_FIFO_WATERMARK_EN,
					uport->membase, SE_GENI_M_IRQ_EN);
		}
	}

	__msm_geni_serial_console_write(uport, s, count);

	if (port->cur_tx_remaining)
		msm_geni_serial_setup_tx(uport, port->cur_tx_remaining);

	if (locked)
		spin_unlock_irqrestore(&uport->lock, flags);
}

static int handle_rx_console(struct uart_port *uport,
			unsigned int rx_fifo_wc,
			unsigned int rx_last_byte_valid,
			unsigned int rx_last,
			bool drop_rx)
{
	int i, c;
	unsigned char *rx_char;
	struct tty_port *tport;
	struct msm_geni_serial_port *msm_port = GET_DEV_PORT(uport);

	tport = &uport->state->port;
	for (i = 0; i < rx_fifo_wc; i++) {
		int bytes = 4;

		*(msm_port->rx_fifo) =
			geni_read_reg_nolog(uport->membase, SE_GENI_RX_FIFOn);
		if (drop_rx)
			continue;
		rx_char = (unsigned char *)msm_port->rx_fifo;

		if (i == (rx_fifo_wc - 1)) {
			if (rx_last && rx_last_byte_valid)
				bytes = rx_last_byte_valid;
		}
		for (c = 0; c < bytes; c++) {
			char flag = TTY_NORMAL;
			int sysrq;

			uport->icount.rx++;
			sysrq = uart_handle_sysrq_char(uport, rx_char[c]);
			if (!sysrq)
				tty_insert_flip_char(tport, rx_char[c], flag);
		}
	}
	if (!drop_rx)
		tty_flip_buffer_push(tport);
	return 0;
}
#else
static int handle_rx_console(struct uart_port *uport,
			unsigned int rx_fifo_wc,
			unsigned int rx_last_byte_valid,
			unsigned int rx_last,
			bool drop_rx)
{
	return -EPERM;
}

#endif /* (CONFIG_SERIAL_CORE_CONSOLE) || defined(CONFIG_CONSOLE_POLL)) */

static int msm_geni_serial_prep_dma_tx(struct uart_port *uport)
{
	struct msm_geni_serial_port *msm_port = GET_DEV_PORT(uport);
	struct circ_buf *xmit = &uport->state->xmit;
	unsigned int xmit_size;
	int ret = 0;

	xmit_size = uart_circ_chars_pending(xmit);
	if (xmit_size < WAKEUP_CHARS)
		uart_write_wakeup(uport);

	if (xmit_size > (UART_XMIT_SIZE - xmit->tail))
		xmit_size = UART_XMIT_SIZE - xmit->tail;

	if (!xmit_size)
		return ret;

	msm_geni_serial_setup_tx(uport, xmit_size);
	ret = geni_se_tx_dma_prep(msm_port->wrapper_dev, uport->membase,
			&xmit->buf[xmit->tail], xmit_size, &msm_port->tx_dma);
	if (!ret) {
		msm_port->xmit_size = xmit_size;
	} else {
		geni_write_reg_nolog(0, uport->membase,
					SE_UART_TX_TRANS_LEN);
		geni_cancel_m_cmd(uport->membase);
		if (!msm_geni_serial_poll_bit(uport, SE_GENI_M_IRQ_STATUS,
						M_CMD_CANCEL_EN, true)) {
			geni_abort_m_cmd(uport->membase);
			msm_geni_serial_poll_bit(uport, SE_GENI_M_IRQ_STATUS,
							M_CMD_ABORT_EN, true);
			geni_write_reg_nolog(M_CMD_ABORT_EN, uport->membase,
							SE_GENI_M_IRQ_CLEAR);
		}
		geni_write_reg_nolog(M_CMD_CANCEL_EN, uport->membase,
							SE_GENI_M_IRQ_CLEAR);
		msm_port->tx_dma = (dma_addr_t)NULL;
		msm_port->xmit_size = 0;
	}
	return ret;
}

static void msm_geni_serial_start_tx(struct uart_port *uport)
{
	unsigned int geni_m_irq_en;
	struct msm_geni_serial_port *msm_port = GET_DEV_PORT(uport);
	unsigned int geni_status;

	if (!uart_console(uport) && !pm_runtime_active(uport->dev)) {
		pm_runtime_get(uport->dev);
		goto exit_start_tx;
	}

	if (!uart_console(uport)) {
		pm_runtime_get(uport->dev);
	}

	if (msm_port->xfer_mode == FIFO_MODE) {
		geni_status = geni_read_reg_nolog(uport->membase,
						  SE_GENI_STATUS);
		if (geni_status & M_GENI_CMD_ACTIVE)
			goto check_flow_ctrl;

		if (!msm_geni_serial_tx_empty(uport))
			goto check_flow_ctrl;

		geni_m_irq_en = geni_read_reg_nolog(uport->membase,
						    SE_GENI_M_IRQ_EN);
		geni_m_irq_en |= (M_TX_FIFO_WATERMARK_EN | M_CMD_DONE_EN);

		geni_write_reg_nolog(msm_port->tx_wm, uport->membase,
						SE_GENI_TX_WATERMARK_REG);
		geni_write_reg_nolog(geni_m_irq_en, uport->membase,
							SE_GENI_M_IRQ_EN);
		/* Geni command setup should complete before returning.*/
		mb();
	} else if (msm_port->xfer_mode == SE_DMA) {
		if (msm_port->tx_dma)
			goto check_flow_ctrl;

		msm_geni_serial_prep_dma_tx(uport);
	}
	return;
check_flow_ctrl:
exit_start_tx:
	if (!uart_console(uport))
		msm_geni_serial_power_off(uport);
}

static void msm_geni_serial_tx_fsm_rst(struct uart_port *uport)
{
	unsigned int tx_irq_en;
	int done = 0;
	int tries = 0;

	tx_irq_en = geni_read_reg_nolog(uport->membase, SE_DMA_TX_IRQ_EN);
	geni_write_reg_nolog(0, uport->membase, SE_DMA_TX_IRQ_EN_SET);
	geni_write_reg_nolog(1, uport->membase, SE_DMA_TX_FSM_RST);
	do {
		done = msm_geni_serial_poll_bit(uport, SE_DMA_TX_IRQ_STAT,
							TX_RESET_DONE, true);
		tries++;
	} while (!done && tries < 5);
	geni_write_reg_nolog(TX_DMA_DONE | TX_RESET_DONE, uport->membase,
						     SE_DMA_TX_IRQ_CLR);
	geni_write_reg_nolog(tx_irq_en, uport->membase, SE_DMA_TX_IRQ_EN_SET);
}

static void stop_tx_sequencer(struct uart_port *uport)
{
	unsigned int geni_m_irq_en;
	unsigned int geni_status;
	struct msm_geni_serial_port *port = GET_DEV_PORT(uport);

	geni_m_irq_en = geni_read_reg_nolog(uport->membase, SE_GENI_M_IRQ_EN);
	geni_m_irq_en &= ~M_CMD_DONE_EN;
	if (port->xfer_mode == FIFO_MODE) {
		geni_m_irq_en &= ~M_TX_FIFO_WATERMARK_EN;
		geni_write_reg_nolog(0, uport->membase,
				     SE_GENI_TX_WATERMARK_REG);
	} else if (port->xfer_mode == SE_DMA) {
		if (port->tx_dma) {
			msm_geni_serial_tx_fsm_rst(uport);
			geni_se_tx_dma_unprep(port->wrapper_dev, port->tx_dma,
					   port->xmit_size);
			port->tx_dma = (dma_addr_t)NULL;
		}
	}
	port->xmit_size = 0;
	geni_write_reg_nolog(geni_m_irq_en, uport->membase, SE_GENI_M_IRQ_EN);
	geni_status = geni_read_reg_nolog(uport->membase,
						SE_GENI_STATUS);
	/* Possible stop tx is called multiple times. */
	if (!(geni_status & M_GENI_CMD_ACTIVE))
		return;

	geni_cancel_m_cmd(uport->membase);
	if (!msm_geni_serial_poll_bit(uport, SE_GENI_M_IRQ_STATUS,
						M_CMD_CANCEL_EN, true)) {
		geni_abort_m_cmd(uport->membase);
		msm_geni_serial_poll_bit(uport, SE_GENI_M_IRQ_STATUS,
						M_CMD_ABORT_EN, true);
		geni_write_reg_nolog(M_CMD_ABORT_EN, uport->membase,
							SE_GENI_M_IRQ_CLEAR);
	}
	geni_write_reg_nolog(M_CMD_CANCEL_EN, uport->membase,
						SE_GENI_M_IRQ_CLEAR);
	/*
	 * If we end up having to cancel an on-going Tx for non-console usecase
	 * then it means there was some unsent data in the Tx FIFO, consequently
	 * it means that there is a vote imbalance as we put in a vote during
	 * start_tx() that is removed only as part of a "done" ISR. To balance
	 * this out, remove the vote put in during start_tx().
	 */
	if (!uart_console(uport)) {
		msm_geni_serial_power_off(uport);
	}
}

static void msm_geni_serial_stop_tx(struct uart_port *uport)
{
	if (!uart_console(uport) && device_pending_suspend(uport)) {
		dev_err(uport->dev, "%s.Device is suspended.\n", __func__);
		return;
	}

	stop_tx_sequencer(uport);
}

static void start_rx_sequencer(struct uart_port *uport)
{
	unsigned int geni_s_irq_en;
	unsigned int geni_m_irq_en;
	unsigned int geni_status;
	struct msm_geni_serial_port *port = GET_DEV_PORT(uport);
	int ret;
	u32 geni_se_param = UART_PARAM_RFR_OPEN;

	if (port->startup_in_progress)
		return;

	geni_status = geni_read_reg_nolog(uport->membase, SE_GENI_STATUS);
	if (geni_status & S_GENI_CMD_ACTIVE) {
		if (port->xfer_mode == SE_DMA && !port->rx_dma) {
			ret = geni_se_rx_dma_prep(port->wrapper_dev,
				uport->membase, port->rx_buf, DMA_RX_BUF_SIZE,
				&port->rx_dma);
			if (ret)
				return;
		}
		msm_geni_serial_stop_rx(uport);
	}

	/* Start RX with the RFR_OPEN to keep RFR in always ready state */
	geni_setup_s_cmd(uport->membase, UART_START_READ, geni_se_param);

	if (port->xfer_mode == FIFO_MODE) {
		geni_s_irq_en = geni_read_reg_nolog(uport->membase,
							SE_GENI_S_IRQ_EN);
		geni_m_irq_en = geni_read_reg_nolog(uport->membase,
							SE_GENI_M_IRQ_EN);

		geni_s_irq_en |= S_RX_FIFO_WATERMARK_EN | S_RX_FIFO_LAST_EN;
		geni_m_irq_en |= M_RX_FIFO_WATERMARK_EN | M_RX_FIFO_LAST_EN;

		geni_write_reg_nolog(geni_s_irq_en, uport->membase,
							SE_GENI_S_IRQ_EN);
		geni_write_reg_nolog(geni_m_irq_en, uport->membase,
							SE_GENI_M_IRQ_EN);
	} else if (port->xfer_mode == SE_DMA) {
		ret = geni_se_rx_dma_prep(port->wrapper_dev, uport->membase,
				port->rx_buf, DMA_RX_BUF_SIZE, &port->rx_dma);
		if (ret) {
			dev_err(uport->dev, "%s: RX Prep dma failed %d\n",
				__func__, ret);
			msm_geni_serial_stop_rx(uport);
			return;
		}
	}
	/*
	 * Ensure the writes to the secondary sequencer and interrupt enables
	 * go through.
	 */
	mb();
}

static void msm_geni_serial_start_rx(struct uart_port *uport)
{
	struct msm_geni_serial_port *port = GET_DEV_PORT(uport);

	if (!uart_console(uport) && device_pending_suspend(uport)) {
		dev_err(uport->dev, "%s.Device is suspended.\n", __func__);
		return;
	}
	start_rx_sequencer(&port->uport);
}


static void msm_geni_serial_rx_fsm_rst(struct uart_port *uport)
{
	unsigned int rx_irq_en;
	int done = 0;
	int tries = 0;

	rx_irq_en = geni_read_reg_nolog(uport->membase, SE_DMA_RX_IRQ_EN);
	geni_write_reg_nolog(0, uport->membase, SE_DMA_RX_IRQ_EN_SET);
	geni_write_reg_nolog(1, uport->membase, SE_DMA_RX_FSM_RST);
	do {
		done = msm_geni_serial_poll_bit(uport, SE_DMA_RX_IRQ_STAT,
							RX_RESET_DONE, true);
		tries++;
	} while (!done && tries < 5);
	geni_write_reg_nolog(RX_DMA_DONE | RX_RESET_DONE, uport->membase,
						     SE_DMA_RX_IRQ_CLR);
	geni_write_reg_nolog(rx_irq_en, uport->membase, SE_DMA_RX_IRQ_EN_SET);
}

static void msm_geni_serial_set_manual_flow(bool enable,
					struct msm_geni_serial_port *port)
{
	u32 uart_manual_rfr = 0;

	if (!enable) {
		uart_manual_rfr |= (UART_MANUAL_RFR_EN);
		geni_write_reg_nolog(uart_manual_rfr, port->uport.membase,
						SE_UART_MANUAL_RFR);
		/* UART FW needs delay per HW experts recommendation */
		udelay(10);

		uart_manual_rfr |= (UART_RFR_NOT_READY);
		geni_write_reg_nolog(uart_manual_rfr, port->uport.membase,
						SE_UART_MANUAL_RFR);
		/*
		 * Ensure that the manual flow on writes go through before
		 * doing a stop_rx.
		 */
		mb();
<<<<<<< HEAD
=======
		IPC_LOG_MSG(port->ipc_log_pwr,
			"%s: Manual Flow Enabled, HW Flow OFF\n", __func__);
>>>>>>> e47cd886
	} else {
		geni_write_reg_nolog(0, port->uport.membase,
						SE_UART_MANUAL_RFR);
		/* Ensure that the manual flow off writes go through */
		mb();
<<<<<<< HEAD
=======
		IPC_LOG_MSG(port->ipc_log_pwr,
			"%s: Manual Flow Disabled, HW Flow ON\n", __func__);
>>>>>>> e47cd886
	}
}

static void stop_rx_sequencer(struct uart_port *uport)
{
	unsigned int geni_s_irq_en;
	unsigned int geni_m_irq_en;
	unsigned int geni_status;
	struct msm_geni_serial_port *port = GET_DEV_PORT(uport);
	u32 irq_clear = S_CMD_CANCEL_EN;
	bool done;

	if (port->xfer_mode == FIFO_MODE) {
		geni_s_irq_en = geni_read_reg_nolog(uport->membase,
							SE_GENI_S_IRQ_EN);
		geni_m_irq_en = geni_read_reg_nolog(uport->membase,
							SE_GENI_M_IRQ_EN);
		geni_s_irq_en &= ~(S_RX_FIFO_WATERMARK_EN | S_RX_FIFO_LAST_EN);
		geni_m_irq_en &= ~(M_RX_FIFO_WATERMARK_EN | M_RX_FIFO_LAST_EN);

		geni_write_reg_nolog(geni_s_irq_en, uport->membase,
							SE_GENI_S_IRQ_EN);
		geni_write_reg_nolog(geni_m_irq_en, uport->membase,
							SE_GENI_M_IRQ_EN);
	}

	geni_status = geni_read_reg_nolog(uport->membase, SE_GENI_STATUS);
	/* Possible stop rx is called multiple times. */
	if (!(geni_status & S_GENI_CMD_ACTIVE))
		goto exit_rx_seq;

	geni_cancel_s_cmd(uport->membase);
	/*
	 * Ensure that the cancel goes through before polling for the
	 * cancel control bit.
	 */
	mb();
	if (!uart_console(uport))
		msm_geni_serial_complete_rx_eot(uport);

	done = msm_geni_serial_poll_bit(uport, SE_GENI_S_CMD_CTRL_REG,
					S_GENI_CMD_CANCEL, false);
	if (done) {
		geni_write_reg_nolog(irq_clear, uport->membase,
						SE_GENI_S_IRQ_CLEAR);
		goto exit_rx_seq;
	}

	geni_status = geni_read_reg_nolog(uport->membase, SE_GENI_STATUS);
	if ((geni_status & S_GENI_CMD_ACTIVE)) {
		msm_geni_serial_abort_rx(uport);
	}
exit_rx_seq:
	if (port->xfer_mode == SE_DMA && port->rx_dma) {
		msm_geni_serial_rx_fsm_rst(uport);
		geni_se_rx_dma_unprep(port->wrapper_dev, port->rx_dma,
						      DMA_RX_BUF_SIZE);
		port->rx_dma = (dma_addr_t)NULL;
	}
}

static void msm_geni_serial_stop_rx(struct uart_port *uport)
{
	if (!uart_console(uport) && device_pending_suspend(uport))
		return;

	stop_rx_sequencer(uport);
}

static int handle_rx_hs(struct uart_port *uport,
			unsigned int rx_fifo_wc,
			unsigned int rx_last_byte_valid,
			unsigned int rx_last,
			bool drop_rx)
{
	unsigned char *rx_char;
	struct tty_port *tport;
	struct msm_geni_serial_port *msm_port = GET_DEV_PORT(uport);
	int ret;
	int rx_bytes = 0;

	rx_bytes = (msm_port->tx_fifo_width * (rx_fifo_wc - 1)) >> 3;
	rx_bytes += ((rx_last && rx_last_byte_valid) ?
			rx_last_byte_valid : msm_port->tx_fifo_width >> 3);

	tport = &uport->state->port;
	ioread32_rep((uport->membase + SE_GENI_RX_FIFOn), msm_port->rx_fifo,
								rx_fifo_wc);
	if (drop_rx)
		return 0;

	rx_char = (unsigned char *)msm_port->rx_fifo;
	ret = tty_insert_flip_string(tport, rx_char, rx_bytes);
	if (ret != rx_bytes) {
		dev_err(uport->dev, "%s: ret %d rx_bytes %d\n", __func__,
								ret, rx_bytes);
		WARN_ON(1);
	}
	uport->icount.rx += ret;
	tty_flip_buffer_push(tport);
	return ret;
}

static int msm_geni_serial_handle_rx(struct uart_port *uport, bool drop_rx)
{
	int ret = 0;
	unsigned int rx_fifo_status;
	unsigned int rx_fifo_wc = 0;
	unsigned int rx_last_byte_valid = 0;
	unsigned int rx_last = 0;
	struct tty_port *tport;
	struct msm_geni_serial_port *port = GET_DEV_PORT(uport);

	tport = &uport->state->port;
	rx_fifo_status = geni_read_reg_nolog(uport->membase,
				SE_GENI_RX_FIFO_STATUS);
	rx_fifo_wc = rx_fifo_status & RX_FIFO_WC_MSK;
	rx_last_byte_valid = ((rx_fifo_status & RX_LAST_BYTE_VALID_MSK) >>
						RX_LAST_BYTE_VALID_SHFT);
	rx_last = rx_fifo_status & RX_LAST;
	if (rx_fifo_wc)
		port->handle_rx(uport, rx_fifo_wc, rx_last_byte_valid,
							rx_last, drop_rx);
	return ret;
}

static int msm_geni_serial_handle_tx(struct uart_port *uport, bool done,
		bool active)
{
	int ret = 0;
	struct msm_geni_serial_port *msm_port = GET_DEV_PORT(uport);
	struct circ_buf *xmit = &uport->state->xmit;
	unsigned int avail_fifo_bytes = 0;
	unsigned int bytes_remaining = 0;
	unsigned int pending;
	int i = 0;
	unsigned int tx_fifo_status;
	unsigned int xmit_size;
	unsigned int fifo_width_bytes =
		(uart_console(uport) ? 1 : (msm_port->tx_fifo_width >> 3));
	int temp_tail = 0;
	int irq_en;

	tx_fifo_status = geni_read_reg_nolog(uport->membase,
					SE_GENI_TX_FIFO_STATUS);

	/* Complete the current tx command before taking newly added data */
	if (active)
		pending = msm_port->cur_tx_remaining;
	else
		pending = uart_circ_chars_pending(xmit);

	/* All data has been transmitted and acknowledged as received */
	if (!pending && !tx_fifo_status && done) {
		msm_geni_serial_stop_tx(uport);
		goto exit_handle_tx;
	}

	avail_fifo_bytes = msm_port->tx_fifo_depth - (tx_fifo_status &
								TX_FIFO_WC);
	avail_fifo_bytes *= fifo_width_bytes;
	if (avail_fifo_bytes < 0)
		avail_fifo_bytes = 0;

	temp_tail = xmit->tail;
	xmit_size = min(avail_fifo_bytes, pending);
	if (!xmit_size)
		goto exit_handle_tx;

	if (!msm_port->cur_tx_remaining) {
		msm_geni_serial_setup_tx(uport, pending);
		msm_port->cur_tx_remaining = pending;

		/* Re-Enable WATERMARK interrupt while starting new transfer */
		irq_en = geni_read_reg_nolog(uport->membase, SE_GENI_M_IRQ_EN);
		if (!(irq_en & M_TX_FIFO_WATERMARK_EN))
			geni_write_reg_nolog(irq_en | M_TX_FIFO_WATERMARK_EN,
					uport->membase, SE_GENI_M_IRQ_EN);
	}

	bytes_remaining = xmit_size;

	while (i < xmit_size) {
		unsigned int tx_bytes;
		unsigned int buf = 0;
		int c;

		tx_bytes = ((bytes_remaining < fifo_width_bytes) ?
					bytes_remaining : fifo_width_bytes);

		for (c = 0; c < tx_bytes ; c++) {
			buf |= (xmit->buf[temp_tail++] << (c * 8));
			temp_tail &= UART_XMIT_SIZE - 1;
		}

		geni_write_reg_nolog(buf, uport->membase, SE_GENI_TX_FIFOn);

		i += tx_bytes;
		bytes_remaining -= tx_bytes;
		uport->icount.tx += tx_bytes;
		msm_port->cur_tx_remaining -= tx_bytes;
		/* Ensure FIFO write goes through */
		wmb();
	}
	xmit->tail = temp_tail;

	/*
	 * The tx fifo watermark is level triggered and latched. Though we had
	 * cleared it in qcom_geni_serial_isr it will have already reasserted
	 * so we must clear it again here after our writes.
	 */
	geni_write_reg_nolog(M_TX_FIFO_WATERMARK_EN, uport->membase,
						SE_GENI_M_IRQ_CLEAR);

exit_handle_tx:
	if (!msm_port->cur_tx_remaining) {
		/* Clear WATERMARK interrupt for each transfer completion */
		irq_en = geni_read_reg_nolog(uport->membase, SE_GENI_M_IRQ_EN);
		if (irq_en & M_TX_FIFO_WATERMARK_EN)
			geni_write_reg_nolog(irq_en & ~M_TX_FIFO_WATERMARK_EN,
					uport->membase, SE_GENI_M_IRQ_EN);
	}

	if (uart_circ_chars_pending(xmit) < WAKEUP_CHARS)
		uart_write_wakeup(uport);
	return ret;
}

static int msm_geni_serial_handle_dma_rx(struct uart_port *uport, bool drop_rx)
{
	struct msm_geni_serial_port *msm_port = GET_DEV_PORT(uport);
	unsigned int rx_bytes = 0;
	struct tty_port *tport;
	int ret;
	unsigned int geni_status;

	geni_status = geni_read_reg_nolog(uport->membase, SE_GENI_STATUS);
	/* Possible stop rx is called */
	if (!(geni_status & S_GENI_CMD_ACTIVE))
		return 0;

	geni_se_rx_dma_unprep(msm_port->wrapper_dev, msm_port->rx_dma,
			      DMA_RX_BUF_SIZE);
	msm_port->rx_dma = (dma_addr_t)NULL;

	rx_bytes = geni_read_reg_nolog(uport->membase, SE_DMA_RX_LEN_IN);
	if (unlikely(!msm_port->rx_buf)) {
		return 0;
	}
	if (unlikely(!rx_bytes)) {
		goto exit_handle_dma_rx;
	}
	if (drop_rx)
		goto exit_handle_dma_rx;

	tport = &uport->state->port;
	ret = tty_insert_flip_string(tport, (unsigned char *)(msm_port->rx_buf),
				     rx_bytes);
	if (ret != rx_bytes) {
		dev_err(uport->dev, "%s: ret %d rx_bytes %d\n", __func__,
								ret, rx_bytes);
		WARN_ON(1);
	}
	uport->icount.rx += ret;
	tty_flip_buffer_push(tport);
exit_handle_dma_rx:
	ret = geni_se_rx_dma_prep(msm_port->wrapper_dev, uport->membase,
			msm_port->rx_buf, DMA_RX_BUF_SIZE, &msm_port->rx_dma);
	return ret;
}

static int msm_geni_serial_handle_dma_tx(struct uart_port *uport)
{
	struct msm_geni_serial_port *msm_port = GET_DEV_PORT(uport);
	struct circ_buf *xmit = &uport->state->xmit;

	xmit->tail = (xmit->tail + msm_port->xmit_size) & (UART_XMIT_SIZE - 1);
	geni_se_tx_dma_unprep(msm_port->wrapper_dev, msm_port->tx_dma,
				msm_port->xmit_size);
	uport->icount.tx += msm_port->xmit_size;
	msm_port->tx_dma = (dma_addr_t)NULL;
	msm_port->xmit_size = 0;

	if (!uart_circ_empty(xmit))
		msm_geni_serial_prep_dma_tx(uport);
	else {
		/*
		 * This will balance out the power vote put in during start_tx
		 * allowing the device to suspend.
		 */
		if (!uart_console(uport)) {
			msm_geni_serial_power_off(uport);
		}
		uart_write_wakeup(uport);
	}
	return 0;
}

static irqreturn_t msm_geni_serial_isr(int isr, void *dev)
{
	unsigned int m_irq_status;
	unsigned int s_irq_status;
	unsigned int dma;
	unsigned int dma_tx_status;
	unsigned int dma_rx_status;
	struct uart_port *uport = dev;
	unsigned long flags;
	unsigned int m_irq_en;
<<<<<<< HEAD
=======
	unsigned int geni_status;
	struct msm_geni_serial_port *msm_port = GET_DEV_PORT(uport);
>>>>>>> e47cd886
	struct tty_port *tport = &uport->state->port;
	bool drop_rx = false;

	spin_lock_irqsave(&uport->lock, flags);
	if (uart_console(uport) && uport->suspended)
		goto exit_geni_serial_isr;
	if (!uart_console(uport) && pm_runtime_status_suspended(uport->dev)) {
		dev_err(uport->dev, "%s.Device is suspended.\n", __func__);
		goto exit_geni_serial_isr;
	}
	m_irq_status = geni_read_reg_nolog(uport->membase,
						SE_GENI_M_IRQ_STATUS);
	s_irq_status = geni_read_reg_nolog(uport->membase,
						SE_GENI_S_IRQ_STATUS);
	m_irq_en = geni_read_reg_nolog(uport->membase, SE_GENI_M_IRQ_EN);
	dma = geni_read_reg_nolog(uport->membase, SE_GENI_DMA_MODE_EN);
	dma_tx_status = geni_read_reg_nolog(uport->membase, SE_DMA_TX_IRQ_STAT);
	dma_rx_status = geni_read_reg_nolog(uport->membase, SE_DMA_RX_IRQ_STAT);
	geni_status = readl_relaxed(uport->membase + SE_GENI_STATUS);

	geni_write_reg_nolog(m_irq_status, uport->membase, SE_GENI_M_IRQ_CLEAR);
	geni_write_reg_nolog(s_irq_status, uport->membase, SE_GENI_S_IRQ_CLEAR);

	if ((m_irq_status & M_ILLEGAL_CMD_EN)) {
		WARN_ON(1);
		goto exit_geni_serial_isr;
	}

	if (s_irq_status & S_RX_FIFO_WR_ERR_EN) {
		uport->icount.overrun++;
		tty_insert_flip_char(tport, 0, TTY_OVERRUN);
	}

	if (!dma) {
		if ((m_irq_status & m_irq_en) &
			(M_TX_FIFO_WATERMARK_EN | M_CMD_DONE_EN))
			msm_geni_serial_handle_tx(uport,
					m_irq_status & M_CMD_DONE_EN,
					geni_status & M_GENI_CMD_ACTIVE);

		if ((s_irq_status & S_GP_IRQ_0_EN) ||
			(s_irq_status & S_GP_IRQ_1_EN)) {
			if (s_irq_status & S_GP_IRQ_0_EN)
				uport->icount.parity++;
			drop_rx = true;
		} else if ((s_irq_status & S_GP_IRQ_2_EN) ||
			(s_irq_status & S_GP_IRQ_3_EN)) {
			uport->icount.brk++;
		}

		if ((s_irq_status & S_RX_FIFO_WATERMARK_EN) ||
			(s_irq_status & S_RX_FIFO_LAST_EN))
			msm_geni_serial_handle_rx(uport, drop_rx);
	} else {
		if (dma_tx_status) {
			geni_write_reg_nolog(dma_tx_status, uport->membase,
					     SE_DMA_TX_IRQ_CLR);
			if (dma_tx_status & TX_DMA_DONE)
				msm_geni_serial_handle_dma_tx(uport);
		}

		if (dma_rx_status) {
			geni_write_reg_nolog(dma_rx_status, uport->membase,
					     SE_DMA_RX_IRQ_CLR);
			if (dma_rx_status & RX_RESET_DONE) {
				goto exit_geni_serial_isr;
			}
			if (dma_rx_status & UART_DMA_RX_ERRS) {
				if (dma_rx_status & UART_DMA_RX_PARITY_ERR)
					uport->icount.parity++;
				drop_rx = true;
			} else if (dma_rx_status & UART_DMA_RX_BREAK) {
				uport->icount.brk++;
			}
			if (dma_rx_status & RX_DMA_DONE)
				msm_geni_serial_handle_dma_rx(uport, drop_rx);
		}
	}

exit_geni_serial_isr:
	spin_unlock_irqrestore(&uport->lock, flags);
	return IRQ_HANDLED;
}

static irqreturn_t msm_geni_wakeup_isr(int isr, void *dev)
{
	struct uart_port *uport = dev;
	struct msm_geni_serial_port *port = GET_DEV_PORT(uport);
	struct tty_struct *tty;
	unsigned long flags;

	spin_lock_irqsave(&uport->lock, flags);
	if (port->wakeup_byte && (port->edge_count == 2)) {
		tty = uport->state->port.tty;
		tty_insert_flip_char(tty->port, port->wakeup_byte, TTY_NORMAL);
		port->edge_count = 0;
		tty_flip_buffer_push(tty->port);
		__pm_wakeup_event(&port->geni_wake, WAKEBYTE_TIMEOUT_MSEC);
#ifdef DEBUG_PM
		dev_info(uport->dev, "%s: Holding wakelock for %d ms\n",
					__func__, WAKEBYTE_TIMEOUT_MSEC);
#endif
	} else if (port->edge_count < 2) {
		port->edge_count++;
	}
	spin_unlock_irqrestore(&uport->lock, flags);
	return IRQ_HANDLED;
}

static int get_tx_fifo_size(struct msm_geni_serial_port *port)
{
	struct uart_port *uport;

	if (!port)
		return -ENODEV;

	uport = &port->uport;
	port->tx_fifo_depth = get_tx_fifo_depth(uport->membase);
	if (!port->tx_fifo_depth) {
		dev_err(uport->dev, "%s:Invalid TX FIFO depth read\n",
								__func__);
		return -ENXIO;
	}

	port->tx_fifo_width = get_tx_fifo_width(uport->membase);
	if (!port->tx_fifo_width) {
		dev_err(uport->dev, "%s:Invalid TX FIFO width read\n",
								__func__);
		return -ENXIO;
	}

	port->rx_fifo_depth = get_rx_fifo_depth(uport->membase);
	if (!port->rx_fifo_depth) {
		dev_err(uport->dev, "%s:Invalid RX FIFO depth read\n",
								__func__);
		return -ENXIO;
	}

	uport->fifosize =
		((port->tx_fifo_depth * port->tx_fifo_width) >> 3);
	return 0;
}

static void set_rfr_wm(struct msm_geni_serial_port *port)
{
	/*
	 * Set RFR (Flow off) to FIFO_DEPTH - 2.
	 * RX WM level at 50% RX_FIFO_DEPTH.
	 * TX WM level at 10% TX_FIFO_DEPTH.
	 */
	port->rx_rfr = port->rx_fifo_depth - 2;
	if (!uart_console(&port->uport))
		port->rx_wm = port->rx_fifo_depth >>  1;
	else
		port->rx_wm = UART_CONSOLE_RX_WM;
	port->tx_wm = 2;
}

static void msm_geni_serial_shutdown(struct uart_port *uport)
{
	struct msm_geni_serial_port *msm_port = GET_DEV_PORT(uport);
	unsigned long flags;
	int ret;

	disable_irq(uport->irq);
	free_irq(uport->irq, uport);
	spin_lock_irqsave(&uport->lock, flags);
	msm_geni_serial_stop_tx(uport);
	msm_geni_serial_stop_rx(uport);
	spin_unlock_irqrestore(&uport->lock, flags);

	if (!uart_console(uport)) {
		if (msm_port->ioctl_count) {
			int i;

			for (i = 0; i < msm_port->ioctl_count; i++) {
				msm_geni_serial_power_off(uport);
			}
			msm_port->ioctl_count = 0;
		}

		ret = pm_runtime_put_sync_suspend(uport->dev);
		if (ret) {
			IPC_LOG_MSG(msm_port->ipc_log_pwr,
			"%s: Failed to suspend:%d\n", __func__, ret);
		}

		if (msm_port->wakeup_irq > 0) {
			irq_set_irq_wake(msm_port->wakeup_irq, 0);
			disable_irq(msm_port->wakeup_irq);
			free_irq(msm_port->wakeup_irq, uport);
		}
	}
}

static int msm_geni_serial_port_setup(struct uart_port *uport)
{
	int ret = 0;
	struct msm_geni_serial_port *msm_port = GET_DEV_PORT(uport);
	unsigned long cfg0, cfg1;
	unsigned int rxstale = DEFAULT_BITS_PER_CHAR * STALE_TIMEOUT;

	set_rfr_wm(msm_port);
	geni_write_reg_nolog(rxstale, uport->membase, SE_UART_RX_STALE_CNT);
	if (!uart_console(uport)) {
		/* For now only assume FIFO mode. */
		msm_port->xfer_mode = SE_DMA;
		se_get_packing_config(8, 4, false, &cfg0, &cfg1);
		geni_write_reg_nolog(cfg0, uport->membase,
						SE_GENI_TX_PACKING_CFG0);
		geni_write_reg_nolog(cfg1, uport->membase,
						SE_GENI_TX_PACKING_CFG1);
		geni_write_reg_nolog(cfg0, uport->membase,
						SE_GENI_RX_PACKING_CFG0);
		geni_write_reg_nolog(cfg1, uport->membase,
						SE_GENI_RX_PACKING_CFG1);
		msm_port->handle_rx = handle_rx_hs;
		msm_port->rx_fifo = devm_kzalloc(uport->dev,
				sizeof(msm_port->rx_fifo_depth * sizeof(u32)),
								GFP_KERNEL);
		if (!msm_port->rx_fifo) {
			ret = -ENOMEM;
			goto exit_portsetup;
		}

		msm_port->rx_buf = devm_kzalloc(uport->dev, DMA_RX_BUF_SIZE,
								GFP_KERNEL);
		if (!msm_port->rx_buf) {
			devm_kfree(uport->dev, msm_port->rx_fifo);
			msm_port->rx_fifo = NULL;
			ret = -ENOMEM;
			goto exit_portsetup;
		}
	} else {
		/*
		 * Make an unconditional cancel on the main sequencer to reset
		 * it else we could end up in data loss scenarios.
		 */
		msm_port->xfer_mode = FIFO_MODE;
		msm_geni_serial_poll_cancel_tx(uport);
		se_get_packing_config(8, 1, false, &cfg0, &cfg1);
		geni_write_reg_nolog(cfg0, uport->membase,
						SE_GENI_TX_PACKING_CFG0);
		geni_write_reg_nolog(cfg1, uport->membase,
						SE_GENI_TX_PACKING_CFG1);
		se_get_packing_config(8, 4, false, &cfg0, &cfg1);
		geni_write_reg_nolog(cfg0, uport->membase,
						SE_GENI_RX_PACKING_CFG0);
		geni_write_reg_nolog(cfg1, uport->membase,
						SE_GENI_RX_PACKING_CFG1);
	}
	ret = geni_se_init(uport->membase, msm_port->rx_wm, msm_port->rx_rfr);
	if (ret) {
		dev_err(uport->dev, "%s: Fail\n", __func__);
		goto exit_portsetup;
	}

	ret = geni_se_select_mode(uport->membase, msm_port->xfer_mode);
	if (ret)
		goto exit_portsetup;

	msm_port->port_setup = true;
	/*
	 * Ensure Port setup related IO completes before returning to
	 * framework.
	 */
	mb();
exit_portsetup:
	return ret;
}

static int msm_geni_serial_startup(struct uart_port *uport)
{
	int ret = 0;
	struct msm_geni_serial_port *msm_port = GET_DEV_PORT(uport);

	scnprintf(msm_port->name, sizeof(msm_port->name), "msm_serial_geni%d",
				uport->line);

	msm_port->startup_in_progress = true;

	if (likely(!uart_console(uport))) {
		ret = msm_geni_serial_power_on(&msm_port->uport);
		if (ret) {
			dev_err(uport->dev, "%s:Failed to power on %d\n",
							__func__, ret);
			return ret;
		}
	}

	get_tx_fifo_size(msm_port);
	if (!msm_port->port_setup) {
		if (msm_geni_serial_port_setup(uport))
			goto exit_startup;
	}

	/*
	 * Ensure that all the port configuration writes complete
	 * before returning to the framework.
	 */
	mb();
	ret = request_irq(uport->irq, msm_geni_serial_isr, IRQF_TRIGGER_HIGH,
			msm_port->name, uport);
	if (unlikely(ret)) {
		dev_err(uport->dev, "%s: Failed to get IRQ ret %d\n",
							__func__, ret);
		goto exit_startup;
	}

	if (msm_port->wakeup_irq > 0) {
		ret = request_irq(msm_port->wakeup_irq, msm_geni_wakeup_isr,
				IRQF_TRIGGER_FALLING | IRQF_ONESHOT,
				"hs_uart_wakeup", uport);
		if (unlikely(ret)) {
			dev_err(uport->dev, "%s:Failed to get WakeIRQ ret%d\n",
								__func__, ret);
			goto exit_startup;
		}
		disable_irq(msm_port->wakeup_irq);
		ret = irq_set_irq_wake(msm_port->wakeup_irq, 1);
		if (unlikely(ret)) {
			dev_err(uport->dev, "%s:Failed to set IRQ wake:%d\n",
					__func__, ret);
			goto exit_startup;
		}
	}
exit_startup:
	if (likely(!uart_console(uport)))
		msm_geni_serial_power_off(&msm_port->uport);
	msm_port->startup_in_progress = false;

	return ret;
}

static int get_clk_cfg(unsigned long clk_freq, unsigned long *ser_clk)
{
	unsigned long root_freq[] = {7372800, 14745600, 19200000, 29491200,
		32000000, 48000000, 64000000, 80000000, 96000000, 100000000,
		102400000, 112000000, 120000000, 128000000};
	int i;
	int match = -1;

	for (i = 0; i < ARRAY_SIZE(root_freq); i++) {
		if (clk_freq > root_freq[i])
			continue;

		if (!(root_freq[i] % clk_freq)) {
			match = i;
			break;
		}
	}
	if (match != -1)
		*ser_clk = root_freq[match];
	else
		pr_err("clk_freq %ld\n", clk_freq);
	return match;
}

static void geni_serial_write_term_regs(struct uart_port *uport, u32 loopback,
		u32 tx_trans_cfg, u32 tx_parity_cfg, u32 rx_trans_cfg,
		u32 rx_parity_cfg, u32 bits_per_char, u32 stop_bit_len,
		u32 s_clk_cfg)
{
	geni_write_reg_nolog(loopback, uport->membase, SE_UART_LOOPBACK_CFG);
	geni_write_reg_nolog(tx_trans_cfg, uport->membase,
							SE_UART_TX_TRANS_CFG);
	geni_write_reg_nolog(tx_parity_cfg, uport->membase,
							SE_UART_TX_PARITY_CFG);
	geni_write_reg_nolog(rx_trans_cfg, uport->membase,
							SE_UART_RX_TRANS_CFG);
	geni_write_reg_nolog(rx_parity_cfg, uport->membase,
							SE_UART_RX_PARITY_CFG);
	geni_write_reg_nolog(bits_per_char, uport->membase,
							SE_UART_TX_WORD_LEN);
	geni_write_reg_nolog(bits_per_char, uport->membase,
							SE_UART_RX_WORD_LEN);
	geni_write_reg_nolog(stop_bit_len, uport->membase,
						SE_UART_TX_STOP_BIT_LEN);
	geni_write_reg_nolog(s_clk_cfg, uport->membase, GENI_SER_M_CLK_CFG);
	geni_write_reg_nolog(s_clk_cfg, uport->membase, GENI_SER_S_CLK_CFG);
	geni_read_reg_nolog(uport->membase, GENI_SER_M_CLK_CFG);
}

static int get_clk_div_rate(unsigned int baud, unsigned long *desired_clk_rate)
{
	unsigned long ser_clk;
	int dfs_index;
	int clk_div = 0;

	*desired_clk_rate = baud * UART_OVERSAMPLING;
	dfs_index = get_clk_cfg(*desired_clk_rate, &ser_clk);
	if (dfs_index < 0) {
		pr_err("%s: Can't find matching DFS entry for baud %d\n",
								__func__, baud);
		clk_div = -EINVAL;
		goto exit_get_clk_div_rate;
	}

	clk_div = ser_clk / *desired_clk_rate;
	*desired_clk_rate = ser_clk;
exit_get_clk_div_rate:
	return clk_div;
}

static void msm_geni_serial_set_termios(struct uart_port *uport,
				struct ktermios *termios, struct ktermios *old)
{
	unsigned int baud;
	unsigned int bits_per_char = 0;
	unsigned int tx_trans_cfg;
	unsigned int tx_parity_cfg;
	unsigned int rx_trans_cfg;
	unsigned int rx_parity_cfg;
	unsigned int stop_bit_len;
	unsigned int clk_div;
	unsigned long ser_clk_cfg = 0;
	struct msm_geni_serial_port *port = GET_DEV_PORT(uport);
	unsigned long clk_rate;
	unsigned long flags;

	if (!uart_console(uport)) {
		int ret = msm_geni_serial_power_on(uport);

		if (ret) {
			return;
		}
		disable_irq(uport->irq);
		msm_geni_serial_set_manual_flow(false, port);
	}
	/* Take a spinlock else stop_rx causes a race with an ISR due to Cancel
	 * and FSM_RESET. This also has a potential race with the dma_map/unmap
	 * operations of ISR.
	 */
	disable_irq(uport->irq);
	msm_geni_serial_set_manual_flow(false, port);
	spin_lock_irqsave(&uport->lock, flags);
	msm_geni_serial_stop_rx(uport);
	spin_unlock_irqrestore(&uport->lock, flags);
	/* baud rate */
	baud = uart_get_baud_rate(uport, termios, old, 300, 4000000);
	port->cur_baud = baud;
	clk_div = get_clk_div_rate(baud, &clk_rate);
	if (clk_div <= 0)
		goto exit_set_termios;

	if (IS_ENABLED(CONFIG_SERIAL_MSM_WITH_HALF_SAMPLING))
		clk_div *= 2;

	uport->uartclk = clk_rate;
	clk_set_rate(port->serial_rsc.se_clk, clk_rate);
	ser_clk_cfg |= SER_CLK_EN;
	ser_clk_cfg |= (clk_div << CLK_DIV_SHFT);

	/* parity */
	tx_trans_cfg = geni_read_reg_nolog(uport->membase,
							SE_UART_TX_TRANS_CFG);
	tx_parity_cfg = geni_read_reg_nolog(uport->membase,
							SE_UART_TX_PARITY_CFG);
	rx_trans_cfg = geni_read_reg_nolog(uport->membase,
							SE_UART_RX_TRANS_CFG);
	rx_parity_cfg = geni_read_reg_nolog(uport->membase,
							SE_UART_RX_PARITY_CFG);
	if (termios->c_cflag & PARENB) {
		tx_trans_cfg |= UART_TX_PAR_EN;
		rx_trans_cfg |= UART_RX_PAR_EN;
		tx_parity_cfg |= PAR_CALC_EN;
		rx_parity_cfg |= PAR_CALC_EN;
		if (termios->c_cflag & PARODD) {
			tx_parity_cfg |= PAR_ODD;
			rx_parity_cfg |= PAR_ODD;
		} else if (termios->c_cflag & CMSPAR) {
			tx_parity_cfg |= PAR_SPACE;
			rx_parity_cfg |= PAR_SPACE;
		} else {
			tx_parity_cfg |= PAR_EVEN;
			rx_parity_cfg |= PAR_EVEN;
		}
	} else {
		tx_trans_cfg &= ~UART_TX_PAR_EN;
		rx_trans_cfg &= ~UART_RX_PAR_EN;
		tx_parity_cfg &= ~PAR_CALC_EN;
		rx_parity_cfg &= ~PAR_CALC_EN;
	}

	/* bits per char */
	switch (termios->c_cflag & CSIZE) {
	case CS5:
		bits_per_char = 5;
		break;
	case CS6:
		bits_per_char = 6;
		break;
	case CS7:
		bits_per_char = 7;
		break;
	case CS8:
	default:
		bits_per_char = 8;
		break;
	}

	uport->status  &= ~(UPSTAT_AUTOCTS);
	/* stop bits */
	if (termios->c_cflag & CSTOPB)
		stop_bit_len = TX_STOP_BIT_LEN_2;
	else
		stop_bit_len = TX_STOP_BIT_LEN_1;

	/* flow control, clear the CTS_MASK bit if using flow control. */
	if (termios->c_cflag & CRTSCTS) {
		tx_trans_cfg &= ~UART_CTS_MASK;
		uport->status |= UPSTAT_AUTOCTS;
	}
	else
		tx_trans_cfg |= UART_CTS_MASK;
	/* status bits to ignore */

	if (likely(baud))
		uart_update_timeout(uport, termios->c_cflag, baud);

	geni_serial_write_term_regs(uport, port->loopback, tx_trans_cfg,
		tx_parity_cfg, rx_trans_cfg, rx_parity_cfg, bits_per_char,
		stop_bit_len, ser_clk_cfg);

	if (termios->c_cflag & CRTSCTS)
		geni_write_reg_nolog(0x0, uport->membase, SE_UART_MANUAL_RFR);
<<<<<<< HEAD
=======
		IPC_LOG_MSG(port->ipc_log_misc,
			"%s: Manual flow Disabled, HW Flow ON\n", __func__);
	}
>>>>>>> e47cd886

exit_set_termios:
<<<<<<< HEAD
	msm_geni_serial_set_manual_flow(true, port);
	enable_irq(uport->irq);
=======
	if (!uart_console(uport)) {
		msm_geni_serial_set_manual_flow(true, port);
		enable_irq(uport->irq);
	}
>>>>>>> e47cd886
	msm_geni_serial_start_rx(uport);
	if (!uart_console(uport))
		msm_geni_serial_power_off(uport);
	return;

}

static unsigned int msm_geni_serial_tx_empty(struct uart_port *uport)
{
	unsigned int tx_fifo_status;
	unsigned int is_tx_empty = 1;
	struct msm_geni_serial_port *port = GET_DEV_PORT(uport);

	if (!uart_console(uport) && device_pending_suspend(uport))
		return 1;

	if (port->xfer_mode == SE_DMA)
		tx_fifo_status = port->tx_dma ? 1 : 0;
	else
		tx_fifo_status = geni_read_reg_nolog(uport->membase,
						SE_GENI_TX_FIFO_STATUS);
	if (tx_fifo_status)
		is_tx_empty = 0;

	return is_tx_empty;
}

static ssize_t msm_geni_serial_xfer_mode_show(struct device *dev,
				struct device_attribute *attr, char *buf)
{
	struct platform_device *pdev = to_platform_device(dev);
	struct msm_geni_serial_port *port = platform_get_drvdata(pdev);
	ssize_t ret = 0;

	if (port->xfer_mode == FIFO_MODE)
		ret = snprintf(buf, sizeof("FIFO\n"), "FIFO\n");
	else if (port->xfer_mode == SE_DMA)
		ret = snprintf(buf, sizeof("SE_DMA\n"), "SE_DMA\n");

	return ret;
}

static ssize_t msm_geni_serial_xfer_mode_store(struct device *dev,
				struct device_attribute *attr, const char *buf,
				size_t size)
{
	struct platform_device *pdev = to_platform_device(dev);
	struct msm_geni_serial_port *port = platform_get_drvdata(pdev);
	struct uart_port *uport = &port->uport;
	int xfer_mode = port->xfer_mode;
	unsigned long flags;

	if (uart_console(uport))
		return -EOPNOTSUPP;

	if (strnstr(buf, "FIFO", strlen("FIFO"))) {
		xfer_mode = FIFO_MODE;
	} else if (strnstr(buf, "SE_DMA", strlen("SE_DMA"))) {
		xfer_mode = SE_DMA;
	} else {
		dev_err(dev, "%s: Invalid input %s\n", __func__, buf);
		return -EINVAL;
	}

	if (xfer_mode == port->xfer_mode)
		return size;

	msm_geni_serial_power_on(uport);
	spin_lock_irqsave(&uport->lock, flags);
	msm_geni_serial_stop_tx(uport);
	msm_geni_serial_stop_rx(uport);
	port->xfer_mode = xfer_mode;
	geni_se_select_mode(uport->membase, port->xfer_mode);
	spin_unlock_irqrestore(&uport->lock, flags);
	msm_geni_serial_start_rx(uport);
	msm_geni_serial_power_off(uport);

	return size;
}

static DEVICE_ATTR(xfer_mode, 0644, msm_geni_serial_xfer_mode_show,
					msm_geni_serial_xfer_mode_store);

static ssize_t ver_info_show(struct device *dev,
			struct device_attribute *attr, char *buf)
{
	struct platform_device *pdev = to_platform_device(dev);
	struct msm_geni_serial_port *port = platform_get_drvdata(pdev);
	ssize_t ret = 0;
	int len = (sizeof(struct msm_geni_serial_ver_info) * 2);

	ret = snprintf(buf, len, "FW ver=0x%x%x, HW ver=%d.%d.%d\n",
		port->ver_info.m_fw_ver, port->ver_info.m_fw_ver,
		port->ver_info.hw_major_ver, port->ver_info.hw_minor_ver,
		port->ver_info.hw_step_ver);

	return ret;
}
static DEVICE_ATTR_RO(ver_info);

#ifdef SERIAL_CONSOLE
static int __init msm_geni_console_setup(struct console *co, char *options)
{
	struct uart_port *uport;
	struct msm_geni_serial_port *dev_port;
	int baud = 115200;
	int bits = 8;
	int parity = 'n';
	int flow = 'n';
	int ret = 0;

	if (unlikely(co->index >= GENI_UART_NR_PORTS  || co->index < 0))
		return -ENXIO;

	dev_port = get_port_from_line(co->index, true);
	if (IS_ERR_OR_NULL(dev_port)) {
		ret = PTR_ERR(dev_port);
		pr_err("Invalid line %d(%d)\n", co->index, ret);
		return ret;
	}

	uport = &dev_port->uport;

	if (unlikely(!uport->membase))
		return -ENXIO;

	if (se_geni_resources_on(&dev_port->serial_rsc))
		WARN_ON(1);

	if (unlikely(get_se_proto(uport->membase) != UART)) {
		se_geni_resources_off(&dev_port->serial_rsc);
		return -ENXIO;
	}

	if (!dev_port->port_setup) {
		msm_geni_serial_stop_rx(uport);
		msm_geni_serial_port_setup(uport);
	}

	if (options)
		uart_parse_options(options, &baud, &parity, &bits, &flow);

	return uart_set_options(uport, co, baud, parity, bits, flow);
}

static void
msm_geni_serial_early_console_write(struct console *con, const char *s,
			unsigned int n)
{
	struct earlycon_device *dev = con->data;

	__msm_geni_serial_console_write(&dev->port, s, n);
}

static int __init
msm_geni_serial_earlycon_setup(struct earlycon_device *dev,
		const char *opt)
{
	struct uart_port *uport = &dev->port;
	int ret = 0;
	u32 tx_trans_cfg = 0;
	u32 tx_parity_cfg = 0;
	u32 rx_trans_cfg = 0;
	u32 rx_parity_cfg = 0;
	u32 stop_bit = 0;
	u32 rx_stale = 0;
	u32 bits_per_char = 0;
	u32 s_clk_cfg = 0;
	u32 baud = 115200;
	u32 clk_div;
	unsigned long clk_rate;
	unsigned long cfg0, cfg1;

	if (!uport->membase) {
		ret = -ENOMEM;
		goto exit_geni_serial_earlyconsetup;
	}

	if (get_se_proto(uport->membase) != UART) {
		ret = -ENXIO;
		goto exit_geni_serial_earlyconsetup;
	}

	/*
	 * Ignore Flow control.
	 * Disable Tx Parity.
	 * Don't check Parity during Rx.
	 * Disable Rx Parity.
	 * n = 8.
	 * Stop bit = 0.
	 * Stale timeout in bit-time (3 chars worth).
	 */
	tx_trans_cfg |= UART_CTS_MASK;
	tx_parity_cfg = 0;
	rx_trans_cfg = 0;
	rx_parity_cfg = 0;
	bits_per_char = 0x8;
	stop_bit = 0;
	rx_stale = 0x18;
	clk_div = get_clk_div_rate(baud, &clk_rate);
	if (clk_div <= 0) {
		ret = -EINVAL;
		goto exit_geni_serial_earlyconsetup;
	}

	if (IS_ENABLED(CONFIG_SERIAL_MSM_WITH_HALF_SAMPLING))
		clk_div *= 2;

	s_clk_cfg |= SER_CLK_EN;
	s_clk_cfg |= (clk_div << CLK_DIV_SHFT);

	/*
	 * Make an unconditional cancel on the main sequencer to reset
	 * it else we could end up in data loss scenarios.
	 */
	msm_geni_serial_poll_cancel_tx(uport);
	msm_geni_serial_abort_rx(uport);
	se_get_packing_config(8, 1, false, &cfg0, &cfg1);
	geni_se_init(uport->membase, (DEF_FIFO_DEPTH_WORDS >> 1),
					(DEF_FIFO_DEPTH_WORDS - 2));
	geni_se_select_mode(uport->membase, FIFO_MODE);
	geni_write_reg_nolog(cfg0, uport->membase, SE_GENI_TX_PACKING_CFG0);
	geni_write_reg_nolog(cfg1, uport->membase, SE_GENI_TX_PACKING_CFG1);
	geni_write_reg_nolog(tx_trans_cfg, uport->membase,
							SE_UART_TX_TRANS_CFG);
	geni_write_reg_nolog(tx_parity_cfg, uport->membase,
							SE_UART_TX_PARITY_CFG);
	geni_write_reg_nolog(rx_trans_cfg, uport->membase,
							SE_UART_RX_TRANS_CFG);
	geni_write_reg_nolog(rx_parity_cfg, uport->membase,
							SE_UART_RX_PARITY_CFG);
	geni_write_reg_nolog(bits_per_char, uport->membase,
							SE_UART_TX_WORD_LEN);
	geni_write_reg_nolog(bits_per_char, uport->membase,
							SE_UART_RX_WORD_LEN);
	geni_write_reg_nolog(stop_bit, uport->membase, SE_UART_TX_STOP_BIT_LEN);
	geni_write_reg_nolog(s_clk_cfg, uport->membase, GENI_SER_M_CLK_CFG);
	geni_write_reg_nolog(s_clk_cfg, uport->membase, GENI_SER_S_CLK_CFG);

	dev->con->write = msm_geni_serial_early_console_write;
	dev->con->setup = NULL;
	/*
	 * Ensure that the early console setup completes before
	 * returning.
	 */
	mb();
exit_geni_serial_earlyconsetup:
	return ret;
}
OF_EARLYCON_DECLARE(msm_geni_serial, "qcom,msm-geni-console",
		msm_geni_serial_earlycon_setup);

static int console_register(struct uart_driver *drv)
{
	return uart_register_driver(drv);
}
static void console_unregister(struct uart_driver *drv)
{
	uart_unregister_driver(drv);
}

static struct console cons_ops = {
	.name = "ttyMSM",
	.write = msm_geni_serial_console_write,
	.device = uart_console_device,
	.setup = msm_geni_console_setup,
	.flags = CON_PRINTBUFFER,
	.index = -1,
	.data = &msm_geni_console_driver,
};

static struct uart_driver msm_geni_console_driver = {
	.owner = THIS_MODULE,
	.driver_name = "msm_geni_console",
	.dev_name = "ttyMSM",
	.nr =  GENI_UART_NR_PORTS,
	.cons = &cons_ops,
};
#endif

#ifdef DEBUG
static void msm_geni_serial_debug_init(struct uart_port *uport, bool console)
{
	struct msm_geni_serial_port *msm_port = GET_DEV_PORT(uport);

	msm_port->dbg = debugfs_create_dir(dev_name(uport->dev), NULL);
	if (IS_ERR_OR_NULL(msm_port->dbg))
		dev_err(uport->dev, "Failed to create dbg dir\n");
}
#endif

static void msm_geni_serial_cons_pm(struct uart_port *uport,
		unsigned int new_state, unsigned int old_state)
{
	struct msm_geni_serial_port *msm_port = GET_DEV_PORT(uport);

	if (unlikely(!uart_console(uport)))
		return;

	if (new_state == UART_PM_STATE_ON && old_state == UART_PM_STATE_OFF)
		se_geni_resources_on(&msm_port->serial_rsc);
	else if (new_state == UART_PM_STATE_OFF &&
			old_state == UART_PM_STATE_ON)
		se_geni_resources_off(&msm_port->serial_rsc);
}

static const struct uart_ops msm_geni_console_pops = {
	.tx_empty = msm_geni_serial_tx_empty,
	.stop_tx = msm_geni_serial_stop_tx,
	.start_tx = msm_geni_serial_start_tx,
	.stop_rx = msm_geni_serial_stop_rx,
	.set_termios = msm_geni_serial_set_termios,
	.startup = msm_geni_serial_startup,
	.config_port = msm_geni_serial_config_port,
	.shutdown = msm_geni_serial_shutdown,
	.type = msm_geni_serial_get_type,
	.set_mctrl = msm_geni_cons_set_mctrl,
	.get_mctrl = msm_geni_cons_get_mctrl,
#ifdef CONFIG_CONSOLE_POLL
	.poll_get_char	= msm_geni_serial_get_char,
	.poll_put_char	= msm_geni_serial_poll_put_char,
#endif
	.pm = msm_geni_serial_cons_pm,
};

static const struct uart_ops msm_geni_serial_pops = {
	.tx_empty = msm_geni_serial_tx_empty,
	.stop_tx = msm_geni_serial_stop_tx,
	.start_tx = msm_geni_serial_start_tx,
	.stop_rx = msm_geni_serial_stop_rx,
	.set_termios = msm_geni_serial_set_termios,
	.startup = msm_geni_serial_startup,
	.config_port = msm_geni_serial_config_port,
	.shutdown = msm_geni_serial_shutdown,
	.type = msm_geni_serial_get_type,
	.set_mctrl = msm_geni_serial_set_mctrl,
	.get_mctrl = msm_geni_serial_get_mctrl,
	.break_ctl = msm_geni_serial_break_ctl,
	.flush_buffer = NULL,
	.ioctl = msm_geni_serial_ioctl,
};

static const struct of_device_id msm_geni_device_tbl[] = {
#ifdef SERIAL_CONSOLE
	{ .compatible = "qcom,msm-geni-console-oem",
			.data = (void *)&msm_geni_console_driver},
#endif
	{ .compatible = "qcom,msm-geni-serial-hs",
			.data = (void *)&msm_geni_serial_hs_driver},
	{},
};

static int msm_geni_serial_get_ver_info(struct uart_port *uport)
{
	int hw_ver, ret = 0;
	struct msm_geni_serial_port *msm_port = GET_DEV_PORT(uport);

	se_geni_clks_on(&msm_port->serial_rsc);
	/* Basic HW and FW info */
	if (unlikely(get_se_proto(uport->membase) != UART)) {
		dev_err(uport->dev, "%s: Invalid FW %d loaded.\n",
			 __func__, get_se_proto(uport->membase));
		ret = -ENXIO;
		goto exit_ver_info;
	}

	msm_port->ver_info.m_fw_ver = get_se_m_fw(uport->membase);
	msm_port->ver_info.s_fw_ver = get_se_s_fw(uport->membase);

	hw_ver = geni_se_qupv3_hw_version(msm_port->wrapper_dev,
		&msm_port->ver_info.hw_major_ver,
		&msm_port->ver_info.hw_minor_ver,
		&msm_port->ver_info.hw_step_ver);

	if (hw_ver)
		dev_err(uport->dev, "%s:Err getting HW version %d\n",
						__func__, hw_ver);
exit_ver_info:
	se_geni_clks_off(&msm_port->serial_rsc);
	return ret;
}

static int msm_geni_serial_probe(struct platform_device *pdev)
{
	int ret = 0;
	int line;
	struct msm_geni_serial_port *dev_port;
	struct uart_port *uport;
	struct resource *res;
	struct uart_driver *drv;
	const struct of_device_id *id;
	bool is_console = false;
	struct platform_device *wrapper_pdev;
	struct device_node *wrapper_ph_node;
	u32 wake_char = 0;
	char boot_marker[40];

	id = of_match_device(msm_geni_device_tbl, &pdev->dev);
	if (id) {
		dev_dbg(&pdev->dev, "%s: %s\n", __func__, id->compatible);
		drv = (struct uart_driver *)id->data;
	} else {
		dev_err(&pdev->dev, "%s: No matching device found", __func__);
		return -ENODEV;
	}

	if (pdev->dev.of_node) {
		if (drv->cons) {
			line = of_alias_get_id(pdev->dev.of_node, "serial");
			if (line < 0)
				line = 0;
		} else {
			line = of_alias_get_id(pdev->dev.of_node, "hsuart");
			if (line < 0)
				line = uart_line_id++;
			else
				uart_line_id++;
		}
	} else {
		line = pdev->id;
	}

	if (strcmp(id->compatible, "qcom,msm-geni-console") == 0)
		snprintf(boot_marker, sizeof(boot_marker),
				"M - DRIVER GENI_UART_%d Init", line);
	else
		snprintf(boot_marker, sizeof(boot_marker),
				"M - DRIVER GENI_HS_UART_%d Init", line);
	place_marker(boot_marker);

#ifdef SERIAL_CONSOLE
	is_console = (drv->cons ? true : false);
	dev_port = get_port_from_line(line, is_console);
#else
	dev_port = get_port_from_line(line);
#endif

	if (IS_ERR_OR_NULL(dev_port)) {
		ret = PTR_ERR(dev_port);
		dev_err(&pdev->dev, "Invalid line %d(%d)\n",
					line, ret);
		goto exit_geni_serial_probe;
	}

	uport = &dev_port->uport;

	/* Don't allow 2 drivers to access the same port */
	if (uport->private_data) {
		ret = -ENODEV;
		goto exit_geni_serial_probe;
	}

	uport->dev = &pdev->dev;

	wrapper_ph_node = of_parse_phandle(pdev->dev.of_node,
					"qcom,wrapper-core", 0);
	if (IS_ERR_OR_NULL(wrapper_ph_node)) {
		ret = PTR_ERR(wrapper_ph_node);
		goto exit_geni_serial_probe;
	}
	wrapper_pdev = of_find_device_by_node(wrapper_ph_node);
	of_node_put(wrapper_ph_node);
	if (IS_ERR_OR_NULL(wrapper_pdev)) {
		ret = PTR_ERR(wrapper_pdev);
		goto exit_geni_serial_probe;
	}
	dev_port->wrapper_dev = &wrapper_pdev->dev;
	dev_port->serial_rsc.wrapper_dev = &wrapper_pdev->dev;

	if (is_console)
		ret = geni_se_resources_init(&dev_port->serial_rsc,
			UART_CONSOLE_CORE2X_VOTE,
			(DEFAULT_SE_CLK * DEFAULT_BUS_WIDTH));
	else
		ret = geni_se_resources_init(&dev_port->serial_rsc,
			UART_CORE2X_VOTE,
			(DEFAULT_SE_CLK * DEFAULT_BUS_WIDTH));

	if (ret)
		goto exit_geni_serial_probe;

	dev_port->serial_rsc.ctrl_dev = &pdev->dev;

	if (of_property_read_u32(pdev->dev.of_node, "qcom,wakeup-byte",
					&wake_char)) {
		dev_dbg(&pdev->dev, "No Wakeup byte specified\n");
	} else {
		dev_port->wakeup_byte = (u8)wake_char;
		dev_info(&pdev->dev, "Wakeup byte 0x%x\n",
					dev_port->wakeup_byte);
	}

	dev_port->serial_rsc.se_clk = devm_clk_get(&pdev->dev, "se-clk");
	if (IS_ERR(dev_port->serial_rsc.se_clk)) {
		ret = PTR_ERR(dev_port->serial_rsc.se_clk);
		dev_err(&pdev->dev, "Err getting SE Core clk %d\n", ret);
		goto exit_geni_serial_probe;
	}

	dev_port->serial_rsc.m_ahb_clk = devm_clk_get(&pdev->dev, "m-ahb");
	if (IS_ERR(dev_port->serial_rsc.m_ahb_clk)) {
		ret = PTR_ERR(dev_port->serial_rsc.m_ahb_clk);
		dev_err(&pdev->dev, "Err getting M AHB clk %d\n", ret);
		goto exit_geni_serial_probe;
	}

	dev_port->serial_rsc.s_ahb_clk = devm_clk_get(&pdev->dev, "s-ahb");
	if (IS_ERR(dev_port->serial_rsc.s_ahb_clk)) {
		ret = PTR_ERR(dev_port->serial_rsc.s_ahb_clk);
		dev_err(&pdev->dev, "Err getting S AHB clk %d\n", ret);
		goto exit_geni_serial_probe;
	}

	res = platform_get_resource_byname(pdev, IORESOURCE_MEM, "se_phys");
	if (!res) {
		ret = -ENXIO;
		dev_err(&pdev->dev, "Err getting IO region\n");
		goto exit_geni_serial_probe;
	}

	uport->mapbase = res->start;
	uport->membase = devm_ioremap(&pdev->dev, res->start,
						resource_size(res));
	if (!uport->membase) {
		ret = -ENOMEM;
		dev_err(&pdev->dev, "Err IO mapping serial iomem");
		goto exit_geni_serial_probe;
	}

	/* Optional to use the Rx pin as wakeup irq */
	dev_port->wakeup_irq = platform_get_irq(pdev, 1);
	if ((dev_port->wakeup_irq < 0 && !is_console))
		dev_info(&pdev->dev, "No wakeup IRQ configured\n");

	dev_port->serial_rsc.geni_pinctrl = devm_pinctrl_get(&pdev->dev);
	if (IS_ERR_OR_NULL(dev_port->serial_rsc.geni_pinctrl)) {
		dev_err(&pdev->dev, "No pinctrl config specified!\n");
		ret = PTR_ERR(dev_port->serial_rsc.geni_pinctrl);
		goto exit_geni_serial_probe;
	}
	dev_port->serial_rsc.geni_gpio_active =
		pinctrl_lookup_state(dev_port->serial_rsc.geni_pinctrl,
							PINCTRL_ACTIVE);

	if (IS_ERR_OR_NULL(dev_port->serial_rsc.geni_gpio_active)) {
		/*
		 * Backward compatible : In case few chips doesn't have ACTIVE
		 * state defined.
		 */
		dev_port->serial_rsc.geni_gpio_active =
			pinctrl_lookup_state(dev_port->serial_rsc.geni_pinctrl,
							PINCTRL_DEFAULT);
		if (IS_ERR_OR_NULL(dev_port->serial_rsc.geni_gpio_active)) {
			dev_err(&pdev->dev, "No default config specified!\n");
			ret = PTR_ERR(dev_port->serial_rsc.geni_gpio_active);
			goto exit_geni_serial_probe;
		}
	}

	/*
	 * For clients who setup an Inband wakeup, leave the GPIO pins
	 * always connected to the core, else move the pins to their
	 * defined "sleep" state.
	 */
	if (dev_port->wakeup_irq > 0) {
		dev_port->serial_rsc.geni_gpio_sleep =
			dev_port->serial_rsc.geni_gpio_active;
	} else {
		dev_port->serial_rsc.geni_gpio_sleep =
			pinctrl_lookup_state(dev_port->serial_rsc.geni_pinctrl,
							PINCTRL_SLEEP);
		if (IS_ERR_OR_NULL(dev_port->serial_rsc.geni_gpio_sleep)) {
			dev_err(&pdev->dev, "No sleep config specified!\n");
			ret = PTR_ERR(dev_port->serial_rsc.geni_gpio_sleep);
			goto exit_geni_serial_probe;
		}
	}

	wakeup_source_init(&dev_port->geni_wake, dev_name(&pdev->dev));
	dev_port->tx_fifo_depth = DEF_FIFO_DEPTH_WORDS;
	dev_port->rx_fifo_depth = DEF_FIFO_DEPTH_WORDS;
	dev_port->tx_fifo_width = DEF_FIFO_WIDTH_BITS;
	uport->fifosize =
		((dev_port->tx_fifo_depth * dev_port->tx_fifo_width) >> 3);

	uport->irq = platform_get_irq(pdev, 0);
	if (uport->irq < 0) {
		ret = uport->irq;
		dev_err(&pdev->dev, "Failed to get IRQ %d\n", ret);
		goto exit_geni_serial_probe;
	}

	uport->private_data = (void *)drv;
	platform_set_drvdata(pdev, dev_port);
	if (is_console) {
		dev_port->handle_rx = handle_rx_console;
		dev_port->rx_fifo = devm_kzalloc(uport->dev, sizeof(u32),
								GFP_KERNEL);
	} else {
		pm_runtime_set_suspended(&pdev->dev);
		pm_runtime_set_autosuspend_delay(&pdev->dev, 150);
		pm_runtime_use_autosuspend(&pdev->dev);
		pm_runtime_enable(&pdev->dev);
	}

	dev_info(&pdev->dev, "Serial port%d added.FifoSize %d is_console%d\n",
				line, uport->fifosize, is_console);
	device_create_file(uport->dev, &dev_attr_loopback);
	device_create_file(uport->dev, &dev_attr_xfer_mode);
	device_create_file(uport->dev, &dev_attr_ver_info);
#ifdef DEBUG
	msm_geni_serial_debug_init(uport, is_console);
#endif
	dev_port->port_setup = false;
	ret = msm_geni_serial_get_ver_info(uport);
	if (ret)
		goto exit_geni_serial_probe;

	ret = uart_add_one_port(drv, uport);
	if (!ret) {
		if (strcmp(id->compatible, "qcom,msm-geni-console") == 0)
			snprintf(boot_marker, sizeof(boot_marker),
				"M - DRIVER GENI_UART_%d Ready", line);
		else
			snprintf(boot_marker, sizeof(boot_marker),
				"M - DRIVER GENI_HS_UART_%d Ready", line);
		place_marker(boot_marker);
	}
exit_geni_serial_probe:
	return ret;
}

static int msm_geni_serial_remove(struct platform_device *pdev)
{
	struct msm_geni_serial_port *port = platform_get_drvdata(pdev);
	struct uart_driver *drv =
			(struct uart_driver *)port->uport.private_data;

	wakeup_source_trash(&port->geni_wake);
	uart_remove_one_port(drv, &port->uport);
	return 0;
}


#ifdef CONFIG_PM
static int msm_geni_serial_runtime_suspend(struct device *dev)
{
	struct platform_device *pdev = to_platform_device(dev);
	struct msm_geni_serial_port *port = platform_get_drvdata(pdev);
	int ret = 0;
	u32 geni_status = geni_read_reg_nolog(port->uport.membase,
							SE_GENI_STATUS);

	wait_for_transfers_inflight(&port->uport);
	/*
	 * Disable Interrupt
	 * Manual RFR On.
	 * Stop Rx.
	 * Resources off
	 */
	disable_irq(port->uport.irq);
	stop_rx_sequencer(&port->uport);
	geni_status = geni_read_reg_nolog(port->uport.membase, SE_GENI_STATUS);
	if ((geni_status & M_GENI_CMD_ACTIVE))
		stop_tx_sequencer(&port->uport);
	ret = se_geni_resources_off(&port->serial_rsc);
	if (ret) {
		dev_err(dev, "%s: Error ret %d\n", __func__, ret);
		goto exit_runtime_suspend;
	}
	if (port->wakeup_irq > 0) {
		port->edge_count = 0;
		enable_irq(port->wakeup_irq);
	}
	__pm_relax(&port->geni_wake);
exit_runtime_suspend:
	return ret;
}

static int msm_geni_serial_runtime_resume(struct device *dev)
{
	struct platform_device *pdev = to_platform_device(dev);
	struct msm_geni_serial_port *port = platform_get_drvdata(pdev);
	int ret = 0;

	/*
	 * Do an unconditional relax followed by a stay awake in case the
	 * wake source is activated by the wakeup isr.
	 */
	__pm_relax(&port->geni_wake);
	__pm_stay_awake(&port->geni_wake);
	if (port->wakeup_irq > 0)
		disable_irq(port->wakeup_irq);
	/*
	 * Resources On.
	 * Start Rx.
	 * Auto RFR.
	 * Enable IRQ.
	 */
	ret = se_geni_resources_on(&port->serial_rsc);
	if (ret) {
		dev_err(dev, "%s: Error ret %d\n", __func__, ret);
		__pm_relax(&port->geni_wake);
		goto exit_runtime_resume;
	}
	start_rx_sequencer(&port->uport);
	/* Ensure that the Rx is running before enabling interrupts */
	mb();
	if (pm_runtime_enabled(dev))
		enable_irq(port->uport.irq);
exit_runtime_resume:
	return ret;
}

static int msm_geni_serial_sys_suspend_noirq(struct device *dev)
{
	struct platform_device *pdev = to_platform_device(dev);
	struct msm_geni_serial_port *port = platform_get_drvdata(pdev);
	struct uart_port *uport = &port->uport;

	if (uart_console(uport)) {
		uart_suspend_port((struct uart_driver *)uport->private_data,
					uport);
	} else {
		struct uart_state *state = uport->state;
		struct tty_port *tty_port = &state->port;

		mutex_lock(&tty_port->mutex);
		if (!pm_runtime_status_suspended(dev)) {
			dev_err(dev, "%s:Active userspace vote; ioctl_cnt %d\n",
					__func__, port->ioctl_count);
			mutex_unlock(&tty_port->mutex);
			return -EBUSY;
		}
		mutex_unlock(&tty_port->mutex);
	}
	return 0;
}

static int msm_geni_serial_sys_resume_noirq(struct device *dev)
{
	struct platform_device *pdev = to_platform_device(dev);
	struct msm_geni_serial_port *port = platform_get_drvdata(pdev);
	struct uart_port *uport = &port->uport;

	if (uart_console(uport) &&
	    console_suspend_enabled && uport->suspended) {
		uart_resume_port((struct uart_driver *)uport->private_data,
									uport);
		disable_irq(uport->irq);
	}
	return 0;
}

static int msm_geni_serial_sys_hib_resume_noirq(struct device *dev)
{
	struct platform_device *pdev = to_platform_device(dev);
	struct msm_geni_serial_port *port = platform_get_drvdata(pdev);
	struct uart_port *uport = &port->uport;

	if (uart_console(uport)) {
		uart_resume_port((struct uart_driver *)uport->private_data,
									uport);
		/*
		 * For hibernation usecase clients for
		 * console UART won't call port setup during restore.
		 * Hence call port setup for console uart.
		 */
		msm_geni_serial_port_setup(uport);
	} else {
		/*
		 * Peripheral register settings are lost during hibernation.
		 * Update setup flag such that port setup happens again
		 * during next session. Clients of HS-UART will close and
		 * open the port during hibernation.
		 */
		port->port_setup = false;
	}
	return 0;
}
#else
static int msm_geni_serial_runtime_suspend(struct device *dev)
{
	return 0;
}

static int msm_geni_serial_runtime_resume(struct device *dev)
{
	return 0;
}

static int msm_geni_serial_sys_suspend_noirq(struct device *dev)
{
	return 0;
}

static int msm_geni_serial_sys_resume_noirq(struct device *dev)
{
	return 0;
}

static int msm_geni_serial_sys_hib_resume_noirq(struct device *dev)
{
	return 0;
}
#endif

static const struct dev_pm_ops msm_geni_serial_pm_ops = {
	.runtime_suspend = msm_geni_serial_runtime_suspend,
	.runtime_resume = msm_geni_serial_runtime_resume,
	.suspend_noirq = msm_geni_serial_sys_suspend_noirq,
	.resume_noirq = msm_geni_serial_sys_resume_noirq,
	.freeze = msm_geni_serial_sys_suspend_noirq,
	.restore = msm_geni_serial_sys_hib_resume_noirq,
};

static const struct of_device_id msm_geni_device_tbl_oem_hs[] = {
	{ .compatible = "qcom,msm-geni-serial-hs"},
	{},
};

static struct platform_driver msm_geni_serial_platform_driver = {
	.remove = msm_geni_serial_remove,
	.probe = msm_geni_serial_probe,
	.driver = {
		.name = "msm_geni_serial",
		.of_match_table = msm_geni_device_tbl_oem_hs,
		.pm = &msm_geni_serial_pm_ops,
	},
};

static struct uart_driver msm_geni_serial_hs_driver = {
	.owner = THIS_MODULE,
	.driver_name = "msm_geni_serial_hs",
	.dev_name = "ttyHS",
	.nr =  GENI_UART_NR_PORTS,
};

static int msm_serial_pinctrl_probe(struct platform_device *pdev)
{
	struct pinctrl *pinctrl = NULL;
	struct pinctrl_state *set_state = NULL;
	struct device *dev = &pdev->dev;

	pr_err("%s\n", __func__);
	pinctrl = devm_pinctrl_get(dev);

	if (pinctrl != NULL) {
		set_state = pinctrl_lookup_state(
				pinctrl, "uart_pinctrl_deactive");

		if (set_state != NULL)
			pinctrl_select_state(pinctrl, set_state);

		devm_pinctrl_put(pinctrl);
	}
	return 0;
}

static int msm_serial_pinctrl_remove(struct platform_device *pdev)
{
	return 0;
}


static const struct of_device_id oem_serial_pinctrl_of_match[] = {
	{ .compatible = "oem,oem_serial_pinctrl" },
	{}
};


static struct platform_driver msm_platform_serial_pinctrl_driver = {
	.remove = msm_serial_pinctrl_remove,
	.probe = msm_serial_pinctrl_probe,
	.driver = {
		.name = "oem_serial_pinctrl",
		.of_match_table = oem_serial_pinctrl_of_match,
	},
};

static int __init msm_geni_serial_init(void)
{
	int ret = 0;
	int i;

	for (i = 0; i < GENI_UART_NR_PORTS; i++) {
		msm_geni_serial_ports[i].uport.iotype = UPIO_MEM;
		msm_geni_serial_ports[i].uport.ops = &msm_geni_serial_pops;
		msm_geni_serial_ports[i].uport.flags = UPF_BOOT_AUTOCONF;
		msm_geni_serial_ports[i].uport.line = i;
		mutex_init(&msm_geni_serial_ports[i].ioctl_mutex);
	}

#ifdef SERIAL_CONSOLE
	for (i = 0; i < GENI_UART_CONS_PORTS; i++) {
		msm_geni_console_port.uport.iotype = UPIO_MEM;
		msm_geni_console_port.uport.ops = &msm_geni_console_pops;
		msm_geni_console_port.uport.flags = UPF_BOOT_AUTOCONF;
		msm_geni_console_port.uport.line = i;
		mutex_init(&msm_geni_console_port.ioctl_mutex);
	}
#endif

	ret = uart_register_driver(&msm_geni_serial_hs_driver);
	if (ret) {
#ifdef SERIAL_CONSOLE
		uart_unregister_driver(&msm_geni_console_driver);
#endif
		return ret;
	}

	ret = platform_driver_register(&msm_geni_serial_platform_driver);
	if (ret) {
#ifdef SERIAL_CONSOLE
		console_unregister(&msm_geni_console_driver);
#endif
		uart_unregister_driver(&msm_geni_serial_hs_driver);
		return ret;
	}

	pr_info("%s: Driver initialized", __func__);

	platform_driver_register(&msm_platform_serial_pinctrl_driver);

	return ret;
}
module_init(msm_geni_serial_init);

static void __exit msm_geni_serial_exit(void)
{
	platform_driver_unregister(&msm_geni_serial_platform_driver);
	uart_unregister_driver(&msm_geni_serial_hs_driver);
#ifdef SERIAL_CONSOLE
	console_unregister(&msm_geni_console_driver);
#endif
}
module_exit(msm_geni_serial_exit);

MODULE_DESCRIPTION("Serial driver for GENI based QTI serial cores");
MODULE_LICENSE("GPL v2");
MODULE_ALIAS("tty:msm_geni_geni_serial");<|MERGE_RESOLUTION|>--- conflicted
+++ resolved
@@ -172,12 +172,9 @@
 	int edge_count;
 	bool manual_flow;
 	struct msm_geni_serial_ver_info ver_info;
-<<<<<<< HEAD
 	struct mutex ioctl_mutex;
-=======
 	u32 cur_tx_remaining;
 	bool startup_in_progress;
->>>>>>> e47cd886
 };
 
 static const struct uart_ops msm_geni_serial_pops;
@@ -1131,21 +1128,11 @@
 		 * doing a stop_rx.
 		 */
 		mb();
-<<<<<<< HEAD
-=======
-		IPC_LOG_MSG(port->ipc_log_pwr,
-			"%s: Manual Flow Enabled, HW Flow OFF\n", __func__);
->>>>>>> e47cd886
 	} else {
 		geni_write_reg_nolog(0, port->uport.membase,
 						SE_UART_MANUAL_RFR);
 		/* Ensure that the manual flow off writes go through */
 		mb();
-<<<<<<< HEAD
-=======
-		IPC_LOG_MSG(port->ipc_log_pwr,
-			"%s: Manual Flow Disabled, HW Flow ON\n", __func__);
->>>>>>> e47cd886
 	}
 }
 
@@ -1454,11 +1441,7 @@
 	struct uart_port *uport = dev;
 	unsigned long flags;
 	unsigned int m_irq_en;
-<<<<<<< HEAD
-=======
 	unsigned int geni_status;
-	struct msm_geni_serial_port *msm_port = GET_DEV_PORT(uport);
->>>>>>> e47cd886
 	struct tty_port *tport = &uport->state->port;
 	bool drop_rx = false;
 
@@ -1641,10 +1624,6 @@
 		}
 
 		ret = pm_runtime_put_sync_suspend(uport->dev);
-		if (ret) {
-			IPC_LOG_MSG(msm_port->ipc_log_pwr,
-			"%s: Failed to suspend:%d\n", __func__, ret);
-		}
 
 		if (msm_port->wakeup_irq > 0) {
 			irq_set_irq_wake(msm_port->wakeup_irq, 0);
@@ -1892,8 +1871,6 @@
 	 * and FSM_RESET. This also has a potential race with the dma_map/unmap
 	 * operations of ISR.
 	 */
-	disable_irq(uport->irq);
-	msm_geni_serial_set_manual_flow(false, port);
 	spin_lock_irqsave(&uport->lock, flags);
 	msm_geni_serial_stop_rx(uport);
 	spin_unlock_irqrestore(&uport->lock, flags);
@@ -1985,23 +1962,12 @@
 
 	if (termios->c_cflag & CRTSCTS)
 		geni_write_reg_nolog(0x0, uport->membase, SE_UART_MANUAL_RFR);
-<<<<<<< HEAD
-=======
-		IPC_LOG_MSG(port->ipc_log_misc,
-			"%s: Manual flow Disabled, HW Flow ON\n", __func__);
-	}
->>>>>>> e47cd886
 
 exit_set_termios:
-<<<<<<< HEAD
-	msm_geni_serial_set_manual_flow(true, port);
-	enable_irq(uport->irq);
-=======
 	if (!uart_console(uport)) {
 		msm_geni_serial_set_manual_flow(true, port);
 		enable_irq(uport->irq);
 	}
->>>>>>> e47cd886
 	msm_geni_serial_start_rx(uport);
 	if (!uart_console(uport))
 		msm_geni_serial_power_off(uport);
