--- conflicted
+++ resolved
@@ -178,10 +178,7 @@
 	bool manual_flow;
 	struct msm_geni_serial_ver_info ver_info;
 	u32 cur_tx_remaining;
-<<<<<<< HEAD
 	bool startup_in_progress;
-=======
->>>>>>> 9528de5b
 };
 
 static const struct uart_ops msm_geni_serial_pops;
@@ -2932,21 +2929,6 @@
 	struct platform_device *pdev = to_platform_device(dev);
 	struct msm_geni_serial_port *port = platform_get_drvdata(pdev);
 	struct uart_port *uport = &port->uport;
-<<<<<<< HEAD
-	unsigned long cfg0, cfg1;
-
-	if (uart_console(uport) &&
-	    console_suspend_enabled && uport->suspended) {
-		uart_resume_port((struct uart_driver *)uport->private_data,
-									uport);
-		dev_dbg(dev, "%s\n", __func__);
-		se_get_packing_config(8, 1, false, &cfg0, &cfg1);
-		geni_write_reg_nolog(cfg0, uport->membase,
-					SE_GENI_TX_PACKING_CFG0);
-		geni_write_reg_nolog(cfg1, uport->membase,
-					SE_GENI_TX_PACKING_CFG1);
-		disable_irq(uport->irq);
-=======
 
 	if (uart_console(uport)) {
 		uart_resume_port((struct uart_driver *)uport->private_data,
@@ -2965,7 +2947,6 @@
 		 * open the port during hibernation.
 		 */
 		port->port_setup = false;
->>>>>>> 9528de5b
 	}
 	return 0;
 }
