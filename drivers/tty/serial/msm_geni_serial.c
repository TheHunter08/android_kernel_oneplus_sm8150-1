--- conflicted
+++ resolved
@@ -118,13 +118,8 @@
 #define UART_CORE2X_VOTE	(5000)
 #define UART_CONSOLE_CORE2X_VOTE (960)
 
-<<<<<<< HEAD
 #define WAKEBYTE_TIMEOUT_MSEC	(100)
-#define WAIT_XFER_MAX_ITER	(50)
-=======
-#define WAKEBYTE_TIMEOUT_MSEC	(2000)
 #define WAIT_XFER_MAX_ITER	(2)
->>>>>>> 41638a35
 #define WAIT_XFER_MAX_TIMEOUT_US	(10000)
 #define WAIT_XFER_MIN_TIMEOUT_US	(9000)
 #define DATA_BYTES_PER_LINE	(32)
@@ -294,17 +289,13 @@
 static void wait_for_transfers_inflight(struct uart_port *uport)
 {
 	int iter = 0;
-<<<<<<< HEAD
 	bool ret = false;
-=======
-	struct msm_geni_serial_port *port = GET_DEV_PORT(uport);
 	unsigned int geni_status;
 
 	geni_status = geni_read_reg_nolog(uport->membase, SE_GENI_STATUS);
 	/* Possible stop rx is called before this. */
 	if (!(geni_status & S_GENI_CMD_ACTIVE))
 		return;
->>>>>>> 41638a35
 
 	while (iter < WAIT_XFER_MAX_ITER) {
 		if ((ret = check_transfers_inflight(uport))) {
