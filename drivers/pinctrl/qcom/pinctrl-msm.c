/*
 * Copyright (c) 2013, Sony Mobile Communications AB.
 * Copyright (c) 2013-2019, The Linux Foundation. All rights reserved.
 *
 * This program is free software; you can redistribute it and/or modify
 * it under the terms of the GNU General Public License version 2 and
 * only version 2 as published by the Free Software Foundation.
 *
 * This program is distributed in the hope that it will be useful,
 * but WITHOUT ANY WARRANTY; without even the implied warranty of
 * MERCHANTABILITY or FITNESS FOR A PARTICULAR PURPOSE.  See the
 * GNU General Public License for more details.
 */

#include <linux/delay.h>
#include <linux/err.h>
#include <linux/io.h>
#include <linux/irq.h>
#include <linux/module.h>
#include <linux/of.h>
#include <linux/of_irq.h>
#include <linux/platform_device.h>
#include <linux/pinctrl/machine.h>
#include <linux/pinctrl/pinctrl.h>
#include <linux/pinctrl/pinmux.h>
#include <linux/pinctrl/pinconf.h>
#include <linux/pinctrl/pinconf-generic.h>
#include <linux/of_irq.h>
#include <linux/slab.h>
#include <linux/gpio.h>
#include <linux/interrupt.h>
#include <linux/spinlock.h>
#include <linux/syscore_ops.h>
#include <linux/reboot.h>
#include <linux/pm.h>
#include <linux/log2.h>
#include <linux/irq.h>
#include <soc/qcom/scm.h>
#include "../core.h"
#include "../pinconf.h"
#include "pinctrl-msm.h"
#include "../pinctrl-utils.h"
#include <linux/suspend.h>
#ifdef CONFIG_HIBERNATION
#include <linux/notifier.h>
#endif

#define MAX_NR_GPIO 300
#define PS_HOLD_OFFSET 0x820

#ifdef CONFIG_HIBERNATION
struct msm_gpio_regs {
	u32 ctl_reg;
	u32 io_reg;
	u32 intr_cfg_reg;
	u32 intr_status_reg;
};

struct msm_tile {
	u32 dir_con_regs[8];
};
#endif

/**
 * struct msm_pinctrl - state for a pinctrl-msm device
 * @dev:            device handle.
 * @pctrl:          pinctrl handle.
 * @chip:           gpiochip handle.
 * @restart_nb:     restart notifier block.
 * @irq:            parent irq for the TLMM irq_chip.
 * @lock:           Spinlock to protect register resources as well
 *                  as msm_pinctrl data structures.
 * @enabled_irqs:   Bitmap of currently enabled irqs.
 * @dual_edge_irqs: Bitmap of irqs that need sw emulated dual edge
 *                  detection.
 * @soc;            Reference to soc_data of platform specific data.
 * @regs:           Base address for the TLMM register map.
 */
struct msm_pinctrl {
	struct device *dev;
	struct pinctrl_dev *pctrl;
	struct gpio_chip chip;
	struct notifier_block restart_nb;
	int irq;

	raw_spinlock_t lock;

	DECLARE_BITMAP(dual_edge_irqs, MAX_NR_GPIO);
	DECLARE_BITMAP(enabled_irqs, MAX_NR_GPIO);

	const struct msm_pinctrl_soc_data *soc;
	void __iomem *regs;
	void __iomem *pdc_regs;
#ifdef CONFIG_FRAGMENTED_GPIO_ADDRESS_SPACE
	/* For holding per tile virtual address */
	void __iomem *per_tile_regs[4];
#endif
	phys_addr_t spi_cfg_regs;
	phys_addr_t spi_cfg_end;
#ifdef CONFIG_HIBERNATION
	struct msm_gpio_regs *gpio_regs;
	struct msm_tile *msm_tile_regs;
<<<<<<< HEAD
=======
	unsigned int *spi_cfg_regs_val;
>>>>>>> bdd2c138
#endif
};

static struct msm_pinctrl *msm_pinctrl_data;
static void __iomem *reassign_pctrl_reg(
		const struct msm_pinctrl_soc_data *soc,
				u32 gpio_id)
{
#ifdef CONFIG_FRAGMENTED_GPIO_ADDRESS_SPACE
	const struct msm_pingroup *g;
	int i = 0;

	g = &soc->groups[gpio_id];

	 /* Return base tile for invalid gpios */
	if (gpio_id >= soc->ngpios)
		return msm_pinctrl_data->regs;

	/* Return if pin base address is known in advance */
	if (soc->pin_base[gpio_id])
		return soc->pin_base[gpio_id];

	/* We dont know tile address of pin, find it */
	while (i < soc->n_tile) {
		if (g->tile_base == soc->tile_offsets[i])
			break;
		i++;
	}
	pr_debug("Base tile is %d for gpio %d\n", i, gpio_id);
	soc->pin_base[gpio_id] = msm_pinctrl_data->per_tile_regs[i];
	return soc->pin_base[gpio_id];
#else
	return msm_pinctrl_data->regs;
#endif
}

static int msm_get_groups_count(struct pinctrl_dev *pctldev)
{
	struct msm_pinctrl *pctrl = pinctrl_dev_get_drvdata(pctldev);

	return pctrl->soc->ngroups;
}

static const char *msm_get_group_name(struct pinctrl_dev *pctldev,
				      unsigned group)
{
	struct msm_pinctrl *pctrl = pinctrl_dev_get_drvdata(pctldev);

	return pctrl->soc->groups[group].name;
}

static int msm_get_group_pins(struct pinctrl_dev *pctldev,
			      unsigned group,
			      const unsigned **pins,
			      unsigned *num_pins)
{
	struct msm_pinctrl *pctrl = pinctrl_dev_get_drvdata(pctldev);

	*pins = pctrl->soc->groups[group].pins;
	*num_pins = pctrl->soc->groups[group].npins;
	return 0;
}

static const struct pinctrl_ops msm_pinctrl_ops = {
	.get_groups_count	= msm_get_groups_count,
	.get_group_name		= msm_get_group_name,
	.get_group_pins		= msm_get_group_pins,
	.dt_node_to_map		= pinconf_generic_dt_node_to_map_group,
	.dt_free_map		= pinctrl_utils_free_map,
};

static int msm_get_functions_count(struct pinctrl_dev *pctldev)
{
	struct msm_pinctrl *pctrl = pinctrl_dev_get_drvdata(pctldev);

	return pctrl->soc->nfunctions;
}

static const char *msm_get_function_name(struct pinctrl_dev *pctldev,
					 unsigned function)
{
	struct msm_pinctrl *pctrl = pinctrl_dev_get_drvdata(pctldev);

	return pctrl->soc->functions[function].name;
}

static int msm_get_function_groups(struct pinctrl_dev *pctldev,
				   unsigned function,
				   const char * const **groups,
				   unsigned * const num_groups)
{
	struct msm_pinctrl *pctrl = pinctrl_dev_get_drvdata(pctldev);

	*groups = pctrl->soc->functions[function].groups;
	*num_groups = pctrl->soc->functions[function].ngroups;
	return 0;
}

static int msm_pinmux_set_mux(struct pinctrl_dev *pctldev,
			      unsigned function,
			      unsigned group)
{
	struct msm_pinctrl *pctrl = pinctrl_dev_get_drvdata(pctldev);
	const struct msm_pingroup *g;
	unsigned long flags;
	void __iomem *base;
	u32 val, mask;
	int i;

	g = &pctrl->soc->groups[group];
	base = reassign_pctrl_reg(pctrl->soc, group);
	mask = GENMASK(g->mux_bit + order_base_2(g->nfuncs) - 1, g->mux_bit);

	for (i = 0; i < g->nfuncs; i++) {
		if (g->funcs[i] == function)
			break;
	}

	if (WARN_ON(i == g->nfuncs))
		return -EINVAL;

	raw_spin_lock_irqsave(&pctrl->lock, flags);

	val = readl(base + g->ctl_reg);
	val &= ~mask;
	val |= i << g->mux_bit;
	/* Check if egpio present and enable that feature */
	if (val & BIT(g->egpio_present))
		val |= BIT(g->egpio_enable);

	writel(val, base + g->ctl_reg);

	raw_spin_unlock_irqrestore(&pctrl->lock, flags);

	return 0;
}

static const struct pinmux_ops msm_pinmux_ops = {
	.get_functions_count	= msm_get_functions_count,
	.get_function_name	= msm_get_function_name,
	.get_function_groups	= msm_get_function_groups,
	.set_mux		= msm_pinmux_set_mux,
};

static int msm_config_reg(struct msm_pinctrl *pctrl,
			  const struct msm_pingroup *g,
			  unsigned param,
			  unsigned *mask,
			  unsigned *bit)
{
	switch (param) {
	case PIN_CONFIG_BIAS_DISABLE:
	case PIN_CONFIG_BIAS_PULL_DOWN:
	case PIN_CONFIG_BIAS_BUS_HOLD:
	case PIN_CONFIG_BIAS_PULL_UP:
		*bit = g->pull_bit;
		*mask = 3;
		break;
	case PIN_CONFIG_DRIVE_STRENGTH:
		*bit = g->drv_bit;
		*mask = 7;
		break;
	case PIN_CONFIG_OUTPUT:
	case PIN_CONFIG_INPUT_ENABLE:
		*bit = g->oe_bit;
		*mask = 1;
		break;
	default:
		return -ENOTSUPP;
	}

	return 0;
}

#define MSM_NO_PULL		0
#define MSM_PULL_DOWN		1
#define MSM_KEEPER		2
#define MSM_PULL_UP_NO_KEEPER	2
#define MSM_PULL_UP		3

static unsigned msm_regval_to_drive(u32 val)
{
	return (val + 1) * 2;
}

static int msm_config_group_get(struct pinctrl_dev *pctldev,
				unsigned int group,
				unsigned long *config)
{
	const struct msm_pingroup *g;
	struct msm_pinctrl *pctrl = pinctrl_dev_get_drvdata(pctldev);
	unsigned param = pinconf_to_config_param(*config);
	unsigned mask;
	unsigned arg;
	unsigned bit;
	void __iomem *base;
	int ret;
	u32 val;

	g = &pctrl->soc->groups[group];
	base = reassign_pctrl_reg(pctrl->soc, group);

	ret = msm_config_reg(pctrl, g, param, &mask, &bit);
	if (ret < 0)
		return ret;

	val = readl(base + g->ctl_reg);
	arg = (val >> bit) & mask;

	/* Convert register value to pinconf value */
	switch (param) {
	case PIN_CONFIG_BIAS_DISABLE:
		if (arg != MSM_NO_PULL)
			return -EINVAL;
		arg = 1;
		break;
	case PIN_CONFIG_BIAS_PULL_DOWN:
		if (arg != MSM_PULL_DOWN)
			return -EINVAL;
		arg = 1;
		break;
	case PIN_CONFIG_BIAS_BUS_HOLD:
		if (pctrl->soc->pull_no_keeper)
			return -ENOTSUPP;

		if (arg != MSM_KEEPER)
			return -EINVAL;
		arg = 1;
		break;
	case PIN_CONFIG_BIAS_PULL_UP:
		if (pctrl->soc->pull_no_keeper)
			arg = arg == MSM_PULL_UP_NO_KEEPER;
		else
			arg = arg == MSM_PULL_UP;
		if (!arg)
			return -EINVAL;
		break;
	case PIN_CONFIG_DRIVE_STRENGTH:
		arg = msm_regval_to_drive(arg);
		break;
	case PIN_CONFIG_OUTPUT:
		/* Pin is not output */
		if (!arg)
			return -EINVAL;

		val = readl(base + g->io_reg);
		arg = !!(val & BIT(g->in_bit));
		break;
	case PIN_CONFIG_INPUT_ENABLE:
		/* Pin is output */
		if (arg)
			return -EINVAL;
		arg = 1;
		break;
	default:
		return -ENOTSUPP;
	}

	*config = pinconf_to_config_packed(param, arg);

	return 0;
}

static int msm_config_group_set(struct pinctrl_dev *pctldev,
				unsigned group,
				unsigned long *configs,
				unsigned num_configs)
{
	const struct msm_pingroup *g;
	struct msm_pinctrl *pctrl = pinctrl_dev_get_drvdata(pctldev);
	unsigned long flags;
	void __iomem *base;
	unsigned param;
	unsigned mask;
	unsigned arg;
	unsigned bit;
	int ret;
	u32 val;
	int i;

	g = &pctrl->soc->groups[group];
	base = reassign_pctrl_reg(pctrl->soc, group);

	for (i = 0; i < num_configs; i++) {
		param = pinconf_to_config_param(configs[i]);
		arg = pinconf_to_config_argument(configs[i]);

		ret = msm_config_reg(pctrl, g, param, &mask, &bit);
		if (ret < 0)
			return ret;

		/* Convert pinconf values to register values */
		switch (param) {
		case PIN_CONFIG_BIAS_DISABLE:
			arg = MSM_NO_PULL;
			break;
		case PIN_CONFIG_BIAS_PULL_DOWN:
			arg = MSM_PULL_DOWN;
			break;
		case PIN_CONFIG_BIAS_BUS_HOLD:
			if (pctrl->soc->pull_no_keeper)
				return -ENOTSUPP;

			arg = MSM_KEEPER;
			break;
		case PIN_CONFIG_BIAS_PULL_UP:
			if (pctrl->soc->pull_no_keeper)
				arg = MSM_PULL_UP_NO_KEEPER;
			else
				arg = MSM_PULL_UP;
			break;
		case PIN_CONFIG_DRIVE_STRENGTH:
			/* Check for invalid values */
			if (arg > 16 || arg < 2 || (arg % 2) != 0)
				arg = -1;
			else
				arg = (arg / 2) - 1;
			break;
		case PIN_CONFIG_OUTPUT:
			/* set output value */
			raw_spin_lock_irqsave(&pctrl->lock, flags);
			val = readl(base + g->io_reg);
			if (arg)
				val |= BIT(g->out_bit);
			else
				val &= ~BIT(g->out_bit);
			writel(val, base + g->io_reg);
			raw_spin_unlock_irqrestore(&pctrl->lock, flags);

			/* enable output */
			arg = 1;
			break;
		case PIN_CONFIG_INPUT_ENABLE:
			/* disable output */
			arg = 0;
			break;
		default:
			dev_err(pctrl->dev, "Unsupported config parameter: %x\n",
				param);
			return -EINVAL;
		}

		/* Range-check user-supplied value */
		if (arg & ~mask) {
			dev_err(pctrl->dev, "config %x: %x is invalid\n", param, arg);
			return -EINVAL;
		}

		raw_spin_lock_irqsave(&pctrl->lock, flags);
		val = readl(base + g->ctl_reg);
		val &= ~(mask << bit);
		val |= arg << bit;
		writel(val, base + g->ctl_reg);
		raw_spin_unlock_irqrestore(&pctrl->lock, flags);
	}

	return 0;
}

static const struct pinconf_ops msm_pinconf_ops = {
	.is_generic		= true,
	.pin_config_group_get	= msm_config_group_get,
	.pin_config_group_set	= msm_config_group_set,
};

static struct pinctrl_desc msm_pinctrl_desc = {
	.pctlops = &msm_pinctrl_ops,
	.pmxops = &msm_pinmux_ops,
	.confops = &msm_pinconf_ops,
	.owner = THIS_MODULE,
};

static int msm_gpio_direction_input(struct gpio_chip *chip, unsigned offset)
{
	const struct msm_pingroup *g;
	struct msm_pinctrl *pctrl = gpiochip_get_data(chip);
	unsigned long flags;
	void __iomem *base;
	u32 val;

	g = &pctrl->soc->groups[offset];

	base = reassign_pctrl_reg(pctrl->soc, offset);
	raw_spin_lock_irqsave(&pctrl->lock, flags);

	val = readl(base + g->ctl_reg);
	val &= ~BIT(g->oe_bit);
	writel(val, base + g->ctl_reg);

	raw_spin_unlock_irqrestore(&pctrl->lock, flags);

	return 0;
}

static int msm_gpio_direction_output(struct gpio_chip *chip, unsigned offset, int value)
{
	const struct msm_pingroup *g;
	struct msm_pinctrl *pctrl = gpiochip_get_data(chip);
	unsigned long flags;
	void __iomem *base;
	u32 val;

	g = &pctrl->soc->groups[offset];

	base = reassign_pctrl_reg(pctrl->soc, offset);
	raw_spin_lock_irqsave(&pctrl->lock, flags);

	val = readl(base + g->io_reg);
	if (value)
		val |= BIT(g->out_bit);
	else
		val &= ~BIT(g->out_bit);
	writel(val, base + g->io_reg);

	val = readl(base + g->ctl_reg);
	val |= BIT(g->oe_bit);
	writel(val, base + g->ctl_reg);

	raw_spin_unlock_irqrestore(&pctrl->lock, flags);

	return 0;
}

static int msm_gpio_get_direction(struct gpio_chip *chip, unsigned int offset)
{
	struct msm_pinctrl *pctrl = gpiochip_get_data(chip);
	const struct msm_pingroup *g;
	void __iomem *base;
	u32 val;

	g = &pctrl->soc->groups[offset];
	base = reassign_pctrl_reg(pctrl->soc, offset);

	val = readl(base + g->ctl_reg);

	/* 0 = output, 1 = input */
	return val & BIT(g->oe_bit) ? 0 : 1;
}

static int msm_gpio_get(struct gpio_chip *chip, unsigned offset)
{
	const struct msm_pingroup *g;
	struct msm_pinctrl *pctrl = gpiochip_get_data(chip);
	void __iomem *base;
	u32 val;

	g = &pctrl->soc->groups[offset];
	base = reassign_pctrl_reg(pctrl->soc, offset);

	val = readl(base + g->io_reg);
	return !!(val & BIT(g->in_bit));
}

static void msm_gpio_set(struct gpio_chip *chip, unsigned offset, int value)
{
	const struct msm_pingroup *g;
	struct msm_pinctrl *pctrl = gpiochip_get_data(chip);
	unsigned long flags;
	void __iomem *base;
	u32 val;

	g = &pctrl->soc->groups[offset];
	base = reassign_pctrl_reg(pctrl->soc, offset);

	raw_spin_lock_irqsave(&pctrl->lock, flags);

	val = readl(base + g->io_reg);
	if (value)
		val |= BIT(g->out_bit);
	else
		val &= ~BIT(g->out_bit);
	writel(val, base + g->io_reg);

	raw_spin_unlock_irqrestore(&pctrl->lock, flags);
}

#ifdef CONFIG_DEBUG_FS
#include <linux/seq_file.h>

static void msm_gpio_dbg_show_one(struct seq_file *s,
				  struct pinctrl_dev *pctldev,
				  struct gpio_chip *chip,
				  unsigned offset,
				  unsigned gpio)
{
	const struct msm_pingroup *g;
	struct msm_pinctrl *pctrl = gpiochip_get_data(chip);
	void __iomem *base;
	unsigned func;
	int is_out;
	int drive;
	int pull;
	u32 ctl_reg;

	static const char * const pulls[] = {
		"no pull",
		"pull down",
		"keeper",
		"pull up"
	};

	g = &pctrl->soc->groups[offset];
	base = reassign_pctrl_reg(pctrl->soc, offset);
	ctl_reg = readl(base + g->ctl_reg);

	is_out = !!(ctl_reg & BIT(g->oe_bit));
	func = (ctl_reg >> g->mux_bit) & 7;
	drive = (ctl_reg >> g->drv_bit) & 7;
	pull = (ctl_reg >> g->pull_bit) & 3;

	seq_printf(s, " %-8s: %-3s %d", g->name, is_out ? "out" : "in", func);
	seq_printf(s, " %s", chip->get(chip, offset) ? "hi":"lo");
	seq_printf(s, " %dmA", msm_regval_to_drive(drive));
	seq_printf(s, " %s", pulls[pull]);
}

static void msm_gpio_dbg_show(struct seq_file *s, struct gpio_chip *chip)
{
	unsigned gpio = chip->base;
	unsigned i;
	seq_puts(s, " name     dir f val drv pull \n");
	for (i = 0; i < chip->ngpio; i++, gpio++) {
		if (gpio == 4 || gpio == 5 || gpio == 83 || gpio == 84 ||
			gpio == 126 || gpio == 127 || gpio == 128 || gpio == 129)
			continue;
		msm_gpio_dbg_show_one(s, NULL, chip, i, gpio);
		seq_puts(s, "\n");
	}
}

#else
#define msm_gpio_dbg_show NULL
#endif

static const struct gpio_chip msm_gpio_template = {
	.direction_input  = msm_gpio_direction_input,
	.direction_output = msm_gpio_direction_output,
	.get_direction    = msm_gpio_get_direction,
	.get              = msm_gpio_get,
	.set              = msm_gpio_set,
	.request          = gpiochip_generic_request,
	.free             = gpiochip_generic_free,
	.dbg_show         = msm_gpio_dbg_show,
};

/* For dual-edge interrupts in software, since some hardware has no
 * such support:
 *
 * At appropriate moments, this function may be called to flip the polarity
 * settings of both-edge irq lines to try and catch the next edge.
 *
 * The attempt is considered successful if:
 * - the status bit goes high, indicating that an edge was caught, or
 * - the input value of the gpio doesn't change during the attempt.
 * If the value changes twice during the process, that would cause the first
 * test to fail but would force the second, as two opposite
 * transitions would cause a detection no matter the polarity setting.
 *
 * The do-loop tries to sledge-hammer closed the timing hole between
 * the initial value-read and the polarity-write - if the line value changes
 * during that window, an interrupt is lost, the new polarity setting is
 * incorrect, and the first success test will fail, causing a retry.
 *
 * Algorithm comes from Google's msmgpio driver.
 */
static void msm_gpio_update_dual_edge_pos(struct msm_pinctrl *pctrl,
					  const struct msm_pingroup *g,
					  struct irq_data *d)
{
	int loop_limit = 100;
	unsigned val, val2, intstat;
	void __iomem *base;
	unsigned pol;

	base = reassign_pctrl_reg(pctrl->soc, d->hwirq);
	do {
		val = readl(base + g->io_reg) & BIT(g->in_bit);

		pol = readl(base + g->intr_cfg_reg);
		pol ^= BIT(g->intr_polarity_bit);
		writel(pol, base + g->intr_cfg_reg);

		val2 = readl(base + g->io_reg) & BIT(g->in_bit);
		intstat = readl(base + g->intr_status_reg);
		if (intstat || (val == val2))
			return;
	} while (loop_limit-- > 0);
	dev_err(pctrl->dev, "dual-edge irq failed to stabilize, %#08x != %#08x\n",
		val, val2);
}

static void msm_gpio_irq_mask(struct irq_data *d)
{
	struct gpio_chip *gc = irq_data_get_irq_chip_data(d);
	struct msm_pinctrl *pctrl = gpiochip_get_data(gc);
	const struct msm_pingroup *g;
	void __iomem *base;
	unsigned long flags;
	u32 val;

	g = &pctrl->soc->groups[d->hwirq];
	base = reassign_pctrl_reg(pctrl->soc, d->hwirq);

	raw_spin_lock_irqsave(&pctrl->lock, flags);

	val = readl(base + g->intr_cfg_reg);
	val &= ~BIT(g->intr_enable_bit);
	writel(val, base + g->intr_cfg_reg);

	clear_bit(d->hwirq, pctrl->enabled_irqs);

	raw_spin_unlock_irqrestore(&pctrl->lock, flags);

	if (d->parent_data)
		irq_chip_mask_parent(d);
}

static void msm_gpio_irq_enable(struct irq_data *d)
{
	struct gpio_chip *gc = irq_data_get_irq_chip_data(d);
	struct msm_pinctrl *pctrl = gpiochip_get_data(gc);
	const struct msm_pingroup *g;
	unsigned long flags;
	void __iomem *base;
	u32 val;

	g = &pctrl->soc->groups[d->hwirq];
	base = reassign_pctrl_reg(pctrl->soc, d->hwirq);

	raw_spin_lock_irqsave(&pctrl->lock, flags);
	/* clear the interrupt status bit before unmask to avoid
	 * any erraneous interrupts that would have got latched
	 * when the intterupt is not in use.
	 */
	val = readl(base + g->intr_status_reg);
	val &= ~BIT(g->intr_status_bit);
	writel(val, base + g->intr_status_reg);

	val = readl(base + g->intr_cfg_reg);
	val |= BIT(g->intr_enable_bit);
	writel(val, base + g->intr_cfg_reg);

	set_bit(d->hwirq, pctrl->enabled_irqs);

	raw_spin_unlock_irqrestore(&pctrl->lock, flags);

	if (d->parent_data)
		irq_chip_enable_parent(d);
}

static void msm_gpio_irq_unmask(struct irq_data *d)
{
	struct gpio_chip *gc = irq_data_get_irq_chip_data(d);
	struct msm_pinctrl *pctrl = gpiochip_get_data(gc);
	const struct msm_pingroup *g;
	unsigned long flags;
	void __iomem *base;
	u32 val;

	g = &pctrl->soc->groups[d->hwirq];
	base = reassign_pctrl_reg(pctrl->soc, d->hwirq);

	raw_spin_lock_irqsave(&pctrl->lock, flags);

	val = readl(base + g->intr_cfg_reg);
	val |= BIT(g->intr_enable_bit);
	writel(val, base + g->intr_cfg_reg);

	set_bit(d->hwirq, pctrl->enabled_irqs);

	raw_spin_unlock_irqrestore(&pctrl->lock, flags);

	if (d->parent_data)
		irq_chip_unmask_parent(d);
}

static void msm_gpio_irq_ack(struct irq_data *d)
{
	struct gpio_chip *gc = irq_data_get_irq_chip_data(d);
	struct msm_pinctrl *pctrl = gpiochip_get_data(gc);
	const struct msm_pingroup *g;
	unsigned long flags;
	void __iomem *base;
	u32 val;

	g = &pctrl->soc->groups[d->hwirq];
	base = reassign_pctrl_reg(pctrl->soc, d->hwirq);

	raw_spin_lock_irqsave(&pctrl->lock, flags);

	val = readl(base + g->intr_status_reg);
	if (g->intr_ack_high)
		val |= BIT(g->intr_status_bit);
	else
		val &= ~BIT(g->intr_status_bit);
	writel(val, base + g->intr_status_reg);

	if (test_bit(d->hwirq, pctrl->dual_edge_irqs))
		msm_gpio_update_dual_edge_pos(pctrl, g, d);

	raw_spin_unlock_irqrestore(&pctrl->lock, flags);
}

static int msm_gpio_irq_set_type(struct irq_data *d, unsigned int type)
{
	struct gpio_chip *gc = irq_data_get_irq_chip_data(d);
	struct msm_pinctrl *pctrl = gpiochip_get_data(gc);
	const struct msm_pingroup *g;
	unsigned long flags;
	void __iomem *base;
	u32 val;

	g = &pctrl->soc->groups[d->hwirq];
	base = reassign_pctrl_reg(pctrl->soc, d->hwirq);

	raw_spin_lock_irqsave(&pctrl->lock, flags);

	/*
	 * For hw without possibility of detecting both edges
	 */
	if (g->intr_detection_width == 1 && type == IRQ_TYPE_EDGE_BOTH)
		set_bit(d->hwirq, pctrl->dual_edge_irqs);
	else
		clear_bit(d->hwirq, pctrl->dual_edge_irqs);

	/* Route interrupts to application cpu */
	val = readl(base + g->intr_target_reg);
	val &= ~(7 << g->intr_target_bit);
	val |= g->intr_target_kpss_val << g->intr_target_bit;
	writel(val, base + g->intr_target_reg);

	/* Update configuration for gpio.
	 * RAW_STATUS_EN is left on for all gpio irqs. Due to the
	 * internal circuitry of TLMM, toggling the RAW_STATUS
	 * could cause the INTR_STATUS to be set for EDGE interrupts.
	 */
	val = readl(base + g->intr_cfg_reg);
	val |= BIT(g->intr_raw_status_bit);
	if (g->intr_detection_width == 2) {
		val &= ~(3 << g->intr_detection_bit);
		val &= ~(1 << g->intr_polarity_bit);
		switch (type) {
		case IRQ_TYPE_EDGE_RISING:
			val |= 1 << g->intr_detection_bit;
			val |= BIT(g->intr_polarity_bit);
			break;
		case IRQ_TYPE_EDGE_FALLING:
			val |= 2 << g->intr_detection_bit;
			val |= BIT(g->intr_polarity_bit);
			break;
		case IRQ_TYPE_EDGE_BOTH:
			val |= 3 << g->intr_detection_bit;
			val |= BIT(g->intr_polarity_bit);
			break;
		case IRQ_TYPE_LEVEL_LOW:
			break;
		case IRQ_TYPE_LEVEL_HIGH:
			val |= BIT(g->intr_polarity_bit);
			break;
		}
	} else if (g->intr_detection_width == 1) {
		val &= ~(1 << g->intr_detection_bit);
		val &= ~(1 << g->intr_polarity_bit);
		switch (type) {
		case IRQ_TYPE_EDGE_RISING:
			val |= BIT(g->intr_detection_bit);
			val |= BIT(g->intr_polarity_bit);
			break;
		case IRQ_TYPE_EDGE_FALLING:
			val |= BIT(g->intr_detection_bit);
			break;
		case IRQ_TYPE_EDGE_BOTH:
			val |= BIT(g->intr_detection_bit);
			val |= BIT(g->intr_polarity_bit);
			break;
		case IRQ_TYPE_LEVEL_LOW:
			break;
		case IRQ_TYPE_LEVEL_HIGH:
			val |= BIT(g->intr_polarity_bit);
			break;
		}
	} else {
		BUG();
	}
	writel(val, base + g->intr_cfg_reg);

	if (test_bit(d->hwirq, pctrl->dual_edge_irqs))
		msm_gpio_update_dual_edge_pos(pctrl, g, d);

	raw_spin_unlock_irqrestore(&pctrl->lock, flags);

	if (d->parent_data)
		irq_chip_set_type_parent(d, type);

	if (type & (IRQ_TYPE_LEVEL_LOW | IRQ_TYPE_LEVEL_HIGH))
		irq_set_handler_locked(d, handle_level_irq);
	else if (type & (IRQ_TYPE_EDGE_FALLING | IRQ_TYPE_EDGE_RISING))
		irq_set_handler_locked(d, handle_edge_irq);

	return 0;
}

static int msm_gpio_irq_set_wake(struct irq_data *d, unsigned int on)
{
	struct gpio_chip *gc = irq_data_get_irq_chip_data(d);
	struct msm_pinctrl *pctrl = gpiochip_get_data(gc);
	unsigned long flags;

	raw_spin_lock_irqsave(&pctrl->lock, flags);

	irq_set_irq_wake(pctrl->irq, on);

	raw_spin_unlock_irqrestore(&pctrl->lock, flags);

	if (d->parent_data)
		irq_chip_set_wake_parent(d, on);

<<<<<<< HEAD
	return 0;
}

static int msm_gpiochip_irq_reqres(struct irq_data *d)
{
	struct gpio_chip *chip = irq_data_get_irq_chip_data(d);

	if (!try_module_get(chip->owner))
		return -ENODEV;

	if (gpiochip_lock_as_irq(chip, d->hwirq)) {
		pr_err("unable to lock HW IRQ %lu for IRQ\n", d->hwirq);
		module_put(chip->owner);
		return -EINVAL;
	}
	return 0;
}

=======
	return 0;
}

static int msm_gpiochip_irq_reqres(struct irq_data *d)
{
	struct gpio_chip *chip = irq_data_get_irq_chip_data(d);

	if (!try_module_get(chip->owner))
		return -ENODEV;

	if (gpiochip_lock_as_irq(chip, d->hwirq)) {
		pr_err("unable to lock HW IRQ %lu for IRQ\n", d->hwirq);
		module_put(chip->owner);
		return -EINVAL;
	}
	return 0;
}

>>>>>>> bdd2c138
static void msm_gpiochip_irq_relres(struct irq_data *d)
{
	struct gpio_chip *chip = irq_data_get_irq_chip_data(d);

	gpiochip_unlock_as_irq(chip, d->hwirq);
	module_put(chip->owner);
}

static struct irq_chip msm_gpio_irq_chip = {
	.name           = "msmgpio",
	.irq_enable     = msm_gpio_irq_enable,
	.irq_mask       = msm_gpio_irq_mask,
	.irq_unmask     = msm_gpio_irq_unmask,
	.irq_ack        = msm_gpio_irq_ack,
	.irq_set_type   = msm_gpio_irq_set_type,
	.irq_set_wake   = msm_gpio_irq_set_wake,
	.irq_request_resources    = msm_gpiochip_irq_reqres,
	.irq_release_resources	  = msm_gpiochip_irq_relres,
	.flags                    = IRQCHIP_MASK_ON_SUSPEND |
					IRQCHIP_SKIP_SET_WAKE,
};

static void msm_gpio_domain_set_info(struct irq_domain *d, unsigned int irq,
							irq_hw_number_t hwirq)
{
	struct gpio_chip *gc = d->host_data;

	irq_domain_set_info(d, irq, hwirq, gc->irqchip, d->host_data,
		gc->irq_handler, NULL, NULL);

	if (gc->can_sleep)
		irq_set_nested_thread(irq, 1);

	irq_set_noprobe(irq);
}

static int msm_gpio_domain_translate(struct irq_domain *d,
	struct irq_fwspec *fwspec, unsigned long *hwirq, unsigned int *type)
{
	if (is_of_node(fwspec->fwnode)) {
		if (fwspec->param_count < 2)
			return -EINVAL;
		if (hwirq)
			*hwirq = fwspec->param[0];
		if (type)
			*type = fwspec->param[1] & IRQ_TYPE_SENSE_MASK;
		return 0;
	}

	return -EINVAL;
}

static int msm_gpio_domain_alloc(struct irq_domain *domain, unsigned int virq,
					unsigned int nr_irqs, void *arg)
{
	int ret = 0;
	irq_hw_number_t hwirq;
	struct irq_fwspec *fwspec = arg, parent_fwspec;

	ret = msm_gpio_domain_translate(domain, fwspec, &hwirq, NULL);
	if (ret)
		return ret;

	msm_gpio_domain_set_info(domain, virq, hwirq);

	parent_fwspec = *fwspec;
	parent_fwspec.fwnode = domain->parent->fwnode;

	return irq_domain_alloc_irqs_parent(domain, virq, nr_irqs,
					&parent_fwspec);
}

static const struct irq_domain_ops msm_gpio_domain_ops = {
	.translate	= msm_gpio_domain_translate,
	.alloc		= msm_gpio_domain_alloc,
	.free		= irq_domain_free_irqs_top,
};

static struct irq_chip msm_dirconn_irq_chip;

static void msm_gpio_dirconn_handler(struct irq_desc *desc)
{
	struct irq_data *irqd = irq_desc_get_handler_data(desc);
	struct irq_chip *chip = irq_desc_get_chip(desc);

	chained_irq_enter(chip, desc);
	generic_handle_irq(irqd->irq);
	chained_irq_exit(chip, desc);
}

static void setup_pdc_gpio(struct irq_domain *domain,
			unsigned int parent_irq, int gpio)
{
	int irq;

	if (gpio != -1) {
		irq = irq_create_mapping(domain, gpio);
		irq_set_parent(irq, parent_irq);
		irq_set_chip(irq, &msm_dirconn_irq_chip);
		irq_set_handler_data(parent_irq, irq_get_irq_data(irq));
	}

	__irq_set_handler(parent_irq, msm_gpio_dirconn_handler, false, NULL);
}

static void request_dc_interrupt(struct irq_domain *domain,
			struct irq_domain *parent, irq_hw_number_t hwirq,
			int gpio)
{
	struct irq_fwspec fwspec;
	unsigned int parent_irq;

	fwspec.fwnode = parent->fwnode;
	fwspec.param[0] = 0; /* SPI */
	fwspec.param[1] = hwirq;
	fwspec.param[2] = IRQ_TYPE_NONE;
	fwspec.param_count = 3;

	parent_irq = irq_create_fwspec_mapping(&fwspec);

	setup_pdc_gpio(domain, parent_irq, gpio);
}

/**
 * gpio_muxed_to_pdc: Mux the GPIO to a PDC IRQ
 *
 * @pdc_domain: the PDC's domain
 * @d: the GPIO's IRQ data
 *
 * Find a free PDC port for the GPIO and map the GPIO's mux information to the
 * PDC registers; so the GPIO can be used a wakeup source.
 */
static void gpio_muxed_to_pdc(struct irq_domain *pdc_domain, struct irq_data *d)
{
	int i, j;
	unsigned int mux;
	struct irq_desc *desc = irq_data_to_desc(d);
	struct irq_data *parent_data = irq_get_irq_data(desc->parent_irq);
	struct gpio_chip *gc = irq_data_get_irq_chip_data(d);
	unsigned int gpio = d->hwirq;
	struct msm_pinctrl *pctrl;
	unsigned int irq;

	if (!gc || !parent_data)
		return;

	pctrl = gpiochip_get_data(gc);

	for (i = 0; i < pctrl->soc->n_gpio_mux_in; i++) {
		if (gpio != pctrl->soc->gpio_mux_in[i].gpio)
			continue;
		mux = pctrl->soc->gpio_mux_in[i].mux;
		for (j = 0; j < pctrl->soc->n_pdc_mux_out; j++) {
			struct msm_pdc_mux_output *pdc_out =
						&pctrl->soc->pdc_mux_out[j];

			if (pdc_out->mux == mux)
				break;
			if (pdc_out->mux)
				continue;
			pdc_out->mux = gpio;
			irq = irq_find_mapping(pdc_domain, pdc_out->hwirq + 32);
			/* setup the IRQ parent for the GPIO */
			setup_pdc_gpio(pctrl->chip.irqdomain, irq, gpio);
			/* program pdc select grp register */
			writel_relaxed((mux & 0x3F), pctrl->pdc_regs +
				(0x14 * j));
			break;
		}
		/* We have no more PDC port available */
		WARN_ON(j == pctrl->soc->n_pdc_mux_out);
	}
}

static bool is_gpio_tlmm_dc(struct irq_data *d, u32 type)
{
	const struct msm_pingroup *g;
	unsigned long flags;
	struct gpio_chip *gc = irq_data_get_irq_chip_data(d);
	struct msm_pinctrl *pctrl;
	bool ret = false;
	unsigned int polarity = 0, offset, val;
	int i;
	void __iomem *base;

	if (!gc)
		return false;

	pctrl = gpiochip_get_data(gc);

	for (i = 0; i < pctrl->soc->n_dir_conns; i++) {
		struct msm_dir_conn *dir_conn = (struct msm_dir_conn *)
			&pctrl->soc->dir_conn[i];

		if (dir_conn->gpio == d->hwirq && dir_conn->tlmm_dc) {
			ret = true;
			offset = pctrl->soc->dir_conn_irq_base -
				dir_conn->hwirq;
			break;
		}
	}

	if (!ret)
		return ret;

	if (type & (IRQ_TYPE_EDGE_FALLING | IRQ_TYPE_LEVEL_LOW))
		return ret;

	/*
	 * Since the default polarity is set to 0, change it to 1 for
	 * Rising edge and active high interrupt type such that the line
	 * is not inverted.
	 */
	polarity = 1;

	raw_spin_lock_irqsave(&pctrl->lock, flags);

	g = &pctrl->soc->groups[d->hwirq];
	base = reassign_pctrl_reg(pctrl->soc, d->hwirq);

	val = readl_relaxed(base + g->dir_conn_reg + (offset * 4));
	val |= polarity << 8;

	writel_relaxed(val, base + g->dir_conn_reg + (offset * 4));

	raw_spin_unlock_irqrestore(&pctrl->lock, flags);

	return ret;
}

static bool is_gpio_dual_edge(struct irq_data *d, irq_hw_number_t *dir_conn_irq)
{
	struct irq_desc *desc = irq_data_to_desc(d);
	struct irq_data *parent_data = irq_get_irq_data(desc->parent_irq);
	struct gpio_chip *gc = irq_data_get_irq_chip_data(d);
	struct msm_pinctrl *pctrl = gpiochip_get_data(gc);
	int i;

	if (!parent_data)
		return false;

	for (i = 0; i < pctrl->soc->n_dir_conns; i++) {
		const struct msm_dir_conn *dir_conn = &pctrl->soc->dir_conn[i];

		if (dir_conn->gpio == d->hwirq && (dir_conn->hwirq + 32)
				!= parent_data->hwirq) {
			*dir_conn_irq = dir_conn->hwirq + 32;
			return true;
		}
	}

	for (i = 0; i < pctrl->soc->n_pdc_mux_out; i++) {
		struct msm_pdc_mux_output *dir_conn =
					&pctrl->soc->pdc_mux_out[i];

		if (dir_conn->mux == d->hwirq && (dir_conn->hwirq + 32)
				!= parent_data->hwirq) {
			*dir_conn_irq = dir_conn->hwirq + 32;
			return true;
		}
	}
	return false;
}

static void msm_dirconn_irq_mask(struct irq_data *d)
{
	struct irq_desc *desc = irq_data_to_desc(d);
	struct irq_data *parent_data = irq_get_irq_data(desc->parent_irq);
	irq_hw_number_t dir_conn_irq = 0;

	if (!parent_data)
		return;

	if (is_gpio_dual_edge(d, &dir_conn_irq)) {
		struct irq_data *dir_conn_data =
			irq_get_irq_data(irq_find_mapping(parent_data->domain,
						dir_conn_irq));

		if (!dir_conn_data)
			return;

		if (dir_conn_data->chip->irq_mask)
			dir_conn_data->chip->irq_mask(dir_conn_data);
	}

	if (parent_data->chip->irq_mask)
		parent_data->chip->irq_mask(parent_data);
}

static void msm_dirconn_irq_enable(struct irq_data *d)
{
	struct irq_desc *desc = irq_data_to_desc(d);
	struct irq_data *parent_data = irq_get_irq_data(desc->parent_irq);
	irq_hw_number_t dir_conn_irq = 0;

	if (!parent_data)
		return;

	if (is_gpio_dual_edge(d, &dir_conn_irq)) {
		struct irq_data *dir_conn_data =
			irq_get_irq_data(irq_find_mapping(parent_data->domain,
						dir_conn_irq));

		if (dir_conn_data &&
				dir_conn_data->chip->irq_set_irqchip_state)
			dir_conn_data->chip->irq_set_irqchip_state(
					dir_conn_data,
					IRQCHIP_STATE_PENDING, 0);

		if (dir_conn_data && dir_conn_data->chip->irq_unmask)
			dir_conn_data->chip->irq_unmask(dir_conn_data);
	}

	if (parent_data->chip->irq_set_irqchip_state)
		parent_data->chip->irq_set_irqchip_state(parent_data,
						IRQCHIP_STATE_PENDING, 0);

	if (parent_data->chip->irq_unmask)
		parent_data->chip->irq_unmask(parent_data);
}

static void msm_dirconn_irq_unmask(struct irq_data *d)
{
	struct irq_desc *desc = irq_data_to_desc(d);
	struct irq_data *parent_data = irq_get_irq_data(desc->parent_irq);
	irq_hw_number_t dir_conn_irq = 0;

	if (!parent_data)
		return;

	if (is_gpio_dual_edge(d, &dir_conn_irq)) {
		struct irq_data *dir_conn_data =
			irq_get_irq_data(irq_find_mapping(parent_data->domain,
						dir_conn_irq));

		if (!dir_conn_data)
			return;

		if (dir_conn_data->chip->irq_unmask)
			dir_conn_data->chip->irq_unmask(dir_conn_data);
	}
	if (parent_data->chip->irq_unmask)
		parent_data->chip->irq_unmask(parent_data);
}

static void msm_dirconn_irq_ack(struct irq_data *d)
{
	struct irq_desc *desc = irq_data_to_desc(d);
	struct irq_data *parent_data = irq_get_irq_data(desc->parent_irq);

	if (parent_data->chip->irq_ack)
		parent_data->chip->irq_ack(parent_data);
}

static void msm_dirconn_irq_eoi(struct irq_data *d)
{
	struct irq_desc *desc = irq_data_to_desc(d);
	struct irq_data *parent_data = irq_get_irq_data(desc->parent_irq);

	if (parent_data->chip->irq_eoi)
		parent_data->chip->irq_eoi(parent_data);
}

static int msm_dirconn_irq_set_affinity(struct irq_data *d,
		const struct cpumask *maskval, bool force)
{
	struct irq_desc *desc = irq_data_to_desc(d);
	struct irq_data *parent_data = irq_get_irq_data(desc->parent_irq);

	if (!parent_data)
		return 0;

	if (parent_data->chip->irq_set_affinity)
		return parent_data->chip->irq_set_affinity(parent_data,
				maskval, force);
	return 0;
}

static int msm_dirconn_irq_set_vcpu_affinity(struct irq_data *d,
		void *vcpu_info)
{
	struct irq_desc *desc = irq_data_to_desc(d);
	struct irq_data *parent_data = irq_get_irq_data(desc->parent_irq);

	if (parent_data->chip->irq_set_vcpu_affinity)
		return parent_data->chip->irq_set_vcpu_affinity(parent_data,
				vcpu_info);
	return 0;
}

static void msm_dirconn_cfg_reg(struct irq_data *d, u32 offset)
{
	u32 val = 0;
	const struct msm_pingroup *g;
	unsigned long flags;
	struct gpio_chip *gc = irq_data_get_irq_chip_data(d);
	struct msm_pinctrl *pctrl = gpiochip_get_data(gc);
	void __iomem *base;

	raw_spin_lock_irqsave(&pctrl->lock, flags);
	g = &pctrl->soc->groups[d->hwirq];
	base = reassign_pctrl_reg(pctrl->soc, d->hwirq);

	val = (d->hwirq) & 0xFF;

	writel_relaxed(val, base + g->dir_conn_reg + (offset * 4));

	//write the dir_conn_en bit
	val = readl_relaxed(base + g->intr_cfg_reg);
	val |= BIT(g->dir_conn_en_bit);
	writel_relaxed(val, base + g->intr_cfg_reg);
	raw_spin_unlock_irqrestore(&pctrl->lock, flags);
}

static void msm_dirconn_uncfg_reg(struct irq_data *d, u32 offset)
{
	const struct msm_pingroup *g;
	unsigned long flags;
	struct gpio_chip *gc = irq_data_get_irq_chip_data(d);
	struct msm_pinctrl *pctrl = gpiochip_get_data(gc);
	void __iomem *base;

	raw_spin_lock_irqsave(&pctrl->lock, flags);
	g = &pctrl->soc->groups[d->hwirq];
	base = reassign_pctrl_reg(pctrl->soc, d->hwirq);

	writel_relaxed(BIT(8), base + g->dir_conn_reg + (offset * 4));
	raw_spin_unlock_irqrestore(&pctrl->lock, flags);
}

static int select_dir_conn_mux(struct irq_data *d, irq_hw_number_t *irq)
{
	struct msm_dir_conn *dc = NULL;
	struct irq_desc *desc = irq_data_to_desc(d);
	struct irq_data *parent_data = irq_get_irq_data(desc->parent_irq);
	struct gpio_chip *gc = irq_data_get_irq_chip_data(d);
	struct msm_pinctrl *pctrl = gpiochip_get_data(gc);
	int i;

	if (!parent_data)
		return -EINVAL;

	for (i = 0; i < pctrl->soc->n_dir_conns; i++) {
		struct msm_dir_conn *dir_conn =
			(struct msm_dir_conn *)&pctrl->soc->dir_conn[i];

		/* Check if there is already mux assigned for this gpio */
		if (dir_conn->gpio == d->hwirq && (dir_conn->hwirq + 32) !=
				parent_data->hwirq) {
			*irq = dir_conn->hwirq + 32;
			return pctrl->soc->dir_conn_irq_base - dir_conn->hwirq;
		}

		if (dir_conn->gpio != -1)
			continue;

		/* Use the first unused direct connect available */
		dc = dir_conn;
		break;
	}

	if (dc) {
		*irq = dc->hwirq + 32;
		dc->gpio = (int)d->hwirq;
		return pctrl->soc->dir_conn_irq_base - (u32)dc->hwirq;
	}

	pr_err("%s: No direct connects available for interrupt %lu\n",
				__func__, d->hwirq);
	return -EINVAL;
}

static void add_dirconn_tlmm(struct irq_data *d, irq_hw_number_t irq)
{
	struct irq_desc *desc = irq_data_to_desc(d);
	struct irq_data *parent_data = irq_get_irq_data(desc->parent_irq);
	struct irq_data *dir_conn_data = NULL;
	struct gpio_chip *gc = irq_data_get_irq_chip_data(d);
	int offset = 0;
	unsigned int virt = 0, val = 0;
	struct msm_pinctrl *pctrl;
	phys_addr_t spi_cfg_reg = 0;
	unsigned long flags;

	offset = select_dir_conn_mux(d, &irq);
	if (offset < 0 || !parent_data)
		return;

	virt = irq_find_mapping(parent_data->domain, irq);
	msm_dirconn_cfg_reg(d, offset);
	irq_set_handler_data(virt, d);
	desc = irq_to_desc(virt);
	if (!desc)
		return;

	dir_conn_data = &(desc->irq_data);

	if (dir_conn_data) {

		pctrl = gpiochip_get_data(gc);
		if (pctrl->spi_cfg_regs) {
			spi_cfg_reg = pctrl->spi_cfg_regs +
					((dir_conn_data->hwirq - 32) / 32) * 4;
			if (spi_cfg_reg < pctrl->spi_cfg_end) {
				raw_spin_lock_irqsave(&pctrl->lock, flags);
				val = scm_io_read(spi_cfg_reg);
				/*
				 * Clear the respective bit for edge type
				 * interrupt
				 */
				val &= ~(1 << ((dir_conn_data->hwirq - 32)
									% 32));
				WARN_ON(scm_io_write(spi_cfg_reg, val));
				raw_spin_unlock_irqrestore(&pctrl->lock, flags);
			} else
				pr_err("%s: type config failed for SPI: %lu\n",
								 __func__, irq);
		} else
			pr_debug("%s: type config for SPI is not supported\n",
								__func__);

		if (dir_conn_data->chip && dir_conn_data->chip->irq_set_type)
			dir_conn_data->chip->irq_set_type(dir_conn_data,
					IRQ_TYPE_EDGE_RISING);
		if (dir_conn_data->chip && dir_conn_data->chip->irq_unmask)
			dir_conn_data->chip->irq_unmask(dir_conn_data);
	}
}

static void remove_dirconn_tlmm(struct irq_data *d, irq_hw_number_t irq)
{
	struct irq_desc *desc = irq_data_to_desc(d);
	struct irq_data *parent_data = irq_get_irq_data(desc->parent_irq);
	struct irq_data *dir_conn_data = NULL;
	int offset = 0;
	unsigned int virt = 0;

	if (!parent_data)
		return;

	virt = irq_find_mapping(parent_data->domain, irq);
	msm_dirconn_uncfg_reg(d, offset);
	irq_set_handler_data(virt, NULL);
	desc = irq_to_desc(virt);
	if (!desc)
		return;

	dir_conn_data = &(desc->irq_data);

	if (dir_conn_data) {
		if (dir_conn_data->chip && dir_conn_data->chip->irq_mask)
			dir_conn_data->chip->irq_mask(dir_conn_data);
	}
}

static int msm_dirconn_irq_set_type(struct irq_data *d, unsigned int type)
{
	struct irq_desc *desc = irq_data_to_desc(d);
	struct irq_data *parent_data = irq_get_irq_data(desc->parent_irq);
	struct gpio_chip *gc = irq_data_get_irq_chip_data(d);
	irq_hw_number_t irq = 0;
	struct msm_pinctrl *pctrl;
	phys_addr_t spi_cfg_reg = 0;
	unsigned int config_val = 0;
	unsigned int val = 0;
	unsigned long flags;

	if (!parent_data)
		return 0;

	pctrl = gpiochip_get_data(gc);

	if (type == IRQ_TYPE_EDGE_BOTH)
		add_dirconn_tlmm(d, irq);
	else if (is_gpio_dual_edge(d, &irq))
		remove_dirconn_tlmm(d, irq);
	else if (is_gpio_tlmm_dc(d, type))
		type = IRQ_TYPE_EDGE_RISING;


	/*
	 * Shared SPI config for Edge is 0 and
	 * for Level interrupt is 1
	 */
	if (type & (IRQ_TYPE_LEVEL_LOW | IRQ_TYPE_LEVEL_HIGH)) {
		irq_set_handler_locked(d, handle_level_irq);
		config_val = 1;
	} else if (type & (IRQ_TYPE_EDGE_FALLING | IRQ_TYPE_EDGE_RISING))
		irq_set_handler_locked(d, handle_edge_irq);

	if (pctrl->spi_cfg_regs && type != IRQ_TYPE_NONE) {
		spi_cfg_reg = pctrl->spi_cfg_regs +
				((parent_data->hwirq - 32) / 32) * 4;
		if (spi_cfg_reg < pctrl->spi_cfg_end) {
			raw_spin_lock_irqsave(&pctrl->lock, flags);
			val = scm_io_read(spi_cfg_reg);
			val &= ~(1 << ((parent_data->hwirq - 32) % 32));
			if (config_val)
				val |= (1 << ((parent_data->hwirq - 32)  % 32));
			WARN_ON(scm_io_write(spi_cfg_reg, val));
			raw_spin_unlock_irqrestore(&pctrl->lock, flags);
		} else
			pr_err("%s: type config failed for SPI: %lu\n",
							 __func__, irq);
	} else
		pr_debug("%s: SPI type config is not supported\n", __func__);

	if (parent_data->chip->irq_set_type)
		return parent_data->chip->irq_set_type(parent_data, type);

	return 0;
}

static struct irq_chip msm_dirconn_irq_chip = {
	.name			= "msmgpio-dc",
	.irq_mask		= msm_dirconn_irq_mask,
	.irq_enable		= msm_dirconn_irq_enable,
	.irq_unmask		= msm_dirconn_irq_unmask,
	.irq_eoi		= msm_dirconn_irq_eoi,
	.irq_ack		= msm_dirconn_irq_ack,
	.irq_set_type		= msm_dirconn_irq_set_type,
	.irq_set_affinity	= msm_dirconn_irq_set_affinity,
	.irq_set_vcpu_affinity	= msm_dirconn_irq_set_vcpu_affinity,
	.flags			= IRQCHIP_SKIP_SET_WAKE
					| IRQCHIP_MASK_ON_SUSPEND
					| IRQCHIP_SET_TYPE_MASKED,
};

static void msm_gpio_irq_handler(struct irq_desc *desc)
{
	struct gpio_chip *gc = irq_desc_get_handler_data(desc);
	const struct msm_pingroup *g;
	struct msm_pinctrl *pctrl = gpiochip_get_data(gc);
	struct irq_chip *chip = irq_desc_get_chip(desc);
	void __iomem *base;
	int irq_pin;
	int handled = 0;
	u32 val;
	int i;

	chained_irq_enter(chip, desc);

	/*
	 * Each pin has it's own IRQ status register, so use
	 * enabled_irq bitmap to limit the number of reads.
	 */
	for_each_set_bit(i, pctrl->enabled_irqs, pctrl->chip.ngpio) {
		g = &pctrl->soc->groups[i];
		base = reassign_pctrl_reg(pctrl->soc, i);
		val = readl(base + g->intr_status_reg);
		if (val & BIT(g->intr_status_bit)) {
			irq_pin = irq_find_mapping(gc->irqdomain, i);
			generic_handle_irq(irq_pin);
			handled++;
		}
	}

	/* No interrupts were flagged */
	if (handled == 0)
		handle_bad_irq(desc);

	chained_irq_exit(chip, desc);
}

static void msm_gpio_setup_dir_connects(struct msm_pinctrl *pctrl)
{
	struct device_node *parent_node;
	struct irq_domain *pdc_domain;
	unsigned int i;

	parent_node = of_irq_find_parent(pctrl->dev->of_node);
	if (!parent_node)
		return;

	pdc_domain = irq_find_host(parent_node);
	if (!pdc_domain)
		return;

	for (i = 0; i < pctrl->soc->n_dir_conns; i++) {
		const struct msm_dir_conn *dirconn = &pctrl->soc->dir_conn[i];
		struct irq_data *d;

		request_dc_interrupt(pctrl->chip.irqdomain, pdc_domain,
					dirconn->hwirq, dirconn->gpio);

		if (dirconn->gpio == -1)
			continue;

		if (!dirconn->tlmm_dc)
			continue;

		/*
		 * If the gpio is routed through TLMM direct connect interrupts,
		 * program the TLMM registers for this setup.
		 */
		d = irq_get_irq_data(irq_find_mapping(pctrl->chip.irqdomain,
					dirconn->gpio));
		if (!d)
			continue;

		msm_dirconn_cfg_reg(d, pctrl->soc->dir_conn_irq_base
					- (u32)dirconn->hwirq);
	}

	for (i = 0; i < pctrl->soc->n_pdc_mux_out; i++) {
		struct msm_pdc_mux_output *pdc_out =
					&pctrl->soc->pdc_mux_out[i];

		request_dc_interrupt(pctrl->chip.irqdomain, pdc_domain,
					pdc_out->hwirq, -1);
	}

	/*
	 * Statically choose the GPIOs for mapping to PDC. Dynamic mux mapping
	 * is very difficult.
	 */
	for (i = 0; i < pctrl->soc->n_gpio_mux_in; i++) {
		unsigned int irq;
		struct irq_data *d;
		struct msm_gpio_mux_input *gpio_in =
					&pctrl->soc->gpio_mux_in[i];
		if (!gpio_in->init)
			continue;

		irq = irq_find_mapping(pctrl->chip.irqdomain, gpio_in->gpio);
		d = irq_get_irq_data(irq);
		if (!d)
			continue;

		gpio_muxed_to_pdc(pdc_domain, d);
	}
}

static int msm_gpiochip_to_irq(struct gpio_chip *chip, unsigned int offset)
{
	struct irq_fwspec fwspec;
	struct irq_domain *domain = chip->irqdomain;
	int virq;

	virq = irq_find_mapping(domain, offset);
	if (virq)
		return virq;

	fwspec.fwnode = of_node_to_fwnode(chip->of_node);
	fwspec.param[0] = offset;
	fwspec.param[1] = IRQ_TYPE_NONE;
	fwspec.param_count = 2;

	return irq_create_fwspec_mapping(&fwspec);
}

static int msm_gpio_init(struct msm_pinctrl *pctrl)
{
	struct gpio_chip *chip;
	int ret;
	unsigned ngpio = pctrl->soc->ngpios;
	struct device_node *irq_parent = NULL;
	struct irq_domain *domain_parent;

	if (WARN_ON(ngpio > MAX_NR_GPIO))
		return -EINVAL;

	chip = &pctrl->chip;
	chip->base = 0;
	chip->ngpio = ngpio;
	chip->label = dev_name(pctrl->dev);
	chip->parent = pctrl->dev;
	chip->owner = THIS_MODULE;
	chip->of_node = pctrl->dev->of_node;

	ret = gpiochip_add_data(&pctrl->chip, pctrl);
	if (ret) {
		dev_err(pctrl->dev, "Failed register gpiochip\n");
		return ret;
	}

	/*
	 * For DeviceTree-supported systems, the gpio core checks the
	 * pinctrl's device node for the "gpio-ranges" property.
	 * If it is present, it takes care of adding the pin ranges
	 * for the driver. In this case the driver can skip ahead.
	 *
	 * In order to remain compatible with older, existing DeviceTree
	 * files which don't set the "gpio-ranges" property or systems that
	 * utilize ACPI the driver has to call gpiochip_add_pin_range().
	 */
	if (!of_property_read_bool(pctrl->dev->of_node, "gpio-ranges")) {
		ret = gpiochip_add_pin_range(&pctrl->chip,
			dev_name(pctrl->dev), 0, 0, chip->ngpio);
		if (ret) {
			dev_err(pctrl->dev, "Failed to add pin range\n");
			gpiochip_remove(&pctrl->chip);
			return ret;
		}
	}

	irq_parent = of_irq_find_parent(chip->of_node);
	if (of_device_is_compatible(irq_parent, "qcom,mpm-gpio")) {
		chip->irqchip = &msm_gpio_irq_chip;
		chip->irq_handler = handle_fasteoi_irq;
		chip->irq_default_type = IRQ_TYPE_NONE;
		chip->to_irq = msm_gpiochip_to_irq;
		chip->lock_key = NULL;
		domain_parent = irq_find_host(irq_parent);
		if (!domain_parent) {
			pr_err("unable to find parent domain\n");
			gpiochip_remove(&pctrl->chip);
			return -ENXIO;
		}

		chip->irqdomain = irq_domain_add_hierarchy(domain_parent, 0,
							chip->ngpio,
							chip->of_node,
							&msm_gpio_domain_ops,
							chip);
		if (!chip->irqdomain) {
			dev_err(pctrl->dev, "Failed to add irqchip to gpiochip\n");
			chip->irqchip = NULL;
			gpiochip_remove(&pctrl->chip);
			return -ENXIO;
		}
	} else {
		ret = gpiochip_irqchip_add(chip,
					&msm_gpio_irq_chip,
					0,
					handle_fasteoi_irq,
					IRQ_TYPE_NONE);
		if (ret) {
			dev_err(pctrl->dev, "Failed to add irqchip to gpiochip\n");
			gpiochip_remove(&pctrl->chip);
			return ret;
		}
	}
	gpiochip_set_chained_irqchip(chip, &msm_gpio_irq_chip,
				pctrl->irq, msm_gpio_irq_handler);

	msm_gpio_setup_dir_connects(pctrl);
	return 0;
}

static int msm_ps_hold_restart(struct notifier_block *nb, unsigned long action,
			       void *data)
{
	struct msm_pinctrl *pctrl = container_of(nb, struct msm_pinctrl, restart_nb);

	writel(0, pctrl->regs + PS_HOLD_OFFSET);
	mdelay(1000);
	return NOTIFY_DONE;
}

static struct msm_pinctrl *poweroff_pctrl;

static void msm_ps_hold_poweroff(void)
{
	msm_ps_hold_restart(&poweroff_pctrl->restart_nb, 0, NULL);
}

static void msm_pinctrl_setup_pm_reset(struct msm_pinctrl *pctrl)
{
	int i;
	const struct msm_function *func = pctrl->soc->functions;

	for (i = 0; i < pctrl->soc->nfunctions; i++)
		if (!strcmp(func[i].name, "ps_hold")) {
			pctrl->restart_nb.notifier_call = msm_ps_hold_restart;
			pctrl->restart_nb.priority = 128;
			if (register_restart_handler(&pctrl->restart_nb))
				dev_err(pctrl->dev,
					"failed to setup restart handler.\n");
			poweroff_pctrl = pctrl;
			pm_power_off = msm_ps_hold_poweroff;
			break;
		}
}

#ifdef CONFIG_PM
#ifdef CONFIG_HIBERNATION
static bool hibernation;

static int pinctrl_hibernation_notifier(struct notifier_block *nb,
					unsigned long event, void *dummy)
{
	struct msm_pinctrl *pctrl = msm_pinctrl_data;
	const struct msm_pinctrl_soc_data *soc = pctrl->soc;
<<<<<<< HEAD
=======
	u32 spi_cfg_regs_count;
>>>>>>> bdd2c138

	if (event == PM_HIBERNATION_PREPARE) {
		pctrl->gpio_regs = kcalloc(soc->ngroups,
					sizeof(*pctrl->gpio_regs), GFP_KERNEL);
		if (pctrl->gpio_regs == NULL)
			return -ENOMEM;

		if (soc->tile_count) {
			pctrl->msm_tile_regs = kcalloc(soc->tile_count,
				sizeof(*pctrl->msm_tile_regs), GFP_KERNEL);
			if (pctrl->msm_tile_regs == NULL) {
				kfree(pctrl->gpio_regs);
				return -ENOMEM;
			}
		}
<<<<<<< HEAD
=======
		if (pctrl->spi_cfg_regs) {
			spi_cfg_regs_count = (pctrl->spi_cfg_end -
					pctrl->spi_cfg_regs) / 4 + 2;
			pctrl->spi_cfg_regs_val = kcalloc(spi_cfg_regs_count,
				sizeof(unsigned int), GFP_KERNEL);
			if (pctrl->spi_cfg_regs_val == NULL) {
				kfree(pctrl->gpio_regs);
				kfree(pctrl->msm_tile_regs);
				return -ENOMEM;
			}
		}
>>>>>>> bdd2c138
		hibernation = true;
	} else if (event == PM_POST_HIBERNATION) {
		kfree(pctrl->gpio_regs);
		kfree(pctrl->msm_tile_regs);
<<<<<<< HEAD
		pctrl->gpio_regs = NULL;
		pctrl->msm_tile_regs = NULL;
=======
		kfree(pctrl->spi_cfg_regs_val);
		pctrl->gpio_regs = NULL;
		pctrl->msm_tile_regs = NULL;
		pctrl->spi_cfg_regs_val = NULL;
>>>>>>> bdd2c138
		hibernation = false;
	}
	return NOTIFY_OK;
}

static struct notifier_block pinctrl_notif_block = {
	.notifier_call = pinctrl_hibernation_notifier,
};

static int msm_pinctrl_hibernation_suspend(void)
{
	const struct msm_pingroup *pgroup;
	struct msm_pinctrl *pctrl = msm_pinctrl_data;
	const struct msm_pinctrl_soc_data *soc = pctrl->soc;
	void __iomem *base = NULL;
	void __iomem *tile_addr = NULL;
<<<<<<< HEAD
	u32 i, j;
=======
	u32 i, j, spi_cfg_regs_count;
	phys_addr_t spi_cfg_reg;
>>>>>>> bdd2c138

	/* Save direction conn registers for hmss */
	for (i = 0; i < soc->tile_count; i++) {
		base = reassign_pctrl_reg(soc, i);
		tile_addr = base + soc->dir_conn_addr[i];
		for (j = 0; j < 8; j++)
			pctrl->msm_tile_regs[i].dir_con_regs[j] =
						readl_relaxed(tile_addr + j*4);
	}

<<<<<<< HEAD
=======
	/* Save spi_cfg_regs */
	if (pctrl->spi_cfg_regs && pctrl->spi_cfg_regs_val) {
		spi_cfg_regs_count = (pctrl->spi_cfg_end -
				pctrl->spi_cfg_regs) / 4 + 2;
		spi_cfg_reg = pctrl->spi_cfg_regs;
		for (j = 0; j < spi_cfg_regs_count; j++)
			pctrl->spi_cfg_regs_val[j] =
				scm_io_read(spi_cfg_reg + j * 4);
	}
>>>>>>> bdd2c138
	/* All normal gpios will have common registers, first save them */
	for (i = 0; i < soc->ngpios; i++) {
		pgroup = &soc->groups[i];
		base = reassign_pctrl_reg(soc, i);
		pctrl->gpio_regs[i].ctl_reg =
				readl_relaxed(base + pgroup->ctl_reg);
		pctrl->gpio_regs[i].io_reg =
				readl_relaxed(base + pgroup->io_reg);
		pctrl->gpio_regs[i].intr_cfg_reg =
				readl_relaxed(base + pgroup->intr_cfg_reg);
		pctrl->gpio_regs[i].intr_status_reg =
				readl_relaxed(base + pgroup->intr_status_reg);
	}

	/* Save other special gpios. Variable i in fallthrough */
	for ( ; i < soc->ngroups; i++) {
		pgroup = &soc->groups[i];
		base = reassign_pctrl_reg(soc, i);
		if (pgroup->ctl_reg)
			pctrl->gpio_regs[i].ctl_reg =
				readl_relaxed(base + pgroup->ctl_reg);
		if (pgroup->io_reg)
			pctrl->gpio_regs[i].io_reg =
				readl_relaxed(base + pgroup->io_reg);
	}
	return 0;
}

static void msm_pinctrl_hibernation_resume(void)
{
	u32 i, j;
	const struct msm_pingroup *pgroup;
	struct msm_pinctrl *pctrl = msm_pinctrl_data;
	const struct msm_pinctrl_soc_data *soc = pctrl->soc;
	void __iomem *base = NULL;
	void __iomem *tile_addr = NULL;
<<<<<<< HEAD
=======
	u32 spi_cfg_regs_count;
	phys_addr_t spi_cfg_reg;
>>>>>>> bdd2c138

	if (!pctrl->gpio_regs || !pctrl->msm_tile_regs)
		return;

	for (i = 0; i < soc->tile_count; i++) {
		base = reassign_pctrl_reg(soc, i);
		tile_addr = base + soc->dir_conn_addr[i];
		for (j = 0; j < 8; j++)
			writel_relaxed(pctrl->msm_tile_regs[i].dir_con_regs[j],
							tile_addr + j*4);
	}
<<<<<<< HEAD
=======
	/* Restore spi_cfg_regs */
	if (pctrl->spi_cfg_regs && pctrl->spi_cfg_regs_val) {
		spi_cfg_regs_count = (pctrl->spi_cfg_end -
				pctrl->spi_cfg_regs) / 4 + 2;
		spi_cfg_reg = pctrl->spi_cfg_regs;
		for (j = 0; j < spi_cfg_regs_count; j++)
			WARN_ON(scm_io_write(spi_cfg_reg + j * 4,
				pctrl->spi_cfg_regs_val[j]));
	}
>>>>>>> bdd2c138

	/* Restore normal gpios */
	for (i = 0; i < soc->ngpios; i++) {
		pgroup = &soc->groups[i];
		base = reassign_pctrl_reg(soc, i);
		writel_relaxed(pctrl->gpio_regs[i].ctl_reg,
					base + pgroup->ctl_reg);
		writel_relaxed(pctrl->gpio_regs[i].io_reg,
					base + pgroup->io_reg);
		writel_relaxed(pctrl->gpio_regs[i].intr_cfg_reg,
					base + pgroup->intr_cfg_reg);
		writel_relaxed(pctrl->gpio_regs[i].intr_status_reg,
					base + pgroup->intr_status_reg);
	}

	/* Restore other special gpios. Variable i in fallthrough */
	for ( ; i < soc->ngroups; i++) {
		pgroup = &soc->groups[i];
		base = reassign_pctrl_reg(soc, i);
		if (pgroup->ctl_reg)
			writel_relaxed(pctrl->gpio_regs[i].ctl_reg,
						base + pgroup->ctl_reg);
		if (pgroup->io_reg)
			writel_relaxed(pctrl->gpio_regs[i].io_reg,
						base + pgroup->io_reg);
	}
}
#endif

static int msm_pinctrl_suspend(void)
{
#ifdef CONFIG_HIBERNATION
	if (unlikely(hibernation))
		msm_pinctrl_hibernation_suspend();
#endif
	return 0;
}

static void msm_pinctrl_resume(void)
{
	int i, irq;
	u32 val;
	unsigned long flags;
	struct irq_desc *desc;
	const struct msm_pingroup *g;
	const char *name = "null";
	struct msm_pinctrl *pctrl = msm_pinctrl_data;
#ifdef CONFIG_HIBERNATION
	if (unlikely(hibernation)) {
		msm_pinctrl_hibernation_resume();
		return;
	}
#endif

	if (!msm_show_resume_irq_mask)
		return;

	raw_spin_lock_irqsave(&pctrl->lock, flags);
	for_each_set_bit(i, pctrl->enabled_irqs, pctrl->chip.ngpio) {
		g = &pctrl->soc->groups[i];
		val = readl_relaxed(pctrl->regs + g->intr_status_reg);
		if (val & BIT(g->intr_status_bit)) {
			irq = irq_find_mapping(pctrl->chip.irqdomain, i);
			desc = irq_to_desc(irq);
			if (desc == NULL)
				name = "stray irq";
			else if (desc->action && desc->action->name)
				name = desc->action->name;

			pr_warn("%s: %d triggered %s\n", __func__, irq, name);
		}
	}
	raw_spin_unlock_irqrestore(&pctrl->lock, flags);
}
#else
#define msm_pinctrl_suspend NULL
#define msm_pinctrl_resume NULL
#endif

static struct syscore_ops msm_pinctrl_pm_ops = {
	.suspend = msm_pinctrl_suspend,
	.resume = msm_pinctrl_resume,
};

int msm_pinctrl_probe(struct platform_device *pdev,
		      const struct msm_pinctrl_soc_data *soc_data)
{
	struct msm_pinctrl *pctrl;
	struct resource *res;
	int ret;
	char *key;

	msm_pinctrl_data = pctrl = devm_kzalloc(&pdev->dev,
				sizeof(*pctrl), GFP_KERNEL);
	if (!pctrl) {
		dev_err(&pdev->dev, "Can't allocate msm_pinctrl\n");
		return -ENOMEM;
	}
	pctrl->dev = &pdev->dev;
	pctrl->soc = soc_data;
	pctrl->chip = msm_gpio_template;

	raw_spin_lock_init(&pctrl->lock);

	key = "pinctrl";
	res = platform_get_resource_byname(pdev, IORESOURCE_MEM, key);
	pctrl->regs = devm_ioremap_resource(&pdev->dev, res);
	if (IS_ERR(pctrl->regs))
		return PTR_ERR(pctrl->regs);
#ifdef CONFIG_FRAGMENTED_GPIO_ADDRESS_SPACE
	if (soc_data->pin_base) {
		pctrl->per_tile_regs[0] = pctrl->regs;
		for (ret = 1; ret < soc_data->n_tile; ret++) {
			res->start = soc_data->tile_start[ret];
			res->end = soc_data->tile_end[ret];
			res->flags = res->flags | IORESOURCE_MEM;
			pctrl->per_tile_regs[ret] = devm_ioremap_resource(
							pctrl->dev, res);
			if (IS_ERR(pctrl->per_tile_regs[ret]))
				return PTR_ERR(pctrl->per_tile_regs[ret]);
		}
	}
#endif

	key = "pdc";
	res = platform_get_resource_byname(pdev, IORESOURCE_MEM, key);
	pctrl->pdc_regs = devm_ioremap_resource(&pdev->dev, res);

	key = "spi_cfg";
	res = platform_get_resource_byname(pdev, IORESOURCE_MEM, key);
	if (res) {
		pctrl->spi_cfg_regs = res->start;
		pctrl->spi_cfg_end = res->end;
	}

	msm_pinctrl_setup_pm_reset(pctrl);

	pctrl->irq = platform_get_irq(pdev, 0);
	if (pctrl->irq < 0) {
		dev_err(&pdev->dev, "No interrupt defined for msmgpio\n");
		return pctrl->irq;
	}

	msm_pinctrl_desc.name = dev_name(&pdev->dev);
	msm_pinctrl_desc.pins = pctrl->soc->pins;
	msm_pinctrl_desc.npins = pctrl->soc->npins;
	pctrl->pctrl = devm_pinctrl_register(&pdev->dev, &msm_pinctrl_desc,
					     pctrl);
	if (IS_ERR(pctrl->pctrl)) {
		dev_err(&pdev->dev, "Couldn't register pinctrl driver\n");
		return PTR_ERR(pctrl->pctrl);
	}

	ret = msm_gpio_init(pctrl);
	if (ret)
		return ret;

	platform_set_drvdata(pdev, pctrl);

	register_syscore_ops(&msm_pinctrl_pm_ops);
#ifdef CONFIG_HIBERNATION
	ret = register_pm_notifier(&pinctrl_notif_block);
	if (ret)
		return ret;
#endif
	dev_dbg(&pdev->dev, "Probed Qualcomm pinctrl driver\n");

	return 0;
}
EXPORT_SYMBOL(msm_pinctrl_probe);

int msm_pinctrl_remove(struct platform_device *pdev)
{
	struct msm_pinctrl *pctrl = platform_get_drvdata(pdev);

	gpiochip_remove(&pctrl->chip);

	unregister_restart_handler(&pctrl->restart_nb);
	unregister_syscore_ops(&msm_pinctrl_pm_ops);

	return 0;
}
EXPORT_SYMBOL(msm_pinctrl_remove);
<|MERGE_RESOLUTION|>--- conflicted
+++ resolved
@@ -100,10 +100,7 @@
 #ifdef CONFIG_HIBERNATION
 	struct msm_gpio_regs *gpio_regs;
 	struct msm_tile *msm_tile_regs;
-<<<<<<< HEAD
-=======
 	unsigned int *spi_cfg_regs_val;
->>>>>>> bdd2c138
 #endif
 };
 
@@ -921,7 +918,6 @@
 	if (d->parent_data)
 		irq_chip_set_wake_parent(d, on);
 
-<<<<<<< HEAD
 	return 0;
 }
 
@@ -940,26 +936,6 @@
 	return 0;
 }
 
-=======
-	return 0;
-}
-
-static int msm_gpiochip_irq_reqres(struct irq_data *d)
-{
-	struct gpio_chip *chip = irq_data_get_irq_chip_data(d);
-
-	if (!try_module_get(chip->owner))
-		return -ENODEV;
-
-	if (gpiochip_lock_as_irq(chip, d->hwirq)) {
-		pr_err("unable to lock HW IRQ %lu for IRQ\n", d->hwirq);
-		module_put(chip->owner);
-		return -EINVAL;
-	}
-	return 0;
-}
-
->>>>>>> bdd2c138
 static void msm_gpiochip_irq_relres(struct irq_data *d)
 {
 	struct gpio_chip *chip = irq_data_get_irq_chip_data(d);
@@ -1844,10 +1820,7 @@
 {
 	struct msm_pinctrl *pctrl = msm_pinctrl_data;
 	const struct msm_pinctrl_soc_data *soc = pctrl->soc;
-<<<<<<< HEAD
-=======
 	u32 spi_cfg_regs_count;
->>>>>>> bdd2c138
 
 	if (event == PM_HIBERNATION_PREPARE) {
 		pctrl->gpio_regs = kcalloc(soc->ngroups,
@@ -1863,8 +1836,6 @@
 				return -ENOMEM;
 			}
 		}
-<<<<<<< HEAD
-=======
 		if (pctrl->spi_cfg_regs) {
 			spi_cfg_regs_count = (pctrl->spi_cfg_end -
 					pctrl->spi_cfg_regs) / 4 + 2;
@@ -1876,20 +1847,14 @@
 				return -ENOMEM;
 			}
 		}
->>>>>>> bdd2c138
 		hibernation = true;
 	} else if (event == PM_POST_HIBERNATION) {
 		kfree(pctrl->gpio_regs);
 		kfree(pctrl->msm_tile_regs);
-<<<<<<< HEAD
-		pctrl->gpio_regs = NULL;
-		pctrl->msm_tile_regs = NULL;
-=======
 		kfree(pctrl->spi_cfg_regs_val);
 		pctrl->gpio_regs = NULL;
 		pctrl->msm_tile_regs = NULL;
 		pctrl->spi_cfg_regs_val = NULL;
->>>>>>> bdd2c138
 		hibernation = false;
 	}
 	return NOTIFY_OK;
@@ -1906,12 +1871,8 @@
 	const struct msm_pinctrl_soc_data *soc = pctrl->soc;
 	void __iomem *base = NULL;
 	void __iomem *tile_addr = NULL;
-<<<<<<< HEAD
-	u32 i, j;
-=======
 	u32 i, j, spi_cfg_regs_count;
 	phys_addr_t spi_cfg_reg;
->>>>>>> bdd2c138
 
 	/* Save direction conn registers for hmss */
 	for (i = 0; i < soc->tile_count; i++) {
@@ -1922,8 +1883,6 @@
 						readl_relaxed(tile_addr + j*4);
 	}
 
-<<<<<<< HEAD
-=======
 	/* Save spi_cfg_regs */
 	if (pctrl->spi_cfg_regs && pctrl->spi_cfg_regs_val) {
 		spi_cfg_regs_count = (pctrl->spi_cfg_end -
@@ -1933,7 +1892,6 @@
 			pctrl->spi_cfg_regs_val[j] =
 				scm_io_read(spi_cfg_reg + j * 4);
 	}
->>>>>>> bdd2c138
 	/* All normal gpios will have common registers, first save them */
 	for (i = 0; i < soc->ngpios; i++) {
 		pgroup = &soc->groups[i];
@@ -1970,11 +1928,8 @@
 	const struct msm_pinctrl_soc_data *soc = pctrl->soc;
 	void __iomem *base = NULL;
 	void __iomem *tile_addr = NULL;
-<<<<<<< HEAD
-=======
 	u32 spi_cfg_regs_count;
 	phys_addr_t spi_cfg_reg;
->>>>>>> bdd2c138
 
 	if (!pctrl->gpio_regs || !pctrl->msm_tile_regs)
 		return;
@@ -1986,8 +1941,6 @@
 			writel_relaxed(pctrl->msm_tile_regs[i].dir_con_regs[j],
 							tile_addr + j*4);
 	}
-<<<<<<< HEAD
-=======
 	/* Restore spi_cfg_regs */
 	if (pctrl->spi_cfg_regs && pctrl->spi_cfg_regs_val) {
 		spi_cfg_regs_count = (pctrl->spi_cfg_end -
@@ -1997,7 +1950,6 @@
 			WARN_ON(scm_io_write(spi_cfg_reg + j * 4,
 				pctrl->spi_cfg_regs_val[j]));
 	}
->>>>>>> bdd2c138
 
 	/* Restore normal gpios */
 	for (i = 0; i < soc->ngpios; i++) {
