--- conflicted
+++ resolved
@@ -1647,8 +1647,6 @@
 	{-1, 209},
 };
 
-<<<<<<< HEAD
-=======
 #ifdef CONFIG_HIBERNATION
 static u32 tile_dir_conn_addr[NUM_TILES] = {
 	[0] =   SOUTH + SOUTH_PDC_OFFSET,
@@ -1657,7 +1655,6 @@
 };
 #endif
 
->>>>>>> 9528de5b
 static struct msm_pinctrl_soc_data sm6150_pinctrl = {
 	.pins = sm6150_pins,
 	.npins = ARRAY_SIZE(sm6150_pins),
