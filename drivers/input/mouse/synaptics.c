/*
 * Synaptics TouchPad PS/2 mouse driver
 *
 *   2003 Dmitry Torokhov <dtor@mail.ru>
 *     Added support for pass-through port. Special thanks to Peter Berg Larsen
 *     for explaining various Synaptics quirks.
 *
 *   2003 Peter Osterlund <petero2@telia.com>
 *     Ported to 2.5 input device infrastructure.
 *
 *   Copyright (C) 2001 Stefan Gmeiner <riddlebox@freesurf.ch>
 *     start merging tpconfig and gpm code to a xfree-input module
 *     adding some changes and extensions (ex. 3rd and 4th button)
 *
 *   Copyright (c) 1997 C. Scott Ananian <cananian@alumni.priceton.edu>
 *   Copyright (c) 1998-2000 Bruce Kalk <kall@compass.com>
 *     code for the special synaptics commands (from the tpconfig-source)
 *
 * This program is free software; you can redistribute it and/or modify it
 * under the terms of the GNU General Public License version 2 as published by
 * the Free Software Foundation.
 *
 * Trademarks are the property of their respective owners.
 */

#include <linux/module.h>
#include <linux/delay.h>
#include <linux/dmi.h>
#include <linux/input/mt.h>
#include <linux/serio.h>
#include <linux/libps2.h>
#include <linux/rmi.h>
#include <linux/i2c.h>
#include <linux/slab.h>
#include "psmouse.h"
#include "synaptics.h"

/*
 * The x/y limits are taken from the Synaptics TouchPad interfacing Guide,
 * section 2.3.2, which says that they should be valid regardless of the
 * actual size of the sensor.
 * Note that newer firmware allows querying device for maximum useable
 * coordinates.
 */
#define XMIN 0
#define XMAX 6143
#define YMIN 0
#define YMAX 6143
#define XMIN_NOMINAL 1472
#define XMAX_NOMINAL 5472
#define YMIN_NOMINAL 1408
#define YMAX_NOMINAL 4448

/* Size in bits of absolute position values reported by the hardware */
#define ABS_POS_BITS 13

/*
 * These values should represent the absolute maximum value that will
 * be reported for a positive position value. Some Synaptics firmware
 * uses this value to indicate a finger near the edge of the touchpad
 * whose precise position cannot be determined.
 *
 * At least one touchpad is known to report positions in excess of this
 * value which are actually negative values truncated to the 13-bit
 * reporting range. These values have never been observed to be lower
 * than 8184 (i.e. -8), so we treat all values greater than 8176 as
 * negative and any other value as positive.
 */
#define X_MAX_POSITIVE 8176
#define Y_MAX_POSITIVE 8176

/* maximum ABS_MT_POSITION displacement (in mm) */
#define DMAX 10

/*****************************************************************************
 *	Stuff we need even when we do not want native Synaptics support
 ****************************************************************************/

/*
 * Set the synaptics touchpad mode byte by special commands
 */
static int synaptics_mode_cmd(struct psmouse *psmouse, u8 mode)
{
	u8 param[1];
	int error;

	error = psmouse_sliced_command(psmouse, mode);
	if (error)
		return error;

	param[0] = SYN_PS_SET_MODE2;
	error = ps2_command(&psmouse->ps2dev, param, PSMOUSE_CMD_SETRATE);
	if (error)
		return error;

	return 0;
}

int synaptics_detect(struct psmouse *psmouse, bool set_properties)
{
	struct ps2dev *ps2dev = &psmouse->ps2dev;
	u8 param[4] = { 0 };

	ps2_command(ps2dev, param, PSMOUSE_CMD_SETRES);
	ps2_command(ps2dev, param, PSMOUSE_CMD_SETRES);
	ps2_command(ps2dev, param, PSMOUSE_CMD_SETRES);
	ps2_command(ps2dev, param, PSMOUSE_CMD_SETRES);
	ps2_command(ps2dev, param, PSMOUSE_CMD_GETINFO);

	if (param[1] != 0x47)
		return -ENODEV;

	if (set_properties) {
		psmouse->vendor = "Synaptics";
		psmouse->name = "TouchPad";
	}

	return 0;
}

void synaptics_reset(struct psmouse *psmouse)
{
	/* reset touchpad back to relative mode, gestures enabled */
	synaptics_mode_cmd(psmouse, 0);
}

#if defined(CONFIG_MOUSE_PS2_SYNAPTICS) || \
    defined(CONFIG_MOUSE_PS2_SYNAPTICS_SMBUS)

/* This list has been kindly provided by Synaptics. */
static const char * const topbuttonpad_pnp_ids[] = {
	"LEN0017",
	"LEN0018",
	"LEN0019",
	"LEN0023",
	"LEN002A",
	"LEN002B",
	"LEN002C",
	"LEN002D",
	"LEN002E",
	"LEN0033", /* Helix */
	"LEN0034", /* T431s, L440, L540, T540, W540, X1 Carbon 2nd */
	"LEN0035", /* X240 */
	"LEN0036", /* T440 */
	"LEN0037", /* X1 Carbon 2nd */
	"LEN0038",
	"LEN0039", /* T440s */
	"LEN0041",
	"LEN0042", /* Yoga */
	"LEN0045",
	"LEN0047",
	"LEN0049",
	"LEN2000", /* S540 */
	"LEN2001", /* Edge E431 */
	"LEN2002", /* Edge E531 */
	"LEN2003",
	"LEN2004", /* L440 */
	"LEN2005",
	"LEN2006", /* Edge E440/E540 */
	"LEN2007",
	"LEN2008",
	"LEN2009",
	"LEN200A",
	"LEN200B",
	NULL
};

static const char * const smbus_pnp_ids[] = {
	/* all of the topbuttonpad_pnp_ids are valid, we just add some extras */
	"LEN0048", /* X1 Carbon 3 */
	"LEN0046", /* X250 */
	"LEN004a", /* W541 */
	"LEN005b", /* P50 */
	"LEN005e", /* T560 */
	"LEN0071", /* T480 */
	"LEN0072", /* X1 Carbon Gen 5 (2017) - Elan/ALPS trackpoint */
	"LEN0073", /* X1 Carbon G5 (Elantech) */
	"LEN0092", /* X1 Carbon 6 */
	"LEN0093", /* T480 */
	"LEN0096", /* X280 */
	"LEN0097", /* X280 -> ALPS trackpoint */
	"LEN009b", /* T580 */
	"LEN200f", /* T450s */
<<<<<<< HEAD
	"SYN3052", /* HP EliteBook 840 G4 */
	"SYN3221", /* HP 15-ay000 */
=======
	"LEN2054", /* E480 */
	"LEN2055", /* E580 */
	"SYN3052", /* HP EliteBook 840 G4 */
	"SYN3221", /* HP 15-ay000 */
	"SYN323d", /* HP Spectre X360 13-w013dx */
>>>>>>> 9528de5b
	NULL
};

static const char * const forcepad_pnp_ids[] = {
	"SYN300D",
	"SYN3014",
	NULL
};

/*
 * Send a command to the synpatics touchpad by special commands
 */
static int synaptics_send_cmd(struct psmouse *psmouse, u8 cmd, u8 *param)
{
	int error;

	error = psmouse_sliced_command(psmouse, cmd);
	if (error)
		return error;

	error = ps2_command(&psmouse->ps2dev, param, PSMOUSE_CMD_GETINFO);
	if (error)
		return error;

	return 0;
}

static int synaptics_query_int(struct psmouse *psmouse, u8 query_cmd, u32 *val)
{
	int error;
	union {
		__be32 be_val;
		char buf[4];
	} resp = { 0 };

	error = synaptics_send_cmd(psmouse, query_cmd, resp.buf + 1);
	if (error)
		return error;

	*val = be32_to_cpu(resp.be_val);
	return 0;
}

/*
 * Identify Touchpad
 * See also the SYN_ID_* macros
 */
static int synaptics_identify(struct psmouse *psmouse,
			      struct synaptics_device_info *info)
{
	int error;

	error = synaptics_query_int(psmouse, SYN_QUE_IDENTIFY, &info->identity);
	if (error)
		return error;

	return SYN_ID_IS_SYNAPTICS(info->identity) ? 0 : -ENXIO;
}

/*
 * Read the model-id bytes from the touchpad
 * see also SYN_MODEL_* macros
 */
static int synaptics_model_id(struct psmouse *psmouse,
			      struct synaptics_device_info *info)
{
	return synaptics_query_int(psmouse, SYN_QUE_MODEL, &info->model_id);
}

/*
 * Read the firmware id from the touchpad
 */
static int synaptics_firmware_id(struct psmouse *psmouse,
				 struct synaptics_device_info *info)
{
	return synaptics_query_int(psmouse, SYN_QUE_FIRMWARE_ID,
				   &info->firmware_id);
}

/*
 * Read the board id and the "More Extended Queries" from the touchpad
 * The board id is encoded in the "QUERY MODES" response
 */
static int synaptics_query_modes(struct psmouse *psmouse,
				 struct synaptics_device_info *info)
{
	u8 bid[3];
	int error;

	/* firmwares prior 7.5 have no board_id encoded */
	if (SYN_ID_FULL(info->identity) < 0x705)
		return 0;

	error = synaptics_send_cmd(psmouse, SYN_QUE_MODES, bid);
	if (error)
		return error;

	info->board_id = ((bid[0] & 0xfc) << 6) | bid[1];

	if (SYN_MEXT_CAP_BIT(bid[0]))
		return synaptics_query_int(psmouse, SYN_QUE_MEXT_CAPAB_10,
					   &info->ext_cap_10);

	return 0;
}

/*
 * Read the capability-bits from the touchpad
 * see also the SYN_CAP_* macros
 */
static int synaptics_capability(struct psmouse *psmouse,
				struct synaptics_device_info *info)
{
	int error;

	error = synaptics_query_int(psmouse, SYN_QUE_CAPABILITIES,
				    &info->capabilities);
	if (error)
		return error;

	info->ext_cap = info->ext_cap_0c = 0;

	/*
	 * Older firmwares had submodel ID fixed to 0x47
	 */
	if (SYN_ID_FULL(info->identity) < 0x705 &&
	    SYN_CAP_SUBMODEL_ID(info->capabilities) != 0x47) {
		return -ENXIO;
	}

	/*
	 * Unless capExtended is set the rest of the flags should be ignored
	 */
	if (!SYN_CAP_EXTENDED(info->capabilities))
		info->capabilities = 0;

	if (SYN_EXT_CAP_REQUESTS(info->capabilities) >= 1) {
		error = synaptics_query_int(psmouse, SYN_QUE_EXT_CAPAB,
					    &info->ext_cap);
		if (error) {
			psmouse_warn(psmouse,
				     "device claims to have extended capabilities, but I'm not able to read them.\n");
		} else {
			/*
			 * if nExtBtn is greater than 8 it should be considered
			 * invalid and treated as 0
			 */
			if (SYN_CAP_MULTI_BUTTON_NO(info->ext_cap) > 8)
				info->ext_cap &= ~SYN_CAP_MB_MASK;
		}
	}

	if (SYN_EXT_CAP_REQUESTS(info->capabilities) >= 4) {
		error = synaptics_query_int(psmouse, SYN_QUE_EXT_CAPAB_0C,
					    &info->ext_cap_0c);
		if (error)
			psmouse_warn(psmouse,
				     "device claims to have extended capability 0x0c, but I'm not able to read it.\n");
	}

	return 0;
}

/*
 * Read touchpad resolution and maximum reported coordinates
 * Resolution is left zero if touchpad does not support the query
 */
static int synaptics_resolution(struct psmouse *psmouse,
				struct synaptics_device_info *info)
{
	u8 resp[3];
	int error;

	if (SYN_ID_MAJOR(info->identity) < 4)
		return 0;

	error = synaptics_send_cmd(psmouse, SYN_QUE_RESOLUTION, resp);
	if (!error) {
		if (resp[0] != 0 && (resp[1] & 0x80) && resp[2] != 0) {
			info->x_res = resp[0]; /* x resolution in units/mm */
			info->y_res = resp[2]; /* y resolution in units/mm */
		}
	}

	if (SYN_EXT_CAP_REQUESTS(info->capabilities) >= 5 &&
	    SYN_CAP_MAX_DIMENSIONS(info->ext_cap_0c)) {
		error = synaptics_send_cmd(psmouse,
					   SYN_QUE_EXT_MAX_COORDS, resp);
		if (error) {
			psmouse_warn(psmouse,
				     "device claims to have max coordinates query, but I'm not able to read it.\n");
		} else {
			info->x_max = (resp[0] << 5) | ((resp[1] & 0x0f) << 1);
			info->y_max = (resp[2] << 5) | ((resp[1] & 0xf0) >> 3);
			psmouse_info(psmouse,
				     "queried max coordinates: x [..%d], y [..%d]\n",
				     info->x_max, info->y_max);
		}
	}

	if (SYN_CAP_MIN_DIMENSIONS(info->ext_cap_0c) &&
	    (SYN_EXT_CAP_REQUESTS(info->capabilities) >= 7 ||
	     /*
	      * Firmware v8.1 does not report proper number of extended
	      * capabilities, but has been proven to report correct min
	      * coordinates.
	      */
	     SYN_ID_FULL(info->identity) == 0x801)) {
		error = synaptics_send_cmd(psmouse,
					   SYN_QUE_EXT_MIN_COORDS, resp);
		if (error) {
			psmouse_warn(psmouse,
				     "device claims to have min coordinates query, but I'm not able to read it.\n");
		} else {
			info->x_min = (resp[0] << 5) | ((resp[1] & 0x0f) << 1);
			info->y_min = (resp[2] << 5) | ((resp[1] & 0xf0) >> 3);
			psmouse_info(psmouse,
				     "queried min coordinates: x [%d..], y [%d..]\n",
				     info->x_min, info->y_min);
		}
	}

	return 0;
}

static int synaptics_query_hardware(struct psmouse *psmouse,
				    struct synaptics_device_info *info)
{
	int error;

	memset(info, 0, sizeof(*info));

	error = synaptics_identify(psmouse, info);
	if (error)
		return error;

	error = synaptics_model_id(psmouse, info);
	if (error)
		return error;

	error = synaptics_firmware_id(psmouse, info);
	if (error)
		return error;

	error = synaptics_query_modes(psmouse, info);
	if (error)
		return error;

	error = synaptics_capability(psmouse, info);
	if (error)
		return error;

	error = synaptics_resolution(psmouse, info);
	if (error)
		return error;

	return 0;
}

#endif /* CONFIG_MOUSE_PS2_SYNAPTICS || CONFIG_MOUSE_PS2_SYNAPTICS_SMBUS */

#ifdef CONFIG_MOUSE_PS2_SYNAPTICS

static bool cr48_profile_sensor;

#define ANY_BOARD_ID 0
struct min_max_quirk {
	const char * const *pnp_ids;
	struct {
		u32 min, max;
	} board_id;
	u32 x_min, x_max, y_min, y_max;
};

static const struct min_max_quirk min_max_pnpid_table[] = {
	{
		(const char * const []){"LEN0033", NULL},
		{ANY_BOARD_ID, ANY_BOARD_ID},
		1024, 5052, 2258, 4832
	},
	{
		(const char * const []){"LEN0042", NULL},
		{ANY_BOARD_ID, ANY_BOARD_ID},
		1232, 5710, 1156, 4696
	},
	{
		(const char * const []){"LEN0034", "LEN0036", "LEN0037",
					"LEN0039", "LEN2002", "LEN2004",
					NULL},
		{ANY_BOARD_ID, 2961},
		1024, 5112, 2024, 4832
	},
	{
		(const char * const []){"LEN2000", NULL},
		{ANY_BOARD_ID, ANY_BOARD_ID},
		1024, 5113, 2021, 4832
	},
	{
		(const char * const []){"LEN2001", NULL},
		{ANY_BOARD_ID, ANY_BOARD_ID},
		1024, 5022, 2508, 4832
	},
	{
		(const char * const []){"LEN2006", NULL},
		{2691, 2691},
		1024, 5045, 2457, 4832
	},
	{
		(const char * const []){"LEN2006", NULL},
		{ANY_BOARD_ID, ANY_BOARD_ID},
		1264, 5675, 1171, 4688
	},
	{ }
};

/*****************************************************************************
 *	Synaptics communications functions
 ****************************************************************************/

/*
 * Synaptics touchpads report the y coordinate from bottom to top, which is
 * opposite from what userspace expects.
 * This function is used to invert y before reporting.
 */
static int synaptics_invert_y(int y)
{
	return YMAX_NOMINAL + YMIN_NOMINAL - y;
}

/*
 * Apply quirk(s) if the hardware matches
 */
static void synaptics_apply_quirks(struct psmouse *psmouse,
				   struct synaptics_device_info *info)
{
	int i;

	for (i = 0; min_max_pnpid_table[i].pnp_ids; i++) {
		if (!psmouse_matches_pnp_id(psmouse,
					    min_max_pnpid_table[i].pnp_ids))
			continue;

		if (min_max_pnpid_table[i].board_id.min != ANY_BOARD_ID &&
		    info->board_id < min_max_pnpid_table[i].board_id.min)
			continue;

		if (min_max_pnpid_table[i].board_id.max != ANY_BOARD_ID &&
		    info->board_id > min_max_pnpid_table[i].board_id.max)
			continue;

		info->x_min = min_max_pnpid_table[i].x_min;
		info->x_max = min_max_pnpid_table[i].x_max;
		info->y_min = min_max_pnpid_table[i].y_min;
		info->y_max = min_max_pnpid_table[i].y_max;
		psmouse_info(psmouse,
			     "quirked min/max coordinates: x [%d..%d], y [%d..%d]\n",
			     info->x_min, info->x_max,
			     info->y_min, info->y_max);
		break;
	}
}

static bool synaptics_has_agm(struct synaptics_data *priv)
{
	return (SYN_CAP_ADV_GESTURE(priv->info.ext_cap_0c) ||
		SYN_CAP_IMAGE_SENSOR(priv->info.ext_cap_0c));
}

static int synaptics_set_advanced_gesture_mode(struct psmouse *psmouse)
{
	static u8 param = 0xc8;
	int error;

	error = psmouse_sliced_command(psmouse, SYN_QUE_MODEL);
	if (error)
		return error;

	error = ps2_command(&psmouse->ps2dev, &param, PSMOUSE_CMD_SETRATE);
	if (error)
		return error;

	return 0;
}

static int synaptics_set_mode(struct psmouse *psmouse)
{
	struct synaptics_data *priv = psmouse->private;
	int error;

	priv->mode = 0;
	if (priv->absolute_mode)
		priv->mode |= SYN_BIT_ABSOLUTE_MODE;
	if (priv->disable_gesture)
		priv->mode |= SYN_BIT_DISABLE_GESTURE;
	if (psmouse->rate >= 80)
		priv->mode |= SYN_BIT_HIGH_RATE;
	if (SYN_CAP_EXTENDED(priv->info.capabilities))
		priv->mode |= SYN_BIT_W_MODE;

	error = synaptics_mode_cmd(psmouse, priv->mode);
	if (error)
		return error;

	if (priv->absolute_mode && synaptics_has_agm(priv)) {
		error = synaptics_set_advanced_gesture_mode(psmouse);
		if (error) {
			psmouse_err(psmouse,
				    "Advanced gesture mode init failed: %d\n",
				    error);
			return error;
		}
	}

	return 0;
}

static void synaptics_set_rate(struct psmouse *psmouse, unsigned int rate)
{
	struct synaptics_data *priv = psmouse->private;

	if (rate >= 80) {
		priv->mode |= SYN_BIT_HIGH_RATE;
		psmouse->rate = 80;
	} else {
		priv->mode &= ~SYN_BIT_HIGH_RATE;
		psmouse->rate = 40;
	}

	synaptics_mode_cmd(psmouse, priv->mode);
}

/*****************************************************************************
 *	Synaptics pass-through PS/2 port support
 ****************************************************************************/
static int synaptics_pt_write(struct serio *serio, u8 c)
{
	struct psmouse *parent = serio_get_drvdata(serio->parent);
	u8 rate_param = SYN_PS_CLIENT_CMD; /* indicates that we want pass-through port */
	int error;

	error = psmouse_sliced_command(parent, c);
	if (error)
		return error;

	error = ps2_command(&parent->ps2dev, &rate_param, PSMOUSE_CMD_SETRATE);
	if (error)
		return error;

	return 0;
}

static int synaptics_pt_start(struct serio *serio)
{
	struct psmouse *parent = serio_get_drvdata(serio->parent);
	struct synaptics_data *priv = parent->private;

	serio_pause_rx(parent->ps2dev.serio);
	priv->pt_port = serio;
	serio_continue_rx(parent->ps2dev.serio);

	return 0;
}

static void synaptics_pt_stop(struct serio *serio)
{
	struct psmouse *parent = serio_get_drvdata(serio->parent);
	struct synaptics_data *priv = parent->private;

	serio_pause_rx(parent->ps2dev.serio);
	priv->pt_port = NULL;
	serio_continue_rx(parent->ps2dev.serio);
}

static int synaptics_is_pt_packet(u8 *buf)
{
	return (buf[0] & 0xFC) == 0x84 && (buf[3] & 0xCC) == 0xC4;
}

static void synaptics_pass_pt_packet(struct serio *ptport, u8 *packet)
{
	struct psmouse *child = serio_get_drvdata(ptport);

	if (child && child->state == PSMOUSE_ACTIVATED) {
		serio_interrupt(ptport, packet[1], 0);
		serio_interrupt(ptport, packet[4], 0);
		serio_interrupt(ptport, packet[5], 0);
		if (child->pktsize == 4)
			serio_interrupt(ptport, packet[2], 0);
	} else {
		serio_interrupt(ptport, packet[1], 0);
	}
}

static void synaptics_pt_activate(struct psmouse *psmouse)
{
	struct synaptics_data *priv = psmouse->private;
	struct psmouse *child = serio_get_drvdata(priv->pt_port);

	/* adjust the touchpad to child's choice of protocol */
	if (child) {
		if (child->pktsize == 4)
			priv->mode |= SYN_BIT_FOUR_BYTE_CLIENT;
		else
			priv->mode &= ~SYN_BIT_FOUR_BYTE_CLIENT;

		if (synaptics_mode_cmd(psmouse, priv->mode))
			psmouse_warn(psmouse,
				     "failed to switch guest protocol\n");
	}
}

static void synaptics_pt_create(struct psmouse *psmouse)
{
	struct serio *serio;

	serio = kzalloc(sizeof(struct serio), GFP_KERNEL);
	if (!serio) {
		psmouse_err(psmouse,
			    "not enough memory for pass-through port\n");
		return;
	}

	serio->id.type = SERIO_PS_PSTHRU;
	strlcpy(serio->name, "Synaptics pass-through", sizeof(serio->name));
	strlcpy(serio->phys, "synaptics-pt/serio0", sizeof(serio->name));
	serio->write = synaptics_pt_write;
	serio->start = synaptics_pt_start;
	serio->stop = synaptics_pt_stop;
	serio->parent = psmouse->ps2dev.serio;

	psmouse->pt_activate = synaptics_pt_activate;

	psmouse_info(psmouse, "serio: %s port at %s\n",
		     serio->name, psmouse->phys);
	serio_register_port(serio);
}

/*****************************************************************************
 *	Functions to interpret the absolute mode packets
 ****************************************************************************/

static void synaptics_parse_agm(const u8 buf[],
				struct synaptics_data *priv,
				struct synaptics_hw_state *hw)
{
	struct synaptics_hw_state *agm = &priv->agm;
	int agm_packet_type;

	agm_packet_type = (buf[5] & 0x30) >> 4;
	switch (agm_packet_type) {
	case 1:
		/* Gesture packet: (x, y, z) half resolution */
		agm->w = hw->w;
		agm->x = (((buf[4] & 0x0f) << 8) | buf[1]) << 1;
		agm->y = (((buf[4] & 0xf0) << 4) | buf[2]) << 1;
		agm->z = ((buf[3] & 0x30) | (buf[5] & 0x0f)) << 1;
		break;

	case 2:
		/* AGM-CONTACT packet: we are only interested in the count */
		priv->agm_count = buf[1];
		break;

	default:
		break;
	}
}

static void synaptics_parse_ext_buttons(const u8 buf[],
					struct synaptics_data *priv,
					struct synaptics_hw_state *hw)
{
	unsigned int ext_bits =
		(SYN_CAP_MULTI_BUTTON_NO(priv->info.ext_cap) + 1) >> 1;
	unsigned int ext_mask = GENMASK(ext_bits - 1, 0);

	hw->ext_buttons = buf[4] & ext_mask;
	hw->ext_buttons |= (buf[5] & ext_mask) << ext_bits;
}

static int synaptics_parse_hw_state(const u8 buf[],
				    struct synaptics_data *priv,
				    struct synaptics_hw_state *hw)
{
	memset(hw, 0, sizeof(struct synaptics_hw_state));

	if (SYN_MODEL_NEWABS(priv->info.model_id)) {
		hw->w = (((buf[0] & 0x30) >> 2) |
			 ((buf[0] & 0x04) >> 1) |
			 ((buf[3] & 0x04) >> 2));

		if (synaptics_has_agm(priv) && hw->w == 2) {
			synaptics_parse_agm(buf, priv, hw);
			return 1;
		}

		hw->x = (((buf[3] & 0x10) << 8) |
			 ((buf[1] & 0x0f) << 8) |
			 buf[4]);
		hw->y = (((buf[3] & 0x20) << 7) |
			 ((buf[1] & 0xf0) << 4) |
			 buf[5]);
		hw->z = buf[2];

		hw->left  = (buf[0] & 0x01) ? 1 : 0;
		hw->right = (buf[0] & 0x02) ? 1 : 0;

		if (priv->is_forcepad) {
			/*
			 * ForcePads, like Clickpads, use middle button
			 * bits to report primary button clicks.
			 * Unfortunately they report primary button not
			 * only when user presses on the pad above certain
			 * threshold, but also when there are more than one
			 * finger on the touchpad, which interferes with
			 * out multi-finger gestures.
			 */
			if (hw->z == 0) {
				/* No contacts */
				priv->press = priv->report_press = false;
			} else if (hw->w >= 4 && ((buf[0] ^ buf[3]) & 0x01)) {
				/*
				 * Single-finger touch with pressure above
				 * the threshold. If pressure stays long
				 * enough, we'll start reporting primary
				 * button. We rely on the device continuing
				 * sending data even if finger does not
				 * move.
				 */
				if  (!priv->press) {
					priv->press_start = jiffies;
					priv->press = true;
				} else if (time_after(jiffies,
						priv->press_start +
							msecs_to_jiffies(50))) {
					priv->report_press = true;
				}
			} else {
				priv->press = false;
			}

			hw->left = priv->report_press;

		} else if (SYN_CAP_CLICKPAD(priv->info.ext_cap_0c)) {
			/*
			 * Clickpad's button is transmitted as middle button,
			 * however, since it is primary button, we will report
			 * it as BTN_LEFT.
			 */
			hw->left = ((buf[0] ^ buf[3]) & 0x01) ? 1 : 0;

		} else if (SYN_CAP_MIDDLE_BUTTON(priv->info.capabilities)) {
			hw->middle = ((buf[0] ^ buf[3]) & 0x01) ? 1 : 0;
			if (hw->w == 2)
				hw->scroll = (s8)buf[1];
		}

		if (SYN_CAP_FOUR_BUTTON(priv->info.capabilities)) {
			hw->up   = ((buf[0] ^ buf[3]) & 0x01) ? 1 : 0;
			hw->down = ((buf[0] ^ buf[3]) & 0x02) ? 1 : 0;
		}

		if (SYN_CAP_MULTI_BUTTON_NO(priv->info.ext_cap) > 0 &&
		    ((buf[0] ^ buf[3]) & 0x02)) {
			synaptics_parse_ext_buttons(buf, priv, hw);
		}
	} else {
		hw->x = (((buf[1] & 0x1f) << 8) | buf[2]);
		hw->y = (((buf[4] & 0x1f) << 8) | buf[5]);

		hw->z = (((buf[0] & 0x30) << 2) | (buf[3] & 0x3F));
		hw->w = (((buf[1] & 0x80) >> 4) | ((buf[0] & 0x04) >> 1));

		hw->left  = (buf[0] & 0x01) ? 1 : 0;
		hw->right = (buf[0] & 0x02) ? 1 : 0;
	}

	/*
	 * Convert wrap-around values to negative. (X|Y)_MAX_POSITIVE
	 * is used by some firmware to indicate a finger at the edge of
	 * the touchpad whose precise position cannot be determined, so
	 * convert these values to the maximum axis value.
	 */
	if (hw->x > X_MAX_POSITIVE)
		hw->x -= 1 << ABS_POS_BITS;
	else if (hw->x == X_MAX_POSITIVE)
		hw->x = XMAX;

	if (hw->y > Y_MAX_POSITIVE)
		hw->y -= 1 << ABS_POS_BITS;
	else if (hw->y == Y_MAX_POSITIVE)
		hw->y = YMAX;

	return 0;
}

static void synaptics_report_semi_mt_slot(struct input_dev *dev, int slot,
					  bool active, int x, int y)
{
	input_mt_slot(dev, slot);
	input_mt_report_slot_state(dev, MT_TOOL_FINGER, active);
	if (active) {
		input_report_abs(dev, ABS_MT_POSITION_X, x);
		input_report_abs(dev, ABS_MT_POSITION_Y, synaptics_invert_y(y));
	}
}

static void synaptics_report_semi_mt_data(struct input_dev *dev,
					  const struct synaptics_hw_state *a,
					  const struct synaptics_hw_state *b,
					  int num_fingers)
{
	if (num_fingers >= 2) {
		synaptics_report_semi_mt_slot(dev, 0, true, min(a->x, b->x),
					      min(a->y, b->y));
		synaptics_report_semi_mt_slot(dev, 1, true, max(a->x, b->x),
					      max(a->y, b->y));
	} else if (num_fingers == 1) {
		synaptics_report_semi_mt_slot(dev, 0, true, a->x, a->y);
		synaptics_report_semi_mt_slot(dev, 1, false, 0, 0);
	} else {
		synaptics_report_semi_mt_slot(dev, 0, false, 0, 0);
		synaptics_report_semi_mt_slot(dev, 1, false, 0, 0);
	}
}

static void synaptics_report_ext_buttons(struct psmouse *psmouse,
					 const struct synaptics_hw_state *hw)
{
	struct input_dev *dev = psmouse->dev;
	struct synaptics_data *priv = psmouse->private;
	int ext_bits = (SYN_CAP_MULTI_BUTTON_NO(priv->info.ext_cap) + 1) >> 1;
	int i;

	if (!SYN_CAP_MULTI_BUTTON_NO(priv->info.ext_cap))
		return;

	/* Bug in FW 8.1 & 8.2, buttons are reported only when ExtBit is 1 */
	if ((SYN_ID_FULL(priv->info.identity) == 0x801 ||
	     SYN_ID_FULL(priv->info.identity) == 0x802) &&
	    !((psmouse->packet[0] ^ psmouse->packet[3]) & 0x02))
		return;

	if (!SYN_CAP_EXT_BUTTONS_STICK(priv->info.ext_cap_10)) {
		for (i = 0; i < ext_bits; i++) {
			input_report_key(dev, BTN_0 + 2 * i,
				hw->ext_buttons & BIT(i));
			input_report_key(dev, BTN_1 + 2 * i,
				hw->ext_buttons & BIT(i + ext_bits));
		}
		return;
	}

	/*
	 * This generation of touchpads has the trackstick buttons
	 * physically wired to the touchpad. Re-route them through
	 * the pass-through interface.
	 */
	if (priv->pt_port) {
		u8 pt_buttons;

		/* The trackstick expects at most 3 buttons */
		pt_buttons = SYN_EXT_BUTTON_STICK_L(hw->ext_buttons)      |
			     SYN_EXT_BUTTON_STICK_R(hw->ext_buttons) << 1 |
			     SYN_EXT_BUTTON_STICK_M(hw->ext_buttons) << 2;

		serio_interrupt(priv->pt_port,
				PSMOUSE_OOB_EXTRA_BTNS, SERIO_OOB_DATA);
		serio_interrupt(priv->pt_port, pt_buttons, SERIO_OOB_DATA);
	}
}

static void synaptics_report_buttons(struct psmouse *psmouse,
				     const struct synaptics_hw_state *hw)
{
	struct input_dev *dev = psmouse->dev;
	struct synaptics_data *priv = psmouse->private;

	input_report_key(dev, BTN_LEFT, hw->left);
	input_report_key(dev, BTN_RIGHT, hw->right);

	if (SYN_CAP_MIDDLE_BUTTON(priv->info.capabilities))
		input_report_key(dev, BTN_MIDDLE, hw->middle);

	if (SYN_CAP_FOUR_BUTTON(priv->info.capabilities)) {
		input_report_key(dev, BTN_FORWARD, hw->up);
		input_report_key(dev, BTN_BACK, hw->down);
	}

	synaptics_report_ext_buttons(psmouse, hw);
}

static void synaptics_report_mt_data(struct psmouse *psmouse,
				     const struct synaptics_hw_state *sgm,
				     int num_fingers)
{
	struct input_dev *dev = psmouse->dev;
	struct synaptics_data *priv = psmouse->private;
	const struct synaptics_hw_state *hw[2] = { sgm, &priv->agm };
	struct input_mt_pos pos[2];
	int slot[2], nsemi, i;

	nsemi = clamp_val(num_fingers, 0, 2);

	for (i = 0; i < nsemi; i++) {
		pos[i].x = hw[i]->x;
		pos[i].y = synaptics_invert_y(hw[i]->y);
	}

	input_mt_assign_slots(dev, slot, pos, nsemi, DMAX * priv->info.x_res);

	for (i = 0; i < nsemi; i++) {
		input_mt_slot(dev, slot[i]);
		input_mt_report_slot_state(dev, MT_TOOL_FINGER, true);
		input_report_abs(dev, ABS_MT_POSITION_X, pos[i].x);
		input_report_abs(dev, ABS_MT_POSITION_Y, pos[i].y);
		input_report_abs(dev, ABS_MT_PRESSURE, hw[i]->z);
	}

	input_mt_drop_unused(dev);

	/* Don't use active slot count to generate BTN_TOOL events. */
	input_mt_report_pointer_emulation(dev, false);

	/* Send the number of fingers reported by touchpad itself. */
	input_mt_report_finger_count(dev, num_fingers);

	synaptics_report_buttons(psmouse, sgm);

	input_sync(dev);
}

static void synaptics_image_sensor_process(struct psmouse *psmouse,
					   struct synaptics_hw_state *sgm)
{
	struct synaptics_data *priv = psmouse->private;
	int num_fingers;

	/*
	 * Update mt_state using the new finger count and current mt_state.
	 */
	if (sgm->z == 0)
		num_fingers = 0;
	else if (sgm->w >= 4)
		num_fingers = 1;
	else if (sgm->w == 0)
		num_fingers = 2;
	else if (sgm->w == 1)
		num_fingers = priv->agm_count ? priv->agm_count : 3;
	else
		num_fingers = 4;

	/* Send resulting input events to user space */
	synaptics_report_mt_data(psmouse, sgm, num_fingers);
}

static bool synaptics_has_multifinger(struct synaptics_data *priv)
{
	if (SYN_CAP_MULTIFINGER(priv->info.capabilities))
		return true;

	/* Advanced gesture mode also sends multi finger data */
	return synaptics_has_agm(priv);
}

/*
 *  called for each full received packet from the touchpad
 */
static void synaptics_process_packet(struct psmouse *psmouse)
{
	struct input_dev *dev = psmouse->dev;
	struct synaptics_data *priv = psmouse->private;
	struct synaptics_device_info *info = &priv->info;
	struct synaptics_hw_state hw;
	int num_fingers;
	int finger_width;

	if (synaptics_parse_hw_state(psmouse->packet, priv, &hw))
		return;

	if (SYN_CAP_IMAGE_SENSOR(info->ext_cap_0c)) {
		synaptics_image_sensor_process(psmouse, &hw);
		return;
	}

	if (hw.scroll) {
		priv->scroll += hw.scroll;

		while (priv->scroll >= 4) {
			input_report_key(dev, BTN_BACK, !hw.down);
			input_sync(dev);
			input_report_key(dev, BTN_BACK, hw.down);
			input_sync(dev);
			priv->scroll -= 4;
		}
		while (priv->scroll <= -4) {
			input_report_key(dev, BTN_FORWARD, !hw.up);
			input_sync(dev);
			input_report_key(dev, BTN_FORWARD, hw.up);
			input_sync(dev);
			priv->scroll += 4;
		}
		return;
	}

	if (hw.z > 0 && hw.x > 1) {
		num_fingers = 1;
		finger_width = 5;
		if (SYN_CAP_EXTENDED(info->capabilities)) {
			switch (hw.w) {
			case 0 ... 1:
				if (synaptics_has_multifinger(priv))
					num_fingers = hw.w + 2;
				break;
			case 2:
				if (SYN_MODEL_PEN(info->model_id))
					;   /* Nothing, treat a pen as a single finger */
				break;
			case 4 ... 15:
				if (SYN_CAP_PALMDETECT(info->capabilities))
					finger_width = hw.w;
				break;
			}
		}
	} else {
		num_fingers = 0;
		finger_width = 0;
	}

	if (cr48_profile_sensor) {
		synaptics_report_mt_data(psmouse, &hw, num_fingers);
		return;
	}

	if (SYN_CAP_ADV_GESTURE(info->ext_cap_0c))
		synaptics_report_semi_mt_data(dev, &hw, &priv->agm,
					      num_fingers);

	/* Post events
	 * BTN_TOUCH has to be first as mousedev relies on it when doing
	 * absolute -> relative conversion
	 */
	if (hw.z > 30) input_report_key(dev, BTN_TOUCH, 1);
	if (hw.z < 25) input_report_key(dev, BTN_TOUCH, 0);

	if (num_fingers > 0) {
		input_report_abs(dev, ABS_X, hw.x);
		input_report_abs(dev, ABS_Y, synaptics_invert_y(hw.y));
	}
	input_report_abs(dev, ABS_PRESSURE, hw.z);

	if (SYN_CAP_PALMDETECT(info->capabilities))
		input_report_abs(dev, ABS_TOOL_WIDTH, finger_width);

	input_report_key(dev, BTN_TOOL_FINGER, num_fingers == 1);
	if (synaptics_has_multifinger(priv)) {
		input_report_key(dev, BTN_TOOL_DOUBLETAP, num_fingers == 2);
		input_report_key(dev, BTN_TOOL_TRIPLETAP, num_fingers == 3);
	}

	synaptics_report_buttons(psmouse, &hw);

	input_sync(dev);
}

static bool synaptics_validate_byte(struct psmouse *psmouse,
				    int idx, enum synaptics_pkt_type pkt_type)
{
	static const u8 newabs_mask[]	  = { 0xC8, 0x00, 0x00, 0xC8, 0x00 };
	static const u8 newabs_rel_mask[] = { 0xC0, 0x00, 0x00, 0xC0, 0x00 };
	static const u8 newabs_rslt[]	  = { 0x80, 0x00, 0x00, 0xC0, 0x00 };
	static const u8 oldabs_mask[]	  = { 0xC0, 0x60, 0x00, 0xC0, 0x60 };
	static const u8 oldabs_rslt[]	  = { 0xC0, 0x00, 0x00, 0x80, 0x00 };
	const u8 *packet = psmouse->packet;

	if (idx < 0 || idx > 4)
		return false;

	switch (pkt_type) {

	case SYN_NEWABS:
	case SYN_NEWABS_RELAXED:
		return (packet[idx] & newabs_rel_mask[idx]) == newabs_rslt[idx];

	case SYN_NEWABS_STRICT:
		return (packet[idx] & newabs_mask[idx]) == newabs_rslt[idx];

	case SYN_OLDABS:
		return (packet[idx] & oldabs_mask[idx]) == oldabs_rslt[idx];

	default:
		psmouse_err(psmouse, "unknown packet type %d\n", pkt_type);
		return false;
	}
}

static enum synaptics_pkt_type
synaptics_detect_pkt_type(struct psmouse *psmouse)
{
	int i;

	for (i = 0; i < 5; i++) {
		if (!synaptics_validate_byte(psmouse, i, SYN_NEWABS_STRICT)) {
			psmouse_info(psmouse, "using relaxed packet validation\n");
			return SYN_NEWABS_RELAXED;
		}
	}

	return SYN_NEWABS_STRICT;
}

static psmouse_ret_t synaptics_process_byte(struct psmouse *psmouse)
{
	struct synaptics_data *priv = psmouse->private;

	if (psmouse->pktcnt >= 6) { /* Full packet received */
		if (unlikely(priv->pkt_type == SYN_NEWABS))
			priv->pkt_type = synaptics_detect_pkt_type(psmouse);

		if (SYN_CAP_PASS_THROUGH(priv->info.capabilities) &&
		    synaptics_is_pt_packet(psmouse->packet)) {
			if (priv->pt_port)
				synaptics_pass_pt_packet(priv->pt_port,
							 psmouse->packet);
		} else
			synaptics_process_packet(psmouse);

		return PSMOUSE_FULL_PACKET;
	}

	return synaptics_validate_byte(psmouse, psmouse->pktcnt - 1, priv->pkt_type) ?
		PSMOUSE_GOOD_DATA : PSMOUSE_BAD_DATA;
}

/*****************************************************************************
 *	Driver initialization/cleanup functions
 ****************************************************************************/
static void set_abs_position_params(struct input_dev *dev,
				    struct synaptics_device_info *info,
				    int x_code, int y_code)
{
	int x_min = info->x_min ?: XMIN_NOMINAL;
	int x_max = info->x_max ?: XMAX_NOMINAL;
	int y_min = info->y_min ?: YMIN_NOMINAL;
	int y_max = info->y_max ?: YMAX_NOMINAL;
	int fuzz = SYN_CAP_REDUCED_FILTERING(info->ext_cap_0c) ?
			SYN_REDUCED_FILTER_FUZZ : 0;

	input_set_abs_params(dev, x_code, x_min, x_max, fuzz, 0);
	input_set_abs_params(dev, y_code, y_min, y_max, fuzz, 0);
	input_abs_set_res(dev, x_code, info->x_res);
	input_abs_set_res(dev, y_code, info->y_res);
}

static void set_input_params(struct psmouse *psmouse,
			     struct synaptics_data *priv)
{
	struct input_dev *dev = psmouse->dev;
	struct synaptics_device_info *info = &priv->info;
	int i;

	/* Things that apply to both modes */
	__set_bit(INPUT_PROP_POINTER, dev->propbit);
	__set_bit(EV_KEY, dev->evbit);
	__set_bit(BTN_LEFT, dev->keybit);
	__set_bit(BTN_RIGHT, dev->keybit);

	if (SYN_CAP_MIDDLE_BUTTON(info->capabilities))
		__set_bit(BTN_MIDDLE, dev->keybit);

	if (!priv->absolute_mode) {
		/* Relative mode */
		__set_bit(EV_REL, dev->evbit);
		__set_bit(REL_X, dev->relbit);
		__set_bit(REL_Y, dev->relbit);
		return;
	}

	/* Absolute mode */
	__set_bit(EV_ABS, dev->evbit);
	set_abs_position_params(dev, &priv->info, ABS_X, ABS_Y);
	input_set_abs_params(dev, ABS_PRESSURE, 0, 255, 0, 0);

	if (cr48_profile_sensor)
		input_set_abs_params(dev, ABS_MT_PRESSURE, 0, 255, 0, 0);

	if (SYN_CAP_IMAGE_SENSOR(info->ext_cap_0c)) {
		set_abs_position_params(dev, info,
					ABS_MT_POSITION_X, ABS_MT_POSITION_Y);
		/* Image sensors can report per-contact pressure */
		input_set_abs_params(dev, ABS_MT_PRESSURE, 0, 255, 0, 0);
		input_mt_init_slots(dev, 2, INPUT_MT_POINTER | INPUT_MT_TRACK);

		/* Image sensors can signal 4 and 5 finger clicks */
		__set_bit(BTN_TOOL_QUADTAP, dev->keybit);
		__set_bit(BTN_TOOL_QUINTTAP, dev->keybit);
	} else if (SYN_CAP_ADV_GESTURE(info->ext_cap_0c)) {
		set_abs_position_params(dev, info,
					ABS_MT_POSITION_X, ABS_MT_POSITION_Y);
		/*
		 * Profile sensor in CR-48 tracks contacts reasonably well,
		 * other non-image sensors with AGM use semi-mt.
		 */
		input_mt_init_slots(dev, 2,
				    INPUT_MT_POINTER |
				    (cr48_profile_sensor ?
					INPUT_MT_TRACK : INPUT_MT_SEMI_MT));

		/*
		 * For semi-mt devices we send ABS_X/Y ourselves instead of
		 * input_mt_report_pointer_emulation. But
		 * input_mt_init_slots() resets the fuzz to 0, leading to a
		 * filtered ABS_MT_POSITION_X but an unfiltered ABS_X
		 * position. Let's re-initialize ABS_X/Y here.
		 */
		if (!cr48_profile_sensor)
			set_abs_position_params(dev, &priv->info, ABS_X, ABS_Y);
	}

	if (SYN_CAP_PALMDETECT(info->capabilities))
		input_set_abs_params(dev, ABS_TOOL_WIDTH, 0, 15, 0, 0);

	__set_bit(BTN_TOUCH, dev->keybit);
	__set_bit(BTN_TOOL_FINGER, dev->keybit);

	if (synaptics_has_multifinger(priv)) {
		__set_bit(BTN_TOOL_DOUBLETAP, dev->keybit);
		__set_bit(BTN_TOOL_TRIPLETAP, dev->keybit);
	}

	if (SYN_CAP_FOUR_BUTTON(info->capabilities) ||
	    SYN_CAP_MIDDLE_BUTTON(info->capabilities)) {
		__set_bit(BTN_FORWARD, dev->keybit);
		__set_bit(BTN_BACK, dev->keybit);
	}

	if (!SYN_CAP_EXT_BUTTONS_STICK(info->ext_cap_10))
		for (i = 0; i < SYN_CAP_MULTI_BUTTON_NO(info->ext_cap); i++)
			__set_bit(BTN_0 + i, dev->keybit);

	__clear_bit(EV_REL, dev->evbit);
	__clear_bit(REL_X, dev->relbit);
	__clear_bit(REL_Y, dev->relbit);

	if (SYN_CAP_CLICKPAD(info->ext_cap_0c)) {
		__set_bit(INPUT_PROP_BUTTONPAD, dev->propbit);
		if (psmouse_matches_pnp_id(psmouse, topbuttonpad_pnp_ids) &&
		    !SYN_CAP_EXT_BUTTONS_STICK(info->ext_cap_10))
			__set_bit(INPUT_PROP_TOPBUTTONPAD, dev->propbit);
		/* Clickpads report only left button */
		__clear_bit(BTN_RIGHT, dev->keybit);
		__clear_bit(BTN_MIDDLE, dev->keybit);
	}
}

static ssize_t synaptics_show_disable_gesture(struct psmouse *psmouse,
					      void *data, char *buf)
{
	struct synaptics_data *priv = psmouse->private;

	return sprintf(buf, "%c\n", priv->disable_gesture ? '1' : '0');
}

static ssize_t synaptics_set_disable_gesture(struct psmouse *psmouse,
					     void *data, const char *buf,
					     size_t len)
{
	struct synaptics_data *priv = psmouse->private;
	unsigned int value;
	int err;

	err = kstrtouint(buf, 10, &value);
	if (err)
		return err;

	if (value > 1)
		return -EINVAL;

	if (value == priv->disable_gesture)
		return len;

	priv->disable_gesture = value;
	if (value)
		priv->mode |= SYN_BIT_DISABLE_GESTURE;
	else
		priv->mode &= ~SYN_BIT_DISABLE_GESTURE;

	if (synaptics_mode_cmd(psmouse, priv->mode))
		return -EIO;

	return len;
}

PSMOUSE_DEFINE_ATTR(disable_gesture, S_IWUSR | S_IRUGO, NULL,
		    synaptics_show_disable_gesture,
		    synaptics_set_disable_gesture);

static void synaptics_disconnect(struct psmouse *psmouse)
{
	struct synaptics_data *priv = psmouse->private;

	/*
	 * We might have left a breadcrumb when trying to
	 * set up SMbus companion.
	 */
	psmouse_smbus_cleanup(psmouse);

	if (!priv->absolute_mode &&
			SYN_ID_DISGEST_SUPPORTED(priv->info.identity))
		device_remove_file(&psmouse->ps2dev.serio->dev,
				   &psmouse_attr_disable_gesture.dattr);

	synaptics_reset(psmouse);
	kfree(priv);
	psmouse->private = NULL;
}

static int synaptics_reconnect(struct psmouse *psmouse)
{
	struct synaptics_data *priv = psmouse->private;
	struct synaptics_device_info info;
	u8 param[2];
	int retry = 0;
	int error;

	do {
		psmouse_reset(psmouse);
		if (retry) {
			/*
			 * On some boxes, right after resuming, the touchpad
			 * needs some time to finish initializing (I assume
			 * it needs time to calibrate) and start responding
			 * to Synaptics-specific queries, so let's wait a
			 * bit.
			 */
			ssleep(1);
		}
		ps2_command(&psmouse->ps2dev, param, PSMOUSE_CMD_GETID);
		error = synaptics_detect(psmouse, 0);
	} while (error && ++retry < 3);

	if (error)
		return error;

	if (retry > 1)
		psmouse_dbg(psmouse, "reconnected after %d tries\n", retry);

	error = synaptics_query_hardware(psmouse, &info);
	if (error) {
		psmouse_err(psmouse, "Unable to query device.\n");
		return error;
	}

	error = synaptics_set_mode(psmouse);
	if (error) {
		psmouse_err(psmouse, "Unable to initialize device.\n");
		return error;
	}

	if (info.identity != priv->info.identity ||
	    info.model_id != priv->info.model_id ||
	    info.capabilities != priv->info.capabilities ||
	    info.ext_cap != priv->info.ext_cap) {
		psmouse_err(psmouse,
			    "hardware appears to be different: id(%u-%u), model(%u-%u), caps(%x-%x), ext(%x-%x).\n",
			    priv->info.identity, info.identity,
			    priv->info.model_id, info.model_id,
			    priv->info.capabilities, info.capabilities,
			    priv->info.ext_cap, info.ext_cap);
		return -ENXIO;
	}

	return 0;
}

static bool impaired_toshiba_kbc;

static const struct dmi_system_id toshiba_dmi_table[] __initconst = {
#if defined(CONFIG_DMI) && defined(CONFIG_X86)
	{
		/* Toshiba Satellite */
		.matches = {
			DMI_MATCH(DMI_SYS_VENDOR, "TOSHIBA"),
			DMI_MATCH(DMI_PRODUCT_NAME, "Satellite"),
		},
	},
	{
		/* Toshiba Dynabook */
		.matches = {
			DMI_MATCH(DMI_SYS_VENDOR, "TOSHIBA"),
			DMI_MATCH(DMI_PRODUCT_NAME, "dynabook"),
		},
	},
	{
		/* Toshiba Portege M300 */
		.matches = {
			DMI_MATCH(DMI_SYS_VENDOR, "TOSHIBA"),
			DMI_MATCH(DMI_PRODUCT_NAME, "PORTEGE M300"),
		},

	},
	{
		/* Toshiba Portege M300 */
		.matches = {
			DMI_MATCH(DMI_SYS_VENDOR, "TOSHIBA"),
			DMI_MATCH(DMI_PRODUCT_NAME, "Portable PC"),
			DMI_MATCH(DMI_PRODUCT_VERSION, "Version 1.0"),
		},

	},
#endif
	{ }
};

static bool broken_olpc_ec;

static const struct dmi_system_id olpc_dmi_table[] __initconst = {
#if defined(CONFIG_DMI) && defined(CONFIG_OLPC)
	{
		/* OLPC XO-1 or XO-1.5 */
		.matches = {
			DMI_MATCH(DMI_SYS_VENDOR, "OLPC"),
			DMI_MATCH(DMI_PRODUCT_NAME, "XO"),
		},
	},
#endif
	{ }
};

static const struct dmi_system_id __initconst cr48_dmi_table[] = {
#if defined(CONFIG_DMI) && defined(CONFIG_X86)
	{
		/* Cr-48 Chromebook (Codename Mario) */
		.matches = {
			DMI_MATCH(DMI_SYS_VENDOR, "IEC"),
			DMI_MATCH(DMI_PRODUCT_NAME, "Mario"),
		},
	},
#endif
	{ }
};

void __init synaptics_module_init(void)
{
	impaired_toshiba_kbc = dmi_check_system(toshiba_dmi_table);
	broken_olpc_ec = dmi_check_system(olpc_dmi_table);
	cr48_profile_sensor = dmi_check_system(cr48_dmi_table);
}

static int synaptics_init_ps2(struct psmouse *psmouse,
			      struct synaptics_device_info *info,
			      bool absolute_mode)
{
	struct synaptics_data *priv;
	int err;

	synaptics_apply_quirks(psmouse, info);

	psmouse->private = priv = kzalloc(sizeof(struct synaptics_data), GFP_KERNEL);
	if (!priv)
		return -ENOMEM;

	priv->info = *info;
	priv->absolute_mode = absolute_mode;
	if (SYN_ID_DISGEST_SUPPORTED(info->identity))
		priv->disable_gesture = true;

	/*
	 * Unfortunately ForcePad capability is not exported over PS/2,
	 * so we have to resort to checking PNP IDs.
	 */
	priv->is_forcepad = psmouse_matches_pnp_id(psmouse, forcepad_pnp_ids);

	err = synaptics_set_mode(psmouse);
	if (err) {
		psmouse_err(psmouse, "Unable to initialize device.\n");
		goto init_fail;
	}

	priv->pkt_type = SYN_MODEL_NEWABS(info->model_id) ?
					SYN_NEWABS : SYN_OLDABS;

	psmouse_info(psmouse,
		     "Touchpad model: %lu, fw: %lu.%lu, id: %#x, caps: %#x/%#x/%#x/%#x, board id: %u, fw id: %u\n",
		     SYN_ID_MODEL(info->identity),
		     SYN_ID_MAJOR(info->identity), SYN_ID_MINOR(info->identity),
		     info->model_id,
		     info->capabilities, info->ext_cap, info->ext_cap_0c,
		     info->ext_cap_10, info->board_id, info->firmware_id);

	set_input_params(psmouse, priv);

	/*
	 * Encode touchpad model so that it can be used to set
	 * input device->id.version and be visible to userspace.
	 * Because version is __u16 we have to drop something.
	 * Hardware info bits seem to be good candidates as they
	 * are documented to be for Synaptics corp. internal use.
	 */
	psmouse->model = ((info->model_id & 0x00ff0000) >> 8) |
			  (info->model_id & 0x000000ff);

	if (absolute_mode) {
		psmouse->protocol_handler = synaptics_process_byte;
		psmouse->pktsize = 6;
	} else {
		/* Relative mode follows standard PS/2 mouse protocol */
		psmouse->protocol_handler = psmouse_process_byte;
		psmouse->pktsize = 3;
	}

	psmouse->set_rate = synaptics_set_rate;
	psmouse->disconnect = synaptics_disconnect;
	psmouse->reconnect = synaptics_reconnect;
	psmouse->cleanup = synaptics_reset;
	/* Synaptics can usually stay in sync without extra help */
	psmouse->resync_time = 0;

	if (SYN_CAP_PASS_THROUGH(info->capabilities))
		synaptics_pt_create(psmouse);

	/*
	 * Toshiba's KBC seems to have trouble handling data from
	 * Synaptics at full rate.  Switch to a lower rate (roughly
	 * the same rate as a standard PS/2 mouse).
	 */
	if (psmouse->rate >= 80 && impaired_toshiba_kbc) {
		psmouse_info(psmouse,
			     "Toshiba %s detected, limiting rate to 40pps.\n",
			     dmi_get_system_info(DMI_PRODUCT_NAME));
		psmouse->rate = 40;
	}

	if (!priv->absolute_mode && SYN_ID_DISGEST_SUPPORTED(info->identity)) {
		err = device_create_file(&psmouse->ps2dev.serio->dev,
					 &psmouse_attr_disable_gesture.dattr);
		if (err) {
			psmouse_err(psmouse,
				    "Failed to create disable_gesture attribute (%d)",
				    err);
			goto init_fail;
		}
	}

	return 0;

 init_fail:
	kfree(priv);
	return err;
}

static int __synaptics_init(struct psmouse *psmouse, bool absolute_mode)
{
	struct synaptics_device_info info;
	int error;

	psmouse_reset(psmouse);

	error = synaptics_query_hardware(psmouse, &info);
	if (error) {
		psmouse_err(psmouse, "Unable to query device: %d\n", error);
		return error;
	}

	return synaptics_init_ps2(psmouse, &info, absolute_mode);
}

int synaptics_init_absolute(struct psmouse *psmouse)
{
	return __synaptics_init(psmouse, true);
}

int synaptics_init_relative(struct psmouse *psmouse)
{
	return __synaptics_init(psmouse, false);
}

static int synaptics_setup_ps2(struct psmouse *psmouse,
			       struct synaptics_device_info *info)
{
	bool absolute_mode = true;
	int error;

	/*
	 * The OLPC XO has issues with Synaptics' absolute mode; the constant
	 * packet spew overloads the EC such that key presses on the keyboard
	 * are missed.  Given that, don't even attempt to use Absolute mode.
	 * Relative mode seems to work just fine.
	 */
	if (broken_olpc_ec) {
		psmouse_info(psmouse,
			     "OLPC XO detected, forcing relative protocol.\n");
		absolute_mode = false;
	}

	error = synaptics_init_ps2(psmouse, info, absolute_mode);
	if (error)
		return error;

	return absolute_mode ? PSMOUSE_SYNAPTICS : PSMOUSE_SYNAPTICS_RELATIVE;
}

#else /* CONFIG_MOUSE_PS2_SYNAPTICS */

void __init synaptics_module_init(void)
{
}

static int __maybe_unused
synaptics_setup_ps2(struct psmouse *psmouse,
		    struct synaptics_device_info *info)
{
	return -ENOSYS;
}

#endif /* CONFIG_MOUSE_PS2_SYNAPTICS */

#ifdef CONFIG_MOUSE_PS2_SYNAPTICS_SMBUS

/*
 * The newest Synaptics device can use a secondary bus (called InterTouch) which
 * provides a better bandwidth and allow a better control of the touchpads.
 * This is used to decide if we need to use this bus or not.
 */
enum {
	SYNAPTICS_INTERTOUCH_NOT_SET = -1,
	SYNAPTICS_INTERTOUCH_OFF,
	SYNAPTICS_INTERTOUCH_ON,
};

static int synaptics_intertouch = IS_ENABLED(CONFIG_RMI4_SMB) ?
		SYNAPTICS_INTERTOUCH_NOT_SET : SYNAPTICS_INTERTOUCH_OFF;
module_param_named(synaptics_intertouch, synaptics_intertouch, int, 0644);
MODULE_PARM_DESC(synaptics_intertouch, "Use a secondary bus for the Synaptics device.");

static int synaptics_create_intertouch(struct psmouse *psmouse,
				       struct synaptics_device_info *info,
				       bool leave_breadcrumbs)
{
	bool topbuttonpad =
		psmouse_matches_pnp_id(psmouse, topbuttonpad_pnp_ids) &&
		!SYN_CAP_EXT_BUTTONS_STICK(info->ext_cap_10);
	const struct rmi_device_platform_data pdata = {
		.sensor_pdata = {
			.sensor_type = rmi_sensor_touchpad,
			.axis_align.flip_y = true,
			.kernel_tracking = false,
			.topbuttonpad = topbuttonpad,
		},
		.f30_data = {
			.buttonpad = SYN_CAP_CLICKPAD(info->ext_cap_0c),
			.trackstick_buttons =
				!!SYN_CAP_EXT_BUTTONS_STICK(info->ext_cap_10),
		},
	};
	const struct i2c_board_info intertouch_board = {
		I2C_BOARD_INFO("rmi4_smbus", 0x2c),
		.flags = I2C_CLIENT_HOST_NOTIFY,
	};

	return psmouse_smbus_init(psmouse, &intertouch_board,
				  &pdata, sizeof(pdata),
				  leave_breadcrumbs);
}

/**
 * synaptics_setup_intertouch - called once the PS/2 devices are enumerated
 * and decides to instantiate a SMBus InterTouch device.
 */
static int synaptics_setup_intertouch(struct psmouse *psmouse,
				      struct synaptics_device_info *info,
				      bool leave_breadcrumbs)
{
	int error;

	if (synaptics_intertouch == SYNAPTICS_INTERTOUCH_OFF)
		return -ENXIO;

	if (synaptics_intertouch == SYNAPTICS_INTERTOUCH_NOT_SET) {
		if (!psmouse_matches_pnp_id(psmouse, topbuttonpad_pnp_ids) &&
		    !psmouse_matches_pnp_id(psmouse, smbus_pnp_ids)) {

			if (!psmouse_matches_pnp_id(psmouse, forcepad_pnp_ids))
				psmouse_info(psmouse,
					     "Your touchpad (%s) says it can support a different bus. "
					     "If i2c-hid and hid-rmi are not used, you might want to try setting psmouse.synaptics_intertouch to 1 and report this to linux-input@vger.kernel.org.\n",
					     psmouse->ps2dev.serio->firmware_id);

			return -ENXIO;
		}
	}

	psmouse_info(psmouse, "Trying to set up SMBus access\n");

	error = synaptics_create_intertouch(psmouse, info, leave_breadcrumbs);
	if (error) {
		if (error == -EAGAIN)
			psmouse_info(psmouse, "SMbus companion is not ready yet\n");
		else
			psmouse_err(psmouse, "unable to create intertouch device\n");

		return error;
	}

	return 0;
}

int synaptics_init_smbus(struct psmouse *psmouse)
{
	struct synaptics_device_info info;
	int error;

	psmouse_reset(psmouse);

	error = synaptics_query_hardware(psmouse, &info);
	if (error) {
		psmouse_err(psmouse, "Unable to query device: %d\n", error);
		return error;
	}

	if (!SYN_CAP_INTERTOUCH(info.ext_cap_0c))
		return -ENXIO;

	return synaptics_create_intertouch(psmouse, &info, false);
}

#else /* CONFIG_MOUSE_PS2_SYNAPTICS_SMBUS */

static int __maybe_unused
synaptics_setup_intertouch(struct psmouse *psmouse,
			   struct synaptics_device_info *info,
			   bool leave_breadcrumbs)
{
	return -ENOSYS;
}

int synaptics_init_smbus(struct psmouse *psmouse)
{
	return -ENOSYS;
}

#endif /* CONFIG_MOUSE_PS2_SYNAPTICS_SMBUS */

#if defined(CONFIG_MOUSE_PS2_SYNAPTICS) || \
    defined(CONFIG_MOUSE_PS2_SYNAPTICS_SMBUS)

int synaptics_init(struct psmouse *psmouse)
{
	struct synaptics_device_info info;
	int error;
	int retval;

	psmouse_reset(psmouse);

	error = synaptics_query_hardware(psmouse, &info);
	if (error) {
		psmouse_err(psmouse, "Unable to query device: %d\n", error);
		return error;
	}

	if (SYN_CAP_INTERTOUCH(info.ext_cap_0c)) {
		if ((!IS_ENABLED(CONFIG_RMI4_SMB) ||
		     !IS_ENABLED(CONFIG_MOUSE_PS2_SYNAPTICS_SMBUS)) &&
		    /* Forcepads need F21, which is not ready */
		    !psmouse_matches_pnp_id(psmouse, forcepad_pnp_ids)) {
			psmouse_warn(psmouse,
				     "The touchpad can support a better bus than the too old PS/2 protocol. "
				     "Make sure MOUSE_PS2_SYNAPTICS_SMBUS and RMI4_SMB are enabled to get a better touchpad experience.\n");
		}

		error = synaptics_setup_intertouch(psmouse, &info, true);
		if (!error)
			return PSMOUSE_SYNAPTICS_SMBUS;
	}

	retval = synaptics_setup_ps2(psmouse, &info);
	if (retval < 0) {
		/*
		 * Not using any flavor of Synaptics support, so clean up
		 * SMbus breadcrumbs, if any.
		 */
		psmouse_smbus_cleanup(psmouse);
	}

	return retval;
}

#else /* CONFIG_MOUSE_PS2_SYNAPTICS || CONFIG_MOUSE_PS2_SYNAPTICS_SMBUS */

int synaptics_init(struct psmouse *psmouse)
{
	return -ENOSYS;
}

#endif /* CONFIG_MOUSE_PS2_SYNAPTICS || CONFIG_MOUSE_PS2_SYNAPTICS_SMBUS */<|MERGE_RESOLUTION|>--- conflicted
+++ resolved
@@ -181,16 +181,11 @@
 	"LEN0097", /* X280 -> ALPS trackpoint */
 	"LEN009b", /* T580 */
 	"LEN200f", /* T450s */
-<<<<<<< HEAD
-	"SYN3052", /* HP EliteBook 840 G4 */
-	"SYN3221", /* HP 15-ay000 */
-=======
 	"LEN2054", /* E480 */
 	"LEN2055", /* E580 */
 	"SYN3052", /* HP EliteBook 840 G4 */
 	"SYN3221", /* HP 15-ay000 */
 	"SYN323d", /* HP Spectre X360 13-w013dx */
->>>>>>> 9528de5b
 	NULL
 };
 
