--- conflicted
+++ resolved
@@ -1111,11 +1111,8 @@
 static const struct mhi_device_id mhi_netdev_match_table[] = {
 	{ .chan = "IP_HW0" },
 	{ .chan = "IP_HW0_RSC" },
-<<<<<<< HEAD
-=======
 	{ .chan = "IP_SW0" },
 	{ .chan = "IP_HW1" },
->>>>>>> 9528de5b
 	{},
 };
 
