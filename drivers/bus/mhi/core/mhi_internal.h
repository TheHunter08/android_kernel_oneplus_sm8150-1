/* Copyright (c) 2018-2019, The Linux Foundation. All rights reserved.
 *
 * This program is free software; you can redistribute it and/or modify
 * it under the terms of the GNU General Public License version 2 and
 * only version 2 as published by the Free Software Foundation.
 *
 * This program is distributed in the hope that it will be useful,
 * but WITHOUT ANY WARRANTY; without even the implied warranty of
 * MERCHANTABILITY or FITNESS FOR A PARTICULAR PURPOSE. See the
 * GNU General Public License for more details.
 */

#ifndef _MHI_INT_H
#define _MHI_INT_H

extern struct bus_type mhi_bus_type;

/* MHI mmio register mapping */
#define PCI_INVALID_READ(val) (val == U32_MAX)
#define MHI_REG_SIZE (SZ_4K)

#define MHIREGLEN (0x0)
#define MHIREGLEN_MHIREGLEN_MASK (0xFFFFFFFF)
#define MHIREGLEN_MHIREGLEN_SHIFT (0)

#define MHIVER (0x8)
#define MHIVER_MHIVER_MASK (0xFFFFFFFF)
#define MHIVER_MHIVER_SHIFT (0)

#define MHICFG (0x10)
#define MHICFG_NHWER_MASK (0xFF000000)
#define MHICFG_NHWER_SHIFT (24)
#define MHICFG_NER_MASK (0xFF0000)
#define MHICFG_NER_SHIFT (16)
#define MHICFG_NHWCH_MASK (0xFF00)
#define MHICFG_NHWCH_SHIFT (8)
#define MHICFG_NCH_MASK (0xFF)
#define MHICFG_NCH_SHIFT (0)

#define CHDBOFF (0x18)
#define CHDBOFF_CHDBOFF_MASK (0xFFFFFFFF)
#define CHDBOFF_CHDBOFF_SHIFT (0)

#define ERDBOFF (0x20)
#define ERDBOFF_ERDBOFF_MASK (0xFFFFFFFF)
#define ERDBOFF_ERDBOFF_SHIFT (0)

#define BHIOFF (0x28)
#define BHIOFF_BHIOFF_MASK (0xFFFFFFFF)
#define BHIOFF_BHIOFF_SHIFT (0)

#define BHIEOFF (0x2C)
#define BHIEOFF_BHIEOFF_MASK (0xFFFFFFFF)
#define BHIEOFF_BHIEOFF_SHIFT (0)

#define DEBUGOFF (0x30)
#define DEBUGOFF_DEBUGOFF_MASK (0xFFFFFFFF)
#define DEBUGOFF_DEBUGOFF_SHIFT (0)

#define MHICTRL (0x38)
#define MHICTRL_MHISTATE_MASK (0x0000FF00)
#define MHICTRL_MHISTATE_SHIFT (8)
#define MHICTRL_RESET_MASK (0x2)
#define MHICTRL_RESET_SHIFT (1)

#define MHISTATUS (0x48)
#define MHISTATUS_MHISTATE_MASK (0x0000FF00)
#define MHISTATUS_MHISTATE_SHIFT (8)
#define MHISTATUS_SYSERR_MASK (0x4)
#define MHISTATUS_SYSERR_SHIFT (2)
#define MHISTATUS_READY_MASK (0x1)
#define MHISTATUS_READY_SHIFT (0)

#define CCABAP_LOWER (0x58)
#define CCABAP_LOWER_CCABAP_LOWER_MASK (0xFFFFFFFF)
#define CCABAP_LOWER_CCABAP_LOWER_SHIFT (0)

#define CCABAP_HIGHER (0x5C)
#define CCABAP_HIGHER_CCABAP_HIGHER_MASK (0xFFFFFFFF)
#define CCABAP_HIGHER_CCABAP_HIGHER_SHIFT (0)

#define ECABAP_LOWER (0x60)
#define ECABAP_LOWER_ECABAP_LOWER_MASK (0xFFFFFFFF)
#define ECABAP_LOWER_ECABAP_LOWER_SHIFT (0)

#define ECABAP_HIGHER (0x64)
#define ECABAP_HIGHER_ECABAP_HIGHER_MASK (0xFFFFFFFF)
#define ECABAP_HIGHER_ECABAP_HIGHER_SHIFT (0)

#define CRCBAP_LOWER (0x68)
#define CRCBAP_LOWER_CRCBAP_LOWER_MASK (0xFFFFFFFF)
#define CRCBAP_LOWER_CRCBAP_LOWER_SHIFT (0)

#define CRCBAP_HIGHER (0x6C)
#define CRCBAP_HIGHER_CRCBAP_HIGHER_MASK (0xFFFFFFFF)
#define CRCBAP_HIGHER_CRCBAP_HIGHER_SHIFT (0)

#define CRDB_LOWER (0x70)
#define CRDB_LOWER_CRDB_LOWER_MASK (0xFFFFFFFF)
#define CRDB_LOWER_CRDB_LOWER_SHIFT (0)

#define CRDB_HIGHER (0x74)
#define CRDB_HIGHER_CRDB_HIGHER_MASK (0xFFFFFFFF)
#define CRDB_HIGHER_CRDB_HIGHER_SHIFT (0)

#define MHICTRLBASE_LOWER (0x80)
#define MHICTRLBASE_LOWER_MHICTRLBASE_LOWER_MASK (0xFFFFFFFF)
#define MHICTRLBASE_LOWER_MHICTRLBASE_LOWER_SHIFT (0)

#define MHICTRLBASE_HIGHER (0x84)
#define MHICTRLBASE_HIGHER_MHICTRLBASE_HIGHER_MASK (0xFFFFFFFF)
#define MHICTRLBASE_HIGHER_MHICTRLBASE_HIGHER_SHIFT (0)

#define MHICTRLLIMIT_LOWER (0x88)
#define MHICTRLLIMIT_LOWER_MHICTRLLIMIT_LOWER_MASK (0xFFFFFFFF)
#define MHICTRLLIMIT_LOWER_MHICTRLLIMIT_LOWER_SHIFT (0)

#define MHICTRLLIMIT_HIGHER (0x8C)
#define MHICTRLLIMIT_HIGHER_MHICTRLLIMIT_HIGHER_MASK (0xFFFFFFFF)
#define MHICTRLLIMIT_HIGHER_MHICTRLLIMIT_HIGHER_SHIFT (0)

#define MHIDATABASE_LOWER (0x98)
#define MHIDATABASE_LOWER_MHIDATABASE_LOWER_MASK (0xFFFFFFFF)
#define MHIDATABASE_LOWER_MHIDATABASE_LOWER_SHIFT (0)

#define MHIDATABASE_HIGHER (0x9C)
#define MHIDATABASE_HIGHER_MHIDATABASE_HIGHER_MASK (0xFFFFFFFF)
#define MHIDATABASE_HIGHER_MHIDATABASE_HIGHER_SHIFT (0)

#define MHIDATALIMIT_LOWER (0xA0)
#define MHIDATALIMIT_LOWER_MHIDATALIMIT_LOWER_MASK (0xFFFFFFFF)
#define MHIDATALIMIT_LOWER_MHIDATALIMIT_LOWER_SHIFT (0)

#define MHIDATALIMIT_HIGHER (0xA4)
#define MHIDATALIMIT_HIGHER_MHIDATALIMIT_HIGHER_MASK (0xFFFFFFFF)
#define MHIDATALIMIT_HIGHER_MHIDATALIMIT_HIGHER_SHIFT (0)

/* Host request register */
#define MHI_SOC_RESET_REQ_OFFSET (0xB0)
#define MHI_SOC_RESET_REQ BIT(0)

/* MHI misc capability registers */
#define MISC_OFFSET (0x24)
#define MISC_CAP_MASK (0xFFFFFFFF)
#define MISC_CAP_SHIFT (0)

#define CAP_CAPID_MASK (0xFF000000)
#define CAP_CAPID_SHIFT (24)
#define CAP_NEXT_CAP_MASK (0x00FFF000)
#define CAP_NEXT_CAP_SHIFT (12)

/* MHI Timesync offsets */
#define TIMESYNC_CFG_OFFSET (0x00)
#define TIMESYNC_CFG_CAPID_MASK (CAP_CAPID_MASK)
#define TIMESYNC_CFG_CAPID_SHIFT (CAP_CAPID_SHIFT)
#define TIMESYNC_CFG_NEXT_OFF_MASK (CAP_NEXT_CAP_MASK)
#define TIMESYNC_CFG_NEXT_OFF_SHIFT (CAP_NEXT_CAP_SHIFT)
#define TIMESYNC_CFG_NUMCMD_MASK (0xFF)
#define TIMESYNC_CFG_NUMCMD_SHIFT (0)
#define TIMESYNC_DB_OFFSET (0x4)
#define TIMESYNC_TIME_LOW_OFFSET (0x8)
#define TIMESYNC_TIME_HIGH_OFFSET (0xC)

#define TIMESYNC_CAP_ID (2)

/* MHI Bandwidth scaling offsets */
#define BW_SCALE_CFG_OFFSET (0x04)
#define BW_SCALE_CFG_CHAN_DB_ID_MASK (0xFE000000)
#define BW_SCALE_CFG_CHAN_DB_ID_SHIFT (25)
#define BW_SCALE_CFG_ENABLED_MASK (0x01000000)
#define BW_SCALE_CFG_ENABLED_SHIFT (24)
#define BW_SCALE_CFG_ER_ID_MASK (0x00F80000)
#define BW_SCALE_CFG_ER_ID_SHIFT (19)

#define BW_SCALE_CAP_ID (3)

/* MHI BHI offfsets */
#define BHI_BHIVERSION_MINOR (0x00)
#define BHI_BHIVERSION_MAJOR (0x04)
#define BHI_IMGADDR_LOW (0x08)
#define BHI_IMGADDR_HIGH (0x0C)
#define BHI_IMGSIZE (0x10)
#define BHI_RSVD1 (0x14)
#define BHI_IMGTXDB (0x18)
#define BHI_TXDB_SEQNUM_BMSK (0x3FFFFFFF)
#define BHI_TXDB_SEQNUM_SHFT (0)
#define BHI_RSVD2 (0x1C)
#define BHI_INTVEC (0x20)
#define BHI_RSVD3 (0x24)
#define BHI_EXECENV (0x28)
#define BHI_STATUS (0x2C)
#define BHI_ERRCODE (0x30)
#define BHI_ERRDBG1 (0x34)
#define BHI_ERRDBG2 (0x38)
#define BHI_ERRDBG3 (0x3C)
#define BHI_SERIALNU (0x40)
#define BHI_SBLANTIROLLVER (0x44)
#define BHI_NUMSEG (0x48)
#define BHI_MSMHWID(n) (0x4C + (0x4 * n))
#define BHI_OEMPKHASH(n) (0x64 + (0x4 * n))
#define BHI_RSVD5 (0xC4)
#define BHI_STATUS_MASK (0xC0000000)
#define BHI_STATUS_SHIFT (30)
#define BHI_STATUS_ERROR (3)
#define BHI_STATUS_SUCCESS (2)
#define BHI_STATUS_RESET (0)

/* MHI BHIE offsets */
#define BHIE_MSMSOCID_OFFS (0x0000)
#define BHIE_TXVECADDR_LOW_OFFS (0x002C)
#define BHIE_TXVECADDR_HIGH_OFFS (0x0030)
#define BHIE_TXVECSIZE_OFFS (0x0034)
#define BHIE_TXVECDB_OFFS (0x003C)
#define BHIE_TXVECDB_SEQNUM_BMSK (0x3FFFFFFF)
#define BHIE_TXVECDB_SEQNUM_SHFT (0)
#define BHIE_TXVECSTATUS_OFFS (0x0044)
#define BHIE_TXVECSTATUS_SEQNUM_BMSK (0x3FFFFFFF)
#define BHIE_TXVECSTATUS_SEQNUM_SHFT (0)
#define BHIE_TXVECSTATUS_STATUS_BMSK (0xC0000000)
#define BHIE_TXVECSTATUS_STATUS_SHFT (30)
#define BHIE_TXVECSTATUS_STATUS_RESET (0x00)
#define BHIE_TXVECSTATUS_STATUS_XFER_COMPL (0x02)
#define BHIE_TXVECSTATUS_STATUS_ERROR (0x03)
#define BHIE_RXVECADDR_LOW_OFFS (0x0060)
#define BHIE_RXVECADDR_HIGH_OFFS (0x0064)
#define BHIE_RXVECSIZE_OFFS (0x0068)
#define BHIE_RXVECDB_OFFS (0x0070)
#define BHIE_RXVECDB_SEQNUM_BMSK (0x3FFFFFFF)
#define BHIE_RXVECDB_SEQNUM_SHFT (0)
#define BHIE_RXVECSTATUS_OFFS (0x0078)
#define BHIE_RXVECSTATUS_SEQNUM_BMSK (0x3FFFFFFF)
#define BHIE_RXVECSTATUS_SEQNUM_SHFT (0)
#define BHIE_RXVECSTATUS_STATUS_BMSK (0xC0000000)
#define BHIE_RXVECSTATUS_STATUS_SHFT (30)
#define BHIE_RXVECSTATUS_STATUS_RESET (0x00)
#define BHIE_RXVECSTATUS_STATUS_XFER_COMPL (0x02)
#define BHIE_RXVECSTATUS_STATUS_ERROR (0x03)

#define SOC_HW_VERSION_OFFS (0x224)
#define SOC_HW_VERSION_FAM_NUM_BMSK (0xF0000000)
#define SOC_HW_VERSION_FAM_NUM_SHFT (28)
#define SOC_HW_VERSION_DEV_NUM_BMSK (0x0FFF0000)
#define SOC_HW_VERSION_DEV_NUM_SHFT (16)
#define SOC_HW_VERSION_MAJOR_VER_BMSK (0x0000FF00)
#define SOC_HW_VERSION_MAJOR_VER_SHFT (8)
#define SOC_HW_VERSION_MINOR_VER_BMSK (0x000000FF)
#define SOC_HW_VERSION_MINOR_VER_SHFT (0)

/* timesync time calculations */
#define LOCAL_TICKS_TO_US(x) (div_u64((x) * 100ULL, \
				div_u64(mhi_cntrl->local_timer_freq, 10000ULL)))
#define REMOTE_TICKS_TO_US(x) (div_u64((x) * 100ULL, \
			       div_u64(mhi_cntrl->remote_timer_freq, 10000ULL)))

struct mhi_event_ctxt {
	u32 reserved : 8;
	u32 intmodc : 8;
	u32 intmodt : 16;
	u32 ertype;
	u32 msivec;
	u64 rbase __packed __aligned(4);
	u64 rlen __packed __aligned(4);
	u64 rp __packed __aligned(4);
	u64 wp __packed __aligned(4);
};

struct mhi_chan_ctxt {
	u32 chstate : 8;
	u32 brstmode : 2;
	u32 pollcfg : 6;
	u32 reserved : 16;
	u32 chtype;
	u32 erindex;
	u64 rbase __packed __aligned(4);
	u64 rlen __packed __aligned(4);
	u64 rp __packed __aligned(4);
	u64 wp __packed __aligned(4);
};

struct mhi_cmd_ctxt {
	u32 reserved0;
	u32 reserved1;
	u32 reserved2;
	u64 rbase __packed __aligned(4);
	u64 rlen __packed __aligned(4);
	u64 rp __packed __aligned(4);
	u64 wp __packed __aligned(4);
};

struct mhi_tre {
	u64 ptr;
	u32 dword[2];
};

struct bhi_vec_entry {
	u64 dma_addr;
	u64 size;
};

enum mhi_cmd_type {
	MHI_CMD_TYPE_NOP = 1,
	MHI_CMD_TYPE_RESET = 16,
	MHI_CMD_TYPE_STOP = 17,
	MHI_CMD_TYPE_START = 18,
	MHI_CMD_TYPE_TSYNC = 24,
	MHI_CMD_TYPE_SFR_CFG = 73,
};

/* no operation command */
#define MHI_TRE_CMD_NOOP_PTR (0)
#define MHI_TRE_CMD_NOOP_DWORD0 (0)
#define MHI_TRE_CMD_NOOP_DWORD1 (MHI_CMD_TYPE_NOP << 16)

/* channel reset command */
#define MHI_TRE_CMD_RESET_PTR (0)
#define MHI_TRE_CMD_RESET_DWORD0 (0)
#define MHI_TRE_CMD_RESET_DWORD1(chid) ((chid << 24) | \
					(MHI_CMD_TYPE_RESET << 16))

/* channel stop command */
#define MHI_TRE_CMD_STOP_PTR (0)
#define MHI_TRE_CMD_STOP_DWORD0 (0)
#define MHI_TRE_CMD_STOP_DWORD1(chid) ((chid << 24) | (MHI_CMD_TYPE_STOP << 16))

/* channel start command */
#define MHI_TRE_CMD_START_PTR (0)
#define MHI_TRE_CMD_START_DWORD0 (0)
#define MHI_TRE_CMD_START_DWORD1(chid) ((chid << 24) | \
					(MHI_CMD_TYPE_START << 16))

/* time sync cfg command */
#define MHI_TRE_CMD_TSYNC_CFG_PTR (0)
#define MHI_TRE_CMD_TSYNC_CFG_DWORD0 (0)
#define MHI_TRE_CMD_TSYNC_CFG_DWORD1(er) ((MHI_CMD_TYPE_TSYNC << 16) | \
					  (er << 24))

/* subsystem failure reason cfg command */
#define MHI_TRE_CMD_SFR_CFG_PTR(ptr) (ptr)
#define MHI_TRE_CMD_SFR_CFG_DWORD0(len) (len)
#define MHI_TRE_CMD_SFR_CFG_DWORD1 (MHI_CMD_TYPE_SFR_CFG << 16)

#define MHI_TRE_GET_CMD_CHID(tre) (((tre)->dword[1] >> 24) & 0xFF)
#define MHI_TRE_GET_CMD_TYPE(tre) (((tre)->dword[1] >> 16) & 0xFF)

/* event descriptor macros */
#define MHI_TRE_EV_PTR(ptr) (ptr)
#define MHI_TRE_EV_DWORD0(code, len) ((code << 24) | len)
#define MHI_TRE_EV_DWORD1(chid, type) ((chid << 24) | (type << 16))
#define MHI_TRE_GET_EV_PTR(tre) ((tre)->ptr)
#define MHI_TRE_GET_EV_CODE(tre) (((tre)->dword[0] >> 24) & 0xFF)
#define MHI_TRE_GET_EV_LEN(tre) ((tre)->dword[0] & 0xFFFF)
#define MHI_TRE_GET_EV_CHID(tre) (((tre)->dword[1] >> 24) & 0xFF)
#define MHI_TRE_GET_EV_TYPE(tre) (((tre)->dword[1] >> 16) & 0xFF)
#define MHI_TRE_GET_EV_STATE(tre) (((tre)->dword[0] >> 24) & 0xFF)
#define MHI_TRE_GET_EV_EXECENV(tre) (((tre)->dword[0] >> 24) & 0xFF)
#define MHI_TRE_GET_EV_TSYNC_SEQ(tre) ((tre)->dword[0])
#define MHI_TRE_GET_EV_TIME(tre) ((tre)->ptr)
#define MHI_TRE_GET_EV_COOKIE(tre) lower_32_bits((tre)->ptr)
#define MHI_TRE_GET_EV_VEID(tre) (((tre)->dword[0] >> 16) & 0xFF)
#define MHI_TRE_GET_EV_LINKSPEED(tre) (((tre)->dword[1] >> 24) & 0xFF)
#define MHI_TRE_GET_EV_LINKWIDTH(tre) ((tre)->dword[0] & 0xFF)
#define MHI_TRE_GET_EV_BW_REQ_SEQ(tre) (((tre)->dword[0] >> 8) & 0xFF)

/* transfer descriptor macros */
#define MHI_TRE_DATA_PTR(ptr) (ptr)
#define MHI_TRE_DATA_DWORD0(len) (len & MHI_MAX_MTU)
#define MHI_TRE_DATA_DWORD1(bei, ieot, ieob, chain) ((2 << 16) | (bei << 10) \
	| (ieot << 9) | (ieob << 8) | chain)

/* rsc transfer descriptor macros */
#define MHI_RSCTRE_DATA_PTR(ptr, len) (((u64)len << 48) | ptr)
#define MHI_RSCTRE_DATA_DWORD0(cookie) (cookie)
#define MHI_RSCTRE_DATA_DWORD1 (MHI_PKT_TYPE_COALESCING << 16)

enum MHI_CMD {
	MHI_CMD_RESET_CHAN,
	MHI_CMD_START_CHAN,
	MHI_CMD_TIMSYNC_CFG,
	MHI_CMD_SFR_CFG,
};

enum MHI_PKT_TYPE {
	MHI_PKT_TYPE_INVALID = 0x0,
	MHI_PKT_TYPE_NOOP_CMD = 0x1,
	MHI_PKT_TYPE_TRANSFER = 0x2,
	MHI_PKT_TYPE_COALESCING = 0x8,
	MHI_PKT_TYPE_RESET_CHAN_CMD = 0x10,
	MHI_PKT_TYPE_STOP_CHAN_CMD = 0x11,
	MHI_PKT_TYPE_START_CHAN_CMD = 0x12,
	MHI_PKT_TYPE_STATE_CHANGE_EVENT = 0x20,
	MHI_PKT_TYPE_CMD_COMPLETION_EVENT = 0x21,
	MHI_PKT_TYPE_TX_EVENT = 0x22,
	MHI_PKT_TYPE_RSC_TX_EVENT = 0x28,
	MHI_PKT_TYPE_EE_EVENT = 0x40,
	MHI_PKT_TYPE_TSYNC_EVENT = 0x48,
<<<<<<< HEAD
	MHI_PKT_TYPE_SFR_CFG_CMD = 0x49,
=======
>>>>>>> 9528de5b
	MHI_PKT_TYPE_BW_REQ_EVENT = 0x50,
	MHI_PKT_TYPE_STALE_EVENT, /* internal event */
};

/* MHI transfer completion events */
enum MHI_EV_CCS {
	MHI_EV_CC_INVALID = 0x0,
	MHI_EV_CC_SUCCESS = 0x1,
	MHI_EV_CC_EOT = 0x2,
	MHI_EV_CC_OVERFLOW = 0x3,
	MHI_EV_CC_EOB = 0x4,
	MHI_EV_CC_OOB = 0x5,
	MHI_EV_CC_DB_MODE = 0x6,
	MHI_EV_CC_UNDEFINED_ERR = 0x10,
	MHI_EV_CC_BAD_TRE = 0x11,
};

enum MHI_CH_STATE {
	MHI_CH_STATE_DISABLED = 0x0,
	MHI_CH_STATE_ENABLED = 0x1,
	MHI_CH_STATE_RUNNING = 0x2,
	MHI_CH_STATE_SUSPENDED = 0x3,
	MHI_CH_STATE_STOP = 0x4,
	MHI_CH_STATE_ERROR = 0x5,
};

enum MHI_BRSTMODE {
	MHI_BRSTMODE_DISABLE = 0x2,
	MHI_BRSTMODE_ENABLE = 0x3,
};

#define MHI_INVALID_BRSTMODE(mode) (mode != MHI_BRSTMODE_DISABLE && \
				    mode != MHI_BRSTMODE_ENABLE)

extern const char * const mhi_ee_str[MHI_EE_MAX];
#define TO_MHI_EXEC_STR(ee) (((ee) >= MHI_EE_MAX) ? \
			     "INVALID_EE" : mhi_ee_str[ee])

#define MHI_IN_PBL(ee) (ee == MHI_EE_PBL || ee == MHI_EE_PTHRU || \
			ee == MHI_EE_EDL)

#define MHI_IN_MISSION_MODE(ee) (ee == MHI_EE_AMSS || ee == MHI_EE_WFW)

enum MHI_ST_TRANSITION {
	MHI_ST_TRANSITION_PBL,
	MHI_ST_TRANSITION_READY,
	MHI_ST_TRANSITION_SBL,
	MHI_ST_TRANSITION_MISSION_MODE,
	MHI_ST_TRANSITION_MAX,
};

extern const char * const mhi_state_tran_str[MHI_ST_TRANSITION_MAX];
#define TO_MHI_STATE_TRANS_STR(state) (((state) >= MHI_ST_TRANSITION_MAX) ? \
				"INVALID_STATE" : mhi_state_tran_str[state])

extern const char * const mhi_state_str[MHI_STATE_MAX];
#define TO_MHI_STATE_STR(state) ((state >= MHI_STATE_MAX || \
				  !mhi_state_str[state]) ? \
				"INVALID_STATE" : mhi_state_str[state])

extern const char * const mhi_log_level_str[MHI_MSG_LVL_MAX];
#define TO_MHI_LOG_LEVEL_STR(level) ((level >= MHI_MSG_LVL_MAX || \
				  !mhi_log_level_str[level]) ? \
				"Mask all" : mhi_log_level_str[level])

enum {
	MHI_PM_BIT_DISABLE,
	MHI_PM_BIT_POR,
	MHI_PM_BIT_M0,
	MHI_PM_BIT_M2,
	MHI_PM_BIT_M3_ENTER,
	MHI_PM_BIT_M3,
	MHI_PM_BIT_M3_EXIT,
	MHI_PM_BIT_FW_DL_ERR,
	MHI_PM_BIT_SYS_ERR_DETECT,
	MHI_PM_BIT_SYS_ERR_PROCESS,
	MHI_PM_BIT_SHUTDOWN_PROCESS,
	MHI_PM_BIT_LD_ERR_FATAL_DETECT,
	MHI_PM_BIT_SHUTDOWN_NO_ACCESS,
	MHI_PM_BIT_MAX
};

/* internal power states */
enum MHI_PM_STATE {
	MHI_PM_DISABLE = BIT(MHI_PM_BIT_DISABLE), /* MHI is not enabled */
	MHI_PM_POR = BIT(MHI_PM_BIT_POR), /* reset state */
	MHI_PM_M0 = BIT(MHI_PM_BIT_M0),
	MHI_PM_M2 = BIT(MHI_PM_BIT_M2),
	MHI_PM_M3_ENTER = BIT(MHI_PM_BIT_M3_ENTER),
	MHI_PM_M3 = BIT(MHI_PM_BIT_M3),
	MHI_PM_M3_EXIT = BIT(MHI_PM_BIT_M3_EXIT),
	/* firmware download failure state */
	MHI_PM_FW_DL_ERR = BIT(MHI_PM_BIT_FW_DL_ERR),
	MHI_PM_SYS_ERR_DETECT = BIT(MHI_PM_BIT_SYS_ERR_DETECT),
	MHI_PM_SYS_ERR_PROCESS = BIT(MHI_PM_BIT_SYS_ERR_PROCESS),
	MHI_PM_SHUTDOWN_PROCESS = BIT(MHI_PM_BIT_SHUTDOWN_PROCESS),
	/* link not accessible */
	MHI_PM_LD_ERR_FATAL_DETECT = BIT(MHI_PM_BIT_LD_ERR_FATAL_DETECT),
	MHI_PM_SHUTDOWN_NO_ACCESS = BIT(MHI_PM_BIT_SHUTDOWN_NO_ACCESS),
};

#define MHI_REG_ACCESS_VALID(pm_state) ((pm_state & (MHI_PM_POR | MHI_PM_M0 | \
		MHI_PM_M2 | MHI_PM_M3_ENTER | MHI_PM_M3_EXIT | \
		MHI_PM_SYS_ERR_DETECT | MHI_PM_SYS_ERR_PROCESS | \
		MHI_PM_SHUTDOWN_PROCESS | MHI_PM_FW_DL_ERR)))
#define MHI_PM_IN_ERROR_STATE(pm_state) (pm_state >= MHI_PM_FW_DL_ERR)
<<<<<<< HEAD
#define MHI_PM_IN_FATAL_STATE(pm_state) (pm_state == MHI_PM_LD_ERR_FATAL_DETECT)
=======
#define MHI_PM_IN_FATAL_STATE(pm_state) (pm_state >= MHI_PM_LD_ERR_FATAL_DETECT)
>>>>>>> 9528de5b
#define MHI_DB_ACCESS_VALID(mhi_cntrl) (mhi_cntrl->pm_state & \
					mhi_cntrl->db_access)
#define MHI_WAKE_DB_CLEAR_VALID(pm_state) (pm_state & (MHI_PM_M0 | \
						MHI_PM_M2 | MHI_PM_M3_EXIT))
#define MHI_WAKE_DB_SET_VALID(pm_state) (pm_state & MHI_PM_M2)
#define MHI_WAKE_DB_FORCE_SET_VALID(pm_state) MHI_WAKE_DB_CLEAR_VALID(pm_state)
#define MHI_EVENT_ACCESS_INVALID(pm_state) (pm_state == MHI_PM_DISABLE || \
					    MHI_PM_IN_ERROR_STATE(pm_state))
#define MHI_PM_IN_SUSPEND_STATE(pm_state) (pm_state & \
					   (MHI_PM_M3_ENTER | MHI_PM_M3))

/* accepted buffer type for the channel */
enum MHI_XFER_TYPE {
	MHI_XFER_BUFFER,
	MHI_XFER_SKB,
	MHI_XFER_SCLIST,
	MHI_XFER_NOP, /* CPU offload channel, host does not accept transfer */
	MHI_XFER_DMA, /* receive dma address, already mapped by client */
	MHI_XFER_RSC_DMA, /* RSC type, accept premapped buffer */
};

#define NR_OF_CMD_RINGS (1)
#define CMD_EL_PER_RING (128)
#define PRIMARY_CMD_RING (0)
#define MHI_BW_SCALE_CHAN_DB (126)
#define MHI_DEV_WAKE_DB (127)
#define MHI_MAX_MTU (0xffff)

#define MHI_BW_SCALE_SETUP(er_index) ((MHI_BW_SCALE_CHAN_DB << \
	BW_SCALE_CFG_CHAN_DB_ID_SHIFT) & BW_SCALE_CFG_CHAN_DB_ID_MASK | \
	(1 << BW_SCALE_CFG_ENABLED_SHIFT) & BW_SCALE_CFG_ENABLED_MASK | \
	((er_index) << BW_SCALE_CFG_ER_ID_SHIFT) & BW_SCALE_CFG_ER_ID_MASK)

#define MHI_BW_SCALE_RESULT(status, seq) ((status & 0xF) << 8 | (seq & 0xFF))
#define MHI_BW_SCALE_NACK 0xF

enum MHI_ER_TYPE {
	MHI_ER_TYPE_INVALID = 0x0,
	MHI_ER_TYPE_VALID = 0x1,
};

enum mhi_er_priority {
	MHI_ER_PRIORITY_HIGH,
	MHI_ER_PRIORITY_MEDIUM,
	MHI_ER_PRIORITY_LOW,
};

#define IS_MHI_ER_PRIORITY_LOW(ev) (ev->priority >= MHI_ER_PRIORITY_LOW)
#define IS_MHI_ER_PRIORITY_HIGH(ev) (ev->priority == MHI_ER_PRIORITY_HIGH)

enum mhi_er_data_type {
	MHI_ER_DATA_ELEMENT_TYPE,
	MHI_ER_CTRL_ELEMENT_TYPE,
	MHI_ER_TSYNC_ELEMENT_TYPE,
	MHI_ER_BW_SCALE_ELEMENT_TYPE,
	MHI_ER_DATA_TYPE_MAX = MHI_ER_BW_SCALE_ELEMENT_TYPE,
};

enum mhi_ch_ee_mask {
	MHI_CH_EE_PBL = BIT(MHI_EE_PBL),
	MHI_CH_EE_SBL = BIT(MHI_EE_SBL),
	MHI_CH_EE_AMSS = BIT(MHI_EE_AMSS),
	MHI_CH_EE_RDDM = BIT(MHI_EE_RDDM),
	MHI_CH_EE_PTHRU = BIT(MHI_EE_PTHRU),
	MHI_CH_EE_WFW = BIT(MHI_EE_WFW),
	MHI_CH_EE_EDL = BIT(MHI_EE_EDL),
};

enum mhi_ch_type {
	MHI_CH_TYPE_INVALID = 0,
	MHI_CH_TYPE_OUTBOUND = DMA_TO_DEVICE,
	MHI_CH_TYPE_INBOUND = DMA_FROM_DEVICE,
	MHI_CH_TYPE_INBOUND_COALESCED = 3,
};

struct db_cfg {
	bool reset_req;
	bool db_mode;
	u32 pollcfg;
	enum MHI_BRSTMODE brstmode;
	dma_addr_t db_val;
	void (*process_db)(struct mhi_controller *mhi_cntrl,
			   struct db_cfg *db_cfg, void __iomem *io_addr,
			   dma_addr_t db_val);
};

struct mhi_pm_transitions {
	enum MHI_PM_STATE from_state;
	u32 to_states;
};

struct state_transition {
	struct list_head node;
	enum MHI_ST_TRANSITION state;
};

struct mhi_ctxt {
	struct mhi_event_ctxt *er_ctxt;
	struct mhi_chan_ctxt *chan_ctxt;
	struct mhi_cmd_ctxt *cmd_ctxt;
	dma_addr_t er_ctxt_addr;
	dma_addr_t chan_ctxt_addr;
	dma_addr_t cmd_ctxt_addr;
};

struct mhi_ring {
	dma_addr_t dma_handle;
	dma_addr_t iommu_base;
	u64 *ctxt_wp; /* point to ctxt wp */
	void *pre_aligned;
	void *base;
	void *rp;
	void *wp;
	size_t el_size;
	size_t len;
	size_t elements;
	size_t alloc_size;
	void __iomem *db_addr;
};

struct mhi_cmd {
	struct mhi_ring ring;
	spinlock_t lock;
};

struct mhi_buf_info {
	dma_addr_t p_addr;
	void *v_addr;
	void *bb_addr;
	void *wp;
	size_t len;
	void *cb_buf;
	bool used; /* indicate element is free to use */
	bool pre_mapped; /* already pre-mapped by client */
	enum dma_data_direction dir;
};

struct mhi_event {
	struct list_head node;
	u32 er_index;
	u32 intmod;
	u32 msi;
	int chan; /* this event ring is dedicated to a channel */
	enum mhi_er_priority priority;
	enum mhi_er_data_type data_type;
	struct mhi_ring ring;
	struct db_cfg db_cfg;
	bool hw_ring;
	bool cl_manage;
	bool offload_ev; /* managed by a device driver */
	bool request_irq; /* has dedicated interrupt handler */
	spinlock_t lock;
	struct mhi_chan *mhi_chan; /* dedicated to channel */
	struct tasklet_struct task;
	int (*process_event)(struct mhi_controller *mhi_cntrl,
			     struct mhi_event *mhi_event,
			     u32 event_quota);
	struct mhi_controller *mhi_cntrl;
};

struct mhi_chan {
	u32 chan;
	const char *name;
	/*
	 * important, when consuming increment tre_ring first, when releasing
	 * decrement buf_ring first. If tre_ring has space, buf_ring
	 * guranteed to have space so we do not need to check both rings.
	 */
	struct mhi_ring buf_ring;
	struct mhi_ring tre_ring;
	u32 er_index;
	u32 intmod;
	enum mhi_ch_type type;
	enum dma_data_direction dir;
	struct db_cfg db_cfg;
	u32 ee_mask;
	enum MHI_XFER_TYPE xfer_type;
	enum MHI_CH_STATE ch_state;
	enum MHI_EV_CCS ccs;
	bool lpm_notify;
	bool configured;
	bool offload_ch;
	bool pre_alloc;
	bool auto_start;
	bool wake_capable; /* channel should wake up system */
	/* functions that generate the transfer ring elements */
	int (*gen_tre)(struct mhi_controller *, struct mhi_chan *, void *,
		       void *, size_t, enum MHI_FLAGS);
	int (*queue_xfer)(struct mhi_device *, struct mhi_chan *, void *,
			  size_t, enum MHI_FLAGS);
	/* xfer call back */
	struct mhi_device *mhi_dev;
	void (*xfer_cb)(struct mhi_device *, struct mhi_result *);
	struct mutex mutex;
	struct completion completion;
	rwlock_t lock;
	struct list_head node;
};

struct tsync_node {
	struct list_head node;
	u32 sequence;
	u64 local_time;
	u64 remote_time;
	struct mhi_device *mhi_dev;
	void (*cb_func)(struct mhi_device *mhi_dev, u32 sequence,
			u64 local_time, u64 remote_time);
};

struct mhi_timesync {
	u32 er_index;
	void __iomem *db;
	void __iomem *time_reg;
	enum MHI_EV_CCS ccs;
	struct completion completion;
	spinlock_t lock; /* list protection */
	struct mutex lpm_mutex; /* lpm protection */
	struct list_head head;
};

struct mhi_sfr_info {
	void *buf_addr;
	dma_addr_t dma_addr;
	size_t len;
	char *str;
	enum MHI_EV_CCS ccs;
	struct completion completion;
};

struct mhi_bus {
	struct list_head controller_list;
	struct mutex lock;
};

/* default MHI timeout */
#define MHI_TIMEOUT_MS (1000)
extern struct mhi_bus mhi_bus;

struct mhi_controller *find_mhi_controller_by_name(const char *name);

/* debug fs related functions */
int mhi_debugfs_mhi_chan_show(struct seq_file *m, void *d);
int mhi_debugfs_mhi_event_show(struct seq_file *m, void *d);
int mhi_debugfs_mhi_states_show(struct seq_file *m, void *d);
int mhi_debugfs_trigger_reset(void *data, u64 val);

void mhi_deinit_debugfs(struct mhi_controller *mhi_cntrl);
void mhi_init_debugfs(struct mhi_controller *mhi_cntrl);

/* power management apis */
enum MHI_PM_STATE __must_check mhi_tryset_pm_state(
					struct mhi_controller *mhi_cntrl,
					enum MHI_PM_STATE state);
const char *to_mhi_pm_state_str(enum MHI_PM_STATE state);
void mhi_reset_chan(struct mhi_controller *mhi_cntrl,
		    struct mhi_chan *mhi_chan);
enum mhi_ee mhi_get_exec_env(struct mhi_controller *mhi_cntrl);
int mhi_queue_state_transition(struct mhi_controller *mhi_cntrl,
			       enum MHI_ST_TRANSITION state);
void mhi_pm_st_worker(struct work_struct *work);
void mhi_fw_load_worker(struct work_struct *work);
void mhi_pm_sys_err_worker(struct work_struct *work);
void mhi_low_priority_worker(struct work_struct *work);
int mhi_ready_state_transition(struct mhi_controller *mhi_cntrl);
void mhi_ctrl_ev_task(unsigned long data);
int mhi_pm_m0_transition(struct mhi_controller *mhi_cntrl);
void mhi_pm_m1_transition(struct mhi_controller *mhi_cntrl);
int mhi_pm_m3_transition(struct mhi_controller *mhi_cntrl);
void mhi_notify(struct mhi_device *mhi_dev, enum MHI_CB cb_reason);
int mhi_process_data_event_ring(struct mhi_controller *mhi_cntrl,
				struct mhi_event *mhi_event, u32 event_quota);
int mhi_process_ctrl_ev_ring(struct mhi_controller *mhi_cntrl,
			     struct mhi_event *mhi_event, u32 event_quota);
int mhi_process_tsync_event_ring(struct mhi_controller *mhi_cntrl,
				 struct mhi_event *mhi_event, u32 event_quota);
int mhi_process_bw_scale_ev_ring(struct mhi_controller *mhi_cntrl,
				 struct mhi_event *mhi_event, u32 event_quota);
int mhi_send_cmd(struct mhi_controller *mhi_cntrl, struct mhi_chan *mhi_chan,
		 enum MHI_CMD cmd);
int __mhi_device_get_sync(struct mhi_controller *mhi_cntrl);

static inline void mhi_trigger_resume(struct mhi_controller *mhi_cntrl)
{
	mhi_cntrl->runtime_get(mhi_cntrl, mhi_cntrl->priv_data);
	mhi_cntrl->runtime_put(mhi_cntrl, mhi_cntrl->priv_data);
	pm_wakeup_event(&mhi_cntrl->mhi_dev->dev, 0);
}

/* queue transfer buffer */
int mhi_gen_tre(struct mhi_controller *mhi_cntrl, struct mhi_chan *mhi_chan,
		void *buf, void *cb, size_t buf_len, enum MHI_FLAGS flags);
int mhi_queue_buf(struct mhi_device *mhi_dev, struct mhi_chan *mhi_chan,
		  void *buf, size_t len, enum MHI_FLAGS mflags);
int mhi_queue_skb(struct mhi_device *mhi_dev, struct mhi_chan *mhi_chan,
		  void *buf, size_t len, enum MHI_FLAGS mflags);
int mhi_queue_sclist(struct mhi_device *mhi_dev, struct mhi_chan *mhi_chan,
		  void *buf, size_t len, enum MHI_FLAGS mflags);
int mhi_queue_nop(struct mhi_device *mhi_dev, struct mhi_chan *mhi_chan,
		  void *buf, size_t len, enum MHI_FLAGS mflags);
int mhi_queue_dma(struct mhi_device *mhi_dev, struct mhi_chan *mhi_chan,
		  void *buf, size_t len, enum MHI_FLAGS mflags);

/* register access methods */
void mhi_db_brstmode(struct mhi_controller *mhi_cntrl, struct db_cfg *db_cfg,
		     void __iomem *db_addr, dma_addr_t wp);
void mhi_db_brstmode_disable(struct mhi_controller *mhi_cntrl,
			     struct db_cfg *db_mode, void __iomem *db_addr,
			     dma_addr_t wp);
int __must_check mhi_read_reg(struct mhi_controller *mhi_cntrl,
			      void __iomem *base, u32 offset, u32 *out);
int __must_check mhi_read_reg_field(struct mhi_controller *mhi_cntrl,
				    void __iomem *base, u32 offset, u32 mask,
				    u32 shift, u32 *out);
void mhi_write_reg(struct mhi_controller *mhi_cntrl, void __iomem *base,
		   u32 offset, u32 val);
void mhi_write_reg_field(struct mhi_controller *mhi_cntrl, void __iomem *base,
			 u32 offset, u32 mask, u32 shift, u32 val);
void mhi_ring_er_db(struct mhi_event *mhi_event);
void mhi_write_db(struct mhi_controller *mhi_cntrl, void __iomem *db_addr,
		  dma_addr_t wp);
void mhi_ring_cmd_db(struct mhi_controller *mhi_cntrl, struct mhi_cmd *mhi_cmd);
void mhi_ring_chan_db(struct mhi_controller *mhi_cntrl,
		      struct mhi_chan *mhi_chan);
int mhi_get_capability_offset(struct mhi_controller *mhi_cntrl, u32 capability,
			      u32 *offset);
void *mhi_to_virtual(struct mhi_ring *ring, dma_addr_t addr);
int mhi_init_timesync(struct mhi_controller *mhi_cntrl);
int mhi_init_sfr(struct mhi_controller *mhi_cntrl);
int mhi_create_timesync_sysfs(struct mhi_controller *mhi_cntrl);
void mhi_destroy_timesync(struct mhi_controller *mhi_cntrl);
int mhi_create_sysfs(struct mhi_controller *mhi_cntrl);
void mhi_destroy_sysfs(struct mhi_controller *mhi_cntrl);
int mhi_early_notify_device(struct device *dev, void *data);

/* timesync log support */
static inline void mhi_timesync_log(struct mhi_controller *mhi_cntrl)
{
	struct mhi_timesync *mhi_tsync = mhi_cntrl->mhi_tsync;

	if (mhi_tsync && mhi_cntrl->tsync_log)
		mhi_cntrl->tsync_log(mhi_cntrl,
				     readq_no_log(mhi_tsync->time_reg));
}

/* memory allocation methods */
static inline void *mhi_alloc_coherent(struct mhi_controller *mhi_cntrl,
				       size_t size,
				       dma_addr_t *dma_handle,
				       gfp_t gfp)
{
	void *buf = dma_zalloc_coherent(mhi_cntrl->dev, size, dma_handle, gfp);

	if (buf)
		atomic_add(size, &mhi_cntrl->alloc_size);

	return buf;
}
static inline void mhi_free_coherent(struct mhi_controller *mhi_cntrl,
				     size_t size,
				     void *vaddr,
				     dma_addr_t dma_handle)
{
	atomic_sub(size, &mhi_cntrl->alloc_size);
	dma_free_coherent(mhi_cntrl->dev, size, vaddr, dma_handle);
}
struct mhi_device *mhi_alloc_device(struct mhi_controller *mhi_cntrl);
static inline void mhi_dealloc_device(struct mhi_controller *mhi_cntrl,
				      struct mhi_device *mhi_dev)
{
	kfree(mhi_dev);
}
int mhi_destroy_device(struct device *dev, void *data);
void mhi_create_devices(struct mhi_controller *mhi_cntrl);
int mhi_alloc_bhie_table(struct mhi_controller *mhi_cntrl,
			 struct image_info **image_info, size_t alloc_size);
void mhi_free_bhie_table(struct mhi_controller *mhi_cntrl,
			 struct image_info *image_info);

int mhi_map_single_no_bb(struct mhi_controller *mhi_cntrl,
			 struct mhi_buf_info *buf_info);
int mhi_map_single_use_bb(struct mhi_controller *mhi_cntrl,
			  struct mhi_buf_info *buf_info);
void mhi_unmap_single_no_bb(struct mhi_controller *mhi_cntrl,
			    struct mhi_buf_info *buf_info);
void mhi_unmap_single_use_bb(struct mhi_controller *mhi_cntrl,
			     struct mhi_buf_info *buf_info);

/* initialization methods */
int mhi_init_chan_ctxt(struct mhi_controller *mhi_cntrl,
		       struct mhi_chan *mhi_chan);
void mhi_deinit_chan_ctxt(struct mhi_controller *mhi_cntrl,
			  struct mhi_chan *mhi_chan);
int mhi_init_mmio(struct mhi_controller *mhi_cntrl);
int mhi_init_dev_ctxt(struct mhi_controller *mhi_cntrl);
void mhi_deinit_dev_ctxt(struct mhi_controller *mhi_cntrl);
int mhi_init_irq_setup(struct mhi_controller *mhi_cntrl);
void mhi_deinit_free_irq(struct mhi_controller *mhi_cntrl);
int mhi_dtr_init(void);
void mhi_rddm_prepare(struct mhi_controller *mhi_cntrl,
		      struct image_info *img_info);
int mhi_prepare_channel(struct mhi_controller *mhi_cntrl,
			struct mhi_chan *mhi_chan);

/* isr handlers */
irqreturn_t mhi_msi_handlr(int irq_number, void *dev);
irqreturn_t mhi_intvec_threaded_handlr(int irq_number, void *dev);
irqreturn_t mhi_intvec_handlr(int irq_number, void *dev);
void mhi_ev_task(unsigned long data);

#ifdef CONFIG_MHI_DEBUG

#define MHI_ASSERT(cond, msg) do { \
	if (cond) \
		panic(msg); \
} while (0)

#else

#define MHI_ASSERT(cond, msg) do { \
	if (cond) { \
		MHI_ERR(msg); \
		WARN_ON(cond); \
	} \
} while (0)

#endif

#endif /* _MHI_INT_H */<|MERGE_RESOLUTION|>--- conflicted
+++ resolved
@@ -393,10 +393,7 @@
 	MHI_PKT_TYPE_RSC_TX_EVENT = 0x28,
 	MHI_PKT_TYPE_EE_EVENT = 0x40,
 	MHI_PKT_TYPE_TSYNC_EVENT = 0x48,
-<<<<<<< HEAD
 	MHI_PKT_TYPE_SFR_CFG_CMD = 0x49,
-=======
->>>>>>> 9528de5b
 	MHI_PKT_TYPE_BW_REQ_EVENT = 0x50,
 	MHI_PKT_TYPE_STALE_EVENT, /* internal event */
 };
@@ -503,11 +500,7 @@
 		MHI_PM_SYS_ERR_DETECT | MHI_PM_SYS_ERR_PROCESS | \
 		MHI_PM_SHUTDOWN_PROCESS | MHI_PM_FW_DL_ERR)))
 #define MHI_PM_IN_ERROR_STATE(pm_state) (pm_state >= MHI_PM_FW_DL_ERR)
-<<<<<<< HEAD
-#define MHI_PM_IN_FATAL_STATE(pm_state) (pm_state == MHI_PM_LD_ERR_FATAL_DETECT)
-=======
 #define MHI_PM_IN_FATAL_STATE(pm_state) (pm_state >= MHI_PM_LD_ERR_FATAL_DETECT)
->>>>>>> 9528de5b
 #define MHI_DB_ACCESS_VALID(mhi_cntrl) (mhi_cntrl->pm_state & \
 					mhi_cntrl->db_access)
 #define MHI_WAKE_DB_CLEAR_VALID(pm_state) (pm_state & (MHI_PM_M0 | \
