/* Copyright (c) 2010-2019, The Linux Foundation. All rights reserved.
 *
 * This program is free software; you can redistribute it and/or modify
 * it under the terms of the GNU General Public License version 2 and
 * only version 2 as published by the Free Software Foundation.
 *
 * This program is distributed in the hope that it will be useful,
 * but WITHOUT ANY WARRANTY; without even the implied warranty of
 * MERCHANTABILITY or FITNESS FOR A PARTICULAR PURPOSE.  See the
 * GNU General Public License for more details.
 */

#include <linux/module.h>
#include <linux/string.h>
#include <linux/firmware.h>
#include <linux/io.h>
#include <linux/elf.h>
#include <linux/mutex.h>
#include <linux/memblock.h>
#include <linux/slab.h>
#include <linux/suspend.h>
#include <linux/rwsem.h>
#include <linux/sysfs.h>
#include <linux/workqueue.h>
#include <linux/jiffies.h>
#include <linux/err.h>
#include <linux/list.h>
#include <linux/list_sort.h>
#include <linux/idr.h>
#include <linux/interrupt.h>
#include <linux/of_irq.h>
#include <linux/of_address.h>
#include <linux/io.h>
#include <linux/dma-mapping.h>
#include <soc/qcom/ramdump.h>
#include <soc/qcom/subsystem_restart.h>
#include <soc/qcom/secure_buffer.h>
#include <linux/soc/qcom/smem.h>
#include <linux/kthread.h>

#include <linux/uaccess.h>
#include <asm/setup.h>
#define CREATE_TRACE_POINTS
#include <trace/events/trace_msm_pil_event.h>

#include "peripheral-loader.h"

#define pil_err(desc, fmt, ...)						\
	dev_err(desc->dev, "%s: " fmt, desc->name, ##__VA_ARGS__)
#define pil_info(desc, fmt, ...)					\
	dev_info(desc->dev, "%s: " fmt, desc->name, ##__VA_ARGS__)

#if defined(CONFIG_ARM)
#define pil_memset_io(d, c, count) memset(d, c, count)
#else
#define pil_memset_io(d, c, count) memset_io(d, c, count)
#endif

#define PIL_NUM_DESC		16
#define MAX_LEN 96
#define NUM_OF_ENCRYPTED_KEY	3
#define MINIDUMP_DEBUG_PROP "qcom,msm-imem-minidump-debug"

#define pil_log(msg, desc)	\
	do {			\
		if (pil_ipc_log)		\
			pil_ipc("[%s]: %s", desc->name, msg); \
		else		\
			trace_pil_event(msg, desc);	\
	} while (0)


static void __iomem *pil_info_base;
static void __iomem *minidump_debug;
static struct md_global_toc *g_md_toc;

void *pil_ipc_log;

static void __iomem *map_prop(const char *propname)
{
	struct device_node *np = of_find_compatible_node(NULL, NULL, propname);
	void __iomem *addr;

	if (!np) {
		pr_err("Unable to find DT property: %s\n", propname);
		return NULL;
	}

	addr = of_iomap(np, 0);
	if (!addr)
		pr_err("Unable to map memory for DT property: %s\n", propname);

	return addr;
}

/**
 * proxy_timeout - Override for proxy vote timeouts
 * -1: Use driver-specified timeout
 *  0: Hold proxy votes until shutdown
 * >0: Specify a custom timeout in ms
 */
static int proxy_timeout_ms = -1;
module_param(proxy_timeout_ms, int, 0644);

static bool disable_timeouts;

static struct workqueue_struct *pil_wq;

/**
 * struct pil_mdt - Representation of <name>.mdt file in memory
 * @hdr: ELF32 header
 * @phdr: ELF32 program headers
 */
struct pil_mdt {
	struct elf32_hdr hdr;
	struct elf32_phdr phdr[];
};

/**
 * struct pil_seg - memory map representing one segment
 * @next: points to next seg mentor NULL if last segment
 * @paddr: physical start address of segment
 * @sz: size of segment
 * @filesz: size of segment on disk
 * @num: segment number
 * @relocated: true if segment is relocated, false otherwise
 *
 * Loosely based on an elf program header. Contains all necessary information
 * to load and initialize a segment of the image in memory.
 */
struct pil_seg {
	phys_addr_t paddr;
	unsigned long sz;
	unsigned long filesz;
	int num;
	struct list_head list;
	bool relocated;
};

/**
 * struct pil_priv - Private state for a pil_desc
 * @proxy: work item used to run the proxy unvoting routine
 * @ws: wakeup source to prevent suspend during pil_boot
 * @wname: name of @ws
 * @desc: pointer to pil_desc this is private data for
 * @seg: list of segments sorted by physical address
 * @entry_addr: physical address where processor starts booting at
 * @base_addr: smallest start address among all segments that are relocatable
 * @region_start: address where relocatable region starts or lowest address
 * for non-relocatable images
 * @region_end: address where relocatable region ends or highest address for
 * non-relocatable images
 * @region: region allocated for relocatable images
 * @unvoted_flag: flag to keep track if we have unvoted or not.
 *
 * This struct contains data for a pil_desc that should not be exposed outside
 * of this file. This structure points to the descriptor and the descriptor
 * points to this structure so that PIL drivers can't access the private
 * data of a descriptor but this file can access both.
 */
struct pil_priv {
	struct delayed_work proxy;
	struct wakeup_source ws;
	char wname[32];
	struct pil_desc *desc;
	int num_segs;
	struct list_head segs;
	phys_addr_t entry_addr;
	phys_addr_t base_addr;
	phys_addr_t region_start;
	phys_addr_t region_end;
	void *region;
	struct pil_image_info __iomem *info;
	int id;
	int unvoted_flag;
	size_t region_size;
};

/**
 * struct aux_minidumpinfo - State maintained for each aux minidump entry dumped
 * during SSR
 * @region_info_aux: region that contains an array of descriptors, where
 * each one describes the base address and size of a segment that should be
 * dumped during SSR minidump
 * @seg_cnt: the number of such regions
 */
struct aux_minidump_info {
	struct md_ss_region __iomem *region_info_aux;
	unsigned int seg_cnt;
};

/**
 * map_minidump_regions() - map the region containing the segment descriptors
 * for an entry in the global minidump table
 * @toc: the subsystem table of contents
 * @num_segs: the number of segment descriptors in the region defined by the
 * subsystem table of contents
 *
 * Maps the region containing num_segs segment descriptor into the kernel's
 * address space.
 */
static struct md_ss_region __iomem *map_minidump_regions(struct md_ss_toc *toc,
							int num_segs)
{
	u64 region_ptr = (u64)toc->md_ss_smem_regions_baseptr;
	void __iomem *segtable_base = ioremap((unsigned long)region_ptr,
					      num_segs *
					      sizeof(struct md_ss_region));
	struct md_ss_region __iomem *region_info = (struct md_ss_region __iomem
						  *)segtable_base;
	if (!region_info)
		return NULL;

	pr_debug("Minidump : Segments in minidump 0x%x\n", num_segs);

	return region_info;
}

/**
 * map_aux_minidump_regions() - map the region containing the segment
 * descriptors for a set of entries in the global minidump table
 * @desc: descriptor from pil_desc_init()
 * @aux_mdump_data: contains an array of pointers to segment descriptor regions
 * per auxiliary minidump ID
 * @total_aux_segs: value that is incremented to capture the total number of
 * segments that are needed to dump all auxiliary regions
 *
 * Maps the regions of segment descriptors for a set of auxiliary minidump IDs.
 */
static int map_aux_minidump_regions(struct pil_desc *desc,
				    struct aux_minidump_info *aux_mdump_data,
				    int *total_aux_segs)
{
	unsigned int i;
	struct md_ss_toc *toc;

	for (i = 0; i < desc->num_aux_minidump_ids; i++) {
		toc = desc->aux_minidump[i];
		if (toc && (toc->md_ss_toc_init == true) &&
		    (toc->md_ss_enable_status == MD_SS_ENABLED) &&
		    (toc->md_ss_smem_regions_baseptr) &&
		    (toc->encryption_status == MD_SS_ENCR_DONE)) {
			aux_mdump_data[i].seg_cnt = toc->ss_region_count;
			aux_mdump_data[i].region_info_aux =
				map_minidump_regions(desc->aux_minidump[i],
						aux_mdump_data[i].seg_cnt);
			if (!aux_mdump_data[i].region_info_aux)
				return -ENOMEM;
			*total_aux_segs += aux_mdump_data[i].seg_cnt;
		}
	}

	return 0;
}

/**
 * unmap_aux_minidump_regions() - unmap the regions containing the segment
 * descriptors for a set of entries in the global minidump table
 * @aux_mdump: contains an array of pointers to segment descriptor regions
 * per auxiliary minidump ID
 * @num_aux_md_ids: the number of auxiliary minidump IDs
 *
 * Unmaps the regions of segment descriptors for a set of auxiliary minidump
 * IDs.
 */
static void unmap_aux_minidump_regions(struct aux_minidump_info *aux_mdump,
				       int num_aux_md_ids)
{
	unsigned int i = 0;

	while (i < num_aux_md_ids && aux_mdump[i].region_info_aux) {
		iounmap(aux_mdump[i].region_info_aux);
		i++;
	}
}

/**
 * prepare_minidump_segments() - Fills in the necessary information for the
 * ramdump driver to dump a region of memory, described by a segment.
 * @rd_segs: segments that will be filled in for ramdump collection
 * @region_info: the start of the region that contains the segment descriptors
 * @num_segs: the number of segment descriptors in region_info
 * @ss_valid_seg_cnt: the number of valid segments for this ramdump. Will be
 * decremented if a segment is found to be invalid.
 *
 * Fills in the necessary information in the ramdump_segment structures to
 * describe regions that should be dumped by the ramdump driver.
 */
static unsigned int prepare_minidump_segments(struct ramdump_segment *rd_segs,
				      struct md_ss_region __iomem *region_info,
				      int num_segs, int *ss_valid_seg_cnt)
{
	void __iomem *offset;
	unsigned int i;
	unsigned int val_segs = 0;


	for (i = 0; i < num_segs; i++) {
		memcpy(&offset, &region_info, sizeof(region_info));
		offset = offset + sizeof(region_info->name) +
				sizeof(region_info->seq_num);
		if (__raw_readl(offset) == MD_REGION_VALID) {
			memcpy(&rd_segs->name, &region_info,
			       sizeof(region_info));
			offset = offset +
				sizeof(region_info->md_valid);
			rd_segs->address = __raw_readl(offset);
			offset = offset +
				sizeof(region_info->region_base_address);
			rd_segs->size = __raw_readl(offset);
			pr_debug("Minidump : Dumping segment %s with address 0x%lx and size 0x%x\n",
				rd_segs->name, rd_segs->address,
				(unsigned int)rd_segs->size);
			rd_segs++;
			val_segs++;
		} else {
<<<<<<< HEAD
			*ss_valid_seg_cnt--;
=======
			*ss_valid_seg_cnt = *ss_valid_seg_cnt - 1;
>>>>>>> 9528de5b
		}

		region_info++;
	}

	return val_segs;
}

/**
 * prepare_aux_minidump_segments() - Fills in the necessary information for the
 * ramdump driver to dump a region of memory, described by a segment. This is
 * done for a set of auxiliary minidump IDs.
 * @rd_segs: segments that will be filled in for ramdump collection
 * @aux_mdump: contains an array of pointers to segment descriptor regions per
 * auxiliary minidump ID
 * @ss_valid_seg_cnt: the number of valid segments for this ramdump. Will be
 * decremented if a segment is found to be invalid.
 * @num_aux_md_ids: the number of auxiliary minidump IDs
 *
 * Fills in the necessary information in the ramdump_segment structures to
 * describe the regions that should be dumped by the ramdump driver for a set
 * of auxiliary minidump IDs.
 */
static void prepare_aux_minidump_segments(struct ramdump_segment *rd_segs,
					  struct aux_minidump_info *aux_mdump,
					  int *ss_valid_seg_cnt,
					  int num_aux_md_ids)
{
	unsigned int i;
	struct ramdump_segment *s = rd_segs;
	unsigned int next_offset = 0;

	for (i = 0; i < num_aux_md_ids; i++) {
		s = &rd_segs[next_offset];
		next_offset = prepare_minidump_segments(s,
					aux_mdump[i].region_info_aux,
					aux_mdump[i].seg_cnt,
					ss_valid_seg_cnt);
	}
}

static int pil_do_minidump(struct pil_desc *desc, void *ramdump_dev)
{
	struct md_ss_region __iomem *region_info_ss;
	struct ramdump_segment *ramdump_segs;
	struct pil_priv *priv = desc->priv;
	int ss_mdump_seg_cnt_ss = 0, total_segs;
	int total_aux_segs = 0;
	int ss_valid_seg_cnt;
	int ret;
	struct aux_minidump_info *aux_minidump_data = NULL;
	unsigned int next_offset;

	if (!ramdump_dev)
		return -ENODEV;

	ss_mdump_seg_cnt_ss = desc->minidump_ss->ss_region_count;
	region_info_ss = map_minidump_regions(desc->minidump_ss,
					     ss_mdump_seg_cnt_ss);
	if (!region_info_ss)
		return -EINVAL;

	if (desc->num_aux_minidump_ids > 0) {
		aux_minidump_data = kcalloc(desc->num_aux_minidump_ids,
					  sizeof(*aux_minidump_data),
					  GFP_KERNEL);
		if (!aux_minidump_data) {
			ret = -ENOMEM;
			goto setup_fail;
		}

		if (map_aux_minidump_regions(desc, aux_minidump_data,
					     &total_aux_segs) < 0) {
			ret = -ENOMEM;
			goto mapping_fail;
		}
	}

	total_segs = ss_mdump_seg_cnt_ss + total_aux_segs;
	ramdump_segs = kcalloc(total_segs,
			       sizeof(*ramdump_segs), GFP_KERNEL);
	if (!ramdump_segs) {
		ret = -ENOMEM;
		goto mapping_fail;
	}

	if (desc->subsys_vmid > 0)
		ret = pil_assign_mem_to_linux(desc, priv->region_start,
			(priv->region_end - priv->region_start));

	ss_valid_seg_cnt = total_segs;
	next_offset = prepare_minidump_segments(ramdump_segs, region_info_ss,
						 ss_mdump_seg_cnt_ss,
						 &ss_valid_seg_cnt);

	if (desc->num_aux_minidump_ids > 0)
		prepare_aux_minidump_segments(&ramdump_segs[next_offset],
					      aux_minidump_data,
					      &ss_valid_seg_cnt,
					      desc->num_aux_minidump_ids);

	if (desc->minidump_as_elf32)
		ret = do_elf_ramdump(ramdump_dev, ramdump_segs,
				     ss_valid_seg_cnt);
	else
		ret = do_minidump(ramdump_dev, ramdump_segs, ss_valid_seg_cnt);
	if (ret)
		pil_err(desc, "%s: Minidump collection failed for subsys %s rc:%d\n",
			__func__, desc->name, ret);

	if (desc->subsys_vmid > 0)
		ret = pil_assign_mem_to_subsys(desc, priv->region_start,
			(priv->region_end - priv->region_start));

	kfree(ramdump_segs);
mapping_fail:
	unmap_aux_minidump_regions(aux_minidump_data,
				   desc->num_aux_minidump_ids);
	kfree(aux_minidump_data);
setup_fail:
	iounmap(region_info_ss);
	return ret;
}

/**
 * print_aux_minidump_tocs() - Print the ToC for an auxiliary minidump entry
 * @desc: PIL descriptor for the subsystem for which minidump is collected
 *
 * Prints out the table of contents(ToC) for all of the auxiliary
 * minidump entries for a subsystem.
 */
static void print_aux_minidump_tocs(struct pil_desc *desc)
{
	int i;
	struct md_ss_toc *toc;

	for (i = 0; i < desc->num_aux_minidump_ids; i++) {
		toc = desc->aux_minidump[i];
		pr_debug("Minidump : md_aux_toc->toc_init 0x%x\n",
			 (unsigned int)toc->md_ss_toc_init);
		pr_debug("Minidump : md_aux_toc->enable_status 0x%x\n",
			 (unsigned int)toc->md_ss_enable_status);
		pr_debug("Minidump : md_aux_toc->encryption_status 0x%x\n",
			 (unsigned int)toc->encryption_status);
		pr_debug("Minidump : md_aux_toc->ss_region_count 0x%x\n",
			 (unsigned int)toc->ss_region_count);
		pr_debug("Minidump : md_aux_toc->smem_regions_baseptr 0x%x\n",
			 (unsigned int)toc->md_ss_smem_regions_baseptr);
	}
}

/**
 * pil_do_ramdump() - Ramdump an image
 * @desc: descriptor from pil_desc_init()
 * @ramdump_dev: ramdump device returned from create_ramdump_device()
 *
 * Calls the ramdump API with a list of segments generated from the addresses
 * that the descriptor corresponds to.
 */
int pil_do_ramdump(struct pil_desc *desc,
		   void *ramdump_dev, void *minidump_dev)
{
	struct ramdump_segment *ramdump_segs, *s;
	struct pil_priv *priv = desc->priv;
	struct pil_seg *seg;
	int count = 0, ret;

	if (desc->minidump_ss) {
		pr_debug("Minidump : md_ss_toc->md_ss_toc_init is 0x%x\n",
			(unsigned int)desc->minidump_ss->md_ss_toc_init);
		pr_debug("Minidump : md_ss_toc->md_ss_enable_status is 0x%x\n",
			(unsigned int)desc->minidump_ss->md_ss_enable_status);
		pr_debug("Minidump : md_ss_toc->encryption_status is 0x%x\n",
			(unsigned int)desc->minidump_ss->encryption_status);
		pr_debug("Minidump : md_ss_toc->ss_region_count is 0x%x\n",
			(unsigned int)desc->minidump_ss->ss_region_count);
		pr_debug("Minidump : md_ss_toc->md_ss_smem_regions_baseptr is 0x%x\n",
			(unsigned int)
			desc->minidump_ss->md_ss_smem_regions_baseptr);

		print_aux_minidump_tocs(desc);

<<<<<<< HEAD
=======
		if (minidump_debug)
			pr_info("Minidump debug cookie=%x\n",
				__raw_readl(minidump_debug));
>>>>>>> 9528de5b
		/**
		 * Collect minidump if SS ToC is valid and segment table
		 * is initialized in memory and encryption status is set.
		 */
		if ((desc->minidump_ss->md_ss_smem_regions_baseptr != 0) &&
			(desc->minidump_ss->md_ss_toc_init == true) &&
			(desc->minidump_ss->md_ss_enable_status ==
				MD_SS_ENABLED)) {
			if (desc->minidump_ss->encryption_status ==
			    MD_SS_ENCR_DONE) {
				pr_debug("Dumping Minidump for %s\n",
					desc->name);
				return pil_do_minidump(desc, minidump_dev);
			}
			pr_debug("Minidump aborted for %s\n", desc->name);
			return -EINVAL;
		}
	}
	pr_debug("Continuing with full SSR dump for %s\n", desc->name);
	list_for_each_entry(seg, &priv->segs, list)
		count++;

	ramdump_segs = kcalloc(count, sizeof(*ramdump_segs), GFP_KERNEL);
	if (!ramdump_segs)
		return -ENOMEM;

	if (desc->subsys_vmid > 0)
		ret = pil_assign_mem_to_linux(desc, priv->region_start,
				(priv->region_end - priv->region_start));

	s = ramdump_segs;
	list_for_each_entry(seg, &priv->segs, list) {
		s->address = seg->paddr;
		s->size = seg->sz;
		s++;
	}

	ret = do_elf_ramdump(ramdump_dev, ramdump_segs, count);
	kfree(ramdump_segs);

	if (ret)
		pil_err(desc, "%s: Ramdump collection failed for subsys %s rc:%d\n",
				__func__, desc->name, ret);

	if (desc->subsys_vmid > 0)
		ret = pil_assign_mem_to_subsys(desc, priv->region_start,
				(priv->region_end - priv->region_start));

	return ret;
}
EXPORT_SYMBOL(pil_do_ramdump);

int pil_assign_mem_to_subsys(struct pil_desc *desc, phys_addr_t addr,
							size_t size)
{
	int ret;
	int srcVM[1] = {VMID_HLOS};
	int destVM[1] = {desc->subsys_vmid};
	int destVMperm[1] = {PERM_READ | PERM_WRITE};

	ret = hyp_assign_phys(addr, size, srcVM, 1, destVM, destVMperm, 1);
	if (ret)
		pil_err(desc, "%s: failed for %pa address of size %zx - subsys VMid %d rc:%d\n",
				__func__, &addr, size, desc->subsys_vmid, ret);
	return ret;
}
EXPORT_SYMBOL(pil_assign_mem_to_subsys);

int pil_assign_mem_to_linux(struct pil_desc *desc, phys_addr_t addr,
							size_t size)
{
	int ret;
	int srcVM[1] = {desc->subsys_vmid};
	int destVM[1] = {VMID_HLOS};
	int destVMperm[1] = {PERM_READ | PERM_WRITE | PERM_EXEC};

	ret = hyp_assign_phys(addr, size, srcVM, 1, destVM, destVMperm, 1);
	if (ret)
		panic("%s: failed for %pa address of size %zx - subsys VMid %d rc:%d\n",
				__func__, &addr, size, desc->subsys_vmid, ret);

	return ret;
}
EXPORT_SYMBOL(pil_assign_mem_to_linux);

int pil_assign_mem_to_subsys_and_linux(struct pil_desc *desc,
						phys_addr_t addr, size_t size)
{
	int ret;
	int srcVM[1] = {VMID_HLOS};
	int destVM[2] = {VMID_HLOS, desc->subsys_vmid};
	int destVMperm[2] = {PERM_READ | PERM_WRITE, PERM_READ | PERM_WRITE};

	ret = hyp_assign_phys(addr, size, srcVM, 1, destVM, destVMperm, 2);
	if (ret)
		pil_err(desc, "%s: failed for %pa address of size %zx - subsys VMid %d rc:%d\n",
				__func__, &addr, size, desc->subsys_vmid, ret);

	return ret;
}
EXPORT_SYMBOL(pil_assign_mem_to_subsys_and_linux);

int pil_reclaim_mem(struct pil_desc *desc, phys_addr_t addr, size_t size,
						int VMid)
{
	int ret;
	int srcVM[2] = {VMID_HLOS, desc->subsys_vmid};
	int destVM[1] = {VMid};
	int destVMperm[1] = {PERM_READ | PERM_WRITE};

	if (VMid == VMID_HLOS)
		destVMperm[0] = PERM_READ | PERM_WRITE | PERM_EXEC;

	ret = hyp_assign_phys(addr, size, srcVM, 2, destVM, destVMperm, 1);
	if (ret)
		panic("%s: failed for %pa address of size %zx - subsys VMid %d. Fatal error.\n",
				__func__, &addr, size, desc->subsys_vmid);

	return ret;
}
EXPORT_SYMBOL(pil_reclaim_mem);

/**
 * pil_get_entry_addr() - Retrieve the entry address of a peripheral image
 * @desc: descriptor from pil_desc_init()
 *
 * Returns the physical address where the image boots at or 0 if unknown.
 */
phys_addr_t pil_get_entry_addr(struct pil_desc *desc)
{
	return desc->priv ? desc->priv->entry_addr : 0;
}
EXPORT_SYMBOL(pil_get_entry_addr);

static void __pil_proxy_unvote(struct pil_priv *priv)
{
	struct pil_desc *desc = priv->desc;

	desc->ops->proxy_unvote(desc);
	notify_proxy_unvote(desc->dev);
	__pm_relax(&priv->ws);
	module_put(desc->owner);

}

static void pil_proxy_unvote_work(struct work_struct *work)
{
	struct delayed_work *delayed = to_delayed_work(work);
	struct pil_priv *priv = container_of(delayed, struct pil_priv, proxy);

	__pil_proxy_unvote(priv);
}

static int pil_proxy_vote(struct pil_desc *desc)
{
	int ret = 0;
	struct pil_priv *priv = desc->priv;

	if (desc->ops->proxy_vote) {
		__pm_stay_awake(&priv->ws);
		ret = desc->ops->proxy_vote(desc);
		if (ret)
			__pm_relax(&priv->ws);
	}

	if (desc->proxy_unvote_irq)
		enable_irq(desc->proxy_unvote_irq);
	notify_proxy_vote(desc->dev);

	return ret;
}

static void pil_proxy_unvote(struct pil_desc *desc, int immediate)
{
	struct pil_priv *priv = desc->priv;
	unsigned long timeout;

	if (proxy_timeout_ms == 0 && !immediate)
		return;
	else if (proxy_timeout_ms > 0)
		timeout = proxy_timeout_ms;
	else
		timeout = desc->proxy_timeout;

	if (desc->ops->proxy_unvote) {
		if (WARN_ON(!try_module_get(desc->owner)))
			return;

		if (immediate)
			timeout = 0;

		if (!desc->proxy_unvote_irq || immediate)
			schedule_delayed_work(&priv->proxy,
					      msecs_to_jiffies(timeout));
	}
}

static irqreturn_t proxy_unvote_intr_handler(int irq, void *dev_id)
{
	struct pil_desc *desc = dev_id;
	struct pil_priv *priv = desc->priv;

	pil_info(desc, "Power/Clock ready interrupt received\n");
	if (!desc->priv->unvoted_flag) {
		desc->priv->unvoted_flag = 1;
		__pil_proxy_unvote(priv);
	}

	return IRQ_HANDLED;
}

static bool segment_is_relocatable(const struct elf32_phdr *p)
{
	return !!(p->p_flags & BIT(27));
}

static phys_addr_t pil_reloc(const struct pil_priv *priv, phys_addr_t addr)
{
	return addr - priv->base_addr + priv->region_start;
}

static struct pil_seg *pil_init_seg(const struct pil_desc *desc,
				  const struct elf32_phdr *phdr, int num)
{
	bool reloc = segment_is_relocatable(phdr);
	const struct pil_priv *priv = desc->priv;
	struct pil_seg *seg;

	if (!reloc && memblock_overlaps_memory(phdr->p_paddr, phdr->p_memsz)) {
		pil_err(desc, "Segment not relocatable,kernel memory would be overwritten[%#08lx, %#08lx)\n",
		(unsigned long)phdr->p_paddr,
		(unsigned long)(phdr->p_paddr + phdr->p_memsz));
		return ERR_PTR(-EPERM);
	}

	if (phdr->p_filesz > phdr->p_memsz) {
		pil_err(desc, "Segment %d: file size (%u) is greater than mem size (%u).\n",
			num, phdr->p_filesz, phdr->p_memsz);
		return ERR_PTR(-EINVAL);
	}

	seg = kmalloc(sizeof(*seg), GFP_KERNEL);
	if (!seg)
		return ERR_PTR(-ENOMEM);
	seg->num = num;
	seg->paddr = reloc ? pil_reloc(priv, phdr->p_paddr) : phdr->p_paddr;
	seg->filesz = phdr->p_filesz;
	seg->sz = phdr->p_memsz;
	seg->relocated = reloc;
	INIT_LIST_HEAD(&seg->list);

	return seg;
}

#define segment_is_hash(flag) (((flag) & (0x7 << 24)) == (0x2 << 24))

static int segment_is_loadable(const struct elf32_phdr *p)
{
	return (p->p_type == PT_LOAD) && !segment_is_hash(p->p_flags) &&
		p->p_memsz;
}

static void pil_dump_segs(const struct pil_priv *priv)
{
	struct pil_seg *seg;
	phys_addr_t seg_h_paddr;

	list_for_each_entry(seg, &priv->segs, list) {
		seg_h_paddr = seg->paddr + seg->sz;
		pil_info(priv->desc, "%d: %pa %pa\n", seg->num,
				&seg->paddr, &seg_h_paddr);
	}
}

/*
 * Ensure the entry address lies within the image limits and if the image is
 * relocatable ensure it lies within a relocatable segment.
 */
static int pil_init_entry_addr(struct pil_priv *priv, const struct pil_mdt *mdt)
{
	struct pil_seg *seg;
	phys_addr_t entry = mdt->hdr.e_entry;
	bool image_relocated = priv->region;

	if (image_relocated)
		entry = pil_reloc(priv, entry);
	priv->entry_addr = entry;

	if (priv->desc->flags & PIL_SKIP_ENTRY_CHECK)
		return 0;

	list_for_each_entry(seg, &priv->segs, list) {
		if (entry >= seg->paddr && entry < seg->paddr + seg->sz) {
			if (!image_relocated)
				return 0;
			else if (seg->relocated)
				return 0;
		}
	}
	pil_err(priv->desc, "entry address %pa not within range\n", &entry);
	pil_dump_segs(priv);
	return -EADDRNOTAVAIL;
}

static int pil_alloc_region(struct pil_priv *priv, phys_addr_t min_addr,
				phys_addr_t max_addr, size_t align)
{
	void *region;
	size_t size = max_addr - min_addr;
	size_t aligned_size;

	/* Don't reallocate due to fragmentation concerns, just sanity check */
	if (priv->region) {
		if (WARN(priv->region_end - priv->region_start < size,
			"Can't reuse PIL memory, too small\n"))
			return -ENOMEM;
		return 0;
	}

	if (align >= SZ_4M)
		aligned_size = ALIGN(size, SZ_4M);
	else if (align >= SZ_1M)
		aligned_size = ALIGN(size, SZ_1M);
	else
		aligned_size = ALIGN(size, SZ_4K);

	priv->desc->attrs = 0;
	priv->desc->attrs |= DMA_ATTR_SKIP_ZEROING | DMA_ATTR_NO_KERNEL_MAPPING;

	region = dma_alloc_attrs(priv->desc->dev, aligned_size,
				&priv->region_start, GFP_KERNEL,
				priv->desc->attrs);

	if (region == NULL) {
		pil_err(priv->desc, "Failed to allocate relocatable region of size %zx\n",
					size);
		priv->region_start = 0;
		priv->region_end = 0;
		return -ENOMEM;
	}

	priv->region = region;
	priv->region_end = priv->region_start + size;
	priv->base_addr = min_addr;
	priv->region_size = aligned_size;

	return 0;
}

static int pil_setup_region(struct pil_priv *priv, const struct pil_mdt *mdt)
{
	const struct elf32_phdr *phdr;
	phys_addr_t min_addr_r, min_addr_n, max_addr_r, max_addr_n, start, end;
	size_t align = 0;
	int i, ret = 0;
	bool relocatable = false;

	min_addr_n = min_addr_r = (phys_addr_t)ULLONG_MAX;
	max_addr_n = max_addr_r = 0;

	/* Find the image limits */
	for (i = 0; i < mdt->hdr.e_phnum; i++) {
		phdr = &mdt->phdr[i];
		if (!segment_is_loadable(phdr))
			continue;

		start = phdr->p_paddr;
		end = start + phdr->p_memsz;

		if (segment_is_relocatable(phdr)) {
			min_addr_r = min(min_addr_r, start);
			max_addr_r = max(max_addr_r, end);
			/*
			 * Lowest relocatable segment dictates alignment of
			 * relocatable region
			 */
			if (min_addr_r == start)
				align = phdr->p_align;
			relocatable = true;
		} else {
			min_addr_n = min(min_addr_n, start);
			max_addr_n = max(max_addr_n, end);
		}

	}

	/*
	 * Align the max address to the next 4K boundary to satisfy iommus and
	 * XPUs that operate on 4K chunks.
	 */
	max_addr_n = ALIGN(max_addr_n, SZ_4K);
	max_addr_r = ALIGN(max_addr_r, SZ_4K);

	if (relocatable) {
		ret = pil_alloc_region(priv, min_addr_r, max_addr_r, align);
	} else {
		priv->region_start = min_addr_n;
		priv->region_end = max_addr_n;
		priv->base_addr = min_addr_n;
	}

	if (priv->info) {
		__iowrite32_copy(&priv->info->start, &priv->region_start,
					sizeof(priv->region_start) / 4);
		writel_relaxed(priv->region_end - priv->region_start,
				&priv->info->size);
	}

	return ret;
}

static int pil_cmp_seg(void *priv, struct list_head *a, struct list_head *b)
{
	int ret = 0;
	struct pil_seg *seg_a = list_entry(a, struct pil_seg, list);
	struct pil_seg *seg_b = list_entry(b, struct pil_seg, list);

	if (seg_a->paddr < seg_b->paddr)
		ret = -1;
	else if (seg_a->paddr > seg_b->paddr)
		ret = 1;

	return ret;
}

static int pil_init_mmap(struct pil_desc *desc, const struct pil_mdt *mdt)
{
	struct pil_priv *priv = desc->priv;
	const struct elf32_phdr *phdr;
	struct pil_seg *seg;
	int i, ret;

	ret = pil_setup_region(priv, mdt);
	if (ret)
		return ret;


	pil_info(desc, "loading from %pa to %pa\n", &priv->region_start,
							&priv->region_end);

	priv->num_segs = 0;
	for (i = 0; i < mdt->hdr.e_phnum; i++) {
		phdr = &mdt->phdr[i];
		if (!segment_is_loadable(phdr))
			continue;

		seg = pil_init_seg(desc, phdr, i);
		if (IS_ERR(seg))
			return PTR_ERR(seg);

		list_add_tail(&seg->list, &priv->segs);
		priv->num_segs++;
	}
	list_sort(NULL, &priv->segs, pil_cmp_seg);

	return pil_init_entry_addr(priv, mdt);
}

struct pil_map_fw_info {
	void *region;
	unsigned long attrs;
	phys_addr_t base_addr;
	struct device *dev;
};

static void pil_release_mmap(struct pil_desc *desc)
{
	struct pil_priv *priv = desc->priv;
	struct pil_seg *p, *tmp;
	u64 zero = 0ULL;

	if (priv->info) {
		__iowrite32_copy(&priv->info->start, &zero,
					sizeof(zero) / 4);
		writel_relaxed(0, &priv->info->size);
	}

	list_for_each_entry_safe(p, tmp, &priv->segs, list) {
		list_del(&p->list);
		kfree(p);
	}
}

static void pil_clear_segment(struct pil_desc *desc)
{
	struct pil_priv *priv = desc->priv;
	u8 __iomem *buf;

	struct pil_map_fw_info map_fw_info = {
		.attrs = desc->attrs,
		.region = priv->region,
		.base_addr = priv->region_start,
		.dev = desc->dev,
	};

	void *map_data = desc->map_data ? desc->map_data : &map_fw_info;

	/* Clear memory so that unauthorized ELF code is not left behind */
	buf = desc->map_fw_mem(priv->region_start, (priv->region_end -
					priv->region_start), map_data);

	if (!buf) {
		pil_err(desc, "Failed to map memory\n");
		return;
	}

	pil_memset_io(buf, 0, (priv->region_end - priv->region_start));
	desc->unmap_fw_mem(buf, (priv->region_end - priv->region_start),
								map_data);

}

#define IOMAP_SIZE SZ_1M

static void *map_fw_mem(phys_addr_t paddr, size_t size, void *data)
{
	struct pil_map_fw_info *info = data;

	return dma_remap(info->dev, info->region, paddr, size,
					info->attrs);
}

static void unmap_fw_mem(void *vaddr, size_t size, void *data)
{
	struct pil_map_fw_info *info = data;

	dma_unremap(info->dev, vaddr, size);
}

static int pil_load_seg(struct pil_desc *desc, struct pil_seg *seg)
{
	int ret = 0, count;
	phys_addr_t paddr;
	char fw_name[30];
	int num = seg->num;
	const struct firmware *fw = NULL;
	void __iomem *firmware_buf;
	struct pil_map_fw_info map_fw_info = {
		.attrs = desc->attrs,
		.region = desc->priv->region,
		.base_addr = desc->priv->region_start,
		.dev = desc->dev,
	};
	void *map_data = desc->map_data ? desc->map_data : &map_fw_info;

	if (seg->filesz) {
		snprintf(fw_name, ARRAY_SIZE(fw_name), "%s.b%02d",
				desc->fw_name, num);
		firmware_buf = desc->map_fw_mem(seg->paddr, seg->filesz,
						map_data);
		if (!firmware_buf) {
			pil_err(desc, "Failed to map memory for firmware buffer\n");
			return -ENOMEM;
		}

		ret = request_firmware_into_buf(&fw, fw_name, desc->dev,
						firmware_buf, seg->filesz);
		desc->unmap_fw_mem(firmware_buf, seg->filesz, map_data);

		if (ret) {
			pil_err(desc, "Failed to locate blob %s or blob is too big(rc:%d)\n",
				fw_name, ret);
			return ret;
		}

		if (fw->size != seg->filesz) {
			pil_err(desc, "Blob size %u doesn't match %lu\n",
					ret, seg->filesz);
			release_firmware(fw);
			return -EPERM;
		}

		release_firmware(fw);
	}

	/* Zero out trailing memory */
	paddr = seg->paddr + seg->filesz;
	count = seg->sz - seg->filesz;
	while (count > 0) {
		int size;
		u8 __iomem *buf;

		size = min_t(size_t, IOMAP_SIZE, count);
		buf = desc->map_fw_mem(paddr, size, map_data);
		if (!buf) {
			pil_err(desc, "Failed to map memory\n");
			return -ENOMEM;
		}
		pil_memset_io(buf, 0, size);

		desc->unmap_fw_mem(buf, size, map_data);

		count -= size;
		paddr += size;
	}

	if (desc->ops->verify_blob) {
		ret = desc->ops->verify_blob(desc, seg->paddr, seg->sz);
		if (ret)
			pil_err(desc, "Blob%u failed verification(rc:%d)\n",
								num, ret);
	}

	return ret;
}

static int pil_parse_devicetree(struct pil_desc *desc)
{
	struct device_node *ofnode = desc->dev->of_node;
	int clk_ready = 0;

	if (!ofnode)
		return -EINVAL;

	if (of_property_read_u32(ofnode, "qcom,mem-protect-id",
					&desc->subsys_vmid))
		pr_debug("Unable to read the addr-protect-id for %s\n",
					desc->name);

	if (desc->ops->proxy_unvote &&
			of_property_match_string(ofnode, "interrupt-names",
				"qcom,proxy-unvote") >= 0) {
		clk_ready = of_irq_get_byname(ofnode,
				"qcom,proxy-unvote");

		if (clk_ready < 0) {
			dev_dbg(desc->dev,
				"[%s]: Error getting proxy unvoting irq\n",
				desc->name);
			return clk_ready;
		}

	}
	desc->proxy_unvote_irq = clk_ready;
	return 0;
}

static int pil_notify_aop(struct pil_desc *desc, char *status)
{
	struct qmp_pkt pkt;
	char mbox_msg[MAX_LEN];

	if (!desc->signal_aop)
		return 0;

	snprintf(mbox_msg, MAX_LEN,
		"{class: image, res: load_state, name: %s, val: %s}",
		desc->name, status);
	pkt.size = MAX_LEN;
	pkt.data = mbox_msg;

	return mbox_send_message(desc->mbox, &pkt);
}

/* Synchronize request_firmware() with suspend */
static DECLARE_RWSEM(pil_pm_rwsem);

struct pil_seg_data {
	struct pil_desc *desc;
	struct pil_seg *seg;
	struct work_struct load_seg_work;
	int retval;
};

static void pil_load_seg_work_fn(struct work_struct *work)
{
	struct pil_seg_data *pil_seg_data = container_of(work,
							struct pil_seg_data,
							load_seg_work);
	struct pil_desc *desc = pil_seg_data->desc;
	struct pil_seg *seg = pil_seg_data->seg;

	pil_seg_data->retval = pil_load_seg(desc, seg);
}

static int pil_load_segs(struct pil_desc *desc)
{
	int ret = 0;
	int seg_id = 0;
	struct pil_priv *priv = desc->priv;
	struct pil_seg_data *pil_seg_data;
	struct pil_seg *seg;
	unsigned long *err_map;

	err_map = kcalloc(BITS_TO_LONGS(priv->num_segs), sizeof(unsigned long),
				GFP_KERNEL);
	if (!err_map)
		return -ENOMEM;

	pil_seg_data = kcalloc(priv->num_segs, sizeof(*pil_seg_data),
				GFP_KERNEL);
	if (!pil_seg_data) {
		ret = -ENOMEM;
		goto out;
	}

	/* Initialize and spawn a thread for each segment */
	list_for_each_entry(seg, &desc->priv->segs, list) {
		pil_seg_data[seg_id].desc = desc;
		pil_seg_data[seg_id].seg = seg;

		INIT_WORK(&pil_seg_data[seg_id].load_seg_work,
				pil_load_seg_work_fn);
		queue_work(pil_wq, &pil_seg_data[seg_id].load_seg_work);

		seg_id++;
	}

	bitmap_zero(err_map, priv->num_segs);

	/* Wait for the parallel loads to finish */
	seg_id = 0;
	list_for_each_entry(seg, &desc->priv->segs, list) {
		flush_work(&pil_seg_data[seg_id].load_seg_work);

		/* Don't exit if one of the thread fails. Wait for others to
		 * complete. Bitmap the return codes we get from the threads.
		 */
		if (pil_seg_data[seg_id].retval) {
			pil_err(desc,
				"Failed to load the segment[%d]. ret = %d\n",
				seg_id, pil_seg_data[seg_id].retval);
			__set_bit(seg_id, err_map);
		}

		seg_id++;
	}

	kfree(pil_seg_data);

	/* Each segment can fail due to different reason. Send a generic err */
	if (!bitmap_empty(err_map, priv->num_segs))
		ret = -EFAULT;

out:
	kfree(err_map);
	return ret;
}

/**
 * pil_boot() - Load a peripheral image into memory and boot it
 * @desc: descriptor from pil_desc_init()
 *
 * Returns 0 on success or -ERROR on failure.
 */
int pil_boot(struct pil_desc *desc)
{
	int ret;
	char fw_name[30];
	struct pil_seg *seg;
	const struct pil_mdt *mdt;
	const struct elf32_hdr *ehdr;
	const struct firmware *fw;
	struct pil_priv *priv = desc->priv;
	bool mem_protect = false;
	bool hyp_assign = false;

	ret = pil_notify_aop(desc, "on");
	if (ret < 0) {
		pil_err(desc, "Failed to send ON message to AOP rc:%d\n", ret);
		return ret;
	}

	if (desc->shutdown_fail)
		pil_err(desc, "Subsystem shutdown failed previously!\n");

	/* Reinitialize for new image */
	pil_release_mmap(desc);

	down_read(&pil_pm_rwsem);
	snprintf(fw_name, sizeof(fw_name), "%s.mdt", desc->fw_name);
	ret = request_firmware(&fw, fw_name, desc->dev);
	if (ret) {
		pil_err(desc, "Failed to locate %s(rc:%d)\n", fw_name, ret);
		goto out;
	}

	if (fw->size < sizeof(*ehdr)) {
		pil_err(desc, "Not big enough to be an elf header\n");
		ret = -EIO;
		goto release_fw;
	}

	mdt = (const struct pil_mdt *)fw->data;
	ehdr = &mdt->hdr;

	if (memcmp(ehdr->e_ident, ELFMAG, SELFMAG)) {
		pil_err(desc, "Not an elf header\n");
		ret = -EIO;
		goto release_fw;
	}

	if (ehdr->e_phnum == 0) {
		pil_err(desc, "No loadable segments\n");
		ret = -EIO;
		goto release_fw;
	}
	if (sizeof(struct elf32_phdr) * ehdr->e_phnum +
	    sizeof(struct elf32_hdr) > fw->size) {
		pil_err(desc, "Program headers not within mdt\n");
		ret = -EIO;
		goto release_fw;
	}

	ret = pil_init_mmap(desc, mdt);
	if (ret)
		goto release_fw;

	desc->priv->unvoted_flag = 0;
	ret = pil_proxy_vote(desc);
	if (ret) {
		pil_err(desc, "Failed to proxy vote(rc:%d)\n", ret);
		goto release_fw;
	}

	pil_log("before_init_image", desc);
	if (desc->ops->init_image)
		ret = desc->ops->init_image(desc, fw->data, fw->size);
	if (ret) {
		pil_err(desc, "Initializing image failed(rc:%d)\n", ret);
		goto err_boot;
	}

	pil_log("before_mem_setup", desc);
	if (desc->ops->mem_setup)
		ret = desc->ops->mem_setup(desc, priv->region_start,
				priv->region_end - priv->region_start);
	if (ret) {
		pil_err(desc, "Memory setup error(rc:%d)\n", ret);
		goto err_deinit_image;
	}

	if (desc->subsys_vmid > 0) {
		/**
		 * In case of modem ssr, we need to assign memory back to linux.
		 * This is not true after cold boot since linux already owns it.
		 * Also for secure boot devices, modem memory has to be released
		 * after MBA is booted
		 */
		pil_log("before_assign_mem", desc);
		if (desc->modem_ssr) {
			ret = pil_assign_mem_to_linux(desc, priv->region_start,
				(priv->region_end - priv->region_start));
			if (ret)
				pil_err(desc, "Failed to assign to linux, ret- %d\n",
								ret);
		}
		ret = pil_assign_mem_to_subsys_and_linux(desc,
				priv->region_start,
				(priv->region_end - priv->region_start));
		if (ret) {
			pil_err(desc, "Failed to assign memory, ret - %d\n",
								ret);
			goto err_deinit_image;
		}
		hyp_assign = true;
	}

	pil_log("before_load_seg", desc);

	/**
	 * Fallback to serial loading of blobs if the
	 * workqueue creatation failed during module init.
	 */
	if (pil_wq) {
		ret = pil_load_segs(desc);
		if (ret)
			goto err_deinit_image;
	} else {
		list_for_each_entry(seg, &desc->priv->segs, list) {
			ret = pil_load_seg(desc, seg);
			if (ret)
				goto err_deinit_image;
		}
	}

	if (desc->subsys_vmid > 0) {
		pil_log("before_reclaim_mem", desc);
		ret =  pil_reclaim_mem(desc, priv->region_start,
				(priv->region_end - priv->region_start),
				desc->subsys_vmid);
		if (ret) {
			pil_err(desc, "Failed to assign %s memory, ret - %d\n",
							desc->name, ret);
			goto err_deinit_image;
		}
		hyp_assign = false;
	}

	pil_log("before_auth_reset", desc);
	ret = desc->ops->auth_and_reset(desc);
	if (ret) {
		pil_err(desc, "Failed to bring out of reset(rc:%d)\n", ret);
		goto err_auth_and_reset;
	}
	pil_log("reset_done", desc);
	pil_info(desc, "Brought out of reset\n");
	desc->modem_ssr = false;
err_auth_and_reset:
	if (ret && desc->subsys_vmid > 0) {
		pil_assign_mem_to_linux(desc, priv->region_start,
				(priv->region_end - priv->region_start));
		mem_protect = true;
	}
err_deinit_image:
	if (ret && desc->ops->deinit_image)
		desc->ops->deinit_image(desc);
err_boot:
	if (ret && desc->proxy_unvote_irq)
		disable_irq(desc->proxy_unvote_irq);
	pil_proxy_unvote(desc, ret);
release_fw:
	release_firmware(fw);
out:
	up_read(&pil_pm_rwsem);
	if (ret) {
		if (priv->region) {
			if (desc->subsys_vmid > 0 && !mem_protect &&
					hyp_assign) {
				pil_reclaim_mem(desc, priv->region_start,
					(priv->region_end -
						priv->region_start),
					VMID_HLOS);
			}
			if (desc->clear_fw_region && priv->region_start)
				pil_clear_segment(desc);
			dma_free_attrs(desc->dev, priv->region_size,
					priv->region, priv->region_start,
					desc->attrs);
			priv->region = NULL;
		}
		pil_release_mmap(desc);
		pil_notify_aop(desc, "off");
	}
	return ret;
}
EXPORT_SYMBOL(pil_boot);

/**
 * pil_shutdown() - Shutdown a peripheral
 * @desc: descriptor from pil_desc_init()
 */
void pil_shutdown(struct pil_desc *desc)
{
	int ret;
	struct pil_priv *priv = desc->priv;

	if (desc->ops->shutdown) {
		if (desc->ops->shutdown(desc))
			desc->shutdown_fail = true;
		else
			desc->shutdown_fail = false;
	}

	if (desc->proxy_unvote_irq) {
		disable_irq(desc->proxy_unvote_irq);
		if (!desc->priv->unvoted_flag)
			pil_proxy_unvote(desc, 1);
	} else if (!proxy_timeout_ms)
		pil_proxy_unvote(desc, 1);
	else
		flush_delayed_work(&priv->proxy);
	ret = pil_notify_aop(desc, "off");
	if (ret < 0)
		pr_warn("pil: failed to send OFF message to AOP rc:%d\n", ret);
	desc->modem_ssr = true;
}
EXPORT_SYMBOL(pil_shutdown);

/**
 * pil_free_memory() - Free memory resources associated with a peripheral
 * @desc: descriptor from pil_desc_init()
 */
void pil_free_memory(struct pil_desc *desc)
{
	struct pil_priv *priv = desc->priv;

	if (priv->region) {
		if (desc->subsys_vmid > 0)
			pil_assign_mem_to_linux(desc, priv->region_start,
				(priv->region_end - priv->region_start));
		dma_free_attrs(desc->dev, priv->region_size,
				priv->region, priv->region_start, desc->attrs);
		priv->region = NULL;
	}
}
EXPORT_SYMBOL(pil_free_memory);

static DEFINE_IDA(pil_ida);

bool is_timeout_disabled(void)
{
	return disable_timeouts;
}

static int collect_aux_minidump_ids(struct pil_desc *desc)
{
	u32 id;
	const __be32 *p;
	struct property *prop;
	unsigned int i = 0;
	void *aux_toc_addr;
	struct device_node *node = desc->dev->of_node;
	int num_ids = of_property_count_u32_elems(node,
						 "qcom,aux-minidump-ids");

	if (num_ids > 0) {
		desc->num_aux_minidump_ids = num_ids;
		desc->aux_minidump_ids = kmalloc_array(num_ids,
						sizeof(*desc->aux_minidump_ids),
						GFP_KERNEL);
		if (!desc->aux_minidump_ids)
			return -ENOMEM;

		desc->aux_minidump = kmalloc_array(num_ids,
					     sizeof(*desc->aux_minidump),
					     GFP_KERNEL);
		if (!desc->aux_minidump) {
			kfree(desc->aux_minidump_ids);
			desc->aux_minidump_ids = NULL;
			return -ENOMEM;
		}

		of_property_for_each_u32(node, "qcom,aux-minidump-ids", prop,
					 p, id) {
			desc->aux_minidump_ids[i] = id;
			aux_toc_addr = &g_md_toc->md_ss_toc[id];
			pr_debug("Minidump: aux_toc_addr is %pa and id: %d\n",
				 &aux_toc_addr, id);
			memcpy(&desc->aux_minidump[i], &aux_toc_addr,
			       sizeof(aux_toc_addr));
			i++;
		}
	}

	return 0;
}

/**
 * pil_desc_init() - Initialize a pil descriptor
 * @desc: descriptor to initialize
 *
 * Initialize a pil descriptor for use by other pil functions. This function
 * must be called before calling pil_boot() or pil_shutdown().
 *
 * Returns 0 for success and -ERROR on failure.
 */
int pil_desc_init(struct pil_desc *desc)
{
	struct pil_priv *priv;
	void __iomem *addr;
	void *ss_toc_addr;
	int ret;
	char buf[sizeof(priv->info->name)];
	struct device_node *ofnode = desc->dev->of_node;

	if (WARN(desc->ops->proxy_unvote && !desc->ops->proxy_vote,
				"Invalid proxy voting. Ignoring\n"))
		((struct pil_reset_ops *)desc->ops)->proxy_unvote = NULL;

	priv = kzalloc(sizeof(*priv), GFP_KERNEL);
	if (!priv)
		return -ENOMEM;
	desc->priv = priv;
	priv->desc = desc;

	priv->id = ret = ida_simple_get(&pil_ida, 0, PIL_NUM_DESC, GFP_KERNEL);
	if (priv->id < 0)
		goto err;

	if (pil_info_base) {
		addr = pil_info_base + sizeof(struct pil_image_info) * priv->id;
		priv->info = (struct pil_image_info __iomem *)addr;

		strlcpy(buf, desc->name, sizeof(buf));
		__iowrite32_copy(priv->info->name, buf, sizeof(buf) / 4);
	}
	if (of_property_read_u32(ofnode, "qcom,minidump-id",
		&desc->minidump_id))
		pr_err("minidump-id not found for %s\n", desc->name);
	else {
		if (g_md_toc && g_md_toc->md_toc_init == true) {
			ss_toc_addr = &g_md_toc->md_ss_toc[desc->minidump_id];
			pr_debug("Minidump : ss_toc_addr for ss is %pa and desc->minidump_id is %d\n",
				&ss_toc_addr, desc->minidump_id);
			memcpy(&desc->minidump_ss, &ss_toc_addr,
			       sizeof(ss_toc_addr));

			if (collect_aux_minidump_ids(desc) < 0)
				pr_err("Failed to get aux %s minidump ids\n",
				       desc->name);
		}
	}

	ret = pil_parse_devicetree(desc);
	if (ret)
		goto err_parse_dt;

	/* Ignore users who don't make any sense */
	WARN(desc->ops->proxy_unvote && desc->proxy_unvote_irq == 0
		 && !desc->proxy_timeout,
		 "Invalid proxy unvote callback or a proxy timeout of 0 was specified or no proxy unvote IRQ was specified.\n");

	if (desc->proxy_unvote_irq) {
		ret = request_threaded_irq(desc->proxy_unvote_irq,
				  NULL,
				  proxy_unvote_intr_handler,
				  IRQF_ONESHOT | IRQF_TRIGGER_RISING,
				  desc->name, desc);
		if (ret < 0) {
			dev_err(desc->dev,
				"Unable to request proxy unvote IRQ: %d\n",
				ret);
			goto err;
		}
		disable_irq(desc->proxy_unvote_irq);
	}

	snprintf(priv->wname, sizeof(priv->wname), "pil-%s", desc->name);
	wakeup_source_init(&priv->ws, priv->wname);
	INIT_DELAYED_WORK(&priv->proxy, pil_proxy_unvote_work);
	INIT_LIST_HEAD(&priv->segs);

	/* Make sure mapping functions are set. */
	if (!desc->map_fw_mem)
		desc->map_fw_mem = map_fw_mem;

	if (!desc->unmap_fw_mem)
		desc->unmap_fw_mem = unmap_fw_mem;

	desc->minidump_as_elf32 = of_property_read_bool(
					ofnode, "qcom,minidump-as-elf32");

	return 0;
err_parse_dt:
	ida_simple_remove(&pil_ida, priv->id);
err:
	kfree(desc->aux_minidump);
	kfree(desc->aux_minidump_ids);
	kfree(priv);
	return ret;
}
EXPORT_SYMBOL(pil_desc_init);

/**
 * pil_desc_release() - Release a pil descriptor
 * @desc: descriptor to free
 */
void pil_desc_release(struct pil_desc *desc)
{
	struct pil_priv *priv = desc->priv;

	if (priv) {
		ida_simple_remove(&pil_ida, priv->id);
		flush_delayed_work(&priv->proxy);
		wakeup_source_trash(&priv->ws);
	}
	desc->priv = NULL;
	kfree(priv);
}
EXPORT_SYMBOL(pil_desc_release);

static int pil_pm_notify(struct notifier_block *b, unsigned long event, void *p)
{
	switch (event) {
	case PM_SUSPEND_PREPARE:
		down_write(&pil_pm_rwsem);
		break;
	case PM_POST_SUSPEND:
		up_write(&pil_pm_rwsem);
		break;
	}
	return NOTIFY_DONE;
}

static struct notifier_block pil_pm_notifier = {
	.notifier_call = pil_pm_notify,
};

static int __init msm_pil_init(void)
{
	struct device_node *np;
	struct resource res;
	int i;
	size_t size;

	np = of_find_compatible_node(NULL, NULL, "qcom,msm-imem-pil");
	if (!np) {
		pr_warn("pil: failed to find qcom,msm-imem-pil node\n");
		goto out;
	}
	if (of_address_to_resource(np, 0, &res)) {
		pr_warn("pil: address to resource on imem region failed\n");
		goto out;
	}
	pil_info_base = ioremap(res.start, resource_size(&res));
	if (!pil_info_base) {
		pr_warn("pil: could not map imem region\n");
		goto out;
	}
	if (__raw_readl(pil_info_base) == 0x53444247) {
		pr_info("pil: pil-imem set to disable pil timeouts\n");
		disable_timeouts = true;
	}
	for (i = 0; i < resource_size(&res)/sizeof(u32); i++)
		writel_relaxed(0, pil_info_base + (i * sizeof(u32)));

	/* Get Global minidump ToC*/
	g_md_toc = qcom_smem_get(QCOM_SMEM_HOST_ANY, SBL_MINIDUMP_SMEM_ID,
				 &size);
	pr_debug("Minidump: g_md_toc is %pa\n", &g_md_toc);
	if (PTR_ERR(g_md_toc) == -EPROBE_DEFER) {
		pr_err("SMEM is not initialized.\n");
		return -EPROBE_DEFER;
	}

	minidump_debug = map_prop(MINIDUMP_DEBUG_PROP);

	pil_wq = alloc_workqueue("pil_workqueue", WQ_HIGHPRI | WQ_UNBOUND, 0);
	if (!pil_wq)
		pr_warn("pil: Defaulting to sequential firmware loading.\n");

	pil_ipc_log = ipc_log_context_create(2, "PIL-IPC", 0);
	if (!pil_ipc_log)
		pr_warn("Failed to setup PIL ipc logging\n");
out:
	return register_pm_notifier(&pil_pm_notifier);
}
subsys_initcall(msm_pil_init);

static void __exit msm_pil_exit(void)
{
	if (pil_wq)
		destroy_workqueue(pil_wq);
	unregister_pm_notifier(&pil_pm_notifier);
	if (pil_info_base)
		iounmap(pil_info_base);
	if (minidump_debug)
		iounmap(minidump_debug);
}
module_exit(msm_pil_exit);

MODULE_LICENSE("GPL v2");
MODULE_DESCRIPTION("Load peripheral images and bring peripherals out of reset");<|MERGE_RESOLUTION|>--- conflicted
+++ resolved
@@ -314,11 +314,7 @@
 			rd_segs++;
 			val_segs++;
 		} else {
-<<<<<<< HEAD
-			*ss_valid_seg_cnt--;
-=======
 			*ss_valid_seg_cnt = *ss_valid_seg_cnt - 1;
->>>>>>> 9528de5b
 		}
 
 		region_info++;
@@ -501,12 +497,9 @@
 
 		print_aux_minidump_tocs(desc);
 
-<<<<<<< HEAD
-=======
 		if (minidump_debug)
 			pr_info("Minidump debug cookie=%x\n",
 				__raw_readl(minidump_debug));
->>>>>>> 9528de5b
 		/**
 		 * Collect minidump if SS ToC is valid and segment table
 		 * is initialized in memory and encryption status is set.
