--- conflicted
+++ resolved
@@ -62,11 +62,7 @@
 	if (max_len - consumed < *entry_len)
 		return VPD_FAIL;
 
-<<<<<<< HEAD
-	consumed += decoded_len;
-=======
 	consumed += *entry_len;
->>>>>>> d526662b
 	*_consumed = consumed;
 	return VPD_OK;
 }
