/*
 * drivers/staging/android/ion/ion_cma_heap.c
 *
 * Copyright (C) Linaro 2012
 * Author: <benjamin.gaignard@linaro.org> for ST-Ericsson.
 *
 * Copyright (c) 2016-2019, The Linux Foundation. All rights reserved.
 *
 * This software is licensed under the terms of the GNU General Public
 * License version 2, as published by the Free Software Foundation, and
 * may be copied, distributed, and modified under those terms.
 *
 * This program is distributed in the hope that it will be useful,
 * but WITHOUT ANY WARRANTY; without even the implied warranty of
 * MERCHANTABILITY or FITNESS FOR A PARTICULAR PURPOSE.  See the
 * GNU General Public License for more details.
 *
 */

#include <linux/device.h>
#include <linux/slab.h>
#include <linux/errno.h>
#include <linux/err.h>
#include <linux/cma.h>
#include <linux/scatterlist.h>
#include <linux/of.h>
#include <soc/qcom/secure_buffer.h>
#include <linux/highmem.h>

#include "ion.h"
#include "ion_secure_util.h"

struct ion_cma_heap {
	struct ion_heap heap;
	struct cma *cma;
};

struct ion_cma_buffer_info {
	void *cpu_addr;
	dma_addr_t handle;
	struct page *pages;
};
#define to_cma_heap(x) container_of(x, struct ion_cma_heap, heap)

static bool ion_cma_has_kernel_mapping(struct ion_heap *heap)
{
	struct device *dev = heap->priv;
	struct device_node *mem_region;

	mem_region = of_parse_phandle(dev->of_node, "memory-region", 0);
	if (!mem_region)
		return false;

	return !of_property_read_bool(mem_region, "no-map");
}

/* ION CMA heap operations functions */
static int ion_cma_allocate(struct ion_heap *heap, struct ion_buffer *buffer,
			    unsigned long len,
			    unsigned long flags)
{
	struct ion_cma_heap *cma_heap = to_cma_heap(heap);
	struct sg_table *table;
	struct page *pages = NULL;
	unsigned long size = PAGE_ALIGN(len);
	unsigned long nr_pages = size >> PAGE_SHIFT;
	unsigned long align = get_order(size);
	int ret;
	struct device *dev = heap->priv;
	struct ion_cma_buffer_info *info;

	info = kzalloc(sizeof(*info), GFP_KERNEL);
	if (!info)
		return -ENOMEM;

	if (align > CONFIG_CMA_ALIGNMENT)
		align = CONFIG_CMA_ALIGNMENT;

	if (!ion_cma_has_kernel_mapping(heap)) {
		flags &= ~((unsigned long)ION_FLAG_CACHED);
		buffer->flags = flags;

		info->cpu_addr = dma_alloc_writecombine(dev, size,
							&info->handle,
							GFP_KERNEL);
		if (!info->cpu_addr) {
			dev_err(dev, "failed to allocate buffer\n");
			goto free_info;
		}
		pages = pfn_to_page(PFN_DOWN(info->handle));
	} else {
		pages = cma_alloc(cma_heap->cma, nr_pages, align, GFP_KERNEL);
<<<<<<< HEAD

		if (!pages)
			goto free_info;

		if (!(flags & ION_FLAG_SECURE)) {
			if (PageHighMem(pages)) {
				unsigned long nr_clear_pages = nr_pages;
				struct page *page = pages;

				while (nr_clear_pages > 0) {
					void *vaddr = kmap_atomic(page);

=======

		if (!pages)
			goto free_info;

		if (!(flags & ION_FLAG_SECURE)) {
			if (PageHighMem(pages)) {
				unsigned long nr_clear_pages = nr_pages;
				struct page *page = pages;

				while (nr_clear_pages > 0) {
					void *vaddr = kmap_atomic(page);

>>>>>>> bdd2c138
					memset(vaddr, 0, PAGE_SIZE);
					kunmap_atomic(vaddr);
					page++;
					nr_clear_pages--;
				}
			} else {
				memset(page_address(pages), 0, size);
			}
		}

		if (MAKE_ION_ALLOC_DMA_READY ||
		    (flags & ION_FLAG_SECURE) ||
		    !ion_buffer_cached(buffer))
			ion_pages_sync_for_device(dev, pages, size,
						  DMA_BIDIRECTIONAL);
	}

	table = kmalloc(sizeof(*table), GFP_KERNEL);
	if (!table)
		goto err_alloc;

	ret = sg_alloc_table(table, 1, GFP_KERNEL);
	if (ret)
		goto free_table;

	sg_set_page(table->sgl, pages, size, 0);

	info->pages = pages;
	buffer->priv_virt = info;
	buffer->sg_table = table;
	return 0;

free_table:
	kfree(table);
err_alloc:
	if (info->cpu_addr)
		dma_free_attrs(dev, size, info->cpu_addr, info->handle, 0);
	else
		cma_release(cma_heap->cma, pages, nr_pages);

free_info:
	kfree(info);
	return -ENOMEM;
}

static void ion_cma_free(struct ion_buffer *buffer)
{
	struct ion_cma_heap *cma_heap = to_cma_heap(buffer->heap);
	struct ion_cma_buffer_info *info = buffer->priv_virt;

	if (info->cpu_addr) {
		struct device *dev = buffer->heap->priv;
<<<<<<< HEAD

		dma_free_attrs(dev, PAGE_ALIGN(buffer->size), info->cpu_addr,
			       info->handle, 0);
	} else {
		struct page *pages = info->pages;
		unsigned long nr_pages = PAGE_ALIGN(buffer->size) >> PAGE_SHIFT;

=======

		dma_free_attrs(dev, PAGE_ALIGN(buffer->size), info->cpu_addr,
			       info->handle, 0);
	} else {
		struct page *pages = info->pages;
		unsigned long nr_pages = PAGE_ALIGN(buffer->size) >> PAGE_SHIFT;

>>>>>>> bdd2c138
		/* release memory */
		cma_release(cma_heap->cma, pages, nr_pages);
	}
	/* release sg table */
	sg_free_table(buffer->sg_table);
	kfree(buffer->sg_table);
	kfree(info);
}

static struct ion_heap_ops ion_cma_ops = {
	.allocate = ion_cma_allocate,
	.free = ion_cma_free,
	.map_user = ion_heap_map_user,
	.map_kernel = ion_heap_map_kernel,
	.unmap_kernel = ion_heap_unmap_kernel,
};

struct ion_heap *ion_cma_heap_create(struct ion_platform_heap *data)
{
	struct ion_cma_heap *cma_heap;
	struct device *dev = (struct device *)data->priv;

	cma_heap = kzalloc(sizeof(*cma_heap), GFP_KERNEL);

	if (!cma_heap)
		return ERR_PTR(-ENOMEM);

	cma_heap->heap.ops = &ion_cma_ops;
	/*
	 * get device from private heaps data, later it will be
	 * used to make the link with reserved CMA memory
	 */
	cma_heap->cma = dev->cma_area;
	cma_heap->heap.type = ION_HEAP_TYPE_DMA;
	return &cma_heap->heap;
}

static void ion_secure_cma_free(struct ion_buffer *buffer)
<<<<<<< HEAD
{
	if (ion_hyp_unassign_sg_from_flags(buffer->sg_table, buffer->flags,
					   true))
		return;

	ion_cma_free(buffer);
}

static int ion_secure_cma_allocate(
			struct ion_heap *heap,
			struct ion_buffer *buffer, unsigned long len,
			unsigned long flags)
{
	int ret;

	if (!(flags & ION_FLAGS_CP_MASK))
		return -EINVAL;

	ret = ion_cma_allocate(heap, buffer, len, flags);
	if (ret) {
		dev_err(heap->priv, "Unable to allocate cma buffer");
		goto out;
	}

=======
{
	if (ion_hyp_unassign_sg_from_flags(buffer->sg_table, buffer->flags,
					   true))
		return;

	ion_cma_free(buffer);
}

static int ion_secure_cma_allocate(
			struct ion_heap *heap,
			struct ion_buffer *buffer, unsigned long len,
			unsigned long flags)
{
	int ret;

	if (!(flags & ION_FLAGS_CP_MASK))
		return -EINVAL;

	ret = ion_cma_allocate(heap, buffer, len, flags);
	if (ret) {
		dev_err(heap->priv, "Unable to allocate cma buffer");
		goto out;
	}

>>>>>>> bdd2c138
	ret = ion_hyp_assign_sg_from_flags(buffer->sg_table, flags, true);
	if (ret) {
		if (ret == -EADDRNOTAVAIL) {
			goto out_free_buf;
		} else {
			ion_cma_free(buffer);
			goto out;
		}
	}

	return ret;

out_free_buf:
	ion_secure_cma_free(buffer);
out:
	return ret;
<<<<<<< HEAD
}

static void *ion_secure_cma_map_kernel(struct ion_heap *heap,
				       struct ion_buffer *buffer)
{
	if (!hlos_accessible_buffer(buffer)) {
		pr_info("%s: Mapping non-HLOS accessible buffer disallowed\n",
			__func__);
		return NULL;
	}
	return ion_heap_map_kernel(heap, buffer);
}

static int ion_secure_cma_map_user(struct ion_heap *mapper,
				   struct ion_buffer *buffer,
				   struct vm_area_struct *vma)
{
	if (!hlos_accessible_buffer(buffer)) {
		pr_info("%s: Mapping non-HLOS accessible buffer disallowed\n",
			__func__);
		return -EINVAL;
	}
	return ion_heap_map_user(mapper, buffer, vma);
}

=======
}

static void *ion_secure_cma_map_kernel(struct ion_heap *heap,
				       struct ion_buffer *buffer)
{
	if (!hlos_accessible_buffer(buffer)) {
		pr_info("%s: Mapping non-HLOS accessible buffer disallowed\n",
			__func__);
		return NULL;
	}
	return ion_heap_map_kernel(heap, buffer);
}

static int ion_secure_cma_map_user(struct ion_heap *mapper,
				   struct ion_buffer *buffer,
				   struct vm_area_struct *vma)
{
	if (!hlos_accessible_buffer(buffer)) {
		pr_info("%s: Mapping non-HLOS accessible buffer disallowed\n",
			__func__);
		return -EINVAL;
	}
	return ion_heap_map_user(mapper, buffer, vma);
}

static int ion_secure_cma_pm_freeze(struct ion_heap *heap)
{
	long sz;

	sz = atomic_long_read(&heap->total_allocated);
	if (sz) {
		pr_err("%s: %lx bytes won't be saved across hibernation. Aborting.",
		       __func__, sz);
		return -EINVAL;
	}

	return 0;
}

>>>>>>> bdd2c138
static struct ion_heap_ops ion_secure_cma_ops = {
	.allocate = ion_secure_cma_allocate,
	.free = ion_secure_cma_free,
	.map_user = ion_secure_cma_map_user,
	.map_kernel = ion_secure_cma_map_kernel,
	.unmap_kernel = ion_heap_unmap_kernel,
<<<<<<< HEAD
=======
	.pm = {
		.freeze = ion_secure_cma_pm_freeze,
	}
>>>>>>> bdd2c138
};

struct ion_heap *ion_cma_secure_heap_create(struct ion_platform_heap *data)
{
	struct ion_cma_heap *cma_heap;
	struct device *dev = (struct device *)data->priv;

	cma_heap = kzalloc(sizeof(*cma_heap), GFP_KERNEL);

	if (!cma_heap)
		return ERR_PTR(-ENOMEM);

	cma_heap->heap.ops = &ion_secure_cma_ops;
	/*
	 * get device from private heaps data, later it will be
	 * used to make the link with reserved CMA memory
	 */
	cma_heap->cma = dev->cma_area;
	cma_heap->heap.type = (enum ion_heap_type)ION_HEAP_TYPE_HYP_CMA;
	return &cma_heap->heap;
}<|MERGE_RESOLUTION|>--- conflicted
+++ resolved
@@ -90,7 +90,6 @@
 		pages = pfn_to_page(PFN_DOWN(info->handle));
 	} else {
 		pages = cma_alloc(cma_heap->cma, nr_pages, align, GFP_KERNEL);
-<<<<<<< HEAD
 
 		if (!pages)
 			goto free_info;
@@ -103,20 +102,6 @@
 				while (nr_clear_pages > 0) {
 					void *vaddr = kmap_atomic(page);
 
-=======
-
-		if (!pages)
-			goto free_info;
-
-		if (!(flags & ION_FLAG_SECURE)) {
-			if (PageHighMem(pages)) {
-				unsigned long nr_clear_pages = nr_pages;
-				struct page *page = pages;
-
-				while (nr_clear_pages > 0) {
-					void *vaddr = kmap_atomic(page);
-
->>>>>>> bdd2c138
 					memset(vaddr, 0, PAGE_SIZE);
 					kunmap_atomic(vaddr);
 					page++;
@@ -169,7 +154,6 @@
 
 	if (info->cpu_addr) {
 		struct device *dev = buffer->heap->priv;
-<<<<<<< HEAD
 
 		dma_free_attrs(dev, PAGE_ALIGN(buffer->size), info->cpu_addr,
 			       info->handle, 0);
@@ -177,15 +161,6 @@
 		struct page *pages = info->pages;
 		unsigned long nr_pages = PAGE_ALIGN(buffer->size) >> PAGE_SHIFT;
 
-=======
-
-		dma_free_attrs(dev, PAGE_ALIGN(buffer->size), info->cpu_addr,
-			       info->handle, 0);
-	} else {
-		struct page *pages = info->pages;
-		unsigned long nr_pages = PAGE_ALIGN(buffer->size) >> PAGE_SHIFT;
-
->>>>>>> bdd2c138
 		/* release memory */
 		cma_release(cma_heap->cma, pages, nr_pages);
 	}
@@ -224,7 +199,6 @@
 }
 
 static void ion_secure_cma_free(struct ion_buffer *buffer)
-<<<<<<< HEAD
 {
 	if (ion_hyp_unassign_sg_from_flags(buffer->sg_table, buffer->flags,
 					   true))
@@ -249,32 +223,6 @@
 		goto out;
 	}
 
-=======
-{
-	if (ion_hyp_unassign_sg_from_flags(buffer->sg_table, buffer->flags,
-					   true))
-		return;
-
-	ion_cma_free(buffer);
-}
-
-static int ion_secure_cma_allocate(
-			struct ion_heap *heap,
-			struct ion_buffer *buffer, unsigned long len,
-			unsigned long flags)
-{
-	int ret;
-
-	if (!(flags & ION_FLAGS_CP_MASK))
-		return -EINVAL;
-
-	ret = ion_cma_allocate(heap, buffer, len, flags);
-	if (ret) {
-		dev_err(heap->priv, "Unable to allocate cma buffer");
-		goto out;
-	}
-
->>>>>>> bdd2c138
 	ret = ion_hyp_assign_sg_from_flags(buffer->sg_table, flags, true);
 	if (ret) {
 		if (ret == -EADDRNOTAVAIL) {
@@ -291,33 +239,6 @@
 	ion_secure_cma_free(buffer);
 out:
 	return ret;
-<<<<<<< HEAD
-}
-
-static void *ion_secure_cma_map_kernel(struct ion_heap *heap,
-				       struct ion_buffer *buffer)
-{
-	if (!hlos_accessible_buffer(buffer)) {
-		pr_info("%s: Mapping non-HLOS accessible buffer disallowed\n",
-			__func__);
-		return NULL;
-	}
-	return ion_heap_map_kernel(heap, buffer);
-}
-
-static int ion_secure_cma_map_user(struct ion_heap *mapper,
-				   struct ion_buffer *buffer,
-				   struct vm_area_struct *vma)
-{
-	if (!hlos_accessible_buffer(buffer)) {
-		pr_info("%s: Mapping non-HLOS accessible buffer disallowed\n",
-			__func__);
-		return -EINVAL;
-	}
-	return ion_heap_map_user(mapper, buffer, vma);
-}
-
-=======
 }
 
 static void *ion_secure_cma_map_kernel(struct ion_heap *heap,
@@ -357,19 +278,15 @@
 	return 0;
 }
 
->>>>>>> bdd2c138
 static struct ion_heap_ops ion_secure_cma_ops = {
 	.allocate = ion_secure_cma_allocate,
 	.free = ion_secure_cma_free,
 	.map_user = ion_secure_cma_map_user,
 	.map_kernel = ion_secure_cma_map_kernel,
 	.unmap_kernel = ion_heap_unmap_kernel,
-<<<<<<< HEAD
-=======
 	.pm = {
 		.freeze = ion_secure_cma_pm_freeze,
 	}
->>>>>>> bdd2c138
 };
 
 struct ion_heap *ion_cma_secure_heap_create(struct ion_platform_heap *data)
