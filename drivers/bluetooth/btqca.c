/*
 *  Bluetooth supports for Qualcomm Atheros chips
 *
 *  Copyright (c) 2017 The Linux Foundation. All rights reserved.
 *
 *  This program is free software; you can redistribute it and/or modify
 *  it under the terms of the GNU General Public License version 2
 *  as published by the Free Software Foundation
 *
 *  This program is distributed in the hope that it will be useful,
 *  but WITHOUT ANY WARRANTY; without even the implied warranty of
 *  MERCHANTABILITY or FITNESS FOR A PARTICULAR PURPOSE.  See the
 *  GNU General Public License for more details.
 *
 *  You should have received a copy of the GNU General Public License
 *  along with this program; if not, write to the Free Software
 *  Foundation, Inc., 59 Temple Place, Suite 330, Boston, MA  02111-1307  USA
 *
 */
#include <linux/module.h>
#include <linux/firmware.h>

#include <net/bluetooth/bluetooth.h>
#include <net/bluetooth/hci_core.h>

#include "btqca.h"
#include "hci_uart.h"

#define VERSION "0.1"

<<<<<<< HEAD
#define MAX_PATCH_FILE_SIZE (100*1024)
#define MAX_NVM_FILE_SIZE   (10*1024)

static int rome_patch_ver_req(struct hci_dev *hdev, u32 *rome_version)
=======
#define MAX_PATCH_FILE_SIZE (200*1024)
#define MAX_NVM_FILE_SIZE   (10*1024)

qca_enque_send_callback qca_enq_send_cb;

u32 qca_bt_version;

static int wait_for_sending(struct hci_dev *hdev, int count)
{
	struct hci_uart *hu = hci_get_drvdata(hdev);

	while (test_bit(HCI_UART_SENDING, &hu->tx_state)) {
		set_current_state(TASK_INTERRUPTIBLE);
		schedule_timeout(msecs_to_jiffies(1));
		set_current_state(TASK_RUNNING);
		if (-- count <= 0)
			return -ETIMEDOUT;
	}
	return 0;
}

static int qca_patch_ver_req(struct hci_dev *hdev, u32 *qca_ver)
>>>>>>> bdd2c138
{
	struct sk_buff *skb;
	struct edl_hst_event_hdr *hst_edl;
	struct edl_event_hdr *rome_edl;
	struct qca_version *ver;
	char cmd;
	int err = 0;

	BT_DBG("%s: QCA Patch Version Request", hdev->name);

	cmd = EDL_PATCH_VER_REQ_CMD;
	skb = __hci_cmd_sync_ev(hdev, EDL_PATCH_CMD_OPCODE, EDL_PATCH_CMD_LEN,
				&cmd, HCI_VENDOR_PKT, HCI_INIT_TIMEOUT);
	if (IS_ERR(skb)) {
		err = PTR_ERR(skb);
		BT_ERR("%s: Failed to read version of QCA (%d)", hdev->name,
		       err);
		return err;
	}

	if (skb->data[0] != 0x00) {
		BT_ERR("%s: Wrong packet received skb->data[0] = 0x%x",
				hdev->name, skb->data[0]);
		err = -EIO;
		goto out;
	} else if (skb->data[1] == EDL_APP_VER_RES_EVT) {
		rome_edl = (struct edl_event_hdr *)(skb->data);
		ver = (struct qca_version *)(rome_edl->data);
		cancel_delayed_work(&hdev->cmd_timer);
		BT_DBG("%s: QCA Got VSE", hdev->name);
	} else if (skb->data[1] == EDL_PATCH_VER_RES_EVT) {
		hst_edl = (struct edl_hst_event_hdr *)(skb->data);
		ver = (struct qca_version *)(hst_edl->data);
		BT_DBG("%s: QCA Got CC", hdev->name);
	} else {
		BT_ERR("%s: Wrong packet received skb->data[1] = 0x%x",
				hdev->name, skb->data[1]);
		err = -EIO;
		goto out;
	}
	BT_INFO("%s: QCA Chip Version info:", hdev->name);
	BT_INFO("%s: Product:0x%08x", hdev->name, le32_to_cpu(ver->product_id));
	BT_INFO("%s: Patch  :0x%08x", hdev->name, le16_to_cpu(ver->patch_ver));
	BT_INFO("%s: ROM    :0x%08x", hdev->name, le16_to_cpu(ver->rome_ver));
	BT_INFO("%s: SOC    :0x%08x", hdev->name, le32_to_cpu(ver->soc_id));

	*qca_ver = (le32_to_cpu(ver->soc_id) << 16) |
			(le16_to_cpu(ver->rome_ver) & 0x0000ffff);

out:
	kfree_skb(skb);

	return err;
}

static int qca_reset(struct hci_dev *hdev)
{
	struct sk_buff *skb;
	int err;

	BT_DBG("%s: QCA HCI_RESET", hdev->name);

	skb = __hci_cmd_sync(hdev, HCI_OP_RESET, 0, NULL, HCI_INIT_TIMEOUT);
	if (IS_ERR(skb)) {
		err = PTR_ERR(skb);
		BT_ERR("%s: Reset failed (%d)", hdev->name, err);
		return err;
	}

	kfree_skb(skb);

	return 0;
}

static void qca_tlv_check_data(struct rome_config *config,
				const struct firmware *fw)
{
	const u8 *data;
	u32 type_len;
	u16 tag_id, tag_len;
	int idx, length;
	struct tlv_type_hdr *tlv;
	struct tlv_type_patch *tlv_patch;
	struct tlv_type_nvm *tlv_nvm;

	tlv = (struct tlv_type_hdr *)fw->data;

	type_len = le32_to_cpu(tlv->type_len);
	length = (type_len >> 8) & 0x00ffffff;

	BT_DBG("TLV Type\t\t : 0x%x", type_len & 0x000000ff);
	BT_DBG("Length\t\t : %d bytes", length);

	switch (config->type) {
	case TLV_TYPE_PATCH:
		tlv_patch = (struct tlv_type_patch *)tlv->data;
		BT_DBG("Total Length\t\t : %d bytes",
		       le32_to_cpu(tlv_patch->total_size));
		BT_DBG("Patch Data Length\t : %d bytes",
		       le32_to_cpu(tlv_patch->data_length));
		BT_DBG("Signing Format Version : 0x%x",
		       tlv_patch->format_version);
		BT_DBG("Signature Algorithm\t : 0x%x",
		       tlv_patch->signature);
		BT_DBG("Reserved\t\t : 0x%x",
		       le16_to_cpu(tlv_patch->reserved1));
		BT_DBG("Product ID\t\t : 0x%04x",
		       le16_to_cpu(tlv_patch->product_id));
		BT_DBG("Rom Build Version\t : 0x%04x",
		       le16_to_cpu(tlv_patch->rom_build));
		BT_DBG("Patch Version\t\t : 0x%04x",
		       le16_to_cpu(tlv_patch->patch_version));
		BT_DBG("Reserved\t\t : 0x%x",
		       le16_to_cpu(tlv_patch->reserved2));
		BT_DBG("Patch Entry Address\t : 0x%x",
		       le32_to_cpu(tlv_patch->entry));
		break;

	case TLV_TYPE_NVM:
		idx = 0;
		data = tlv->data;
		while (idx < length) {
			tlv_nvm = (struct tlv_type_nvm *)(data + idx);

			tag_id = le16_to_cpu(tlv_nvm->tag_id);
			tag_len = le16_to_cpu(tlv_nvm->tag_len);

			/* Update NVM tags as needed */
			switch (tag_id) {
			case EDL_TAG_ID_HCI:
				if (qca_bt_version == ROME_VER_3_2) {
					/* enable software inband sleep */
					tlv_nvm->data[0] |= 0x80;

					/* UART Baud Rate */
					tlv_nvm->data[2] =
						config->user_baud_rate;
				} else if (qca_bt_version == HST_VER_2_0)
					tlv_nvm->data[1] =
						config->user_baud_rate;
				break;

			case EDL_TAG_ID_DEEP_SLEEP:
				/* Sleep enable mask
				 * enabling deep sleep feature on controller.
				 */
				tlv_nvm->data[0] |= 0x01;

				/* enable software inband sleep */
				if (qca_bt_version == HST_VER_2_0)
					tlv_nvm->data[1] |= 0x01;
				break;
			}

			idx += (sizeof(u16) + sizeof(u16) + 8 + tag_len);
		}
		break;

	default:
		BT_ERR("Unknown TLV type %d", config->type);
		break;
	}
}

static int qca_tlv_send_segment_optimised(struct hci_dev *hdev,
			int idx, int seg_size, const u8 *data)
{
	struct hci_uart *hu = hci_get_drvdata(hdev);
	struct sk_buff *skb;
	u8 param[MAX_SIZE_PER_TLV_SEGMENT + 2];
	int len = HCI_COMMAND_HDR_SIZE + seg_size + 2;
	struct hci_command_hdr *hdr;
	u32 plen;
	int err = 0;

	BT_DBG("%s: QCA Download segment #%d size %d", hdev->name,
		idx, seg_size);

	plen = seg_size + 2;

	skb = bt_skb_alloc(len, GFP_ATOMIC);
	if (!skb) {
		BT_ERR("Failed to allocate memory to send segment");
		return -ENOMEM;
	}

	hdr = skb_put(skb, HCI_COMMAND_HDR_SIZE);
	hdr->opcode = cpu_to_le16(EDL_PATCH_CMD_OPCODE);
	hdr->plen   = plen;

	param[0] = EDL_PATCH_TLV_REQ_CMD;
	param[1] = seg_size;
	memcpy(param + 2, data, seg_size);

	skb_put_data(skb, param, plen);

	hci_skb_pkt_type(skb) = HCI_COMMAND_PKT;
	hci_skb_opcode(skb) = EDL_PATCH_CMD_OPCODE;

	if (!qca_enq_send_cb) {
		BT_ERR("No send callback");
		return -EUNATCH;
	}

	err = wait_for_sending(hdev, 2000);
	if (err) {
		BT_ERR("wait timeout before send");
		return err;
	}

	err = qca_enq_send_cb(hdev, skb);
	if (err) {
		BT_ERR("send failed");
		return -EIO;
	}

	err = wait_for_sending(hdev, 2000);
	if (err) {
		BT_ERR("wait timeout after send");
		return err;
	}

	return err;
}

static int hst_tlv_send_segment_sync(struct hci_dev *hdev, int idx,
					int seg_size, const u8 *data)
{
	struct sk_buff *skb;
	u8 cmd[MAX_SIZE_PER_TLV_SEGMENT + 2];
	int err = 0;

	BT_DBG("%s: HST Download segment #%d size %d", hdev->name,
		idx, seg_size);

	cmd[0] = EDL_PATCH_TLV_REQ_CMD;
	cmd[1] = seg_size;
	memcpy(cmd + 2, data, seg_size);

	skb = __hci_cmd_sync_ev(hdev, EDL_PATCH_CMD_OPCODE, seg_size + 2, cmd,
				HCI_VENDOR_PKT, HCI_INIT_TIMEOUT);

	if (IS_ERR(skb)) {
		err = PTR_ERR(skb);
		BT_ERR("%s: Failed to send TLV segment (%d)", hdev->name, err);
		return err;
	}

	if (skb->data[0] != 0x00 ||
		skb->data[1] != EDL_PATCH_TLV_REQ_CMD) {
		BT_ERR("%s: Get error reply");
		err = -EIO;
	}

out:
	kfree_skb(skb);
	return err;
}

static int rome_tlv_send_segment_sync(struct hci_dev *hdev, int idx,
					int seg_size, const u8 *data)
{
	struct sk_buff *skb;
	struct edl_event_hdr *edl;
	struct tlv_seg_resp *tlv_resp;
	u8 cmd[MAX_SIZE_PER_TLV_SEGMENT + 2];
	int err = 0;

	BT_DBG("%s: ROME Download segment #%d size %d", hdev->name,
		idx, seg_size);

	cmd[0] = EDL_PATCH_TLV_REQ_CMD;
	cmd[1] = seg_size;
	memcpy(cmd + 2, data, seg_size);

	skb = __hci_cmd_sync_ev(hdev, EDL_PATCH_CMD_OPCODE, seg_size + 2, cmd,
				HCI_VENDOR_PKT, HCI_INIT_TIMEOUT);
	if (IS_ERR(skb)) {
		err = PTR_ERR(skb);
		BT_ERR("%s: Failed to send TLV segment (%d)", hdev->name, err);
		return err;
	}

	if (skb->len != sizeof(*edl) + sizeof(*tlv_resp)) {
		BT_ERR("%s: TLV response size mismatch", hdev->name);
		err = -EILSEQ;
		goto out;
	}

	edl = (struct edl_event_hdr *)(skb->data);
	if (!edl) {
		BT_ERR("%s: TLV with no header", hdev->name);
		err = -EILSEQ;
		goto out;
	}

	tlv_resp = (struct tlv_seg_resp *)(edl->data);

	if (edl->cresp != EDL_CMD_REQ_RES_EVT ||
	    edl->rtype != EDL_TVL_DNLD_RES_EVT || tlv_resp->result != 0x00) {
		BT_ERR("%s: TLV with error stat 0x%x rtype 0x%x (0x%x)",
		       hdev->name, edl->cresp, edl->rtype, tlv_resp->result);
		err = -EIO;
	}

out:
	cancel_delayed_work(&hdev->cmd_timer);
	kfree_skb(skb);
	msleep(20);

	return err;
}

static int rome_tlv_download_request(struct hci_dev *hdev,
		const struct firmware *fw, struct rome_config *config)
{
	const u8 *buffer, *data;
	int total_segment, remain_size;
	int ret, i;

	if (!fw || !fw->data)
		return -EINVAL;

	total_segment = fw->size / MAX_SIZE_PER_TLV_SEGMENT;
	remain_size = fw->size % MAX_SIZE_PER_TLV_SEGMENT;

	BT_INFO("%s: Total segment num %d remain size %d total size %zu",
			hdev->name, total_segment, remain_size, fw->size);

	data = fw->data;
	if (config->type == TLV_TYPE_PATCH) {
		for (i = 0; i < total_segment; i++) {
			buffer = data + i * MAX_SIZE_PER_TLV_SEGMENT;
			ret = qca_tlv_send_segment_optimised(hdev, i,
					MAX_SIZE_PER_TLV_SEGMENT, buffer);
			if (ret < 0)
				return -EIO;
		}

		if (remain_size) {
			buffer = data +
				total_segment *	MAX_SIZE_PER_TLV_SEGMENT;
			ret = rome_tlv_send_segment_sync(hdev, total_segment,
						 remain_size, buffer);
			if (ret < 0)
				return -EIO;
		}
	} else if (config->type == TLV_TYPE_NVM) {
		for (i = 0; i < total_segment; i++) {
			buffer = data + i * MAX_SIZE_PER_TLV_SEGMENT;
			ret = qca_tlv_send_segment_optimised(hdev, i,
					MAX_SIZE_PER_TLV_SEGMENT, buffer);
			if (ret < 0)
				return -EIO;
		}

		if (remain_size) {
			buffer = data +
				total_segment * MAX_SIZE_PER_TLV_SEGMENT;
			ret = rome_tlv_send_segment_sync(hdev, total_segment,
					remain_size, buffer);
			if (ret < 0)
				return -EIO;
		}
	}
	return 0;
}

static int hst_tlv_download_request(struct hci_dev *hdev,
		const struct firmware *fw, struct rome_config *config)
{
	const u8 *buffer, *data;
	int total_segment, remain_size;
	int ret, i;

	if (!fw || !fw->data)
		return -EINVAL;

	total_segment = fw->size / MAX_SIZE_PER_TLV_SEGMENT;
	remain_size = fw->size % MAX_SIZE_PER_TLV_SEGMENT;

	BT_DBG("%s: Total segment num %d remain size %d total size %zu",
	       hdev->name, total_segment, remain_size, fw->size);

	data = fw->data;
	if (config->type == TLV_TYPE_PATCH) {
		for (i = 0; i < total_segment; i++) {
			buffer = data + i * MAX_SIZE_PER_TLV_SEGMENT;
			ret = qca_tlv_send_segment_optimised(hdev, i,
					MAX_SIZE_PER_TLV_SEGMENT, buffer);
			if (ret < 0)
				return -EIO;
		}

		if (remain_size) {
			buffer = data +
				total_segment * MAX_SIZE_PER_TLV_SEGMENT;
			ret = hst_tlv_send_segment_sync(hdev, total_segment,
						remain_size, buffer);
			if (ret < 0)
				return -EIO;
		}
	} else if (config->type == TLV_TYPE_NVM) {
		for (i = 0; i < total_segment; i++) {
			buffer = data + i * MAX_SIZE_PER_TLV_SEGMENT;
			ret = hst_tlv_send_segment_sync(hdev, i,
					MAX_SIZE_PER_TLV_SEGMENT, buffer);
			if (ret < 0)
				return -EIO;
		}

		if (remain_size) {
			buffer = data +
				total_segment * MAX_SIZE_PER_TLV_SEGMENT;
			ret = hst_tlv_send_segment_sync(hdev, total_segment,
						remain_size, buffer);
			if (ret < 0)
				return -EIO;
		}
	}

	return 0;
}


static int qca_download_firmware(struct hci_dev *hdev,
				  struct rome_config *config)
{
	const struct firmware *fw;
	u32 type_len, length;
	struct tlv_type_hdr *tlv;
	int ret;

<<<<<<< HEAD
	BT_INFO("%s: ROME Downloading file: %s", hdev->name, config->fwname);
=======
	BT_INFO("%s: QCA Downloading file: %s", hdev->name, config->fwname);
>>>>>>> bdd2c138
	ret = request_firmware(&fw, config->fwname, &hdev->dev);

	if (ret || !fw || !fw->data || fw->size <= 0) {
		BT_ERR("Failed to request file: err = (%d)", ret);
		ret = ret ? ret : -EINVAL;
		return ret;
	}

	if (config->type != TLV_TYPE_NVM &&
		config->type != TLV_TYPE_PATCH) {
		ret = -EINVAL;
		BT_ERR("TLV_NVM dload: wrong config type selected");
		goto exit;
	}
<<<<<<< HEAD

	if (config->type == TLV_TYPE_PATCH &&
		(fw->size > MAX_PATCH_FILE_SIZE)) {
		ret = -EINVAL;
		BT_ERR("TLV_PATCH dload: wrong patch file sizes");
		goto exit;
	} else if (config->type == TLV_TYPE_NVM &&
		(fw->size > MAX_NVM_FILE_SIZE)) {
		ret = -EINVAL;
		BT_ERR("TLV_NVM dload: wrong NVM file sizes");
		goto exit;
	}

	if (fw->size < sizeof(struct tlv_type_hdr)) {
		ret = -EINVAL;
		BT_ERR("Firmware size smaller to fit minimum value");
		goto exit;
	}

	tlv = (struct tlv_type_hdr *)fw->data;
	type_len = le32_to_cpu(tlv->type_len);
	length = (type_len >> 8) & 0x00ffffff;

	if (fw->size - 4 != length) {
		ret = -EINVAL;
		BT_ERR("Requested size not matching size in header");
		goto exit;
	}

	rome_tlv_check_data(config, fw);
	ret = rome_tlv_download_request(hdev, fw);

	if (ret) {
		BT_ERR("Failed to download FW: error = (%d)", ret);
	}

=======

	if (config->type == TLV_TYPE_PATCH &&
		(fw->size > MAX_PATCH_FILE_SIZE)) {
		ret = -EINVAL;
		BT_ERR("TLV_PATCH dload: wrong patch file sizes");
		goto exit;
	} else if (config->type == TLV_TYPE_NVM &&
		(fw->size > MAX_NVM_FILE_SIZE)) {
		ret = -EINVAL;
		BT_ERR("TLV_NVM dload: wrong NVM file sizes");
		goto exit;
	}

	if (fw->size < sizeof(struct tlv_type_hdr)) {
		ret = -EINVAL;
		BT_ERR("Firmware size smaller to fit minimum value");
		goto exit;
	}

	tlv = (struct tlv_type_hdr *)fw->data;
	type_len = le32_to_cpu(tlv->type_len);
	length = (type_len >> 8) & 0x00ffffff;

	if (fw->size - 4 != length) {
		ret = -EINVAL;
		BT_ERR("Requested size not matching size in header");
		goto exit;
	}

	qca_tlv_check_data(config, fw);
	if (qca_bt_version == ROME_VER_3_2)
		ret = rome_tlv_download_request(hdev, fw, config);
	else if (qca_bt_version == HST_VER_2_0)
		ret = hst_tlv_download_request(hdev, fw, config);

	if (ret)
		BT_ERR("Failed to download FW: error = (%d)", ret);
	else
		BT_INFO("%s: QCA %s download is completed", hdev->name,
			(config->type == TLV_TYPE_PATCH) ? "Patch" : "NVM");

>>>>>>> bdd2c138
exit:
	release_firmware(fw);
	return ret;
}

int qca_set_bdaddr_rome(struct hci_dev *hdev, const bdaddr_t *bdaddr)
{
	struct sk_buff *skb;
	u8 cmd[9];
	int err;

	cmd[0] = EDL_NVM_ACCESS_SET_REQ_CMD;
	/* Set the TAG ID of 0x02 for NVM set and size of tag */
	cmd[1] = 0x02;
	cmd[2] = sizeof(bdaddr_t);
	memcpy(cmd + 3, bdaddr, sizeof(bdaddr_t));
	skb = __hci_cmd_sync_ev(hdev, EDL_NVM_ACCESS_OPCODE, sizeof(cmd), cmd,
				HCI_VENDOR_PKT, HCI_INIT_TIMEOUT);
	if (IS_ERR(skb)) {
		err = PTR_ERR(skb);
		BT_ERR("%s: Change address command failed (%d)",
		       hdev->name, err);
		return err;
	}

	kfree_skb(skb);

	return 0;
}
EXPORT_SYMBOL_GPL(qca_set_bdaddr_rome);

int qca_uart_setup_rome(struct hci_dev *hdev, uint8_t baudrate,
				qca_enque_send_callback callback)
{
	u32 rome_ver = 0;
	struct rome_config config;
	u32 qca_ver = 0;
	int err;

	BT_DBG("%s: QCA setup on UART", hdev->name);

	if (callback == NULL) {
		BT_ERR("%s: No send callback", hdev->name);
		return -EUNATCH;
	}

	qca_enq_send_cb = callback;

	config.user_baud_rate = baudrate;

	err = qca_patch_ver_req(hdev, &qca_ver);
	if (err < 0 || qca_ver == 0) {
		BT_ERR("%s: Failed to get version 0x%x", hdev->name, err);
		return err;
	}

	BT_INFO("%s: QCA controller version 0x%08x", hdev->name, qca_ver);

	if (!(qca_ver == ROME_VER_3_2 || qca_ver == HST_VER_2_0)) {
		BT_ERR("%s: Not supported chip version 0x%x",
						hdev->name, qca_ver);
		return -EUNATCH;
	}

	qca_bt_version = qca_ver;
	/* Download rampatch file */
	config.type = TLV_TYPE_PATCH;
	if (qca_ver == ROME_VER_3_2)
		snprintf(config.fwname, sizeof(config.fwname),
					"image/btfw32.tlv", qca_ver);
	else if (qca_ver == HST_VER_2_0)
		snprintf(config.fwname, sizeof(config.fwname),
					"image/htbtfw20.tlv", qca_ver);

	err = qca_download_firmware(hdev, &config);
	if (err < 0) {
		BT_ERR("%s: Failed to download patch (%d)", hdev->name, err);
		return err;
	}

	/* Give the controller some time to get ready to receive the NVM */
	msleep(10);

	/* Download NVM configuration */
	config.type = TLV_TYPE_NVM;
	if (qca_ver == ROME_VER_3_2)
		snprintf(config.fwname, sizeof(config.fwname),
					"image/btnv32.bin", qca_ver);
	else if (qca_ver == HST_VER_2_0)
		snprintf(config.fwname, sizeof(config.fwname),
					 "image/htnv20.bin", qca_ver);

	err = qca_download_firmware(hdev, &config);
	if (err < 0) {
		BT_ERR("%s: Failed to download NVM (%d)", hdev->name, err);
		return err;
	}

	err = qca_patch_ver_req(hdev, &qca_ver);
	if (err < 0 || qca_ver == 0) {
		BT_ERR("%s: Failed to get version 0x%x", hdev->name, err);
		return err;
	}

	/* Perform HCI reset */
	err = qca_reset(hdev);
	if (err < 0) {
		BT_ERR("%s: Failed to run HCI_RESET (%d)", hdev->name, err);
		return err;
	}

	msleep(100);
	BT_INFO("%s: QCA setup on UART is completed", hdev->name);

	return 0;
}
EXPORT_SYMBOL_GPL(qca_uart_setup_rome);

MODULE_AUTHOR("Ben Young Tae Kim <ytkim@qca.qualcomm.com>");
MODULE_DESCRIPTION("Bluetooth support for Qualcomm Atheros family ver " VERSION);
MODULE_VERSION(VERSION);
MODULE_LICENSE("GPL");<|MERGE_RESOLUTION|>--- conflicted
+++ resolved
@@ -28,12 +28,6 @@
 
 #define VERSION "0.1"
 
-<<<<<<< HEAD
-#define MAX_PATCH_FILE_SIZE (100*1024)
-#define MAX_NVM_FILE_SIZE   (10*1024)
-
-static int rome_patch_ver_req(struct hci_dev *hdev, u32 *rome_version)
-=======
 #define MAX_PATCH_FILE_SIZE (200*1024)
 #define MAX_NVM_FILE_SIZE   (10*1024)
 
@@ -56,7 +50,6 @@
 }
 
 static int qca_patch_ver_req(struct hci_dev *hdev, u32 *qca_ver)
->>>>>>> bdd2c138
 {
 	struct sk_buff *skb;
 	struct edl_hst_event_hdr *hst_edl;
@@ -490,11 +483,7 @@
 	struct tlv_type_hdr *tlv;
 	int ret;
 
-<<<<<<< HEAD
-	BT_INFO("%s: ROME Downloading file: %s", hdev->name, config->fwname);
-=======
 	BT_INFO("%s: QCA Downloading file: %s", hdev->name, config->fwname);
->>>>>>> bdd2c138
 	ret = request_firmware(&fw, config->fwname, &hdev->dev);
 
 	if (ret || !fw || !fw->data || fw->size <= 0) {
@@ -509,7 +498,6 @@
 		BT_ERR("TLV_NVM dload: wrong config type selected");
 		goto exit;
 	}
-<<<<<<< HEAD
 
 	if (config->type == TLV_TYPE_PATCH &&
 		(fw->size > MAX_PATCH_FILE_SIZE)) {
@@ -539,43 +527,6 @@
 		goto exit;
 	}
 
-	rome_tlv_check_data(config, fw);
-	ret = rome_tlv_download_request(hdev, fw);
-
-	if (ret) {
-		BT_ERR("Failed to download FW: error = (%d)", ret);
-	}
-
-=======
-
-	if (config->type == TLV_TYPE_PATCH &&
-		(fw->size > MAX_PATCH_FILE_SIZE)) {
-		ret = -EINVAL;
-		BT_ERR("TLV_PATCH dload: wrong patch file sizes");
-		goto exit;
-	} else if (config->type == TLV_TYPE_NVM &&
-		(fw->size > MAX_NVM_FILE_SIZE)) {
-		ret = -EINVAL;
-		BT_ERR("TLV_NVM dload: wrong NVM file sizes");
-		goto exit;
-	}
-
-	if (fw->size < sizeof(struct tlv_type_hdr)) {
-		ret = -EINVAL;
-		BT_ERR("Firmware size smaller to fit minimum value");
-		goto exit;
-	}
-
-	tlv = (struct tlv_type_hdr *)fw->data;
-	type_len = le32_to_cpu(tlv->type_len);
-	length = (type_len >> 8) & 0x00ffffff;
-
-	if (fw->size - 4 != length) {
-		ret = -EINVAL;
-		BT_ERR("Requested size not matching size in header");
-		goto exit;
-	}
-
 	qca_tlv_check_data(config, fw);
 	if (qca_bt_version == ROME_VER_3_2)
 		ret = rome_tlv_download_request(hdev, fw, config);
@@ -588,7 +539,6 @@
 		BT_INFO("%s: QCA %s download is completed", hdev->name,
 			(config->type == TLV_TYPE_PATCH) ? "Patch" : "NVM");
 
->>>>>>> bdd2c138
 exit:
 	release_firmware(fw);
 	return ret;
