--- conflicted
+++ resolved
@@ -1720,11 +1720,7 @@
 		dev_err(&pdev->dev, "Failed to register SPI master\n");
 		goto spi_geni_probe_unmap;
 	}
-<<<<<<< HEAD
-	sysfs_create_file(&(geni_mas->dev->kobj),
-=======
 	ret = sysfs_create_file(&(geni_mas->dev->kobj),
->>>>>>> 9528de5b
 				&dev_attr_spi_slave_state.attr);
 	snprintf(boot_marker, sizeof(boot_marker),
 			"M - DRIVER GENI_SPI_%d Ready", spi->bus_num);
