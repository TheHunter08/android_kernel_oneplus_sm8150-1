--- conflicted
+++ resolved
@@ -1632,11 +1632,8 @@
 	ktime_t pre_time;
 	u8 timestamp[TIMESTAMP_LEN];
 
-<<<<<<< HEAD
-=======
 	pre_time = ktime_set(0, 0);
 
->>>>>>> bdd2c138
 	if (dvb_demux_performancecheck)
 		pre_time = ktime_get();
 
