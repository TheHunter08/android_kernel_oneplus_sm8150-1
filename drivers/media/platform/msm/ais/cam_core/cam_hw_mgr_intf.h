/* Copyright (c) 2017-2019, The Linux Foundation. All rights reserved.
 *
 * This program is free software; you can redistribute it and/or modify
 * it under the terms of the GNU General Public License version 2 and
 * only version 2 as published by the Free Software Foundation.
 *
 * This program is distributed in the hope that it will be useful,
 * but WITHOUT ANY WARRANTY; without even the implied warranty of
 * MERCHANTABILITY or FITNESS FOR A PARTICULAR PURPOSE.  See the
 * GNU General Public License for more details.
 */

#ifndef _CAM_HW_MGR_INTF_H_
#define _CAM_HW_MGR_INTF_H_

#include <linux/time.h>
#include <linux/types.h>

/*
 * This file declares Constants, Enums, Structures and APIs to be used as
 * Interface between HW Manager and Context.
 */


/* maximum context numbers */
#define CAM_CTX_MAX                         32

/* maximum buf done irqs */
#define CAM_NUM_OUT_PER_COMP_IRQ_MAX        12

/* hardware event callback function type */
typedef int (*cam_hw_event_cb_func)(void *context, uint32_t evt_id,
	void *evt_data);

/* hardware page fault callback function type */
typedef int (*cam_hw_pagefault_cb_func)(void *context, unsigned long iova,
	uint32_t buf_info);

/**
 * struct cam_hw_update_entry - Entry for hardware config
 *
 * @handle:                Memory handle for the configuration
 * @offset:                Memory offset
 * @len:                   Size of the configuration
 * @flags:                 Flags for the config entry(eg. DMI)
 * @addr:                  Address of hardware update entry
 *
 */
struct cam_hw_update_entry {
	int                handle;
	uint32_t           offset;
	uint32_t           len;
	uint32_t           flags;
	uintptr_t          addr;
};

/**
 * struct cam_hw_fence_map_entry - Entry for the resource to sync id map
 *
 * @resrouce_handle:       Resource port id for the buffer
 * @sync_id:               Sync id
 *
 */
struct cam_hw_fence_map_entry {
	uint32_t           resource_handle;
	int32_t            sync_id;
};

/**
 * struct cam_hw_done_event_data - Payload for hw done event
 *
 * @num_handles:           number of handles in the event
 * @resrouce_handle:       list of the resource handle
 * @timestamp:             time stamp
 * @request_id:            request identifier
 *
 */
struct cam_hw_done_event_data {
	uint32_t           num_handles;
	uint32_t           resource_handle[CAM_NUM_OUT_PER_COMP_IRQ_MAX];
	struct timeval     timestamp;
	uint64_t           request_id;
};

/**
 * struct cam_hw_acquire_args - Payload for acquire command
 *
 * @context_data:          Context data pointer for the callback function
 * @event_cb:              Callback function array
 * @num_acq:               Total number of acquire in the payload
 * @acquire_info:          Acquired resource array pointer
 * @ctxt_to_hw_map:        HW context (returned)
 *
 */
struct cam_hw_acquire_args {
	void                        *context_data;
	cam_hw_event_cb_func         event_cb;
	uint32_t                     num_acq;
	uint32_t                     acquire_info_size;
	uintptr_t                    acquire_info;
	void                        *ctxt_to_hw_map;
};

/**
 * struct cam_hw_release_args - Payload for release command
 *
 * @ctxt_to_hw_map:        HW context from the acquire
 * @active_req:            Active request flag
 *
 */
struct cam_hw_release_args {
	void              *ctxt_to_hw_map;
	bool               active_req;
};

/**
 * struct cam_hw_start_args - Payload for start command
 *
 * @ctxt_to_hw_map:        HW context from the acquire
 * @num_hw_update_entries: Number of Hardware configuration
 * @hw_update_entries:     Hardware configuration list
 *
 */
struct cam_hw_start_args {
	void                        *ctxt_to_hw_map;
	uint32_t                     num_hw_update_entries;
	struct cam_hw_update_entry  *hw_update_entries;
};

/**
 * struct cam_hw_stop_args - Payload for stop command
 *
 * @ctxt_to_hw_map:        HW context from the acquire
 * @args:                  Arguments to pass for stop
 *
 */
struct cam_hw_stop_args {
	void              *ctxt_to_hw_map;
	void              *args;
};


/**
 * struct cam_hw_mgr_dump_pf_data - page fault debug data
 *
 * packet:     pointer to packet
 * ctx_id:     context id
 */
struct cam_hw_mgr_dump_pf_data {
	void    *packet;
	uint32_t ctx_id;
};

/**
 * struct cam_hw_prepare_update_args - Payload for prepare command
 *
 * @packet:                CSL packet from user mode driver
 * @remain_len             Remaining length of CPU buffer after config offset
 * @ctxt_to_hw_map:        HW context from the acquire
 * @max_hw_update_entries: Maximum hardware update entries supported
 * @hw_update_entries:     Actual hardware update configuration (returned)
 * @num_hw_update_entries: Number of actual hardware update entries (returned)
 * @max_out_map_entries:   Maximum output fence mapping supported
 * @out_map_entries:       Actual output fence mapping list (returned)
 * @num_out_map_entries:   Number of actual output fence mapping (returned)
 * @max_in_map_entries:    Maximum input fence mapping supported
 * @in_map_entries:        Actual input fence mapping list (returned)
 * @num_in_map_entries:    Number of acutal input fence mapping (returned)
 * @priv:                  Private pointer of hw update
 * @pf_data:               Debug data for page fault
 *
 */
struct cam_hw_prepare_update_args {
	struct cam_packet              *packet;
	size_t                          remain_len;
	void                           *ctxt_to_hw_map;
	uint32_t                        max_hw_update_entries;
	struct cam_hw_update_entry     *hw_update_entries;
	uint32_t                        num_hw_update_entries;
	uint32_t                        max_out_map_entries;
	struct cam_hw_fence_map_entry  *out_map_entries;
	uint32_t                        num_out_map_entries;
	uint32_t                        max_in_map_entries;
	struct cam_hw_fence_map_entry  *in_map_entries;
	uint32_t                        num_in_map_entries;
	void                           *priv;
	struct cam_hw_mgr_dump_pf_data *pf_data;
};

/**
 * struct cam_hw_stream_setttings - Payload for config stream command
 *
 * @packet:                CSL packet from user mode driver
 * @ctxt_to_hw_map:        HW context from the acquire
 * @priv:                  Private pointer of hw update
 *
 */
struct cam_hw_stream_setttings {
	struct cam_packet              *packet;
	void                           *ctxt_to_hw_map;
	void                           *priv;
};

/**
 * struct cam_hw_config_args - Payload for config command
 *
 * @ctxt_to_hw_map:        HW context from the acquire
 * @num_hw_update_entries: Number of hardware update entries
 * @hw_update_entries:     Hardware update list
 * @out_map_entries:       Out map info
 * @num_out_map_entries:   Number of out map entries
 * @priv:                  Private pointer
 * @request_id:            Request ID
 *
 */
struct cam_hw_config_args {
	void                           *ctxt_to_hw_map;
	uint32_t                        num_hw_update_entries;
	struct cam_hw_update_entry     *hw_update_entries;
	struct cam_hw_fence_map_entry  *out_map_entries;
	uint32_t                        num_out_map_entries;
	void                           *priv;
	uint64_t                        request_id;
	bool                            init_packet;
};

/**
 * struct cam_hw_flush_args - Flush arguments
 *
 * @ctxt_to_hw_map:        HW context from the acquire
 * @num_req_pending:       Num request to flush, valid when flush type is REQ
 * @flush_req_pending:     Request pending pointers to flush
 * @num_req_active:        Num request to flush, valid when flush type is REQ
 * @flush_req_active:      Request active pointers to flush
 * @flush_type:            The flush type
 *
 */
struct cam_hw_flush_args {
	void                           *ctxt_to_hw_map;
	uint32_t                        num_req_pending;
	void                           *flush_req_pending[20];
	uint32_t                        num_req_active;
	void                           *flush_req_active[20];
	enum flush_type_t               flush_type;
};

/**
 * struct cam_hw_dump_pf_args - Payload for dump pf info command
 *
 * @pf_data:               Debug data for page fault
 * @iova:                  Page fault address
 * @buf_info:              Info about memory buffer where page
 *                               fault occurred
 * @mem_found:             If fault memory found in current
 *                               request
 *
 */
struct cam_hw_dump_pf_args {
	struct cam_hw_mgr_dump_pf_data  pf_data;
	unsigned long                   iova;
	uint32_t                        buf_info;
	bool                           *mem_found;
};

/**
 * struct cam_hw_reset_args -hw reset arguments
 *
 * @ctxt_to_hw_map:        HW context from the acquire
 *
 */
struct cam_hw_reset_args {
	void                           *ctxt_to_hw_map;
};

/* enum cam_hw_mgr_command - Hardware manager command type */
enum cam_hw_mgr_command {
	CAM_HW_MGR_CMD_INTERNAL,
	CAM_HW_MGR_CMD_DUMP_PF_INFO,
};

/**
 * struct cam_hw_cmd_args - Payload for hw manager command
 *
 * @ctxt_to_hw_map:        HW context from the acquire
 * @cmd_type               HW command type
 * @internal_args          Arguments for internal command
 * @pf_args                Arguments for Dump PF info command
 *
 */
struct cam_hw_cmd_args {
	void                               *ctxt_to_hw_map;
	uint32_t                            cmd_type;
	union {
		void                       *internal_args;
		struct cam_hw_dump_pf_args  pf_args;
	} u;
};

/**
 * cam_hw_mgr_intf - HW manager interface
 *
 * @hw_mgr_priv:               HW manager object
 * @hw_get_caps:               Function pointer for get hw caps
 *                               args = cam_query_cap_cmd
 * @hw_acquire:                Function poniter for acquire hw resources
 *                               args = cam_hw_acquire_args
 * @hw_release:                Function pointer for release hw device resource
 *                               args = cam_hw_release_args
 * @hw_start:                  Function pointer for start hw devices
 *                               args = cam_hw_start_args
 * @hw_stop:                   Function pointer for stop hw devices
 *                               args = cam_hw_stop_args
 * @hw_prepare_update:         Function pointer for prepare hw update for hw
 *                             devices args = cam_hw_prepare_update_args
 * @hw_config_stream_settings: Function pointer for configure stream for hw
 *                             devices args = cam_hw_stream_setttings
 * @hw_config:                 Function pointer for configure hw devices
 *                               args = cam_hw_config_args
 * @hw_read:                   Function pointer for read hardware registers
 * @hw_write:                  Function pointer for Write hardware registers
 * @hw_cmd:                    Function pointer for any customized commands for
 *                             the hardware manager
 * @hw_open:                   Function pointer for HW init
 * @hw_close:                  Function pointer for HW deinit
 * @hw_flush:                  Function pointer for HW flush
<<<<<<< HEAD
=======
 * @hw_reset:                  Function pointer for HW reset
>>>>>>> 9528de5b
 *
 */
struct cam_hw_mgr_intf {
	void *hw_mgr_priv;

	int (*hw_get_caps)(void *hw_priv, void *hw_caps_args);
	int (*hw_acquire)(void *hw_priv, void *hw_acquire_args);
	int (*hw_release)(void *hw_priv, void *hw_release_args);
	int (*hw_start)(void *hw_priv, void *hw_start_args);
	int (*hw_stop)(void *hw_priv, void *hw_stop_args);
	int (*hw_prepare_update)(void *hw_priv, void *hw_prepare_update_args);
	int (*hw_config_stream_settings)(void *hw_priv,
		void *hw_stream_settings);
	int (*hw_config)(void *hw_priv, void *hw_config_args);
	int (*hw_read)(void *hw_priv, void *read_args);
	int (*hw_write)(void *hw_priv, void *write_args);
	int (*hw_cmd)(void *hw_priv, void *write_args);
	int (*hw_open)(void *hw_priv, void *fw_download_args);
	int (*hw_close)(void *hw_priv, void *hw_close_args);
	int (*hw_flush)(void *hw_priv, void *hw_flush_args);
	int (*hw_reset)(void *hw_priv, void *hw_reset_args);
};

#endif /* _CAM_HW_MGR_INTF_H_ */<|MERGE_RESOLUTION|>--- conflicted
+++ resolved
@@ -323,10 +323,7 @@
  * @hw_open:                   Function pointer for HW init
  * @hw_close:                  Function pointer for HW deinit
  * @hw_flush:                  Function pointer for HW flush
-<<<<<<< HEAD
-=======
  * @hw_reset:                  Function pointer for HW reset
->>>>>>> 9528de5b
  *
  */
 struct cam_hw_mgr_intf {
