--- conflicted
+++ resolved
@@ -25,10 +25,7 @@
 #include "cpastop_v170_110.h"
 #include "cpastop_v175_100.h"
 #include "cpastop_v175_101.h"
-<<<<<<< HEAD
-=======
 #include "cpastop_v175_111.h"
->>>>>>> 9528de5b
 #include "cpastop_v175_120.h"
 
 struct cam_camnoc_info *camnoc_info;
@@ -112,13 +109,10 @@
 			(hw_caps->cpas_version.incr == 1))
 			soc_info->hw_version = CAM_CPAS_TITAN_175_V101;
 		else if ((hw_caps->cpas_version.major == 1) &&
-<<<<<<< HEAD
-=======
 			(hw_caps->cpas_version.minor == 1) &&
 			(hw_caps->cpas_version.incr == 1))
 			soc_info->hw_version = CAM_CPAS_TITAN_175_V111;
 		else if ((hw_caps->cpas_version.major == 1) &&
->>>>>>> 9528de5b
 			(hw_caps->cpas_version.minor == 2) &&
 			(hw_caps->cpas_version.incr == 0))
 			soc_info->hw_version = CAM_CPAS_TITAN_175_V120;
@@ -613,12 +607,9 @@
 	case CAM_CPAS_TITAN_175_V101:
 		camnoc_info = &cam175_cpas101_camnoc_info;
 		break;
-<<<<<<< HEAD
-=======
 	case CAM_CPAS_TITAN_175_V111:
 		camnoc_info = &cam175_cpas111_camnoc_info;
 		break;
->>>>>>> 9528de5b
 	case CAM_CPAS_TITAN_175_V120:
 		camnoc_info = &cam175_cpas120_camnoc_info;
 		break;
