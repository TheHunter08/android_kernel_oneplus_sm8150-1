--- conflicted
+++ resolved
@@ -272,9 +272,6 @@
 		csiphy_dev->hw_version = CSIPHY_VERSION_V12;
 		csiphy_dev->clk_lane = 0;
 		csiphy_dev->ctrl_reg->data_rates_settings_table =
-<<<<<<< HEAD
-			&data_rate_delta_table;
-=======
 			&data_rate_delta_table_1_2;
 	} else if (of_device_is_compatible(soc_info->dev->of_node,
 		"qcom,csiphy-v1.2.2")) {
@@ -295,7 +292,6 @@
 		csiphy_dev->clk_lane = 0;
 		csiphy_dev->ctrl_reg->data_rates_settings_table =
 			&data_rate_delta_table_1_2;
->>>>>>> 9528de5b
 	} else if (of_device_is_compatible(soc_info->dev->of_node,
 		"qcom,csiphy-v2.0")) {
 		csiphy_dev->ctrl_reg->csiphy_2ph_reg = csiphy_2ph_v2_0_reg;
@@ -311,12 +307,8 @@
 		csiphy_dev->hw_version = CSIPHY_VERSION_V20;
 		csiphy_dev->is_csiphy_3phase_hw = CSI_3PHASE_HW;
 		csiphy_dev->clk_lane = 0;
-<<<<<<< HEAD
-		csiphy_dev->ctrl_reg->data_rates_settings_table = NULL;
-=======
 		csiphy_dev->ctrl_reg->data_rates_settings_table =
 			&data_rate_delta_table_2_0;
->>>>>>> 9528de5b
 	} else {
 		CAM_ERR(CAM_CSIPHY, "invalid hw version : 0x%x",
 			csiphy_dev->hw_version);
