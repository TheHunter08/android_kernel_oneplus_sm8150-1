/* Copyright (c) 2017-2019, The Linux Foundation. All rights reserved.
 *
 * This program is free software; you can redistribute it and/or modify
 * it under the terms of the GNU General Public License version 2 and
 * only version 2 as published by the Free Software Foundation.
 *
 * This program is distributed in the hope that it will be useful,
 * but WITHOUT ANY WARRANTY; without even the implied warranty of
 * MERCHANTABILITY or FITNESS FOR A PARTICULAR PURPOSE.	 See the
 * GNU General Public License for more details.
 */

#include <linux/module.h>
#include "cam_sensor_cmn_header.h"
#include "cam_sensor_core.h"
#include "cam_sensor_util.h"
#include "cam_soc_util.h"
#include "cam_trace.h"
#include "cam_common_util.h"
#include "cam_packet_util.h"

static int32_t cam_sensor_update_i2c_slave_info(
	struct camera_io_master *io_master,
	struct cam_sensor_i2c_slave_info *slave_info);

static void cam_sensor_update_req_mgr(
	struct cam_sensor_ctrl_t *s_ctrl,
	struct cam_packet *csl_packet)
{
	struct cam_req_mgr_add_request add_req;

	add_req.link_hdl = s_ctrl->bridge_intf.link_hdl;
	add_req.req_id = csl_packet->header.request_id;
	CAM_DBG(CAM_SENSOR, " Rxed Req Id: %lld",
		csl_packet->header.request_id);
	add_req.dev_hdl = s_ctrl->bridge_intf.device_hdl;
	add_req.skip_before_applying = 0;
	if (s_ctrl->bridge_intf.crm_cb &&
		s_ctrl->bridge_intf.crm_cb->add_req)
		s_ctrl->bridge_intf.crm_cb->add_req(&add_req);

	CAM_DBG(CAM_SENSOR, " add req to req mgr: %lld",
			add_req.req_id);
}

static void cam_sensor_release_stream_rsc(
	struct cam_sensor_ctrl_t *s_ctrl)
{
	struct i2c_settings_array *i2c_set = NULL;
	int rc;

	i2c_set = &(s_ctrl->i2c_data.streamoff_settings);
	if (i2c_set->is_settings_valid == 1) {
		i2c_set->is_settings_valid = -1;
		rc = delete_request(i2c_set);
		if (rc < 0)
			CAM_ERR(CAM_SENSOR,
				"failed while deleting Streamoff settings");
	}

	i2c_set = &(s_ctrl->i2c_data.streamon_settings);
	if (i2c_set->is_settings_valid == 1) {
		i2c_set->is_settings_valid = -1;
		rc = delete_request(i2c_set);
		if (rc < 0)
			CAM_ERR(CAM_SENSOR,
				"failed while deleting Streamon settings");
	}
}

static void cam_sensor_release_per_frame_resource(
	struct cam_sensor_ctrl_t *s_ctrl)
{
	struct i2c_settings_array *i2c_set = NULL;
	int i, rc;

	if (s_ctrl->i2c_data.per_frame != NULL) {
		for (i = 0; i < MAX_PER_FRAME_ARRAY; i++) {
			i2c_set = &(s_ctrl->i2c_data.per_frame[i]);
			if (i2c_set->is_settings_valid == 1) {
				i2c_set->is_settings_valid = -1;
				rc = delete_request(i2c_set);
				if (rc < 0)
					CAM_ERR(CAM_SENSOR,
						"delete request: %lld rc: %d",
						i2c_set->request_id, rc);
			}
		}
	}
}

static int32_t cam_sensor_i2c_pkt_parse(struct cam_sensor_ctrl_t *s_ctrl,
	void *arg)
{
	int32_t rc = 0;
	uintptr_t generic_ptr;
	struct cam_control *ioctl_ctrl = NULL;
	struct cam_packet *csl_packet = NULL;
	struct cam_cmd_buf_desc *cmd_desc = NULL;
	struct i2c_settings_array *i2c_reg_settings = NULL;
	size_t len_of_buff = 0;
	size_t remain_len = 0;
	uint32_t *offset = NULL;
	struct cam_config_dev_cmd config;
	struct i2c_data_settings *i2c_data = NULL;

	ioctl_ctrl = (struct cam_control *)arg;

	if (ioctl_ctrl->handle_type != CAM_HANDLE_USER_POINTER) {
		CAM_ERR(CAM_SENSOR, "Invalid Handle Type");
		return -EINVAL;
	}

	if (copy_from_user(&config,
		u64_to_user_ptr(ioctl_ctrl->handle),
		sizeof(config)))
		return -EFAULT;

	rc = cam_mem_get_cpu_buf(
		config.packet_handle,
		&generic_ptr,
		&len_of_buff);
	if (rc < 0) {
		CAM_ERR(CAM_SENSOR, "Failed in getting the packet: %d", rc);
		return rc;
	}

	remain_len = len_of_buff;
	if ((sizeof(struct cam_packet) > len_of_buff) ||
		((size_t)config.offset >= len_of_buff -
		sizeof(struct cam_packet))) {
		CAM_ERR(CAM_SENSOR,
			"Inval cam_packet strut size: %zu, len_of_buff: %zu",
			 sizeof(struct cam_packet), len_of_buff);
		rc = -EINVAL;
		goto rel_pkt_buf;
	}

	remain_len -= (size_t)config.offset;
	csl_packet = (struct cam_packet *)(generic_ptr +
		(uint32_t)config.offset);

	if (cam_packet_util_validate_packet(csl_packet,
		remain_len)) {
		CAM_ERR(CAM_SENSOR, "Invalid packet params");
		rc = -EINVAL;
		goto rel_pkt_buf;

	}

	if ((csl_packet->header.op_code & 0xFFFFFF) !=
		CAM_SENSOR_PACKET_OPCODE_SENSOR_INITIAL_CONFIG &&
		csl_packet->header.request_id <= s_ctrl->last_flush_req
		&& s_ctrl->last_flush_req != 0) {
		CAM_ERR(CAM_SENSOR,
<<<<<<< HEAD
			"reject request %lld, last request to flush %lld",
=======
			"reject request %lld, last request to flush %d",
>>>>>>> 9528de5b
			csl_packet->header.request_id, s_ctrl->last_flush_req);
		rc = -EINVAL;
		goto rel_pkt_buf;
	}

	if (csl_packet->header.request_id > s_ctrl->last_flush_req)
		s_ctrl->last_flush_req = 0;

	i2c_data = &(s_ctrl->i2c_data);
	CAM_DBG(CAM_SENSOR, "Header OpCode: %d", csl_packet->header.op_code);
	switch (csl_packet->header.op_code & 0xFFFFFF) {
	case CAM_SENSOR_PACKET_OPCODE_SENSOR_INITIAL_CONFIG: {
		i2c_reg_settings = &i2c_data->init_settings;
		i2c_reg_settings->request_id = 0;
		i2c_reg_settings->is_settings_valid = 1;
		break;
	}
	case CAM_SENSOR_PACKET_OPCODE_SENSOR_CONFIG: {
		i2c_reg_settings = &i2c_data->config_settings;
		i2c_reg_settings->request_id = 0;
		i2c_reg_settings->is_settings_valid = 1;
		break;
	}
	case CAM_SENSOR_PACKET_OPCODE_SENSOR_STREAMON: {
		if (s_ctrl->streamon_count > 0)
			goto rel_pkt_buf;

		s_ctrl->streamon_count = s_ctrl->streamon_count + 1;
		i2c_reg_settings = &i2c_data->streamon_settings;
		i2c_reg_settings->request_id = 0;
		i2c_reg_settings->is_settings_valid = 1;
		break;
	}
	case CAM_SENSOR_PACKET_OPCODE_SENSOR_STREAMOFF: {
		if (s_ctrl->streamoff_count > 0)
			goto rel_pkt_buf;

		s_ctrl->streamoff_count = s_ctrl->streamoff_count + 1;
		i2c_reg_settings = &i2c_data->streamoff_settings;
		i2c_reg_settings->request_id = 0;
		i2c_reg_settings->is_settings_valid = 1;
		break;
	}

	case CAM_SENSOR_PACKET_OPCODE_SENSOR_UPDATE: {
		if ((s_ctrl->sensor_state == CAM_SENSOR_INIT) ||
			(s_ctrl->sensor_state == CAM_SENSOR_ACQUIRE)) {
			CAM_WARN(CAM_SENSOR,
				"Rxed Update packets without linking");
			goto rel_pkt_buf;
		}

		i2c_reg_settings =
			&i2c_data->per_frame[csl_packet->header.request_id %
				MAX_PER_FRAME_ARRAY];
		CAM_DBG(CAM_SENSOR, "Received Packet: %lld req: %lld",
			csl_packet->header.request_id % MAX_PER_FRAME_ARRAY,
			csl_packet->header.request_id);
		if (i2c_reg_settings->is_settings_valid == 1) {
			CAM_ERR(CAM_SENSOR,
				"Already some pkt in offset req : %lld",
				csl_packet->header.request_id);
			/*
			 * Update req mgr even in case of failure.
			 * This will help not to wait indefinitely
			 * and freeze. If this log is triggered then
			 * fix it.
			 */
			cam_sensor_update_req_mgr(s_ctrl, csl_packet);
			goto rel_pkt_buf;
		}
		break;
	}
	case CAM_SENSOR_PACKET_OPCODE_SENSOR_NOP: {
		if ((s_ctrl->sensor_state == CAM_SENSOR_INIT) ||
			(s_ctrl->sensor_state == CAM_SENSOR_ACQUIRE)) {
			CAM_WARN(CAM_SENSOR,
				"Rxed NOP packets without linking");
			goto rel_pkt_buf;
		}

		cam_sensor_update_req_mgr(s_ctrl, csl_packet);
		goto rel_pkt_buf;
	}
	default:
		CAM_ERR(CAM_SENSOR, "Invalid Packet Header");
		rc = -EINVAL;
		goto rel_pkt_buf;
	}

	offset = (uint32_t *)&csl_packet->payload;
	offset += csl_packet->cmd_buf_offset / 4;
	cmd_desc = (struct cam_cmd_buf_desc *)(offset);

	rc = cam_sensor_i2c_command_parser(&s_ctrl->io_master_info,
			i2c_reg_settings, cmd_desc, 1);
	if (rc < 0) {
		CAM_ERR(CAM_SENSOR, "Fail parsing I2C Pkt: %d", rc);
		goto rel_pkt_buf;
	}

	if ((csl_packet->header.op_code & 0xFFFFFF) ==
		CAM_SENSOR_PACKET_OPCODE_SENSOR_UPDATE) {
		i2c_reg_settings->request_id =
			csl_packet->header.request_id;
		cam_sensor_update_req_mgr(s_ctrl, csl_packet);
	}

rel_pkt_buf:
	if (cam_mem_put_cpu_buf(config.packet_handle))
<<<<<<< HEAD
		CAM_WARN(CAM_SENSOR, "Failed in put the buffer: 0x%x",
=======
		CAM_WARN(CAM_SENSOR, "Failed in put the buffer: 0x%llx",
>>>>>>> 9528de5b
			config.packet_handle);

	return rc;
}

static int32_t cam_sensor_i2c_modes_util(
	struct camera_io_master *io_master_info,
	struct i2c_settings_list *i2c_list)
{
	int32_t rc = 0;
	uint32_t i, size;

	if (i2c_list->op_code == CAM_SENSOR_I2C_WRITE_RANDOM) {
		rc = camera_io_dev_write(io_master_info,
			&(i2c_list->i2c_settings));
		if (rc < 0) {
			CAM_ERR(CAM_SENSOR,
				"Failed to random write I2C settings: %d",
				rc);
			return rc;
		}
	} else if (i2c_list->op_code == CAM_SENSOR_I2C_WRITE_SEQ) {
		rc = camera_io_dev_write_continuous(
			io_master_info,
			&(i2c_list->i2c_settings),
			0);
		if (rc < 0) {
			CAM_ERR(CAM_SENSOR,
				"Failed to seq write I2C settings: %d",
				rc);
			return rc;
		}
	} else if (i2c_list->op_code == CAM_SENSOR_I2C_WRITE_BURST) {
		rc = camera_io_dev_write_continuous(
			io_master_info,
			&(i2c_list->i2c_settings),
			1);
		if (rc < 0) {
			CAM_ERR(CAM_SENSOR,
				"Failed to burst write I2C settings: %d",
				rc);
			return rc;
		}
	} else if (i2c_list->op_code == CAM_SENSOR_I2C_POLL) {
		size = i2c_list->i2c_settings.size;
		for (i = 0; i < size; i++) {
			rc = camera_io_dev_poll(
			io_master_info,
			i2c_list->i2c_settings.reg_setting[i].reg_addr,
			i2c_list->i2c_settings.reg_setting[i].reg_data,
			i2c_list->i2c_settings.reg_setting[i].data_mask,
			i2c_list->i2c_settings.addr_type,
			i2c_list->i2c_settings.data_type,
			i2c_list->i2c_settings.reg_setting[i].delay);
			if (rc < 0) {
				CAM_ERR(CAM_SENSOR,
					"i2c poll apply setting Fail: %d", rc);
				return rc;
			}
		}
	} else if (i2c_list->op_code == CAM_SENSOR_I2C_SET_I2C_INFO) {
		rc = cam_sensor_update_i2c_slave_info(io_master_info,
			&i2c_list->slave_info);
	}

	return rc;
}

static int32_t cam_sensor_update_i2c_slave_info(
		struct camera_io_master *io_master,
		struct cam_sensor_i2c_slave_info *slave_info)
{
	int32_t rc = 0;

	if (io_master == NULL || slave_info == NULL) {
		CAM_ERR(CAM_SENSOR, "Invalid args");
		return -EINVAL;
	}

	switch (io_master->master_type) {
	case CCI_MASTER:
		io_master->cci_client->sid =
			(slave_info->slave_addr >> 1);
		io_master->cci_client->i2c_freq_mode =
			slave_info->i2c_freq_mode;
		break;

	case I2C_MASTER:
		io_master->client->addr = slave_info->slave_addr;
		break;

	case SPI_MASTER:
		break;

	default:
		CAM_ERR(CAM_SENSOR, "Invalid master type: %d",
			io_master->master_type);
		rc = -EINVAL;
		break;
	}

	return rc;
}

static int32_t cam_sensor_restore_slave_info(struct cam_sensor_ctrl_t *s_ctrl)
{
	int32_t rc = 0;

	switch (s_ctrl->io_master_info.master_type) {
	case CCI_MASTER:
		s_ctrl->io_master_info.cci_client->sid =
			(s_ctrl->sensordata->slave_info.sensor_slave_addr >> 1);
		s_ctrl->io_master_info.cci_client->i2c_freq_mode =
			s_ctrl->sensordata->slave_info.i2c_freq_mode;
		break;

	case I2C_MASTER:
		s_ctrl->io_master_info.client->addr =
			 s_ctrl->sensordata->slave_info.sensor_slave_addr;
		break;

	case SPI_MASTER:
		break;

	default:
		CAM_ERR(CAM_SENSOR, "Invalid master type: %d",
				s_ctrl->io_master_info.master_type);
		rc = -EINVAL;
		break;
	}

	return rc;
}

int32_t cam_sensor_update_i2c_info(struct cam_cmd_i2c_info *i2c_info,
	struct cam_sensor_ctrl_t *s_ctrl)
{
	int32_t rc = 0;
	struct cam_sensor_cci_client   *cci_client = NULL;

	if (s_ctrl->io_master_info.master_type == CCI_MASTER) {
		cci_client = s_ctrl->io_master_info.cci_client;
		if (!cci_client) {
			CAM_ERR(CAM_SENSOR, "failed: cci_client %pK",
				cci_client);
			return -EINVAL;
		}
		cci_client->cci_i2c_master = s_ctrl->cci_i2c_master;
		cci_client->sid = i2c_info->slave_addr >> 1;
		cci_client->retries = 3;
		cci_client->id_map = 0;
		cci_client->i2c_freq_mode = i2c_info->i2c_freq_mode;
		CAM_DBG(CAM_SENSOR, " Master: %d sid: %d freq_mode: %d",
			cci_client->cci_i2c_master, i2c_info->slave_addr,
			i2c_info->i2c_freq_mode);
	}

	s_ctrl->sensordata->slave_info.sensor_slave_addr =
		i2c_info->slave_addr;
	s_ctrl->sensordata->slave_info.i2c_freq_mode =
		i2c_info->i2c_freq_mode;

	return rc;
}

int32_t cam_sensor_update_slave_info(struct cam_cmd_probe *probe_info,
	struct cam_sensor_ctrl_t *s_ctrl)
{
	int32_t rc = 0;

	s_ctrl->sensordata->slave_info.sensor_id_reg_addr =
		probe_info->reg_addr;
	s_ctrl->sensordata->slave_info.sensor_id =
		probe_info->expected_data;
	s_ctrl->sensordata->slave_info.sensor_id_mask =
		probe_info->data_mask;
	/* Userspace passes the pipeline delay in reserved field */
	s_ctrl->pipeline_delay =
		probe_info->reserved;

	s_ctrl->sensor_probe_addr_type =  probe_info->addr_type;
	s_ctrl->sensor_probe_data_type =  probe_info->data_type;
	CAM_DBG(CAM_SENSOR,
		"Sensor Addr: 0x%x sensor_id: 0x%x sensor_mask: 0x%x sensor_pipeline_delay:0x%x",
		s_ctrl->sensordata->slave_info.sensor_id_reg_addr,
		s_ctrl->sensordata->slave_info.sensor_id,
		s_ctrl->sensordata->slave_info.sensor_id_mask,
		s_ctrl->pipeline_delay);
	return rc;
}

int32_t cam_handle_cmd_buffers_for_probe(void *cmd_buf,
	struct cam_sensor_ctrl_t *s_ctrl,
	int32_t cmd_buf_num, uint32_t cmd_buf_length, size_t remain_len)
{
	int32_t rc = 0;

	switch (cmd_buf_num) {
	case 0: {
		struct cam_cmd_i2c_info *i2c_info = NULL;
		struct cam_cmd_probe *probe_info;

		if (remain_len <
			(sizeof(struct cam_cmd_i2c_info) +
			sizeof(struct cam_cmd_probe))) {
			CAM_ERR(CAM_SENSOR,
				"not enough buffer for cam_cmd_i2c_info");
			return -EINVAL;
		}
		i2c_info = (struct cam_cmd_i2c_info *)cmd_buf;
		rc = cam_sensor_update_i2c_info(i2c_info, s_ctrl);
		if (rc < 0) {
			CAM_ERR(CAM_SENSOR, "Failed in Updating the i2c Info");
			return rc;
		}
		probe_info = (struct cam_cmd_probe *)
			(cmd_buf + sizeof(struct cam_cmd_i2c_info));
		rc = cam_sensor_update_slave_info(probe_info, s_ctrl);
		if (rc < 0) {
			CAM_ERR(CAM_SENSOR, "Updating the slave Info");
			return rc;
		}
		cmd_buf = probe_info;
	}
		break;
	case 1: {
		rc = cam_sensor_update_power_settings(cmd_buf,
			cmd_buf_length, &s_ctrl->sensordata->power_info,
			remain_len);
		if (rc < 0) {
			CAM_ERR(CAM_SENSOR,
				"Failed in updating power settings");
			return rc;
		}
	}
		break;
	default:
		CAM_ERR(CAM_SENSOR, "Invalid command buffer");
		break;
	}
	return rc;
}

int32_t cam_handle_mem_ptr(uint64_t handle, struct cam_sensor_ctrl_t *s_ctrl)
{
	int rc = 0, i;
	uint32_t *cmd_buf;
	void *ptr;
	size_t len;
	struct cam_packet *pkt = NULL;
	struct cam_cmd_buf_desc *cmd_desc = NULL;
	uintptr_t cmd_buf1 = 0;
	uintptr_t packet = 0;
	size_t    remain_len = 0;

	rc = cam_mem_get_cpu_buf(handle,
		&packet, &len);
	if (rc < 0) {
		CAM_ERR(CAM_SENSOR, "Failed to get the command Buffer");
		return -EINVAL;
	}

	pkt = (struct cam_packet *)packet;
	if (pkt == NULL) {
		CAM_ERR(CAM_SENSOR, "packet pos is invalid");
		rc = -EINVAL;
		goto rel_pkt_buf;
	}

	if ((len < sizeof(struct cam_packet)) ||
		(pkt->cmd_buf_offset >= (len - sizeof(struct cam_packet)))) {
		CAM_ERR(CAM_SENSOR, "Not enough buf provided");
		rc = -EINVAL;
		goto rel_pkt_buf;
	}

	cmd_desc = (struct cam_cmd_buf_desc *)
		((uint32_t *)&pkt->payload + pkt->cmd_buf_offset/4);
	if (cmd_desc == NULL) {
		CAM_ERR(CAM_SENSOR, "command descriptor pos is invalid");
		rc = -EINVAL;
		goto rel_pkt_buf;
	}
	if (pkt->num_cmd_buf != 2) {
		CAM_ERR(CAM_SENSOR, "Expected More Command Buffers : %d",
			 pkt->num_cmd_buf);
		rc = -EINVAL;
		goto rel_pkt_buf;
	}

	for (i = 0; i < pkt->num_cmd_buf; i++) {
		if (!(cmd_desc[i].length))
			continue;
		rc = cam_mem_get_cpu_buf(cmd_desc[i].mem_handle,
			&cmd_buf1, &len);
		if (rc < 0) {
			CAM_ERR(CAM_SENSOR,
				"Failed to parse the command Buffer Header");
			goto rel_pkt_buf;
		}
		if (cmd_desc[i].offset >= len) {
			CAM_ERR(CAM_SENSOR,
				"offset past length of buffer");
			rc = -EINVAL;
			goto rel_pkt_buf;
		}
		remain_len = len - cmd_desc[i].offset;
		if (cmd_desc[i].length > remain_len) {
			CAM_ERR(CAM_SENSOR,
				"Not enough buffer provided for cmd");
			rc = -EINVAL;
			goto rel_pkt_buf;
		}
		cmd_buf = (uint32_t *)cmd_buf1;
		cmd_buf += cmd_desc[i].offset/4;
		ptr = (void *) cmd_buf;

		rc = cam_handle_cmd_buffers_for_probe(ptr, s_ctrl,
			i, cmd_desc[i].length, remain_len);
		if (rc < 0) {
			CAM_ERR(CAM_SENSOR,
				"Failed to parse the command Buffer Header");
			goto rel_cmd_buf;
		}

		if (cam_mem_put_cpu_buf(cmd_desc[i].mem_handle))
			CAM_WARN(CAM_SENSOR,
				"Failed to put command Buffer : 0x%x",
				cmd_desc[i].mem_handle);
	}

	if (cam_mem_put_cpu_buf(handle))
<<<<<<< HEAD
		CAM_WARN(CAM_SENSOR, "Failed to put the command Buffer: 0x%x",
=======
		CAM_WARN(CAM_SENSOR, "Failed to put the command Buffer: 0x%llx",
>>>>>>> 9528de5b
			handle);

	return rc;

rel_cmd_buf:
	if (cam_mem_put_cpu_buf(cmd_desc[i].mem_handle))
		CAM_WARN(CAM_SENSOR, "Failed to put command Buffer : 0x%x",
			cmd_desc[i].mem_handle);
rel_pkt_buf:
	if (cam_mem_put_cpu_buf(handle))
<<<<<<< HEAD
		CAM_WARN(CAM_SENSOR, "Failed to put the command Buffer: 0x%x",
=======
		CAM_WARN(CAM_SENSOR, "Failed to put the command Buffer: 0x%llx",
>>>>>>> 9528de5b
			handle);

	return rc;
}

void cam_sensor_query_cap(struct cam_sensor_ctrl_t *s_ctrl,
	struct  cam_sensor_query_cap *query_cap)
{
	query_cap->pos_roll = s_ctrl->sensordata->pos_roll;
	query_cap->pos_pitch = s_ctrl->sensordata->pos_pitch;
	query_cap->pos_yaw = s_ctrl->sensordata->pos_yaw;
	query_cap->secure_camera = 0;
	query_cap->actuator_slot_id =
		s_ctrl->sensordata->subdev_id[SUB_MODULE_ACTUATOR];
	query_cap->csiphy_slot_id =
		s_ctrl->sensordata->subdev_id[SUB_MODULE_CSIPHY];
	query_cap->eeprom_slot_id =
		s_ctrl->sensordata->subdev_id[SUB_MODULE_EEPROM];
	query_cap->flash_slot_id =
		s_ctrl->sensordata->subdev_id[SUB_MODULE_LED_FLASH];
	query_cap->ois_slot_id =
		s_ctrl->sensordata->subdev_id[SUB_MODULE_OIS];
	query_cap->ir_led_slot_id =
		s_ctrl->sensordata->subdev_id[SUB_MODULE_IR_LED];
	query_cap->slot_info =
		s_ctrl->soc_info.index;
}

static uint16_t cam_sensor_id_by_mask(struct cam_sensor_ctrl_t *s_ctrl,
	uint32_t chipid)
{
	uint16_t sensor_id = (uint16_t)(chipid & 0xFFFF);
	int16_t sensor_id_mask = s_ctrl->sensordata->slave_info.sensor_id_mask;

	if (!sensor_id_mask)
		sensor_id_mask = ~sensor_id_mask;

	sensor_id &= sensor_id_mask;
	sensor_id_mask &= -sensor_id_mask;
	sensor_id_mask -= 1;
	while (sensor_id_mask) {
		sensor_id_mask >>= 1;
		sensor_id >>= 1;
	}
	return sensor_id;
}

void cam_sensor_shutdown(struct cam_sensor_ctrl_t *s_ctrl)
{
	struct cam_sensor_power_ctrl_t *power_info =
		&s_ctrl->sensordata->power_info;
	int rc = 0;

	if ((s_ctrl->sensor_state == CAM_SENSOR_INIT) &&
		(s_ctrl->is_probe_succeed == 0))
		return;

	cam_sensor_release_stream_rsc(s_ctrl);
	cam_sensor_release_per_frame_resource(s_ctrl);

	if (s_ctrl->sensor_state != CAM_SENSOR_INIT)
		cam_sensor_power_down(s_ctrl);

	rc = cam_destroy_device_hdl(s_ctrl->bridge_intf.device_hdl);
	if (rc < 0)
		CAM_ERR(CAM_SENSOR, "dhdl already destroyed: rc = %d", rc);
	s_ctrl->bridge_intf.device_hdl = -1;
	s_ctrl->bridge_intf.link_hdl = -1;
	s_ctrl->bridge_intf.session_hdl = -1;
	kfree(power_info->power_setting);
	kfree(power_info->power_down_setting);
	power_info->power_setting = NULL;
	power_info->power_down_setting = NULL;
	power_info->power_setting_size = 0;
	power_info->power_down_setting_size = 0;
	s_ctrl->streamon_count = 0;
	s_ctrl->streamoff_count = 0;
	s_ctrl->is_probe_succeed = 0;
	s_ctrl->last_flush_req = 0;
	s_ctrl->sensor_state = CAM_SENSOR_INIT;
}

int cam_sensor_match_id(struct cam_sensor_ctrl_t *s_ctrl)
{
	int rc = 0;
	uint32_t chipid = 0;
	uint32_t chipid_masked = 0;
	struct cam_camera_slave_info *slave_info;

	slave_info = &(s_ctrl->sensordata->slave_info);

	if (!slave_info) {
		CAM_ERR(CAM_SENSOR, " failed: %pK",
			 slave_info);
		return -EINVAL;
	}

	rc = camera_io_dev_read(
		&(s_ctrl->io_master_info),
		slave_info->sensor_id_reg_addr,
		&chipid, CAMERA_SENSOR_I2C_TYPE_WORD,
		CAMERA_SENSOR_I2C_TYPE_WORD);

	CAM_DBG(CAM_SENSOR, "read id: 0x%x expected id 0x%x:",
			 chipid, slave_info->sensor_id);

	chipid_masked = cam_sensor_id_by_mask(s_ctrl, chipid);
	if (chipid_masked != slave_info->sensor_id) {
		CAM_ERR(CAM_SENSOR, "chip id %x (%x | %x) does not match %x",
			chipid_masked, chipid,
			s_ctrl->sensordata->slave_info.sensor_id_mask,
			slave_info->sensor_id);
		return -ENODEV;
	}
	return rc;
}

int32_t cam_sensor_driver_cmd(struct cam_sensor_ctrl_t *s_ctrl,
	void *arg)
{
	int rc = 0;
	struct cam_control *cmd = (struct cam_control *)arg;
	struct cam_sensor_power_ctrl_t *power_info =
		&s_ctrl->sensordata->power_info;
	if (!s_ctrl || !arg) {
		CAM_ERR(CAM_SENSOR, "s_ctrl is NULL");
		return -EINVAL;
	}

	if (cmd->op_code != CAM_SENSOR_PROBE_CMD) {
		if (cmd->handle_type != CAM_HANDLE_USER_POINTER) {
			CAM_ERR(CAM_SENSOR, "Invalid handle type: %d",
				cmd->handle_type);
			return -EINVAL;
		}
	}

	mutex_lock(&(s_ctrl->cam_sensor_mutex));
	switch (cmd->op_code) {
	case CAM_SENSOR_PROBE_CMD: {
		if (s_ctrl->is_probe_succeed == 1) {
			CAM_ERR(CAM_SENSOR,
				"Already Sensor Probed in the slot");
			break;
		}

		if (cmd->handle_type ==
			CAM_HANDLE_MEM_HANDLE) {
			rc = cam_handle_mem_ptr(cmd->handle, s_ctrl);
			if (rc < 0) {
				CAM_ERR(CAM_SENSOR, "Get Buffer Handle Failed");
				goto release_mutex;
			}
		} else {
			CAM_ERR(CAM_SENSOR, "Invalid Command Type: %d",
				 cmd->handle_type);
			rc = -EINVAL;
			goto release_mutex;
		}

		/* Parse and fill vreg params for powerup settings */
		rc = msm_camera_fill_vreg_params(
			&s_ctrl->soc_info,
			s_ctrl->sensordata->power_info.power_setting,
			s_ctrl->sensordata->power_info.power_setting_size);
		if (rc < 0) {
			CAM_ERR(CAM_SENSOR,
				"Fail in filling vreg params for PUP rc %d",
				 rc);
			goto free_power_settings;
		}

		/* Parse and fill vreg params for powerdown settings*/
		rc = msm_camera_fill_vreg_params(
			&s_ctrl->soc_info,
			s_ctrl->sensordata->power_info.power_down_setting,
			s_ctrl->sensordata->power_info.power_down_setting_size);
		if (rc < 0) {
			CAM_ERR(CAM_SENSOR,
				"Fail in filling vreg params for PDOWN rc %d",
				 rc);
			goto free_power_settings;
		}

		/* Power up and probe sensor */
		rc = cam_sensor_power_up(s_ctrl);
		if (rc < 0) {
			CAM_ERR(CAM_SENSOR, "power up failed");
			goto free_power_settings;
		}

		/* Match sensor ID */
		rc = cam_sensor_match_id(s_ctrl);
		if (rc < 0) {
			cam_sensor_power_down(s_ctrl);
			msleep(20);
			goto free_power_settings;
		}

		CAM_INFO(CAM_SENSOR,
			"Probe success,slot:%d,slave_addr:0x%x,sensor_id:0x%x",
			s_ctrl->soc_info.index,
			s_ctrl->sensordata->slave_info.sensor_slave_addr,
			s_ctrl->sensordata->slave_info.sensor_id);

		rc = cam_sensor_power_down(s_ctrl);
		if (rc < 0) {
			CAM_ERR(CAM_SENSOR, "fail in Sensor Power Down");
			goto free_power_settings;
		}
		/*
		 * Set probe succeeded flag to 1 so that no other camera shall
		 * probed on this slot
		 */
		s_ctrl->is_probe_succeed = 1;
		s_ctrl->sensor_state = CAM_SENSOR_INIT;
	}
		break;

	case AIS_SENSOR_PROBE_CMD: {
		struct ais_sensor_probe_cmd *probe_cmd;

		if (s_ctrl->is_probe_succeed == 1) {
			CAM_ERR(CAM_SENSOR,
				"Already Sensor Probed in slot %d",
				s_ctrl->soc_info.index);
			goto release_mutex;
		}

		probe_cmd = kzalloc(sizeof(*probe_cmd), GFP_KERNEL);
		if (!probe_cmd) {
			rc = -ENOMEM;
			goto free_probe_cmd;
		}

		rc = copy_from_user(probe_cmd,
			(void __user *) cmd->handle, sizeof(*probe_cmd));
		if (rc < 0) {
			CAM_ERR(CAM_SENSOR, "Failed Copying from user");
			kfree(probe_cmd);
			goto free_probe_cmd;
		}

		rc = cam_sensor_update_i2c_info(&probe_cmd->i2c_config, s_ctrl);
		if (rc < 0) {
			CAM_ERR(CAM_SENSOR, "Failed in Updating the i2c Info");
			goto free_probe_cmd;
		}

		rc = ais_sensor_update_power_settings(probe_cmd,
			&s_ctrl->sensordata->power_info);
		if (rc < 0) {
			CAM_ERR(CAM_SENSOR, "Failed copy power settings");
			goto free_probe_cmd;
		}

		/* Parse and fill vreg params for powerup settings */
		rc = msm_camera_fill_vreg_params(
			&s_ctrl->soc_info,
			s_ctrl->sensordata->power_info.power_setting,
			s_ctrl->sensordata->power_info.power_setting_size);
		if (rc < 0) {
			CAM_ERR(CAM_SENSOR,
				"Fail in filling vreg params for PUP rc %d",
				 rc);
			kfree(probe_cmd);
			goto free_power_settings;
		}

		/* Parse and fill vreg params for powerdown settings*/
		rc = msm_camera_fill_vreg_params(
			&s_ctrl->soc_info,
			s_ctrl->sensordata->power_info.power_down_setting,
			s_ctrl->sensordata->power_info.power_down_setting_size);
		if (rc < 0) {
			CAM_ERR(CAM_SENSOR,
				"Fail in filling vreg params for PDOWN rc %d",
				 rc);
			kfree(probe_cmd);
			goto free_power_settings;
		}

		CAM_WARN(CAM_SENSOR,
			"Probe Success,slot:%d,slave_addr:0x%x",
			s_ctrl->soc_info.index,
			s_ctrl->sensordata->slave_info.sensor_slave_addr);

		/*
		 * Set probe succeeded flag to 1 so that no other camera shall
		 * probed on this slot
		 */
		s_ctrl->is_probe_succeed = 1;
		s_ctrl->sensor_state = CAM_SENSOR_INIT;
free_probe_cmd:
		kfree(probe_cmd);
	}
		break;
	case AIS_SENSOR_POWER_UP: {
		if ((s_ctrl->is_probe_succeed == 0) ||
			(s_ctrl->sensor_state != CAM_SENSOR_INIT)) {
			CAM_WARN(CAM_SENSOR,
				"Not in right state to powerup %d (%d)",
				s_ctrl->soc_info.index,
				s_ctrl->sensor_state);
			rc = -EINVAL;
			goto release_mutex;
		}

		CAM_WARN(CAM_SENSOR, "powering up %d", s_ctrl->soc_info.index);
		rc = cam_sensor_power_up(s_ctrl);
		if (rc < 0) {
			CAM_ERR(CAM_SENSOR, "power up failed");
			goto release_mutex;
		}

		s_ctrl->sensor_state = CAM_SENSOR_ACQUIRE;
		CAM_INFO(CAM_SENSOR,
<<<<<<< HEAD
				"CAM_ACQUIRE_DEV Success %d",
=======
				"SENSOR_POWER_UP Success %d",
>>>>>>> 9528de5b
				s_ctrl->soc_info.index);
	}
		break;

	case AIS_SENSOR_POWER_DOWN: {
<<<<<<< HEAD
		if ((s_ctrl->sensor_state == CAM_SENSOR_INIT) ||
			(s_ctrl->sensor_state == CAM_SENSOR_START)) {
=======
		if (s_ctrl->sensor_state == CAM_SENSOR_START) {
>>>>>>> 9528de5b
			rc = -EINVAL;
			CAM_WARN(CAM_SENSOR,
				"Not in right state to release %d (%d)",
				s_ctrl->soc_info.index,
				s_ctrl->sensor_state);
			goto release_mutex;
		}

		CAM_WARN(CAM_SENSOR, "powering down %d",
			s_ctrl->soc_info.index);
		rc = cam_sensor_power_down(s_ctrl);
		if (rc < 0) {
			CAM_ERR(CAM_SENSOR, "power down failed");
			goto release_mutex;
		}

		s_ctrl->sensor_state = CAM_SENSOR_INIT;
		CAM_INFO(CAM_SENSOR,
<<<<<<< HEAD
			"CAM_RELEASE_DEV Success %d",
=======
			"SENSOR_POWER_DOWN Success %d",
>>>>>>> 9528de5b
			s_ctrl->soc_info.index);
	}
		break;
	case AIS_SENSOR_I2C_POWER_UP: {
		rc = camera_io_init(&(s_ctrl->io_master_info));
		if (rc < 0)
			CAM_ERR(CAM_SENSOR, "io_init failed: rc: %d", rc);
	}
		break;
	case AIS_SENSOR_I2C_POWER_DOWN: {
		rc = camera_io_release(&(s_ctrl->io_master_info));
		if (rc < 0)
			CAM_ERR(CAM_SENSOR, "io_release failed: rc: %d", rc);
	}
		break;
	case AIS_SENSOR_I2C_READ: {
		struct ais_sensor_cmd_i2c_read i2c_read;
		struct cam_sensor_i2c_slave_info slave_info;

		if (s_ctrl->sensor_state != CAM_SENSOR_ACQUIRE) {
			CAM_WARN(CAM_SENSOR,
				"%d Not in right state to aquire %d",
				s_ctrl->soc_info.index,
				s_ctrl->sensor_state);
			rc = -EINVAL;
			goto release_mutex;
		}

		rc = copy_from_user(&i2c_read,
			(void __user *) cmd->handle, sizeof(i2c_read));
		if (rc < 0) {
			CAM_ERR(CAM_SENSOR, "Failed Copying from user");
			goto release_mutex;
		}

		slave_info.slave_addr = i2c_read.i2c_config.slave_addr;
		slave_info.i2c_freq_mode = i2c_read.i2c_config.i2c_freq_mode;
		rc = cam_sensor_update_i2c_slave_info(&(s_ctrl->io_master_info),
			&slave_info);
		if (rc < 0) {
			CAM_ERR(CAM_SENSOR, "Failed to update slave info");
			goto release_mutex;
		}

		rc = camera_io_dev_read(&(s_ctrl->io_master_info),
			i2c_read.reg_addr, &i2c_read.reg_data,
			i2c_read.addr_type, i2c_read.data_type);
		if (rc < 0) {
			CAM_ERR(CAM_SENSOR, "Failed to read 0x%x:0x%x",
				slave_info.slave_addr, i2c_read.reg_addr);
			(void)cam_sensor_restore_slave_info(s_ctrl);
			goto release_mutex;
		}

<<<<<<< HEAD
		CAM_WARN(CAM_SENSOR, "Read 0x%x : 0x%x <- 0x%x",
=======
		CAM_DBG(CAM_SENSOR, "Read 0x%x : 0x%x <- 0x%x",
>>>>>>> 9528de5b
			i2c_read.i2c_config.slave_addr,
			i2c_read.reg_addr, i2c_read.reg_data);

		if (copy_to_user((void __user *) cmd->handle, &i2c_read,
				sizeof(i2c_read))) {
			CAM_ERR(CAM_SENSOR, "Failed Copy to User");
			rc = -EFAULT;
		}

		(void)cam_sensor_restore_slave_info(s_ctrl);

	}
		break;
	case AIS_SENSOR_I2C_WRITE: {
		struct ais_sensor_cmd_i2c_wr i2c_write;
		struct cam_sensor_i2c_reg_setting write_setting;
		struct cam_sensor_i2c_reg_array reg_setting;
		struct cam_sensor_i2c_slave_info slave_info;

		if (s_ctrl->sensor_state != CAM_SENSOR_ACQUIRE) {
			CAM_WARN(CAM_SENSOR,
				"%d Not in right state to aquire %d",
				s_ctrl->soc_info.index,
				s_ctrl->sensor_state);
			rc = -EINVAL;
			goto release_mutex;
		}

		rc = copy_from_user(&i2c_write,
			(void __user *) cmd->handle, sizeof(i2c_write));
		if (rc < 0) {
			CAM_ERR(CAM_SENSOR, "Failed Copying from user");
			goto release_mutex;
		}

		slave_info.slave_addr = i2c_write.i2c_config.slave_addr;
		slave_info.i2c_freq_mode = i2c_write.i2c_config.i2c_freq_mode;
		rc = cam_sensor_update_i2c_slave_info(&(s_ctrl->io_master_info),
			&slave_info);
		if (rc < 0) {
			CAM_ERR(CAM_SENSOR, "Failed to update slave info");
			goto release_mutex;
		}

<<<<<<< HEAD
		CAM_INFO(CAM_SENSOR,
=======
		CAM_DBG(CAM_SENSOR,
>>>>>>> 9528de5b
			"Write 0x%x, 0x%x <- 0x%x [%d, %d]",
			i2c_write.i2c_config.slave_addr,
			i2c_write.wr_payload.reg_addr,
			i2c_write.wr_payload.reg_data,
			i2c_write.addr_type, i2c_write.data_type);

		reg_setting.reg_addr = i2c_write.wr_payload.reg_addr;
		reg_setting.reg_data = i2c_write.wr_payload.reg_data;
		reg_setting.data_mask = 0;
		reg_setting.delay = i2c_write.wr_payload.delay;

		write_setting.reg_setting = &reg_setting;
		write_setting.size = 1;
		write_setting.delay = 0;
		write_setting.addr_type = i2c_write.addr_type;
		write_setting.data_type = i2c_write.data_type;

		rc = camera_io_dev_write(&(s_ctrl->io_master_info),
				&write_setting);
		if (rc < 0) {
			CAM_ERR(CAM_SENSOR, "Failed to write 0x%x:0x%x 0x%x",
				slave_info.slave_addr,
				reg_setting.reg_addr,
				reg_setting.reg_data);
			(void)cam_sensor_restore_slave_info(s_ctrl);
			goto release_mutex;
		}

		(void)cam_sensor_restore_slave_info(s_ctrl);
	}
		break;
	case AIS_SENSOR_I2C_WRITE_ARRAY: {
		int i = 0;
		struct ais_sensor_cmd_i2c_wr_array i2c_write;
		struct cam_sensor_i2c_reg_setting write_setting;
		struct cam_sensor_i2c_reg_array *reg_setting;
		struct ais_sensor_i2c_wr_payload *wr_array;
		struct cam_sensor_i2c_slave_info slave_info;

		if (s_ctrl->sensor_state != CAM_SENSOR_ACQUIRE) {
			CAM_WARN(CAM_SENSOR,
				"%d Not in right state to aquire %d",
				s_ctrl->soc_info.index,
				s_ctrl->sensor_state);
			rc = -EINVAL;
			goto release_mutex;
		}

		rc = copy_from_user(&i2c_write,
				(void __user *) cmd->handle, sizeof(i2c_write));
		if (rc < 0) {
			CAM_ERR(CAM_SENSOR, "Failed Copying from user");
			goto release_mutex;
		}

		if (!i2c_write.count ||
			i2c_write.count > CCI_I2C_MAX_WRITE) {
			CAM_ERR(CAM_SENSOR, "invalid i2c array size");
			rc = -EINVAL;
			goto release_mutex;
		}

		wr_array = kcalloc(i2c_write.count,
			(sizeof(struct ais_sensor_i2c_wr_payload)),
			GFP_KERNEL);
		if (!wr_array) {
			rc = -ENOMEM;
			goto release_mutex;
		}

		reg_setting = kcalloc(i2c_write.count,
			(sizeof(struct cam_sensor_i2c_reg_array)),
			GFP_KERNEL);
		if (!reg_setting) {
			rc = -ENOMEM;
			kfree(wr_array);
			goto release_mutex;
		}

		if (copy_from_user(wr_array,
				(void __user *)(i2c_write.wr_array),
				i2c_write.count *
				sizeof(struct ais_sensor_i2c_wr_payload))) {
			pr_err("%s:%d failed\n", __func__, __LINE__);
			kfree(wr_array);
			kfree(reg_setting);
			rc = -EFAULT;
			goto release_mutex;
		}

		write_setting.reg_setting = reg_setting;
		write_setting.size = i2c_write.count;
		write_setting.delay = 0;
		write_setting.addr_type = i2c_write.addr_type;
		write_setting.data_type = i2c_write.data_type;

		for (i = 0; i < i2c_write.count; i++) {
			reg_setting[i].reg_addr = wr_array[i].reg_addr;
			reg_setting[i].reg_data = wr_array[i].reg_data;
			reg_setting[i].delay = wr_array[i].delay;
		}

		slave_info.slave_addr = i2c_write.i2c_config.slave_addr;
		slave_info.i2c_freq_mode = i2c_write.i2c_config.i2c_freq_mode;
		rc = cam_sensor_update_i2c_slave_info(&(s_ctrl->io_master_info),
				&slave_info);
		if (rc < 0) {
			CAM_ERR(CAM_SENSOR, "Failed to update slave info");
			kfree(wr_array);
			kfree(reg_setting);
			goto release_mutex;
		}

<<<<<<< HEAD
		CAM_INFO(CAM_SENSOR,
=======
		CAM_DBG(CAM_SENSOR,
>>>>>>> 9528de5b
			"Write 0x%x, %d regs [%d, %d]",
			i2c_write.i2c_config.slave_addr,
			i2c_write.count,
			i2c_write.addr_type, i2c_write.data_type);

		rc = camera_io_dev_write(&(s_ctrl->io_master_info),
				&write_setting);
		if (rc < 0)
			CAM_ERR(CAM_SENSOR, "Failed to write array to 0x%x %d",
				slave_info.slave_addr,
				write_setting.size);

		(void)cam_sensor_restore_slave_info(s_ctrl);

		kfree(wr_array);
		kfree(reg_setting);
	}
		break;
	case CAM_ACQUIRE_DEV: {
		struct cam_sensor_acquire_dev sensor_acq_dev;
		struct cam_create_dev_hdl bridge_params;

		if ((s_ctrl->is_probe_succeed == 0) ||
			(s_ctrl->sensor_state != CAM_SENSOR_INIT)) {
			CAM_WARN(CAM_SENSOR,
				"Not in right state to aquire %d",
				s_ctrl->sensor_state);
			rc = -EINVAL;
			goto release_mutex;
		}

		if (s_ctrl->bridge_intf.device_hdl != -1) {
			CAM_ERR(CAM_SENSOR, "Device is already acquired");
			rc = -EINVAL;
			goto release_mutex;
		}
		rc = copy_from_user(&sensor_acq_dev,
			u64_to_user_ptr(cmd->handle),
			sizeof(sensor_acq_dev));
		if (rc < 0) {
			CAM_ERR(CAM_SENSOR, "Failed Copying from user");
			goto release_mutex;
		}

		bridge_params.session_hdl = sensor_acq_dev.session_handle;
		bridge_params.ops = &s_ctrl->bridge_intf.ops;
		bridge_params.v4l2_sub_dev_flag = 0;
		bridge_params.media_entity_flag = 0;
		bridge_params.priv = s_ctrl;
		bridge_params.dev_id = CAM_SENSOR;
		sensor_acq_dev.device_handle =
			cam_create_device_hdl(&bridge_params);
		s_ctrl->bridge_intf.device_hdl = sensor_acq_dev.device_handle;
		s_ctrl->bridge_intf.session_hdl = sensor_acq_dev.session_handle;

		CAM_DBG(CAM_SENSOR, "Device Handle: %d",
			sensor_acq_dev.device_handle);
		if (copy_to_user(u64_to_user_ptr(cmd->handle),
			&sensor_acq_dev,
			sizeof(struct cam_sensor_acquire_dev))) {
			CAM_ERR(CAM_SENSOR, "Failed Copy to User");
			rc = -EFAULT;
			goto release_mutex;
		}

		rc = cam_sensor_power_up(s_ctrl);
		if (rc < 0) {
			CAM_ERR(CAM_SENSOR, "Sensor Power up failed");
			goto release_mutex;
		}

		s_ctrl->sensor_state = CAM_SENSOR_ACQUIRE;
		s_ctrl->last_flush_req = 0;
		CAM_INFO(CAM_SENSOR,
			"CAM_ACQUIRE_DEV Success, sensor_id:0x%x,sensor_slave_addr:0x%x",
			s_ctrl->sensordata->slave_info.sensor_id,
			s_ctrl->sensordata->slave_info.sensor_slave_addr);
	}
		break;
	case CAM_RELEASE_DEV: {
		if ((s_ctrl->sensor_state == CAM_SENSOR_INIT) ||
			(s_ctrl->sensor_state == CAM_SENSOR_START)) {
			rc = -EINVAL;
			CAM_WARN(CAM_SENSOR,
			"Not in right state to release : %d",
			s_ctrl->sensor_state);
			goto release_mutex;
		}

		if (s_ctrl->bridge_intf.link_hdl != -1) {
			CAM_ERR(CAM_SENSOR,
				"Device [%d] still active on link 0x%x",
				s_ctrl->sensor_state,
				s_ctrl->bridge_intf.link_hdl);
			rc = -EAGAIN;
			goto release_mutex;
		}

		rc = cam_sensor_power_down(s_ctrl);
		if (rc < 0) {
			CAM_ERR(CAM_SENSOR, "Sensor Power Down failed");
			goto release_mutex;
		}

		cam_sensor_release_per_frame_resource(s_ctrl);
		cam_sensor_release_stream_rsc(s_ctrl);
		if (s_ctrl->bridge_intf.device_hdl == -1) {
			CAM_ERR(CAM_SENSOR,
				"Invalid Handles: link hdl: %d device hdl: %d",
				s_ctrl->bridge_intf.device_hdl,
				s_ctrl->bridge_intf.link_hdl);
			rc = -EINVAL;
			goto release_mutex;
		}
		rc = cam_destroy_device_hdl(s_ctrl->bridge_intf.device_hdl);
		if (rc < 0)
			CAM_ERR(CAM_SENSOR,
				"failed in destroying the device hdl");
		s_ctrl->bridge_intf.device_hdl = -1;
		s_ctrl->bridge_intf.link_hdl = -1;
		s_ctrl->bridge_intf.session_hdl = -1;

		s_ctrl->sensor_state = CAM_SENSOR_INIT;
		CAM_INFO(CAM_SENSOR,
			"CAM_RELEASE_DEV Success, sensor_id:0x%x,sensor_slave_addr:0x%x",
			s_ctrl->sensordata->slave_info.sensor_id,
			s_ctrl->sensordata->slave_info.sensor_slave_addr);
		s_ctrl->streamon_count = 0;
		s_ctrl->streamoff_count = 0;
		s_ctrl->last_flush_req = 0;
	}
		break;
	case CAM_QUERY_CAP: {
		struct  cam_sensor_query_cap sensor_cap;

		cam_sensor_query_cap(s_ctrl, &sensor_cap);
		if (copy_to_user(u64_to_user_ptr(cmd->handle),
			&sensor_cap, sizeof(struct  cam_sensor_query_cap))) {
			CAM_ERR(CAM_SENSOR, "Failed Copy to User");
			rc = -EFAULT;
			goto release_mutex;
		}
		break;
	}
	case CAM_START_DEV: {
		if ((s_ctrl->sensor_state == CAM_SENSOR_INIT) ||
			(s_ctrl->sensor_state == CAM_SENSOR_START)) {
			rc = -EINVAL;
			CAM_WARN(CAM_SENSOR,
			"Not in right state to start : %d",
			s_ctrl->sensor_state);
			goto release_mutex;
		}

		if (s_ctrl->i2c_data.streamon_settings.is_settings_valid &&
			(s_ctrl->i2c_data.streamon_settings.request_id == 0)) {
			rc = cam_sensor_apply_settings(s_ctrl, 0,
				CAM_SENSOR_PACKET_OPCODE_SENSOR_STREAMON);
			if (rc < 0) {
				CAM_ERR(CAM_SENSOR,
					"cannot apply streamon settings");
				goto release_mutex;
			}
		}
		s_ctrl->sensor_state = CAM_SENSOR_START;
		CAM_INFO(CAM_SENSOR,
			"CAM_START_DEV Success, sensor_id:0x%x,sensor_slave_addr:0x%x",
			s_ctrl->sensordata->slave_info.sensor_id,
			s_ctrl->sensordata->slave_info.sensor_slave_addr);
	}
		break;
	case CAM_STOP_DEV: {
		if (s_ctrl->sensor_state != CAM_SENSOR_START) {
			rc = -EINVAL;
			CAM_WARN(CAM_SENSOR,
			"Not in right state to stop : %d",
			s_ctrl->sensor_state);
			goto release_mutex;
		}

		if (s_ctrl->i2c_data.streamoff_settings.is_settings_valid &&
			(s_ctrl->i2c_data.streamoff_settings.request_id == 0)) {
			rc = cam_sensor_apply_settings(s_ctrl, 0,
				CAM_SENSOR_PACKET_OPCODE_SENSOR_STREAMOFF);
			if (rc < 0) {
				CAM_ERR(CAM_SENSOR,
				"cannot apply streamoff settings");
			}
		}

		cam_sensor_release_per_frame_resource(s_ctrl);
		s_ctrl->last_flush_req = 0;
		s_ctrl->sensor_state = CAM_SENSOR_ACQUIRE;
		CAM_INFO(CAM_SENSOR,
			"CAM_STOP_DEV Success, sensor_id:0x%x,sensor_slave_addr:0x%x",
			s_ctrl->sensordata->slave_info.sensor_id,
			s_ctrl->sensordata->slave_info.sensor_slave_addr);
	}
		break;
	case CAM_CONFIG_DEV: {
		if (s_ctrl->sensor_state < CAM_SENSOR_ACQUIRE) {
			rc = -EINVAL;
			CAM_ERR(CAM_SENSOR,
				"sensor_id:[0x%x] not acquired to configure [%d] ",
				s_ctrl->sensordata->slave_info.sensor_id,
				s_ctrl->sensor_state
			);
			goto release_mutex;
		}

		rc = cam_sensor_i2c_pkt_parse(s_ctrl, arg);
		if (rc < 0) {
			CAM_ERR(CAM_SENSOR, "Failed i2c pkt parse: %d", rc);
			goto release_mutex;
		}
		if (s_ctrl->i2c_data.init_settings.is_settings_valid &&
			(s_ctrl->i2c_data.init_settings.request_id == 0)) {

			rc = cam_sensor_apply_settings(s_ctrl, 0,
				CAM_SENSOR_PACKET_OPCODE_SENSOR_INITIAL_CONFIG);

			s_ctrl->i2c_data.init_settings.request_id = -1;

			if (rc < 0) {
				CAM_ERR(CAM_SENSOR,
					"cannot apply init settings");
				delete_request(&s_ctrl->i2c_data.init_settings);
				goto release_mutex;
			}
			rc = delete_request(&s_ctrl->i2c_data.init_settings);
			if (rc < 0) {
				CAM_ERR(CAM_SENSOR,
					"Fail in deleting the Init settings");
				goto release_mutex;
			}
		}

		if (s_ctrl->i2c_data.config_settings.is_settings_valid &&
			(s_ctrl->i2c_data.config_settings.request_id == 0)) {
			rc = cam_sensor_apply_settings(s_ctrl, 0,
				CAM_SENSOR_PACKET_OPCODE_SENSOR_CONFIG);

			s_ctrl->i2c_data.config_settings.request_id = -1;

			if (rc < 0) {
				CAM_ERR(CAM_SENSOR,
					"cannot apply config settings");
				delete_request(
					&s_ctrl->i2c_data.config_settings);
				goto release_mutex;
			}
			rc = delete_request(&s_ctrl->i2c_data.config_settings);
			if (rc < 0) {
				CAM_ERR(CAM_SENSOR,
					"Fail in deleting the config settings");
				goto release_mutex;
			}
			s_ctrl->sensor_state = CAM_SENSOR_CONFIG;
		}

		CAM_INFO(CAM_SENSOR,
			"CAM_CONFIG_DEV done sensor_id:0x%x,sensor_slave_addr:0x%x",
			s_ctrl->sensordata->slave_info.sensor_id,
			s_ctrl->sensordata->slave_info.sensor_slave_addr);
	}
		break;
	default:
		CAM_ERR(CAM_SENSOR, "Invalid Opcode: %d", cmd->op_code);
		rc = -EINVAL;
		goto release_mutex;
	}

release_mutex:
	mutex_unlock(&(s_ctrl->cam_sensor_mutex));
	return rc;

free_power_settings:
	kfree(power_info->power_setting);
	kfree(power_info->power_down_setting);
	power_info->power_setting = NULL;
	power_info->power_down_setting = NULL;
	power_info->power_down_setting_size = 0;
	power_info->power_setting_size = 0;
	mutex_unlock(&(s_ctrl->cam_sensor_mutex));
	return rc;
}

int cam_sensor_publish_dev_info(struct cam_req_mgr_device_info *info)
{
	int rc = 0;
	struct cam_sensor_ctrl_t *s_ctrl = NULL;

	if (!info)
		return -EINVAL;

	s_ctrl = (struct cam_sensor_ctrl_t *)
		cam_get_device_priv(info->dev_hdl);

	if (!s_ctrl) {
		CAM_ERR(CAM_SENSOR, "Device data is NULL");
		return -EINVAL;
	}

	info->dev_id = CAM_REQ_MGR_DEVICE_SENSOR;
	strlcpy(info->name, CAM_SENSOR_NAME, sizeof(info->name));
	if (s_ctrl->pipeline_delay >= 1 && s_ctrl->pipeline_delay <= 3)
		info->p_delay = s_ctrl->pipeline_delay;
	else
		info->p_delay = 2;
	info->trigger = CAM_TRIGGER_POINT_SOF;

	return rc;
}

int cam_sensor_establish_link(struct cam_req_mgr_core_dev_link_setup *link)
{
	struct cam_sensor_ctrl_t *s_ctrl = NULL;

	if (!link)
		return -EINVAL;

	s_ctrl = (struct cam_sensor_ctrl_t *)
		cam_get_device_priv(link->dev_hdl);
	if (!s_ctrl) {
		CAM_ERR(CAM_SENSOR, "Device data is NULL");
		return -EINVAL;
	}

	mutex_lock(&s_ctrl->cam_sensor_mutex);
	if (link->link_enable) {
		s_ctrl->bridge_intf.link_hdl = link->link_hdl;
		s_ctrl->bridge_intf.crm_cb = link->crm_cb;
	} else {
		s_ctrl->bridge_intf.link_hdl = -1;
		s_ctrl->bridge_intf.crm_cb = NULL;
	}
	mutex_unlock(&s_ctrl->cam_sensor_mutex);

	return 0;
}

int cam_sensor_power(struct v4l2_subdev *sd, int on)
{
	struct cam_sensor_ctrl_t *s_ctrl = v4l2_get_subdevdata(sd);

	mutex_lock(&(s_ctrl->cam_sensor_mutex));
	if (!on && s_ctrl->sensor_state == CAM_SENSOR_START) {
		cam_sensor_power_down(s_ctrl);
		s_ctrl->sensor_state = CAM_SENSOR_ACQUIRE;
	}
	mutex_unlock(&(s_ctrl->cam_sensor_mutex));

	return 0;
}

int cam_sensor_power_up(struct cam_sensor_ctrl_t *s_ctrl)
{
	int rc;
	struct cam_sensor_power_ctrl_t *power_info;
	struct cam_camera_slave_info *slave_info;
	struct cam_hw_soc_info *soc_info;

	if (!s_ctrl) {
		CAM_ERR(CAM_SENSOR, "failed: %pK", s_ctrl);
		return -EINVAL;
	}

	power_info = &s_ctrl->sensordata->power_info;
	slave_info = &(s_ctrl->sensordata->slave_info);

	if (!power_info || !slave_info) {
		CAM_ERR(CAM_SENSOR, "failed: %pK %pK", power_info, slave_info);
		return -EINVAL;
	}

	soc_info = &s_ctrl->soc_info;

	if (s_ctrl->bob_pwm_switch) {
		rc = cam_sensor_bob_pwm_mode_switch(soc_info,
			s_ctrl->bob_reg_index, true);
		if (rc) {
			CAM_WARN(CAM_SENSOR,
			"BoB PWM setup failed rc: %d", rc);
			rc = 0;
		}
	}

	rc = cam_sensor_core_power_up(power_info, soc_info);
	if (rc < 0) {
		CAM_ERR(CAM_SENSOR, "power up the core is failed:%d", rc);
		return rc;
	}

	rc = camera_io_init(&(s_ctrl->io_master_info));
	if (rc < 0)
		CAM_ERR(CAM_SENSOR, "io_init failed: rc: %d", rc);

	return rc;
}

int cam_sensor_power_down(struct cam_sensor_ctrl_t *s_ctrl)
{
	struct cam_sensor_power_ctrl_t *power_info;
	struct cam_hw_soc_info *soc_info;
	int rc = 0;

	if (!s_ctrl) {
		CAM_ERR(CAM_SENSOR, "failed: s_ctrl %pK", s_ctrl);
		return -EINVAL;
	}

	power_info = &s_ctrl->sensordata->power_info;
	if (!power_info) {
		CAM_ERR(CAM_SENSOR, "failed: power_info %pK", power_info);
		return -EINVAL;
	}

	soc_info = &s_ctrl->soc_info;
	rc = cam_sensor_util_power_down(power_info, soc_info);
	if (rc < 0) {
		CAM_ERR(CAM_SENSOR, "power down the core is failed:%d", rc);
		return rc;
	}

	if (s_ctrl->bob_pwm_switch) {
		rc = cam_sensor_bob_pwm_mode_switch(soc_info,
			s_ctrl->bob_reg_index, false);
		if (rc) {
			CAM_WARN(CAM_SENSOR,
				"BoB PWM setup failed rc: %d", rc);
			rc = 0;
		}
	}

	camera_io_release(&(s_ctrl->io_master_info));

	return rc;
}

int cam_sensor_apply_settings(struct cam_sensor_ctrl_t *s_ctrl,
	int64_t req_id, enum cam_sensor_packet_opcodes opcode)
{
	int rc = 0, offset, i;
	uint64_t top = 0, del_req_id = 0;
	struct i2c_settings_array *i2c_set = NULL;
	struct i2c_settings_list *i2c_list;

	if (req_id == 0) {
		switch (opcode) {
		case CAM_SENSOR_PACKET_OPCODE_SENSOR_STREAMON: {
			i2c_set = &s_ctrl->i2c_data.streamon_settings;
			break;
		}
		case CAM_SENSOR_PACKET_OPCODE_SENSOR_INITIAL_CONFIG: {
			i2c_set = &s_ctrl->i2c_data.init_settings;
			break;
		}
		case CAM_SENSOR_PACKET_OPCODE_SENSOR_CONFIG: {
			i2c_set = &s_ctrl->i2c_data.config_settings;
			break;
		}
		case CAM_SENSOR_PACKET_OPCODE_SENSOR_STREAMOFF: {
			i2c_set = &s_ctrl->i2c_data.streamoff_settings;
			break;
		}
		case CAM_SENSOR_PACKET_OPCODE_SENSOR_UPDATE:
		case CAM_SENSOR_PACKET_OPCODE_SENSOR_PROBE:
		default:
			return 0;
		}
		if (i2c_set->is_settings_valid == 1) {
			list_for_each_entry(i2c_list,
				&(i2c_set->list_head), list) {
				rc = cam_sensor_i2c_modes_util(
					&(s_ctrl->io_master_info),
					i2c_list);
				if (rc < 0) {
					CAM_ERR(CAM_SENSOR,
						"Failed to apply settings: %d",
						rc);
					goto EXIT_RESTORE;
				}
			}
		}
	} else {
		offset = req_id % MAX_PER_FRAME_ARRAY;
		i2c_set = &(s_ctrl->i2c_data.per_frame[offset]);
		if (i2c_set->is_settings_valid == 1 &&
			i2c_set->request_id == req_id) {
			list_for_each_entry(i2c_list,
				&(i2c_set->list_head), list) {
				rc = cam_sensor_i2c_modes_util(
					&(s_ctrl->io_master_info),
					i2c_list);
				if (rc < 0) {
					CAM_ERR(CAM_SENSOR,
						"Failed to apply settings: %d",
						rc);
					goto EXIT_RESTORE;
				}
			}
		} else {
			CAM_DBG(CAM_SENSOR,
				"Invalid/NOP request to apply: %lld", req_id);
		}

		/* Change the logic dynamically */
		for (i = 0; i < MAX_PER_FRAME_ARRAY; i++) {
			if ((req_id >=
				s_ctrl->i2c_data.per_frame[i].request_id) &&
				(top <
				s_ctrl->i2c_data.per_frame[i].request_id) &&
				(s_ctrl->i2c_data.per_frame[i].is_settings_valid
					== 1)) {
				del_req_id = top;
				top = s_ctrl->i2c_data.per_frame[i].request_id;
			}
		}

		if (top < req_id) {
			if ((((top % MAX_PER_FRAME_ARRAY) - (req_id %
				MAX_PER_FRAME_ARRAY)) >= BATCH_SIZE_MAX) ||
				(((top % MAX_PER_FRAME_ARRAY) - (req_id %
				MAX_PER_FRAME_ARRAY)) <= -BATCH_SIZE_MAX))
				del_req_id = req_id;
		}

		if (!del_req_id)
			goto EXIT_RESTORE;

		CAM_DBG(CAM_SENSOR, "top: %llu, del_req_id:%llu",
			top, del_req_id);

		for (i = 0; i < MAX_PER_FRAME_ARRAY; i++) {
			if ((del_req_id >
				 s_ctrl->i2c_data.per_frame[i].request_id) && (
				 s_ctrl->i2c_data.per_frame[i].is_settings_valid
					== 1)) {
				s_ctrl->i2c_data.per_frame[i].request_id = 0;
				rc = delete_request(
					&(s_ctrl->i2c_data.per_frame[i]));
				if (rc < 0)
					CAM_ERR(CAM_SENSOR,
						"Delete request Fail:%lld rc:%d",
						del_req_id, rc);
			}
		}
	}

EXIT_RESTORE:
	(void)cam_sensor_restore_slave_info(s_ctrl);

	return rc;
}

int32_t cam_sensor_apply_request(struct cam_req_mgr_apply_request *apply)
{
	int32_t rc = 0;
	struct cam_sensor_ctrl_t *s_ctrl = NULL;

	if (!apply)
		return -EINVAL;

	s_ctrl = (struct cam_sensor_ctrl_t *)
		cam_get_device_priv(apply->dev_hdl);
	if (!s_ctrl) {
		CAM_ERR(CAM_SENSOR, "Device data is NULL");
		return -EINVAL;
	}
	CAM_DBG(CAM_REQ, " Sensor update req id: %lld", apply->request_id);
	trace_cam_apply_req("Sensor", apply->request_id);
	mutex_lock(&(s_ctrl->cam_sensor_mutex));
	rc = cam_sensor_apply_settings(s_ctrl, apply->request_id,
		CAM_SENSOR_PACKET_OPCODE_SENSOR_UPDATE);
	mutex_unlock(&(s_ctrl->cam_sensor_mutex));
	return rc;
}

int32_t cam_sensor_flush_request(struct cam_req_mgr_flush_request *flush_req)
{
	int32_t rc = 0, i;
	uint32_t cancel_req_id_found = 0;
	struct cam_sensor_ctrl_t *s_ctrl = NULL;
	struct i2c_settings_array *i2c_set = NULL;

	if (!flush_req)
		return -EINVAL;

	s_ctrl = (struct cam_sensor_ctrl_t *)
		cam_get_device_priv(flush_req->dev_hdl);
	if (!s_ctrl) {
		CAM_ERR(CAM_SENSOR, "Device data is NULL");
		return -EINVAL;
	}

	mutex_lock(&(s_ctrl->cam_sensor_mutex));
	if (s_ctrl->sensor_state != CAM_SENSOR_START ||
		s_ctrl->sensor_state != CAM_SENSOR_CONFIG) {
		mutex_unlock(&(s_ctrl->cam_sensor_mutex));
		return rc;
	}

	if (s_ctrl->i2c_data.per_frame == NULL) {
		CAM_ERR(CAM_SENSOR, "i2c frame data is NULL");
		mutex_unlock(&(s_ctrl->cam_sensor_mutex));
		return -EINVAL;
	}

	if (flush_req->type == CAM_REQ_MGR_FLUSH_TYPE_ALL) {
		s_ctrl->last_flush_req = flush_req->req_id;
		CAM_DBG(CAM_SENSOR, "last reqest to flush is %lld",
			flush_req->req_id);
	}

	for (i = 0; i < MAX_PER_FRAME_ARRAY; i++) {
		i2c_set = &(s_ctrl->i2c_data.per_frame[i]);

		if ((flush_req->type == CAM_REQ_MGR_FLUSH_TYPE_CANCEL_REQ)
				&& (i2c_set->request_id != flush_req->req_id))
			continue;

		if (i2c_set->is_settings_valid == 1) {
			rc = delete_request(i2c_set);
			if (rc < 0)
				CAM_ERR(CAM_SENSOR,
					"delete request: %lld rc: %d",
					i2c_set->request_id, rc);

			if (flush_req->type ==
				CAM_REQ_MGR_FLUSH_TYPE_CANCEL_REQ) {
				cancel_req_id_found = 1;
				break;
			}
		}
	}

	if (flush_req->type == CAM_REQ_MGR_FLUSH_TYPE_CANCEL_REQ &&
		!cancel_req_id_found)
		CAM_DBG(CAM_SENSOR,
			"Flush request id:%lld not found in the pending list",
			flush_req->req_id);
	mutex_unlock(&(s_ctrl->cam_sensor_mutex));
	return rc;
}<|MERGE_RESOLUTION|>--- conflicted
+++ resolved
@@ -153,11 +153,7 @@
 		csl_packet->header.request_id <= s_ctrl->last_flush_req
 		&& s_ctrl->last_flush_req != 0) {
 		CAM_ERR(CAM_SENSOR,
-<<<<<<< HEAD
-			"reject request %lld, last request to flush %lld",
-=======
 			"reject request %lld, last request to flush %d",
->>>>>>> 9528de5b
 			csl_packet->header.request_id, s_ctrl->last_flush_req);
 		rc = -EINVAL;
 		goto rel_pkt_buf;
@@ -268,11 +264,7 @@
 
 rel_pkt_buf:
 	if (cam_mem_put_cpu_buf(config.packet_handle))
-<<<<<<< HEAD
-		CAM_WARN(CAM_SENSOR, "Failed in put the buffer: 0x%x",
-=======
 		CAM_WARN(CAM_SENSOR, "Failed in put the buffer: 0x%llx",
->>>>>>> 9528de5b
 			config.packet_handle);
 
 	return rc;
@@ -605,11 +597,7 @@
 	}
 
 	if (cam_mem_put_cpu_buf(handle))
-<<<<<<< HEAD
-		CAM_WARN(CAM_SENSOR, "Failed to put the command Buffer: 0x%x",
-=======
 		CAM_WARN(CAM_SENSOR, "Failed to put the command Buffer: 0x%llx",
->>>>>>> 9528de5b
 			handle);
 
 	return rc;
@@ -620,11 +608,7 @@
 			cmd_desc[i].mem_handle);
 rel_pkt_buf:
 	if (cam_mem_put_cpu_buf(handle))
-<<<<<<< HEAD
-		CAM_WARN(CAM_SENSOR, "Failed to put the command Buffer: 0x%x",
-=======
 		CAM_WARN(CAM_SENSOR, "Failed to put the command Buffer: 0x%llx",
->>>>>>> 9528de5b
 			handle);
 
 	return rc;
@@ -942,22 +926,13 @@
 
 		s_ctrl->sensor_state = CAM_SENSOR_ACQUIRE;
 		CAM_INFO(CAM_SENSOR,
-<<<<<<< HEAD
-				"CAM_ACQUIRE_DEV Success %d",
-=======
 				"SENSOR_POWER_UP Success %d",
->>>>>>> 9528de5b
 				s_ctrl->soc_info.index);
 	}
 		break;
 
 	case AIS_SENSOR_POWER_DOWN: {
-<<<<<<< HEAD
-		if ((s_ctrl->sensor_state == CAM_SENSOR_INIT) ||
-			(s_ctrl->sensor_state == CAM_SENSOR_START)) {
-=======
 		if (s_ctrl->sensor_state == CAM_SENSOR_START) {
->>>>>>> 9528de5b
 			rc = -EINVAL;
 			CAM_WARN(CAM_SENSOR,
 				"Not in right state to release %d (%d)",
@@ -976,11 +951,7 @@
 
 		s_ctrl->sensor_state = CAM_SENSOR_INIT;
 		CAM_INFO(CAM_SENSOR,
-<<<<<<< HEAD
-			"CAM_RELEASE_DEV Success %d",
-=======
 			"SENSOR_POWER_DOWN Success %d",
->>>>>>> 9528de5b
 			s_ctrl->soc_info.index);
 	}
 		break;
@@ -1035,11 +1006,7 @@
 			goto release_mutex;
 		}
 
-<<<<<<< HEAD
-		CAM_WARN(CAM_SENSOR, "Read 0x%x : 0x%x <- 0x%x",
-=======
 		CAM_DBG(CAM_SENSOR, "Read 0x%x : 0x%x <- 0x%x",
->>>>>>> 9528de5b
 			i2c_read.i2c_config.slave_addr,
 			i2c_read.reg_addr, i2c_read.reg_data);
 
@@ -1084,11 +1051,7 @@
 			goto release_mutex;
 		}
 
-<<<<<<< HEAD
-		CAM_INFO(CAM_SENSOR,
-=======
 		CAM_DBG(CAM_SENSOR,
->>>>>>> 9528de5b
 			"Write 0x%x, 0x%x <- 0x%x [%d, %d]",
 			i2c_write.i2c_config.slave_addr,
 			i2c_write.wr_payload.reg_addr,
@@ -1202,11 +1165,7 @@
 			goto release_mutex;
 		}
 
-<<<<<<< HEAD
-		CAM_INFO(CAM_SENSOR,
-=======
 		CAM_DBG(CAM_SENSOR,
->>>>>>> 9528de5b
 			"Write 0x%x, %d regs [%d, %d]",
 			i2c_write.i2c_config.slave_addr,
 			i2c_write.count,
