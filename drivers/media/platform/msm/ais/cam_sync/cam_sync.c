/* Copyright (c) 2017-2019, The Linux Foundation. All rights reserved.
 *
 * This program is free software; you can redistribute it and/or modify
 * it under the terms of the GNU General Public License version 2 and
 * only version 2 as published by the Free Software Foundation.
 *
 * This program is distributed in the hope that it will be useful,
 * but WITHOUT ANY WARRANTY; without even the implied warranty of
 * MERCHANTABILITY or FITNESS FOR A PARTICULAR PURPOSE.  See the
 * GNU General Public License for more details.
 */

#include <linux/init.h>
#include <linux/module.h>
#include <linux/irqflags.h>
#include <linux/module.h>
#include <linux/platform_device.h>
#include <linux/debugfs.h>
#include "cam_sync_util.h"
#include "cam_debug_util.h"
#include "cam_common_util.h"

struct sync_device *sync_dev;

/*
 * Flag to determine whether to enqueue cb of a
 * signaled fence onto the workq or invoke it
 * directly in the same context
 */
static bool trigger_cb_without_switch;

void cam_sync_print_fence_table(void)
{
	int cnt;

	for (cnt = 0; cnt < CAM_SYNC_MAX_OBJS; cnt++) {
		CAM_INFO(CAM_SYNC, "%d, %s, %d, %d, %d",
			sync_dev->sync_table[cnt].sync_id,
			sync_dev->sync_table[cnt].name,
			sync_dev->sync_table[cnt].type,
			sync_dev->sync_table[cnt].state,
			sync_dev->sync_table[cnt].ref_cnt);
	}
}

int cam_sync_create(int32_t *sync_obj, const char *name)
{
	int rc;
	long idx;
	bool bit;

	do {
		idx = find_first_zero_bit(sync_dev->bitmap, CAM_SYNC_MAX_OBJS);
		if (idx >= CAM_SYNC_MAX_OBJS) {
			CAM_ERR(CAM_SYNC,
				"Error: Unable to Create Sync Idx = %d Reached Max!!",
				idx);
			sync_dev->err_cnt++;
			if (sync_dev->err_cnt == 1)
				cam_sync_print_fence_table();
			return -ENOMEM;
		}
		CAM_DBG(CAM_SYNC, "Index location available at idx: %ld", idx);
		bit = test_and_set_bit(idx, sync_dev->bitmap);
	} while (bit);

	spin_lock_bh(&sync_dev->row_spinlocks[idx]);
	rc = cam_sync_init_row(sync_dev->sync_table, idx, name,
		CAM_SYNC_TYPE_INDV);
	if (rc) {
		CAM_ERR(CAM_SYNC, "Error: Unable to init row at idx = %ld",
			idx);
		clear_bit(idx, sync_dev->bitmap);
		spin_unlock_bh(&sync_dev->row_spinlocks[idx]);
		return -EINVAL;
	}

	*sync_obj = idx;
	CAM_DBG(CAM_SYNC, "sync_obj: %i", *sync_obj);
	spin_unlock_bh(&sync_dev->row_spinlocks[idx]);

	return rc;
}

int cam_sync_register_callback(sync_callback cb_func,
	void *userdata, int32_t sync_obj)
{
	struct sync_callback_info *sync_cb;
	struct sync_table_row *row = NULL;
	int status = 0;

	if (sync_obj >= CAM_SYNC_MAX_OBJS || sync_obj <= 0 || !cb_func)
		return -EINVAL;

	spin_lock_bh(&sync_dev->row_spinlocks[sync_obj]);
	row = sync_dev->sync_table + sync_obj;

	if (row->state == CAM_SYNC_STATE_INVALID) {
		CAM_ERR(CAM_SYNC,
			"Error: accessing an uninitialized sync obj %d",
			sync_obj);
		spin_unlock_bh(&sync_dev->row_spinlocks[sync_obj]);
		return -EINVAL;
	}

	sync_cb = kzalloc(sizeof(*sync_cb), GFP_ATOMIC);
	if (!sync_cb) {
		spin_unlock_bh(&sync_dev->row_spinlocks[sync_obj]);
		return -ENOMEM;
	}

	/* Trigger callback if sync object is already in SIGNALED state */
	if ((row->state == CAM_SYNC_STATE_SIGNALED_SUCCESS ||
		row->state == CAM_SYNC_STATE_SIGNALED_ERROR) &&
		(!row->remaining)) {
		if (trigger_cb_without_switch) {
			CAM_DBG(CAM_SYNC, "Invoke callback for sync object:%d",
				sync_obj);
			status = row->state;
			kfree(sync_cb);
			spin_unlock_bh(&sync_dev->row_spinlocks[sync_obj]);
			cb_func(sync_obj, status, userdata);
		} else {
			sync_cb->callback_func = cb_func;
			sync_cb->cb_data = userdata;
			sync_cb->sync_obj = sync_obj;
			INIT_WORK(&sync_cb->cb_dispatch_work,
				cam_sync_util_cb_dispatch);
			sync_cb->status = row->state;
			CAM_DBG(CAM_SYNC, "Enqueue callback for sync object:%d",
				sync_cb->sync_obj);
			queue_work(sync_dev->work_queue,
				&sync_cb->cb_dispatch_work);
			spin_unlock_bh(&sync_dev->row_spinlocks[sync_obj]);
		}

		return 0;
	}

	sync_cb->callback_func = cb_func;
	sync_cb->cb_data = userdata;
	sync_cb->sync_obj = sync_obj;
	INIT_WORK(&sync_cb->cb_dispatch_work, cam_sync_util_cb_dispatch);
	list_add_tail(&sync_cb->list, &row->callback_list);
	spin_unlock_bh(&sync_dev->row_spinlocks[sync_obj]);

	return 0;
}

int cam_sync_deregister_callback(sync_callback cb_func,
	void *userdata, int32_t sync_obj)
{
	struct sync_table_row *row = NULL;
	struct sync_callback_info *sync_cb, *temp;
	bool found = false;

	if (sync_obj >= CAM_SYNC_MAX_OBJS || sync_obj <= 0)
		return -EINVAL;

	spin_lock_bh(&sync_dev->row_spinlocks[sync_obj]);
	row = sync_dev->sync_table + sync_obj;

	if (row->state == CAM_SYNC_STATE_INVALID) {
		CAM_ERR(CAM_SYNC,
			"Error: accessing an uninitialized sync obj = %d",
			sync_obj);
		spin_unlock_bh(&sync_dev->row_spinlocks[sync_obj]);
		return -EINVAL;
	}

	CAM_DBG(CAM_SYNC, "deregistered callback for sync object:%d",
		sync_obj);
	list_for_each_entry_safe(sync_cb, temp, &row->callback_list, list) {
		if (sync_cb->callback_func == cb_func &&
			sync_cb->cb_data == userdata) {
			list_del_init(&sync_cb->list);
			kfree(sync_cb);
			found = true;
		}
	}

	spin_unlock_bh(&sync_dev->row_spinlocks[sync_obj]);
	return found ? 0 : -ENOENT;
}

int cam_sync_signal(int32_t sync_obj, uint32_t status)
{
	struct sync_table_row *row = NULL;
	struct sync_table_row *parent_row = NULL;
	struct sync_parent_info *parent_info, *temp_parent_info;
	struct list_head parents_list;
	int rc = 0;

	if (sync_obj >= CAM_SYNC_MAX_OBJS || sync_obj <= 0) {
		CAM_ERR(CAM_SYNC, "Error: Out of range sync obj (0 <= %d < %d)",
			sync_obj, CAM_SYNC_MAX_OBJS);
		return -EINVAL;
	}
	row = sync_dev->sync_table + sync_obj;
	spin_lock_bh(&sync_dev->row_spinlocks[sync_obj]);
	if (row->state == CAM_SYNC_STATE_INVALID) {
		spin_unlock_bh(&sync_dev->row_spinlocks[sync_obj]);
		CAM_ERR(CAM_SYNC,
			"Error: accessing an uninitialized sync obj = %d",
			sync_obj);
		return -EINVAL;
	}

	if (row->type == CAM_SYNC_TYPE_GROUP) {
		spin_unlock_bh(&sync_dev->row_spinlocks[sync_obj]);
		CAM_ERR(CAM_SYNC,
			"Error: Signaling a GROUP sync object = %d",
			sync_obj);
		return -EINVAL;
	}

	if (row->state != CAM_SYNC_STATE_ACTIVE) {
		spin_unlock_bh(&sync_dev->row_spinlocks[sync_obj]);
		CAM_ERR(CAM_SYNC,
			"Sync object already signaled sync_obj = %d state = %d",
			sync_obj, row->state);
		return -EALREADY;
	}

	if (status != CAM_SYNC_STATE_SIGNALED_SUCCESS &&
		status != CAM_SYNC_STATE_SIGNALED_ERROR) {
		spin_unlock_bh(&sync_dev->row_spinlocks[sync_obj]);
		CAM_ERR(CAM_SYNC,
			"Error: signaling with undefined status = %d",
			status);
		return -EINVAL;
	}

	if (!atomic_dec_and_test(&row->ref_cnt)) {
		spin_unlock_bh(&sync_dev->row_spinlocks[sync_obj]);
		return 0;
	}

	row->state = status;
	cam_sync_util_dispatch_signaled_cb(sync_obj, status);

	/* copy parent list to local and release child lock */
	INIT_LIST_HEAD(&parents_list);
	list_splice_init(&row->parents_list, &parents_list);
	spin_unlock_bh(&sync_dev->row_spinlocks[sync_obj]);

	if (list_empty(&parents_list))
		return 0;

	/*
	 * Now iterate over all parents of this object and if they too need to
	 * be signaled dispatch cb's
	 */
	list_for_each_entry_safe(parent_info,
		temp_parent_info,
		&parents_list,
		list) {
		parent_row = sync_dev->sync_table + parent_info->sync_id;
		spin_lock_bh(&sync_dev->row_spinlocks[parent_info->sync_id]);
		parent_row->remaining--;

		rc = cam_sync_util_update_parent_state(
			parent_row,
			status);
		if (rc) {
			CAM_ERR(CAM_SYNC, "Invalid parent state %d",
				parent_row->state);
			spin_unlock_bh(
				&sync_dev->row_spinlocks[parent_info->sync_id]);
			kfree(parent_info);
			continue;
		}

		if (!parent_row->remaining)
			cam_sync_util_dispatch_signaled_cb(
				parent_info->sync_id, parent_row->state);

		spin_unlock_bh(&sync_dev->row_spinlocks[parent_info->sync_id]);
		list_del_init(&parent_info->list);
		kfree(parent_info);
	}

	return 0;
}

int cam_sync_merge(int32_t *sync_obj, uint32_t num_objs, int32_t *merged_obj)
{
	int rc;
	long idx = 0;
	bool bit;
	int i = 0;

	if (!sync_obj || !merged_obj) {
		CAM_ERR(CAM_SYNC, "Invalid pointer(s)");
		return -EINVAL;
	}

	if (num_objs <= 1) {
		CAM_ERR(CAM_SYNC, "Single object merge is not allowed");
		return -EINVAL;
	}

	if (cam_common_util_remove_duplicate_arr(sync_obj, num_objs)
		!= num_objs) {
		CAM_ERR(CAM_SYNC, "The obj list has duplicate fence");
		return -EINVAL;
	}

	for (i = 0; i < num_objs; i++) {
		rc = cam_sync_check_valid(sync_obj[i]);
		if (rc) {
			CAM_ERR(CAM_SYNC, "Sync_obj[%d] %d valid check fail",
				i, sync_obj[i]);
			return rc;
		}
	}
	do {
		idx = find_first_zero_bit(sync_dev->bitmap, CAM_SYNC_MAX_OBJS);
		if (idx >= CAM_SYNC_MAX_OBJS)
			return -ENOMEM;
		bit = test_and_set_bit(idx, sync_dev->bitmap);
	} while (bit);

	spin_lock_bh(&sync_dev->row_spinlocks[idx]);
	rc = cam_sync_init_group_object(sync_dev->sync_table,
		idx, sync_obj,
		num_objs);
	if (rc < 0) {
		CAM_ERR(CAM_SYNC, "Error: Unable to init row at idx = %ld",
			idx);
		clear_bit(idx, sync_dev->bitmap);
		spin_unlock_bh(&sync_dev->row_spinlocks[idx]);
		return -EINVAL;
	}
	CAM_DBG(CAM_SYNC, "Init row at idx:%ld to merge objects", idx);
	*merged_obj = idx;
	spin_unlock_bh(&sync_dev->row_spinlocks[idx]);

	return 0;
}

int cam_sync_get_obj_ref(int32_t sync_obj)
{
	struct sync_table_row *row = NULL;

	if (sync_obj >= CAM_SYNC_MAX_OBJS || sync_obj <= 0)
		return -EINVAL;

	row = sync_dev->sync_table + sync_obj;

	spin_lock(&sync_dev->row_spinlocks[sync_obj]);

	if (row->state != CAM_SYNC_STATE_ACTIVE) {
		spin_unlock(&sync_dev->row_spinlocks[sync_obj]);
		CAM_ERR_RATE_LIMIT_CUSTOM(CAM_SYNC, 1, 5,
			"accessing an uninitialized sync obj = %d state = %d",
			sync_obj, row->state);
		return -EINVAL;
	}

	atomic_inc(&row->ref_cnt);
	spin_unlock(&sync_dev->row_spinlocks[sync_obj]);
	CAM_DBG(CAM_SYNC, "get ref for obj %d", sync_obj);

	return 0;
}

int cam_sync_put_obj_ref(int32_t sync_obj)
{
	struct sync_table_row *row = NULL;

	if (sync_obj >= CAM_SYNC_MAX_OBJS || sync_obj <= 0)
		return -EINVAL;

	row = sync_dev->sync_table + sync_obj;
	atomic_dec(&row->ref_cnt);
	CAM_DBG(CAM_SYNC, "put ref for obj %d", sync_obj);

	return 0;
}

int cam_sync_destroy(int32_t sync_obj)
{
	CAM_DBG(CAM_SYNC, "sync_obj: %i", sync_obj);
	return cam_sync_deinit_object(sync_dev->sync_table, sync_obj);
}

int cam_sync_check_valid(int32_t sync_obj)
{
	struct sync_table_row *row = NULL;

	if (sync_obj >= CAM_SYNC_MAX_OBJS || sync_obj <= 0)
		return -EINVAL;

	row = sync_dev->sync_table + sync_obj;

	if (!test_bit(sync_obj, sync_dev->bitmap)) {
		CAM_ERR(CAM_SYNC, "Error: Released sync obj received %d",
			sync_obj);
		return -EINVAL;
	}

	if (row->state == CAM_SYNC_STATE_INVALID) {
		CAM_ERR(CAM_SYNC,
			"Error: accessing an uninitialized sync obj = %d",
			sync_obj);
		return -EINVAL;
	}
	return 0;
}
int cam_sync_wait(int32_t sync_obj, uint64_t timeout_ms)
{
	unsigned long timeleft;
	int rc = -EINVAL;
	struct sync_table_row *row = NULL;

	if (sync_obj >= CAM_SYNC_MAX_OBJS || sync_obj <= 0)
		return -EINVAL;

	row = sync_dev->sync_table + sync_obj;

	if (row->state == CAM_SYNC_STATE_INVALID) {
		CAM_ERR(CAM_SYNC,
			"Error: accessing an uninitialized sync obj = %d",
			sync_obj);
		return -EINVAL;
	}

	timeleft = wait_for_completion_timeout(&row->signaled,
		msecs_to_jiffies(timeout_ms));

	if (!timeleft) {
		CAM_ERR(CAM_SYNC,
			"Error: timed out for sync obj = %d", sync_obj);
		rc = -ETIMEDOUT;
	} else {
		switch (row->state) {
		case CAM_SYNC_STATE_INVALID:
		case CAM_SYNC_STATE_ACTIVE:
		case CAM_SYNC_STATE_SIGNALED_ERROR:
			CAM_ERR(CAM_SYNC,
				"Error: Wait on invalid state = %d, obj = %d",
				row->state, sync_obj);
			rc = -EINVAL;
			break;
		case CAM_SYNC_STATE_SIGNALED_SUCCESS:
			rc = 0;
			break;
		default:
			rc = -EINVAL;
			break;
		}
	}

	return rc;
}

static int cam_sync_handle_create(struct cam_private_ioctl_arg *k_ioctl)
{
	struct cam_sync_info sync_create;
	int result;

	if (k_ioctl->size != sizeof(struct cam_sync_info))
		return -EINVAL;

	if (!k_ioctl->ioctl_ptr)
		return -EINVAL;

	if (copy_from_user(&sync_create,
		u64_to_user_ptr(k_ioctl->ioctl_ptr),
		k_ioctl->size))
		return -EFAULT;

	mutex_lock(&sync_dev->table_lock);
	result = cam_sync_create(&sync_create.sync_obj,
		sync_create.name);
	mutex_unlock(&sync_dev->table_lock);
	if (!result)
		if (copy_to_user(
			u64_to_user_ptr(k_ioctl->ioctl_ptr),
			&sync_create,
			k_ioctl->size))
			return -EFAULT;

	return result;
}

static int cam_sync_handle_signal(struct cam_private_ioctl_arg *k_ioctl)
{
	int rc = 0;
	struct cam_sync_signal sync_signal;

	if (k_ioctl->size != sizeof(struct cam_sync_signal))
		return -EINVAL;

	if (!k_ioctl->ioctl_ptr)
		return -EINVAL;

	if (copy_from_user(&sync_signal,
		u64_to_user_ptr(k_ioctl->ioctl_ptr),
		k_ioctl->size))
		return -EFAULT;

	/* need to get ref for UMD signaled fences */
	rc = cam_sync_get_obj_ref(sync_signal.sync_obj);
	if (rc) {
		CAM_DBG(CAM_SYNC,
			"Error: cannot signal an uninitialized sync obj = %d",
			sync_signal.sync_obj);
		return rc;
	}

	return cam_sync_signal(sync_signal.sync_obj,
		sync_signal.sync_state);
}

static int cam_sync_handle_merge(struct cam_private_ioctl_arg *k_ioctl)
{
	struct cam_sync_merge sync_merge;
	uint32_t *sync_objs;
	uint32_t num_objs;
	uint32_t size;
	int result;

	if (k_ioctl->size != sizeof(struct cam_sync_merge))
		return -EINVAL;

	if (!k_ioctl->ioctl_ptr)
		return -EINVAL;

	if (copy_from_user(&sync_merge,
		u64_to_user_ptr(k_ioctl->ioctl_ptr),
		k_ioctl->size))
		return -EFAULT;

	if (sync_merge.num_objs >= CAM_SYNC_MAX_OBJS)
		return -EINVAL;

	size = sizeof(uint32_t) * sync_merge.num_objs;
	sync_objs = kzalloc(size, GFP_ATOMIC);

	if (!sync_objs)
		return -ENOMEM;

	if (copy_from_user(sync_objs,
		u64_to_user_ptr(sync_merge.sync_objs),
		sizeof(uint32_t) * sync_merge.num_objs)) {
		kfree(sync_objs);
		return -EFAULT;
	}

	num_objs = sync_merge.num_objs;

	result = cam_sync_merge(sync_objs,
		num_objs,
		&sync_merge.merged);

	if (!result)
		if (copy_to_user(
			u64_to_user_ptr(k_ioctl->ioctl_ptr),
			&sync_merge,
			k_ioctl->size)) {
			kfree(sync_objs);
			return -EFAULT;
	}

	kfree(sync_objs);

	return result;
}

static int cam_sync_handle_wait(struct cam_private_ioctl_arg *k_ioctl)
{
	struct cam_sync_wait sync_wait;

	if (k_ioctl->size != sizeof(struct cam_sync_wait))
		return -EINVAL;

	if (!k_ioctl->ioctl_ptr)
		return -EINVAL;

	if (copy_from_user(&sync_wait,
		u64_to_user_ptr(k_ioctl->ioctl_ptr),
		k_ioctl->size))
		return -EFAULT;

	k_ioctl->result = cam_sync_wait(sync_wait.sync_obj,
		sync_wait.timeout_ms);

	return 0;
}

static int cam_sync_handle_destroy(struct cam_private_ioctl_arg *k_ioctl)
{
	struct cam_sync_info sync_create;
	int rc;

	if (k_ioctl->size != sizeof(struct cam_sync_info))
		return -EINVAL;

	if (!k_ioctl->ioctl_ptr)
		return -EINVAL;

	if (copy_from_user(&sync_create,
		u64_to_user_ptr(k_ioctl->ioctl_ptr),
		k_ioctl->size))
		return -EFAULT;

	mutex_lock(&sync_dev->table_lock);
	rc = cam_sync_destroy(sync_create.sync_obj);
	mutex_unlock(&sync_dev->table_lock);

	return rc;
}

static int cam_sync_handle_register_user_payload(
	struct cam_private_ioctl_arg *k_ioctl)
{
	struct cam_sync_userpayload_info userpayload_info;
	struct sync_user_payload *user_payload_kernel;
	struct sync_user_payload *user_payload_iter;
	struct sync_user_payload *temp_upayload_kernel;
	uint32_t sync_obj;
	struct sync_table_row *row = NULL;

	if (k_ioctl->size != sizeof(struct cam_sync_userpayload_info))
		return -EINVAL;

	if (!k_ioctl->ioctl_ptr)
		return -EINVAL;

	if (copy_from_user(&userpayload_info,
		u64_to_user_ptr(k_ioctl->ioctl_ptr),
		k_ioctl->size))
		return -EFAULT;

	sync_obj = userpayload_info.sync_obj;
	if (sync_obj >= CAM_SYNC_MAX_OBJS || sync_obj <= 0)
		return -EINVAL;

	user_payload_kernel = kzalloc(sizeof(*user_payload_kernel), GFP_KERNEL);
	if (!user_payload_kernel)
		return -ENOMEM;

	memcpy(user_payload_kernel->payload_data,
		userpayload_info.payload,
		CAM_SYNC_PAYLOAD_WORDS * sizeof(__u64));

	spin_lock_bh(&sync_dev->row_spinlocks[sync_obj]);
	row =  sync_dev->sync_table + sync_obj;

	if (row->state == CAM_SYNC_STATE_INVALID) {
		CAM_ERR(CAM_SYNC,
			"Error: accessing an uninitialized sync obj = %d",
			sync_obj);
		spin_unlock_bh(&sync_dev->row_spinlocks[sync_obj]);
		kfree(user_payload_kernel);
		return -EINVAL;
	}

	if (row->state == CAM_SYNC_STATE_SIGNALED_SUCCESS ||
		row->state == CAM_SYNC_STATE_SIGNALED_ERROR) {

		cam_sync_util_send_v4l2_event(CAM_SYNC_V4L_EVENT_ID_CB_TRIG,
			sync_obj,
			row->state,
			user_payload_kernel->payload_data,
			CAM_SYNC_USER_PAYLOAD_SIZE * sizeof(__u64));

		spin_unlock_bh(&sync_dev->row_spinlocks[sync_obj]);
		kfree(user_payload_kernel);
		return 0;
	}

	list_for_each_entry_safe(user_payload_iter,
		temp_upayload_kernel,
		&row->user_payload_list,
		list) {
		if (user_payload_iter->payload_data[0] ==
				user_payload_kernel->payload_data[0] &&
			user_payload_iter->payload_data[1] ==
				user_payload_kernel->payload_data[1]) {

			spin_unlock_bh(&sync_dev->row_spinlocks[sync_obj]);
			kfree(user_payload_kernel);
			return -EALREADY;
		}
	}

	list_add_tail(&user_payload_kernel->list, &row->user_payload_list);
	spin_unlock_bh(&sync_dev->row_spinlocks[sync_obj]);
	return 0;
}

static int cam_sync_handle_deregister_user_payload(
	struct cam_private_ioctl_arg *k_ioctl)
{
	struct cam_sync_userpayload_info userpayload_info;
	struct sync_user_payload *user_payload_kernel, *temp;
	uint32_t sync_obj;
	struct sync_table_row *row = NULL;

	if (k_ioctl->size != sizeof(struct cam_sync_userpayload_info)) {
		CAM_ERR(CAM_SYNC, "Incorrect ioctl size");
		return -EINVAL;
	}

	if (!k_ioctl->ioctl_ptr) {
		CAM_ERR(CAM_SYNC, "Invalid embedded ioctl ptr");
		return -EINVAL;
	}

	if (copy_from_user(&userpayload_info,
		u64_to_user_ptr(k_ioctl->ioctl_ptr),
		k_ioctl->size))
		return -EFAULT;

	sync_obj = userpayload_info.sync_obj;
	if (sync_obj >= CAM_SYNC_MAX_OBJS || sync_obj <= 0)
		return -EINVAL;

	spin_lock_bh(&sync_dev->row_spinlocks[sync_obj]);
	row =  sync_dev->sync_table + sync_obj;

	if (row->state == CAM_SYNC_STATE_INVALID) {
		CAM_ERR(CAM_SYNC,
			"Error: accessing an uninitialized sync obj = %d",
			sync_obj);
		spin_unlock_bh(&sync_dev->row_spinlocks[sync_obj]);
		return -EINVAL;
	}

	list_for_each_entry_safe(user_payload_kernel, temp,
				&row->user_payload_list, list) {
		if (user_payload_kernel->payload_data[0] ==
				userpayload_info.payload[0] &&
				user_payload_kernel->payload_data[1] ==
				userpayload_info.payload[1]) {
			list_del_init(&user_payload_kernel->list);
			kfree(user_payload_kernel);
		}
	}

	spin_unlock_bh(&sync_dev->row_spinlocks[sync_obj]);
	return 0;
}

static long cam_sync_dev_ioctl(struct file *filep, void *fh,
		bool valid_prio, unsigned int cmd, void *arg)
{
	int32_t rc;
	struct sync_device *sync_dev = video_drvdata(filep);
	struct cam_private_ioctl_arg k_ioctl;

	if (!sync_dev) {
		CAM_ERR(CAM_SYNC, "sync_dev NULL");
		return -EINVAL;
	}

	if (!arg)
		return -EINVAL;

	if (cmd != CAM_PRIVATE_IOCTL_CMD)
		return -ENOIOCTLCMD;

	k_ioctl = *(struct cam_private_ioctl_arg *)arg;

	switch (k_ioctl.id) {
	case CAM_SYNC_CREATE:
		rc = cam_sync_handle_create(&k_ioctl);
		break;
	case CAM_SYNC_DESTROY:
		rc = cam_sync_handle_destroy(&k_ioctl);
		break;
	case CAM_SYNC_REGISTER_PAYLOAD:
		rc = cam_sync_handle_register_user_payload(
			&k_ioctl);
		break;
	case CAM_SYNC_DEREGISTER_PAYLOAD:
		rc = cam_sync_handle_deregister_user_payload(
			&k_ioctl);
		break;
	case CAM_SYNC_SIGNAL:
		rc = cam_sync_handle_signal(&k_ioctl);
		break;
	case CAM_SYNC_MERGE:
		rc = cam_sync_handle_merge(&k_ioctl);
		break;
	case CAM_SYNC_WAIT:
		rc = cam_sync_handle_wait(&k_ioctl);
		((struct cam_private_ioctl_arg *)arg)->result =
			k_ioctl.result;
		break;
	default:
		rc = -ENOIOCTLCMD;
	}

	return rc;
}

static unsigned int cam_sync_poll(struct file *f,
	struct poll_table_struct *pll_table)
{
	int rc = 0;
	struct v4l2_fh *eventq = f->private_data;

	if (!eventq)
		return -EINVAL;

	poll_wait(f, &eventq->wait, pll_table);

	if (v4l2_event_pending(eventq))
		rc = POLLPRI;

	return rc;
}

static int cam_sync_open(struct file *filep)
{
	int rc;
	struct sync_device *sync_dev = video_drvdata(filep);

	if (!sync_dev) {
		CAM_ERR(CAM_SYNC, "Sync device NULL");
		return -ENODEV;
	}
	sync_dev->err_cnt = 0;

	mutex_lock(&sync_dev->table_lock);

	rc = v4l2_fh_open(filep);
	if (rc) {
		CAM_ERR(CAM_SYNC, "v4l2_fh_open failed: %d", rc);
		goto end;
<<<<<<< HEAD
	}

	sync_dev->open_cnt++;

	/* return if already initialized before */
	if (sync_dev->open_cnt > 1) {
		CAM_ERR(CAM_SYNC, "Already opened", rc);
		goto end;
	}

=======
	}

	sync_dev->open_cnt++;

	/* return if already initialized before */
	if (sync_dev->open_cnt > 1) {
		CAM_ERR(CAM_SYNC, "Already opened", rc);
		goto end;
	}

>>>>>>> 9528de5b
	spin_lock_bh(&sync_dev->cam_sync_eventq_lock);
	sync_dev->cam_sync_eventq = filep->private_data;
	spin_unlock_bh(&sync_dev->cam_sync_eventq_lock);

end:
	mutex_unlock(&sync_dev->table_lock);

	return rc;
}

static int cam_sync_close(struct file *filep)
{
	int rc = 0;
	int i;
	struct sync_device *sync_dev = video_drvdata(filep);

	if (!sync_dev) {
		CAM_ERR(CAM_SYNC, "Sync device NULL");
		rc = -ENODEV;
		return rc;
	}
	sync_dev->err_cnt = 0;
	mutex_lock(&sync_dev->table_lock);
	sync_dev->open_cnt--;
	if (!sync_dev->open_cnt) {
		for (i = 1; i < CAM_SYNC_MAX_OBJS; i++) {
			struct sync_table_row *row =
			sync_dev->sync_table + i;

			/*
			 * Signal all ACTIVE objects as ERR, but we don't
			 * care about the return status here apart from logging
			 * it.
			 */
			if (row->state == CAM_SYNC_STATE_ACTIVE) {
				rc = cam_sync_signal(i,
					CAM_SYNC_STATE_SIGNALED_ERROR);
				if (rc < 0)
					CAM_ERR(CAM_SYNC,
					  "Cleanup signal fail idx:%d\n",
					  i);
			}
		}

		/*
		 * Flush the work queue to wait for pending signal callbacks to
		 * finish
		 */
		flush_workqueue(sync_dev->work_queue);

		/*
		 * Now that all callbacks worker threads have finished,
		 * destroy the sync objects
		 */
		for (i = 1; i < CAM_SYNC_MAX_OBJS; i++) {
			struct sync_table_row *row =
			sync_dev->sync_table + i;

			if (row->state != CAM_SYNC_STATE_INVALID) {
				rc = cam_sync_destroy(i);
				if (rc < 0)
					CAM_ERR(CAM_SYNC,
					  "Cleanup destroy fail:idx:%d\n",
					  i);
			}
		}

		spin_lock_bh(&sync_dev->cam_sync_eventq_lock);
		sync_dev->cam_sync_eventq = NULL;
		spin_unlock_bh(&sync_dev->cam_sync_eventq_lock);
	}
	mutex_unlock(&sync_dev->table_lock);

	v4l2_fh_release(filep);

	return rc;
}

int cam_sync_subscribe_event(struct v4l2_fh *fh,
		const struct v4l2_event_subscription *sub)
{
	return v4l2_event_subscribe(fh, sub, CAM_SYNC_MAX_V4L2_EVENTS, NULL);
}

int cam_sync_unsubscribe_event(struct v4l2_fh *fh,
		const struct v4l2_event_subscription *sub)
{
	return v4l2_event_unsubscribe(fh, sub);
}

static const struct v4l2_ioctl_ops g_cam_sync_ioctl_ops = {
	.vidioc_subscribe_event = cam_sync_subscribe_event,
	.vidioc_unsubscribe_event = cam_sync_unsubscribe_event,
	.vidioc_default = cam_sync_dev_ioctl,
};

static struct v4l2_file_operations cam_sync_v4l2_fops = {
	.owner = THIS_MODULE,
	.open  = cam_sync_open,
	.release = cam_sync_close,
	.poll = cam_sync_poll,
	.unlocked_ioctl   = video_ioctl2,
#ifdef CONFIG_COMPAT
	.compat_ioctl32 = video_ioctl2,
#endif
};

#if defined(CONFIG_MEDIA_CONTROLLER)
static int cam_sync_media_controller_init(struct sync_device *sync_dev,
	struct platform_device *pdev)
{
	int rc;

	sync_dev->v4l2_dev.mdev = kzalloc(sizeof(struct media_device),
		GFP_KERNEL);
	if (!sync_dev->v4l2_dev.mdev)
		return -ENOMEM;

	media_device_init(sync_dev->v4l2_dev.mdev);
	strlcpy(sync_dev->v4l2_dev.mdev->model, CAM_SYNC_DEVICE_NAME,
			sizeof(sync_dev->v4l2_dev.mdev->model));
	sync_dev->v4l2_dev.mdev->dev = &(pdev->dev);

	rc = media_device_register(sync_dev->v4l2_dev.mdev);
	if (rc < 0)
		goto register_fail;

	rc = media_entity_pads_init(&sync_dev->vdev->entity, 0, NULL);
	if (rc < 0)
		goto entity_fail;

	return 0;

entity_fail:
	media_device_unregister(sync_dev->v4l2_dev.mdev);
register_fail:
	media_device_cleanup(sync_dev->v4l2_dev.mdev);
	return rc;
}

static void cam_sync_media_controller_cleanup(struct sync_device *sync_dev)
{
	media_entity_cleanup(&sync_dev->vdev->entity);
	media_device_unregister(sync_dev->v4l2_dev.mdev);
	media_device_cleanup(sync_dev->v4l2_dev.mdev);
	kfree(sync_dev->v4l2_dev.mdev);
}

static void cam_sync_init_entity(struct sync_device *sync_dev)
{
	sync_dev->vdev->entity.function = CAM_SYNC_DEVICE_TYPE;
	sync_dev->vdev->entity.name =
				video_device_node_name(sync_dev->vdev);
}
#else
static int cam_sync_media_controller_init(struct sync_device *sync_dev,
	struct platform_device *pdev)
{
	return 0;
}

static void cam_sync_media_controller_cleanup(struct sync_device *sync_dev)
{
}

static void cam_sync_init_entity(struct sync_device *sync_dev)
{
}
#endif

static int cam_sync_create_debugfs(void)
{
	sync_dev->dentry = debugfs_create_dir("camera_sync", NULL);

	if (!sync_dev->dentry) {
		CAM_ERR(CAM_SYNC, "Failed to create sync dir");
		return -ENOMEM;
	}

	if (!debugfs_create_bool("trigger_cb_without_switch",
		0644, sync_dev->dentry,
		&trigger_cb_without_switch)) {
		CAM_ERR(CAM_SYNC,
			"failed to create trigger_cb_without_switch entry");
		return -ENOMEM;
	}

	return 0;
}

static int cam_sync_probe(struct platform_device *pdev)
{
	int rc;
	int idx;

	sync_dev = kzalloc(sizeof(*sync_dev), GFP_KERNEL);
	if (!sync_dev)
		return -ENOMEM;

	sync_dev->err_cnt = 0;
	mutex_init(&sync_dev->table_lock);
	spin_lock_init(&sync_dev->cam_sync_eventq_lock);

	for (idx = 0; idx < CAM_SYNC_MAX_OBJS; idx++)
		spin_lock_init(&sync_dev->row_spinlocks[idx]);

	sync_dev->vdev = video_device_alloc();
	if (!sync_dev->vdev) {
		rc = -ENOMEM;
		goto vdev_fail;
	}

	rc = cam_sync_media_controller_init(sync_dev, pdev);
	if (rc < 0)
		goto mcinit_fail;

	sync_dev->vdev->v4l2_dev = &sync_dev->v4l2_dev;

	rc = v4l2_device_register(&(pdev->dev), sync_dev->vdev->v4l2_dev);
	if (rc < 0)
		goto register_fail;

	strlcpy(sync_dev->vdev->name, CAM_SYNC_NAME,
				sizeof(sync_dev->vdev->name));
	sync_dev->vdev->release  = video_device_release;
	sync_dev->vdev->fops     = &cam_sync_v4l2_fops;
	sync_dev->vdev->ioctl_ops = &g_cam_sync_ioctl_ops;
	sync_dev->vdev->minor     = -1;
	sync_dev->vdev->vfl_type  = VFL_TYPE_GRABBER;
	rc = video_register_device(sync_dev->vdev,
		VFL_TYPE_GRABBER, -1);
	if (rc < 0)
		goto v4l2_fail;

	cam_sync_init_entity(sync_dev);
	video_set_drvdata(sync_dev->vdev, sync_dev);
	memset(&sync_dev->sync_table, 0, sizeof(sync_dev->sync_table));
	memset(&sync_dev->bitmap, 0, sizeof(sync_dev->bitmap));
	bitmap_zero(sync_dev->bitmap, CAM_SYNC_MAX_OBJS);

	/*
	 * We treat zero as invalid handle, so we will keep the 0th bit set
	 * always
	 */
	set_bit(0, sync_dev->bitmap);

	sync_dev->work_queue = alloc_workqueue(CAM_SYNC_WORKQUEUE_NAME,
		WQ_HIGHPRI | WQ_UNBOUND, 1);

	if (!sync_dev->work_queue) {
		CAM_ERR(CAM_SYNC,
			"Error: high priority work queue creation failed");
		rc = -ENOMEM;
		goto v4l2_fail;
	}

	trigger_cb_without_switch = false;
	cam_sync_create_debugfs();

	return rc;

v4l2_fail:
	v4l2_device_unregister(sync_dev->vdev->v4l2_dev);
register_fail:
	cam_sync_media_controller_cleanup(sync_dev);
mcinit_fail:
	video_device_release(sync_dev->vdev);
vdev_fail:
	mutex_destroy(&sync_dev->table_lock);
	kfree(sync_dev);
	return rc;
}

static int cam_sync_remove(struct platform_device *pdev)
{
	v4l2_device_unregister(sync_dev->vdev->v4l2_dev);
	cam_sync_media_controller_cleanup(sync_dev);
	video_device_release(sync_dev->vdev);
	debugfs_remove_recursive(sync_dev->dentry);
	sync_dev->dentry = NULL;
	kfree(sync_dev);
	sync_dev = NULL;

	return 0;
}

static struct platform_device cam_sync_device = {
	.name = "cam_sync",
	.id = -1,
};

static struct platform_driver cam_sync_driver = {
	.probe = cam_sync_probe,
	.remove = cam_sync_remove,
	.driver = {
		.name = "cam_sync",
		.owner = THIS_MODULE,
		.suppress_bind_attrs = true,
	},
};

static int __init cam_sync_init(void)
{
	int rc;

	rc = platform_device_register(&cam_sync_device);
	if (rc)
		return -ENODEV;

	return platform_driver_register(&cam_sync_driver);
}

static void __exit cam_sync_exit(void)
{
	int idx;

	for (idx = 0; idx < CAM_SYNC_MAX_OBJS; idx++)
		spin_lock_init(&sync_dev->row_spinlocks[idx]);
	platform_driver_unregister(&cam_sync_driver);
	platform_device_unregister(&cam_sync_device);
	kfree(sync_dev);
}

module_init(cam_sync_init);
module_exit(cam_sync_exit);
MODULE_DESCRIPTION("Camera sync driver");
MODULE_LICENSE("GPL v2");<|MERGE_RESOLUTION|>--- conflicted
+++ resolved
@@ -832,7 +832,6 @@
 	if (rc) {
 		CAM_ERR(CAM_SYNC, "v4l2_fh_open failed: %d", rc);
 		goto end;
-<<<<<<< HEAD
 	}
 
 	sync_dev->open_cnt++;
@@ -843,18 +842,6 @@
 		goto end;
 	}
 
-=======
-	}
-
-	sync_dev->open_cnt++;
-
-	/* return if already initialized before */
-	if (sync_dev->open_cnt > 1) {
-		CAM_ERR(CAM_SYNC, "Already opened", rc);
-		goto end;
-	}
-
->>>>>>> 9528de5b
 	spin_lock_bh(&sync_dev->cam_sync_eventq_lock);
 	sync_dev->cam_sync_eventq = filep->private_data;
 	spin_unlock_bh(&sync_dev->cam_sync_eventq_lock);
