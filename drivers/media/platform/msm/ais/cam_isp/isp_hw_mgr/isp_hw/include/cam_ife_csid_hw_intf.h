--- conflicted
+++ resolved
@@ -182,8 +182,6 @@
 	uint64_t                           clk_rate;
 };
 
-<<<<<<< HEAD
-=======
 /*
  * struct cam_ife_sensor_dim_update_args:
  *
@@ -196,6 +194,5 @@
 	struct cam_isp_sensor_dimension  ipp_path;
 	struct cam_isp_sensor_dimension  rdi_path[4];
 };
->>>>>>> 9528de5b
 
 #endif /* _CAM_CSID_HW_INTF_H_ */