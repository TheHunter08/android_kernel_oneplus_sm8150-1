--- conflicted
+++ resolved
@@ -165,10 +165,7 @@
 	uint32_t             en_cfg;
 	uint32_t             is_dual;
 	uint32_t             is_lite;
-<<<<<<< HEAD
-=======
 	uint32_t             is_streaming;
->>>>>>> 9528de5b
 };
 
 struct cam_vfe_bus_ver2_comp_grp_data {
@@ -1217,10 +1214,7 @@
 				ubwc_regs->mode_cfg_0);
 		} else if ((camera_hw_version == CAM_CPAS_TITAN_175_V100) ||
 			(camera_hw_version == CAM_CPAS_TITAN_175_V101) ||
-<<<<<<< HEAD
-=======
 			(camera_hw_version == CAM_CPAS_TITAN_175_V111) ||
->>>>>>> 9528de5b
 			(camera_hw_version == CAM_CPAS_TITAN_175_V120)) {
 			struct cam_vfe_bus_ver2_reg_offset_ubwc_3_client
 				*ubwc_regs;
@@ -1283,15 +1277,12 @@
 			wm_res->irq_handle);
 
 	wm_res->res_state = CAM_ISP_RESOURCE_STATE_RESERVED;
-<<<<<<< HEAD
-=======
 	rsrc_data->is_streaming = CAM_ISP_RESOURCE_STATE_RESERVED;
 
 	kfifo_reset(
 	&g_addr_fifo[rsrc_data->common_data->core_index][rsrc_data->index]);
 	kfifo_reset(
 	&g_buffer_fifo[rsrc_data->common_data->core_index][rsrc_data->index]);
->>>>>>> 9528de5b
 
 	return rc;
 }
@@ -2597,10 +2588,7 @@
 		break;
 	case CAM_CPAS_TITAN_175_V100:
 	case CAM_CPAS_TITAN_175_V101:
-<<<<<<< HEAD
-=======
 	case CAM_CPAS_TITAN_175_V111:
->>>>>>> 9528de5b
 	case CAM_CPAS_TITAN_175_V120:
 		ubwc_3_regs =
 			(struct cam_vfe_bus_ver2_reg_offset_ubwc_3_client *)
@@ -2863,10 +2851,7 @@
 		break;
 	case CAM_CPAS_TITAN_175_V100:
 	case CAM_CPAS_TITAN_175_V101:
-<<<<<<< HEAD
-=======
 	case CAM_CPAS_TITAN_175_V111:
->>>>>>> 9528de5b
 	case CAM_CPAS_TITAN_175_V120:
 		rc = cam_vfe_bus_update_ubwc_3_regs(
 			wm_data, reg_val_pair, i, j);
@@ -3535,8 +3520,6 @@
 	bus_priv->common_data.addr_no_sync       =
 		CAM_VFE_BUS_ADDR_NO_SYNC_DEFAULT_VAL;
 	bus_priv->common_data.camera_hw_version = camera_hw_version;
-<<<<<<< HEAD
-=======
 
 	mem_base[bus_priv->common_data.hw_intf->hw_idx] =
 		bus_priv->common_data.mem_base;
@@ -3547,7 +3530,6 @@
 	g_lock[bus_priv->common_data.hw_intf->hw_idx] =
 		&bus_priv->fifo_lock[0];
 
->>>>>>> 9528de5b
 
 	mutex_init(&bus_priv->common_data.bus_mutex);
 
