--- conflicted
+++ resolved
@@ -18,11 +18,8 @@
 #include <uapi/media/cam_isp.h>
 #include "cam_soc_util.h"
 #include "cam_irq_controller.h"
-<<<<<<< HEAD
-=======
 
 #define CAM_ISP_FPS_60                           60
->>>>>>> 9528de5b
 
 /*
  * struct cam_isp_timestamp:
@@ -111,10 +108,7 @@
 	CAM_ISP_HW_CMD_FE_UPDATE_IN_RD,
 	CAM_ISP_HW_CMD_FE_UPDATE_BUS_RD,
 	CAM_ISP_HW_CMD_GET_IRQ_REGISTER_DUMP,
-<<<<<<< HEAD
-=======
 	CAM_ISP_HW_CMD_FPS_CONFIG,
->>>>>>> 9528de5b
 	CAM_ISP_HW_CMD_MAX,
 };
 
