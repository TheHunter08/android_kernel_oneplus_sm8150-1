--- conflicted
+++ resolved
@@ -36,10 +36,6 @@
 		return 0;
 	}
 
-<<<<<<< HEAD
-	ret = readl(npu_dev->core_io.base + off);
-	return ret;
-=======
 	if ((off % 4) != 0) {
 		pr_err("offset %x is not aligned\n", off);
 		return 0;
@@ -51,7 +47,6 @@
 	}
 
 	return readl_relaxed(base + off);
->>>>>>> 9528de5b
 }
 
 static void npu_reg_write(void __iomem *base, size_t size, uint32_t off,
@@ -81,10 +76,6 @@
 	return npu_reg_read(npu_dev->core_io.base, npu_dev->core_io.size, off);
 }
 
-<<<<<<< HEAD
-	ret = readl(npu_dev->bwmon_io.base + off);
-	return ret;
-=======
 void npu_core_reg_write(struct npu_device *npu_dev, uint32_t off, uint32_t val)
 {
 	npu_reg_write(npu_dev->core_io.base, npu_dev->core_io.size,
@@ -95,7 +86,6 @@
 {
 	return npu_reg_read(npu_dev->bwmon_io.base, npu_dev->bwmon_io.size,
 		off);
->>>>>>> 9528de5b
 }
 
 void npu_bwmon_reg_write(struct npu_device *npu_dev, uint32_t off,
@@ -107,17 +97,8 @@
 
 uint32_t npu_qfprom_reg_read(struct npu_device *npu_dev, uint32_t off)
 {
-<<<<<<< HEAD
-	uint32_t ret = 0;
-
-	if (npu_dev->qfprom_io.base)
-		ret = readl(npu_dev->qfprom_io.base + off);
-
-	return ret;
-=======
 	return npu_reg_read(npu_dev->qfprom_io.base,
 		npu_dev->qfprom_io.size, off);
->>>>>>> 9528de5b
 }
 
 /* -------------------------------------------------------------------------
