--- conflicted
+++ resolved
@@ -643,10 +643,7 @@
 		npu_resume_devbw(npu_dev);
 	}
 	pwr->pwr_vote_num++;
-<<<<<<< HEAD
-=======
 fail:
->>>>>>> 9528de5b
 	mutex_unlock(&npu_dev->dev_lock);
 
 	return ret;
