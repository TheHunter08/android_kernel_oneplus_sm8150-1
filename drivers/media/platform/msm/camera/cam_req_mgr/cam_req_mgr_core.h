--- conflicted
+++ resolved
@@ -31,9 +31,6 @@
 #define CRM_WORKQ_NUM_TASKS 60
 
 #define MAX_SYNC_COUNT 65535
-
-/* Default frame rate is 30 */
-#define DEFAULT_FRAME_DURATION 33333333
 
 #define SYNC_LINK_SOF_CNT_MAX_LMT 1
 
@@ -53,6 +50,7 @@
 	CRM_WORKQ_TASK_NOTIFY_FREEZE,
 	CRM_WORKQ_TASK_SCHED_REQ,
 	CRM_WORKQ_TASK_FLUSH_REQ,
+	CRM_WORKQ_TASK_DUMP_REQ,
 	CRM_WORKQ_TASK_INVALID,
 };
 
@@ -317,18 +315,9 @@
  *                         is assigned as master
  * @initial_skip         : Flag to determine if slave has started streaming in
  *                         master-slave sync
-<<<<<<< HEAD
  * @initial_sync_req     : The initial req which is required to sync
 							with the other link
  *
-=======
- * @in_msync_mode        : Flag to determine if a link is in master-slave mode
- * @initial_sync_req     : The initial req which is required to sync with the
- *                         other link, it means current hasn't receive any
- *                         stream after streamon if it is true
- * @sof_timestamp_value  : SOF timestamp value
- * @prev_sof_timestamp   : Previous SOF timestamp value
->>>>>>> ebcefcd5
  */
 struct cam_req_mgr_core_link {
 	int32_t                              link_hdl;
@@ -354,8 +343,6 @@
 	bool                                 is_master;
 	bool                                 initial_skip;
 	int64_t                              initial_sync_req;
-	uint64_t                             sof_timestamp;
-	uint64_t                             prev_sof_timestamp;
 };
 
 /**
@@ -482,4 +469,11 @@
  */
 int cam_req_mgr_link_control(struct cam_req_mgr_link_control *control);
 
+/**
+ * cam_req_mgr_dump_request()
+ * @brief:   Dumps the request information
+ * @dump_req: Dump request
+ */
+int cam_req_mgr_dump_request(struct cam_dump_req_cmd *dump_req);
+
 #endif
