/* Copyright (c) 2016-2018, The Linux Foundation. All rights reserved.
 *
 * This program is free software; you can redistribute it and/or modify
 * it under the terms of the GNU General Public License version 2 and
 * only version 2 as published by the Free Software Foundation.
 *
 * This program is distributed in the hope that it will be useful,
 * but WITHOUT ANY WARRANTY; without even the implied warranty of
 * MERCHANTABILITY or FITNESS FOR A PARTICULAR PURPOSE.  See the
 * GNU General Public License for more details.
 */

#include <linux/module.h>
#include <linux/of_platform.h>
#include <linux/slab.h>
#include <linux/mutex.h>
#include "cam_req_mgr_interface.h"
#include "cam_req_mgr_util.h"
#include "cam_req_mgr_core.h"
#include "cam_req_mgr_workq.h"
#include "cam_req_mgr_debug.h"
#include "cam_trace.h"
#include "cam_debug_util.h"
#include "cam_req_mgr_dev.h"

static struct cam_req_mgr_core_device *g_crm_core_dev;
static struct cam_req_mgr_core_link g_links[MAXIMUM_LINKS_PER_SESSION];

void cam_req_mgr_core_link_reset(struct cam_req_mgr_core_link *link)
{
	link->link_hdl = 0;
	link->num_devs = 0;
	link->max_delay = CAM_PIPELINE_DELAY_0;
	link->workq = NULL;
	link->pd_mask = 0;
	link->l_dev = NULL;
	link->req.in_q = NULL;
	link->req.l_tbl = NULL;
	link->req.num_tbl = 0;
	link->watchdog = NULL;
	link->state = CAM_CRM_LINK_STATE_AVAILABLE;
	link->parent = NULL;
	link->subscribe_event = 0;
	link->trigger_mask = 0;
	link->sync_link = 0;
	link->sync_link_sof_skip = false;
	link->open_req_cnt = 0;
	link->last_flush_id = 0;
	link->initial_sync_req = -1;
<<<<<<< HEAD
=======
	link->in_msync_mode = false;
	link->initial_skip = true;
	link->sof_timestamp = 0;
	link->prev_sof_timestamp = 0;
>>>>>>> ebcefcd5
}

void cam_req_mgr_handle_core_shutdown(void)
{
	struct cam_req_mgr_core_session *session;
	struct cam_req_mgr_core_session *tsession;
	struct cam_req_mgr_session_info ses_info;

	if (!list_empty(&g_crm_core_dev->session_head)) {
		list_for_each_entry_safe(session, tsession,
			&g_crm_core_dev->session_head, entry) {
			ses_info.session_hdl =
				session->session_hdl;
			cam_req_mgr_destroy_session(&ses_info);
		}
	}
}

static int __cam_req_mgr_setup_payload(struct cam_req_mgr_core_workq *workq)
{
	int32_t                  i = 0;
	int                      rc = 0;
	struct crm_task_payload *task_data = NULL;

	task_data = kcalloc(
		workq->task.num_task, sizeof(*task_data),
		GFP_KERNEL);
	if (!task_data) {
		rc = -ENOMEM;
	} else {
		for (i = 0; i < workq->task.num_task; i++)
			workq->task.pool[i].payload = &task_data[i];
	}

	return rc;
}

/**
 * __cam_req_mgr_find_pd_tbl()
 *
 * @brief    : Find pipeline delay based table pointer which matches delay
 * @tbl      : Pointer to list of request table
 * @delay    : Pipeline delay value to be searched for comparison
 *
 * @return   : pointer to request table for matching pipeline delay table.
 *
 */
static struct cam_req_mgr_req_tbl *__cam_req_mgr_find_pd_tbl(
	struct cam_req_mgr_req_tbl *tbl, int32_t delay)
{
	if (!tbl)
		return NULL;

	do {
		if (delay != tbl->pd)
			tbl = tbl->next;
		else
			return tbl;
	} while (tbl != NULL);

	return NULL;
}

/**
 * __cam_req_mgr_inc_idx()
 *
 * @brief    : Increment val passed by step size and rollover after max_val
 * @val      : value to be incremented
 * @step     : amount/step by which val is incremented
 * @max_val  : max val after which idx will roll over
 *
 */
static void __cam_req_mgr_inc_idx(int32_t *val, int32_t step, int32_t max_val)
{
	*val = (*val + step) % max_val;
}

/**
 * __cam_req_mgr_dec_idx()
 *
 * @brief    : Decrement val passed by step size and rollover after max_val
 * @val      : value to be decremented
 * @step     : amount/step by which val is decremented
 * @max_val  : after zero value will roll over to max val
 *
 */
static void __cam_req_mgr_dec_idx(int32_t *val, int32_t step, int32_t max_val)
{
	*val = *val - step;
	if (*val < 0)
		*val = max_val + (*val);
}

/**
 * __cam_req_mgr_inject_delay()
 *
 * @brief    : Check if any pd device is injecting delay
 * @tbl      : cam_req_mgr_req_tbl
 * @curr_idx : slot idx
 *
 * @return   : 0 for success, negative for failure
 */
static int __cam_req_mgr_inject_delay(
	struct cam_req_mgr_req_tbl  *tbl,
	int32_t curr_idx)
{
	struct cam_req_mgr_tbl_slot *slot = NULL;
	int rc = 0;

	while (tbl) {
		slot = &tbl->slot[curr_idx];
		if (slot->inject_delay > 0) {
			slot->inject_delay--;
			CAM_DBG(CAM_CRM,
				"Delay injected by pd %d device",
				tbl->pd);
			rc = -EAGAIN;
		}
		__cam_req_mgr_dec_idx(&curr_idx, tbl->pd_delta,
			tbl->num_slots);
		tbl = tbl->next;
	}
	return rc;
}

/**
 * __cam_req_mgr_traverse()
 *
 * @brief    : Traverse through pd tables, it will internally cover all linked
 *             pd tables. Each pd table visited will check if idx passed to its
 *             in ready state. If ready means all devices linked to the pd table
 *             have this request id packet ready. Then it calls subsequent pd
 *             tbl with new idx. New idx value takes into account the delta
 *             between current pd table and next one.
 * @traverse_data: contains all the info to traverse through pd tables
 *
 * @return: 0 for success, negative for failure
 *
 */
static int __cam_req_mgr_traverse(struct cam_req_mgr_traverse *traverse_data)
{
	int                          rc = 0;
	int32_t                      next_idx = traverse_data->idx;
	int32_t                      curr_idx = traverse_data->idx;
	struct cam_req_mgr_req_tbl  *tbl;
	struct cam_req_mgr_apply    *apply_data;
	struct cam_req_mgr_tbl_slot *slot = NULL;

	if (!traverse_data->tbl || !traverse_data->apply_data) {
		CAM_ERR(CAM_CRM, "NULL pointer %pK %pK",
			traverse_data->tbl, traverse_data->apply_data);
		traverse_data->result = 0;
		return -EINVAL;
	}

	tbl = traverse_data->tbl;
	apply_data = traverse_data->apply_data;
	slot = &tbl->slot[curr_idx];
	CAM_DBG(CAM_CRM,
		"Enter pd %d idx %d state %d skip %d status %d skip_idx %d",
		tbl->pd, curr_idx, tbl->slot[curr_idx].state,
		tbl->skip_traverse, traverse_data->in_q->slot[curr_idx].status,
		traverse_data->in_q->slot[curr_idx].skip_idx);

	/* Check if req is ready or in skip mode or pd tbl is in skip mode */
	if (tbl->slot[curr_idx].state == CRM_REQ_STATE_READY ||
		traverse_data->in_q->slot[curr_idx].skip_idx == 1 ||
		tbl->skip_traverse > 0) {
		if (tbl->next) {
			__cam_req_mgr_dec_idx(&next_idx, tbl->pd_delta,
				tbl->num_slots);
			traverse_data->idx = next_idx;
			traverse_data->tbl = tbl->next;
			rc = __cam_req_mgr_traverse(traverse_data);
		}
		if (rc >= 0) {
			SET_SUCCESS_BIT(traverse_data->result, tbl->pd);

			if (traverse_data->validate_only == false) {
				apply_data[tbl->pd].pd = tbl->pd;
				apply_data[tbl->pd].req_id =
					CRM_GET_REQ_ID(
					traverse_data->in_q, curr_idx);
				apply_data[tbl->pd].idx = curr_idx;

				CAM_DBG(CAM_CRM, "req_id: %lld with pd of %d",
				apply_data[tbl->pd].req_id,
				apply_data[tbl->pd].pd);
				/*
				 * If traverse is successful decrement
				 * traverse skip
				 */
				if (tbl->skip_traverse > 0) {
					apply_data[tbl->pd].req_id = -1;
					tbl->skip_traverse--;
				}
			}
		} else {
			/* linked pd table is not ready for this traverse yet */
			return rc;
		}
	} else {
		/* This pd table is not ready to proceed with asked idx */
		CAM_INFO(CAM_CRM,
			"Skip Frame: req: %lld not ready pd: %d open_req count: %d",
			CRM_GET_REQ_ID(traverse_data->in_q, curr_idx),
			tbl->pd,
			traverse_data->open_req_cnt);
		SET_FAILURE_BIT(traverse_data->result, tbl->pd);
		return -EAGAIN;
	}
	return 0;
}

/**
 * __cam_req_mgr_in_q_skip_idx()
 *
 * @brief    : Decrement val passed by step size and rollover after max_val
 * @in_q     : input queue pointer
 * @idx      : Sets skip_idx bit of the particular slot to true so when traverse
 *             happens for this idx, no req will be submitted for devices
 *             handling this idx.
 *
 */
static void __cam_req_mgr_in_q_skip_idx(struct cam_req_mgr_req_queue *in_q,
	int32_t idx)
{
	in_q->slot[idx].req_id = -1;
	in_q->slot[idx].skip_idx = 1;
	in_q->slot[idx].status = CRM_SLOT_STATUS_REQ_ADDED;
	CAM_DBG(CAM_CRM, "SET IDX SKIP on slot= %d", idx);
}

/**
 * __cam_req_mgr_tbl_set_id()
 *
 * @brief    : Set unique id to table
 * @tbl      : pipeline based table which requires new id
 * @req      : pointer to request data wihch contains num_tables counter
 *
 */
static void __cam_req_mgr_tbl_set_id(struct cam_req_mgr_req_tbl *tbl,
	struct cam_req_mgr_req_data *req)
{
	if (!tbl)
		return;
	do {
		tbl->id = req->num_tbl++;
		CAM_DBG(CAM_CRM, "%d: pd %d skip_traverse %d delta %d",
			tbl->id, tbl->pd, tbl->skip_traverse,
			tbl->pd_delta);
		tbl = tbl->next;
	} while (tbl != NULL);
}

/**
 * __cam_req_mgr_tbl_set_all_skip_cnt()
 *
 * @brief    : Each pd table sets skip value based on delta between itself and
 *             max pd value. During initial streamon or bubble case this is
 *             used. That way each pd table skips required num of traverse and
 *             align themselve with req mgr connected devs.
 * @l_tbl    : iterates through list of pd tables and sets skip traverse
 *
 */
static void __cam_req_mgr_tbl_set_all_skip_cnt(
	struct cam_req_mgr_req_tbl **l_tbl)
{
	struct cam_req_mgr_req_tbl *tbl = *l_tbl;
	int32_t                     max_pd;

	if (!tbl)
		return;

	max_pd = tbl->pd;
	do {
		tbl->skip_traverse = max_pd - tbl->pd;
		CAM_DBG(CAM_CRM, "%d: pd %d skip_traverse %d delta %d",
			tbl->id, tbl->pd, tbl->skip_traverse,
			tbl->pd_delta);
		tbl = tbl->next;
	} while (tbl != NULL);
}

/**
 * __cam_req_mgr_reset_req_slot()
 *
 * @brief    : reset specified idx/slot in input queue as well as all pd tables
 * @link     : link pointer
 * @idx      : slot index which will be reset
 *
 */
static void __cam_req_mgr_reset_req_slot(struct cam_req_mgr_core_link *link,
	int32_t idx)
{
	struct cam_req_mgr_slot      *slot;
	struct cam_req_mgr_req_tbl   *tbl = link->req.l_tbl;
	struct cam_req_mgr_req_queue *in_q = link->req.in_q;

	slot = &in_q->slot[idx];
	CAM_DBG(CAM_CRM, "RESET: idx: %d: slot->status %d", idx, slot->status);

	/* Check if CSL has already pushed new request*/
	if (slot->status == CRM_SLOT_STATUS_REQ_ADDED)
		return;

	/* Reset input queue slot */
	slot->req_id = -1;
	slot->skip_idx = 0;
	slot->recover = 0;
	slot->sync_mode = CAM_REQ_MGR_SYNC_MODE_NO_SYNC;
	slot->status = CRM_SLOT_STATUS_NO_REQ;

	/* Reset all pd table slot */
	while (tbl != NULL) {
		CAM_DBG(CAM_CRM, "pd: %d: idx %d state %d",
			tbl->pd, idx, tbl->slot[idx].state);
		tbl->slot[idx].req_ready_map = 0;
		tbl->slot[idx].state = CRM_REQ_STATE_EMPTY;
		tbl = tbl->next;
	}
}

/**
 * __cam_req_mgr_check_next_req_slot()
 *
 * @brief    : While streaming if input queue does not contain any pending
 *             request, req mgr still needs to submit pending request ids to
 *             devices with lower pipeline delay value.
 * @in_q     : Pointer to input queue where req mgr wil peep into
 *
 */
static void __cam_req_mgr_check_next_req_slot(
	struct cam_req_mgr_req_queue *in_q)
{
	int32_t                  idx = in_q->rd_idx;
	struct cam_req_mgr_slot *slot;

	__cam_req_mgr_inc_idx(&idx, 1, in_q->num_slots);
	slot = &in_q->slot[idx];

	CAM_DBG(CAM_CRM, "idx: %d: slot->status %d", idx, slot->status);

	/* Check if there is new req from CSL, if not complete req */
	if (slot->status == CRM_SLOT_STATUS_NO_REQ) {
		__cam_req_mgr_in_q_skip_idx(in_q, idx);
		if (in_q->wr_idx != idx)
			CAM_WARN(CAM_CRM,
				"CHECK here wr %d, rd %d", in_q->wr_idx, idx);
		__cam_req_mgr_inc_idx(&in_q->wr_idx, 1, in_q->num_slots);
	}
}

/**
 * __cam_req_mgr_send_req()
 *
 * @brief    : send request id to be applied to each device connected on link
 * @link     : pointer to link whose input queue and req tbl are
 *             traversed through
 * @in_q     : pointer to input request queue
 *
 * @return   : 0 for success, negative for failure
 *
 */
static int __cam_req_mgr_send_req(struct cam_req_mgr_core_link *link,
	struct cam_req_mgr_req_queue *in_q, uint32_t trigger)
{
	int                                  rc = 0, pd, i, idx;
	struct cam_req_mgr_connected_device *dev = NULL;
	struct cam_req_mgr_apply_request     apply_req;
	struct cam_req_mgr_link_evt_data     evt_data;
	struct cam_req_mgr_tbl_slot          *slot = NULL;

	apply_req.link_hdl = link->link_hdl;
	apply_req.report_if_bubble = 0;

	for (i = 0; i < link->num_devs; i++) {
		dev = &link->l_dev[i];
		if (!dev)
			continue;
		pd = dev->dev_info.p_delay;
		if (pd >= CAM_PIPELINE_DELAY_MAX) {
			CAM_WARN(CAM_CRM, "pd %d greater than max",
				pd);
			continue;
		}

		idx = link->req.apply_data[pd].idx;
		slot = &dev->pd_tbl->slot[idx];
		/*
		 * Just let flash go for this request and other
		 * device get restricted
		 */

		if ((slot->skip_next_frame != true) ||
			(slot->dev_hdl != dev->dev_hdl))
			continue;

		if (!(dev->dev_info.trigger & trigger))
			continue;

		apply_req.dev_hdl = dev->dev_hdl;
		apply_req.request_id =
			link->req.apply_data[pd].req_id;
		apply_req.trigger_point = trigger;
		if (dev->ops && dev->ops->apply_req) {
			rc = dev->ops->apply_req(&apply_req);
			if (rc)
				return rc;
			CAM_DBG(CAM_REQ,
				"SEND: link_hdl: %x pd: %d req_id %lld",
				link->link_hdl, pd, apply_req.request_id);
			slot->skip_next_frame = false;
			slot->is_applied = true;
			return -EAGAIN;
		}
	}

	for (i = 0; i < link->num_devs; i++) {
		dev = &link->l_dev[i];
		if (dev) {
			pd = dev->dev_info.p_delay;
			if (pd >= CAM_PIPELINE_DELAY_MAX) {
				CAM_WARN(CAM_CRM, "pd %d greater than max",
					pd);
				continue;
			}
			if (link->req.apply_data[pd].skip_idx ||
				link->req.apply_data[pd].req_id < 0) {
				CAM_DBG(CAM_CRM, "skip %d req_id %lld",
					link->req.apply_data[pd].skip_idx,
					link->req.apply_data[pd].req_id);
				continue;
			}
			if (!(dev->dev_info.trigger & trigger))
				continue;

			apply_req.dev_hdl = dev->dev_hdl;
			apply_req.request_id =
				link->req.apply_data[pd].req_id;
			idx = link->req.apply_data[pd].idx;
			slot = &dev->pd_tbl->slot[idx];
			apply_req.report_if_bubble =
				in_q->slot[idx].recover;

			if ((slot->dev_hdl == dev->dev_hdl) &&
				(slot->is_applied == true)) {
				slot->is_applied = false;
				continue;
			}

			trace_cam_req_mgr_apply_request(link, &apply_req, dev);

			apply_req.trigger_point = trigger;
			CAM_DBG(CAM_REQ,
				"SEND: link_hdl: %x pd %d req_id %lld",
				link->link_hdl, pd, apply_req.request_id);
			if (dev->ops && dev->ops->apply_req) {
				rc = dev->ops->apply_req(&apply_req);
				if (rc < 0)
					break;

				if (pd == link->max_delay)
					link->open_req_cnt--;
			}
		}
	}
	if (rc < 0) {
		CAM_ERR_RATE_LIMIT(CAM_CRM, "APPLY FAILED pd %d req_id %lld",
			dev->dev_info.p_delay, apply_req.request_id);
		/* Apply req failed notify already applied devs */
		for (; i >= 0; i--) {
			dev = &link->l_dev[i];
			evt_data.evt_type = CAM_REQ_MGR_LINK_EVT_ERR;
			evt_data.dev_hdl = dev->dev_hdl;
			evt_data.link_hdl =  link->link_hdl;
			evt_data.req_id = apply_req.request_id;
			evt_data.u.error = CRM_KMD_ERR_BUBBLE;
			if (dev->ops && dev->ops->process_evt)
				dev->ops->process_evt(&evt_data);
		}
	}
	return rc;
}

/**
 * __cam_req_mgr_check_link_is_ready()
 *
 * @brief    : traverse through all request tables and see if all devices are
 *             ready to apply request settings.
 * @link     : pointer to link whose input queue and req tbl are
 *             traversed through
 * @idx      : index within input request queue
 * @validate_only : Whether to validate only and/or update settings
 *
 * @return   : 0 for success, negative for failure
 *
 */
static int __cam_req_mgr_check_link_is_ready(struct cam_req_mgr_core_link *link,
	int32_t idx, bool validate_only)
{
	int                            rc;
	struct cam_req_mgr_traverse    traverse_data;
	struct cam_req_mgr_req_queue  *in_q;
	struct cam_req_mgr_apply      *apply_data;

	in_q = link->req.in_q;

	apply_data = link->req.apply_data;

	if (validate_only == false) {
		memset(apply_data, 0,
		    sizeof(struct cam_req_mgr_apply) * CAM_PIPELINE_DELAY_MAX);
	}

	traverse_data.apply_data = apply_data;
	traverse_data.idx = idx;
	traverse_data.tbl = link->req.l_tbl;
	traverse_data.in_q = in_q;
	traverse_data.result = 0;
	traverse_data.validate_only = validate_only;
	traverse_data.open_req_cnt = link->open_req_cnt;

	/*
	 *  Some no-sync mode requests are processed after link config,
	 *  then process the sync mode requests after no-sync mode requests
	 *  are handled, the initial_skip should be false when processing
	 *  the sync mode requests.
	 */
	if (link->initial_skip) {
		CAM_DBG(CAM_CRM,
			"Set initial_skip to false for link %x",
			link->link_hdl);
		link->initial_skip = false;
	}

	/*
	 *  Traverse through all pd tables, if result is success,
	 *  apply the settings
	 */
	rc = __cam_req_mgr_traverse(&traverse_data);
	CAM_DBG(CAM_CRM,
		"SOF: idx %d result %x pd_mask %x rc %d",
		idx, traverse_data.result, link->pd_mask, rc);

	if (!rc && traverse_data.result == link->pd_mask) {
		CAM_DBG(CAM_CRM,
			"READY: link_hdl= %x idx= %d, req_id= %lld :%lld :%lld",
			link->link_hdl, idx,
			apply_data[2].req_id,
			apply_data[1].req_id,
			apply_data[0].req_id);
	} else
		rc = -EAGAIN;

	return rc;
}

/**
 * __cam_req_mgr_find_slot_for_req()
 *
 * @brief    : Find idx from input queue at which req id is enqueued
 * @in_q     : input request queue pointer
 * @req_id   : request id which needs to be searched in input queue
 *
 * @return   : slot index where passed request id is stored, -1 for failure
 *
 */
static int32_t __cam_req_mgr_find_slot_for_req(
	struct cam_req_mgr_req_queue *in_q, int64_t req_id)
{
	int32_t                   idx, i;
	struct cam_req_mgr_slot  *slot;

	idx = in_q->rd_idx;
	for (i = 0; i < in_q->num_slots; i++) {
		slot = &in_q->slot[idx];
		if (slot->req_id == req_id) {
			CAM_DBG(CAM_CRM,
				"req: %lld found at idx: %d status: %d sync_mode: %d",
				req_id, idx, slot->status, slot->sync_mode);
			break;
		}
		__cam_req_mgr_dec_idx(&idx, 1, in_q->num_slots);
	}
	if (i >= in_q->num_slots)
		idx = -1;

	return idx;
}

/**
 * __cam_req_mgr_check_sync_for_mslave()
 *
 * @brief    : Processes requests during sync mode [master-slave]
 *             Here master corresponds to the link having a higher
 *             max_delay (pd) compared to the slave link.
 * @link     : Pointer to link whose input queue and req tbl are
 *             traversed through
 * @slot     : Pointer to the current slot being processed
 * @return   : 0 for success, negative for failure
 *
 */
static int __cam_req_mgr_check_sync_for_mslave(
	struct cam_req_mgr_core_link *link,
	struct cam_req_mgr_slot *slot)
{
	struct cam_req_mgr_core_link *sync_link = NULL;
	int sync_slot_idx = 0, prev_idx, next_idx, rd_idx, rc = 0;
	int64_t req_id = 0, sync_req_id = 0;

	if (!link->sync_link) {
		CAM_ERR(CAM_CRM, "Sync link null");
		return -EINVAL;
	}

	sync_link = link->sync_link;
	req_id = slot->req_id;

	CAM_DBG(CAM_CRM,
		"link_hdl %x req %lld frame_skip_flag %d open_req_cnt:%d initial_sync_req [%lld,%lld] is_master:%d",
		link->link_hdl, req_id, link->sync_link_sof_skip, link->open_req_cnt,
		link->initial_sync_req, sync_link->initial_sync_req, link->is_master);

	if (sync_link->sync_link_sof_skip) {
		CAM_DBG(CAM_CRM,
			"No req applied on corresponding SOF on sync link: %x",
				sync_link->link_hdl);
		sync_link->sync_link_sof_skip = false;
		__cam_req_mgr_inject_delay(link->req.l_tbl, slot->idx);
		return -EAGAIN;
	}

	if (link->is_master) {
		rc = __cam_req_mgr_inject_delay(link->req.l_tbl, slot->idx);
		if (rc) {
			CAM_DBG(CAM_CRM,
				"Skip Process Req: %lld on link: %x",
				req_id, link->link_hdl);
			link->sync_link_sof_skip = true;
			return rc;
		}

		if (sync_link->initial_skip) {
			CAM_DBG(CAM_CRM,  "Link 0x%x [slave] not streamed on",
				sync_link->link_hdl);
			return -EAGAIN;
		}

		rc = __cam_req_mgr_check_link_is_ready(link, slot->idx, true);
		if (rc) {
			CAM_DBG(CAM_CRM,
				"Req: %lld [master] not ready on link: %x, rc=%d",
				req_id, link->link_hdl, rc);
			return rc;
		}

		prev_idx = slot->idx;
		__cam_req_mgr_dec_idx(&prev_idx,
			(link->max_delay - sync_link->max_delay),
			link->req.in_q->num_slots);

		rd_idx = sync_link->req.in_q->rd_idx;
		sync_req_id = link->req.in_q->slot[prev_idx].req_id;
		if ((sync_link->initial_sync_req != -1) &&
			(sync_link->initial_sync_req <= sync_req_id)) {
			sync_slot_idx = __cam_req_mgr_find_slot_for_req(
				sync_link->req.in_q, sync_req_id);

			if (sync_slot_idx == -1) {
				CAM_DBG(CAM_CRM,
					"Prev Req: %lld [master] not found on link: %x [slave]",
					sync_req_id, sync_link->link_hdl);
				return -EINVAL;
			}

			if ((sync_link->req.in_q->slot[sync_slot_idx].status !=
				CRM_SLOT_STATUS_REQ_APPLIED) &&
				((sync_slot_idx - rd_idx) >= 1) &&
				(sync_link->req.in_q->slot[rd_idx].status !=
				CRM_SLOT_STATUS_REQ_APPLIED)) {
				CAM_DBG(CAM_CRM,
					"Prev Req: %lld [master] not next on link: %x [slave]",
					sync_req_id,
					sync_link->link_hdl);
				return -EINVAL;
			}

			rc = __cam_req_mgr_check_link_is_ready(sync_link,
				sync_slot_idx, true);
			if (rc &&
				(sync_link->req.in_q->slot[sync_slot_idx].status
				!= CRM_SLOT_STATUS_REQ_APPLIED)) {
				CAM_DBG(CAM_CRM,
					"Req: %lld not ready on [slave] link: %x, rc=%d",
					sync_req_id, sync_link->link_hdl, rc);
				return rc;
			}
		}
	} else {
		if (link->initial_skip)
			link->initial_skip = false;

		rc = __cam_req_mgr_inject_delay(link->req.l_tbl, slot->idx);
		if (rc) {
			CAM_DBG(CAM_CRM,
				"Skip Process Req: %lld on link: %x",
				req_id, link->link_hdl);
			link->sync_link_sof_skip = true;
			return rc;
		}

		next_idx = link->req.in_q->rd_idx;
		rd_idx = sync_link->req.in_q->rd_idx;
		__cam_req_mgr_inc_idx(&next_idx,
			(sync_link->max_delay - link->max_delay),
			link->req.in_q->num_slots);

		sync_req_id = link->req.in_q->slot[next_idx].req_id;

		if ((sync_link->initial_sync_req != -1) &&
			(sync_link->initial_sync_req <= sync_req_id)) {
			sync_slot_idx = __cam_req_mgr_find_slot_for_req(
						sync_link->req.in_q, sync_req_id);
			if (sync_slot_idx == -1) {
				CAM_DBG(CAM_CRM,
					"Next Req: %lld [slave] not found on link: %x [master]",
					sync_req_id, sync_link->link_hdl);
				return -EINVAL;
			}

			if ((sync_link->req.in_q->slot[sync_slot_idx].status !=
				CRM_SLOT_STATUS_REQ_APPLIED) &&
				((sync_slot_idx - rd_idx) >= 1) &&
				(sync_link->req.in_q->slot[rd_idx].status !=
				CRM_SLOT_STATUS_REQ_APPLIED)) {
				CAM_DBG(CAM_CRM,
					"Next Req: %lld [slave] not next on link: %x [master]",
					sync_req_id, sync_link->link_hdl);
				return -EINVAL;
			}

			rc = __cam_req_mgr_check_link_is_ready(sync_link,
				sync_slot_idx, true);
			if (rc && (sync_link->req.in_q->slot[sync_slot_idx].status !=
				CRM_SLOT_STATUS_REQ_APPLIED)) {
				CAM_DBG(CAM_CRM,
					"Next Req: %lld [slave] not ready on [master] link: %x, rc=%d",
					sync_req_id, sync_link->link_hdl, rc);
				return rc;
			}
		}
	}

	CAM_DBG(CAM_REQ,
		"Req: %lld ready to apply on link: %x [validation successful]",
		req_id, link->link_hdl);

	/*
	 *  At this point all validation is successfully done
	 *  and we can proceed to apply the given request.
	 *  Ideally the next call should return success.
	 */
	rc = __cam_req_mgr_check_link_is_ready(link, slot->idx, false);
	if (rc)
		CAM_WARN(CAM_CRM, "Unexpected return value rc: %d", rc);

	return 0;
}


/**
 * __cam_req_mgr_check_sync_request_is_ready()
 *
 * @brief    : processes requests during sync mode
 * @link     : pointer to link whose input queue and req tbl are
 *             traversed through
 * @slot     : pointer to the current slot being processed
 * @return   : 0 for success, negative for failure
 *
 */
static int __cam_req_mgr_check_sync_req_is_ready(
	struct cam_req_mgr_core_link *link,
	struct cam_req_mgr_slot *slot)
{
	struct cam_req_mgr_core_link *sync_link = NULL;
	struct cam_req_mgr_slot *sync_rd_slot = NULL;
	int64_t req_id = 0, sync_req_id = 0;
	int sync_slot_idx = 0, sync_rd_idx = 0, rc = 0;
<<<<<<< HEAD
=======
	int32_t sync_num_slots = 0;
	uint64_t sync_frame_duration = 0;
	bool ready = true, sync_ready = true;
>>>>>>> ebcefcd5

	if (!link->sync_link) {
		CAM_ERR(CAM_CRM, "Sync link null");
		return -EINVAL;
	}

	sync_link = link->sync_link;
	req_id = slot->req_id;
<<<<<<< HEAD
=======
	sync_num_slots = sync_link->req.in_q->num_slots;
	sync_rd_idx = sync_link->req.in_q->rd_idx;
	sync_rd_slot = &sync_link->req.in_q->slot[sync_rd_idx];
	sync_req_id = sync_rd_slot->req_id;
>>>>>>> ebcefcd5

	CAM_DBG(CAM_REQ,
		"link_hdl %x req %lld frame_skip_flag %d ",
		link->link_hdl, req_id, link->sync_link_sof_skip);

	if (sync_link->initial_skip) {
		link->initial_skip = false;
		__cam_req_mgr_inject_delay(link->req.l_tbl, slot->idx);
		CAM_DBG(CAM_CRM,
			"sync link %x not streamed on",
			sync_link->link_hdl);
		return -EAGAIN;
	}

	if (sync_link->prev_sof_timestamp)
		sync_frame_duration = sync_link->sof_timestamp
			- sync_link->prev_sof_timestamp;
	else
		sync_frame_duration = DEFAULT_FRAME_DURATION;

	CAM_DBG(CAM_CRM,
		"sync link %x last frame duration is %d ns",
		sync_link->link_hdl, sync_frame_duration);

	if (link->initial_skip) {
		link->initial_skip = false;

		if (link->sof_timestamp > sync_link->sof_timestamp &&
			sync_link->sof_timestamp > 0 &&
			link->sof_timestamp - sync_link->sof_timestamp <
			sync_frame_duration / 2) {
			/*
			 * If this frame sync with the previous frame of sync
			 * link, then we need to skip this frame, since the
			 * previous frame of sync link is also skipped.
			 */
			__cam_req_mgr_inject_delay(link->req.l_tbl, slot->idx);
			CAM_DBG(CAM_CRM,
				"This frame sync with previous sync_link %x frame",
				sync_link->link_hdl);
			return -EAGAIN;
		} else if (link->sof_timestamp <= sync_link->sof_timestamp) {
			/*
			 * Sometimes, link receives the SOF event is eariler
			 * than sync link in IFE CSID side, but link's SOF
			 * event is processed later than sync link's, then
			 * we need to skip this SOF event since the sync
			 * link's SOF event is also skipped.
			 */
			__cam_req_mgr_inject_delay(link->req.l_tbl, slot->idx);
			CAM_DBG(CAM_CRM,
				"The previous frame of sync link is skipped");
			return -EAGAIN;
		}
	}

	if (sync_link->sync_link_sof_skip) {
		CAM_DBG(CAM_REQ,
			"No req applied on corresponding SOF on sync link: %x",
			sync_link->link_hdl);
		sync_link->sync_link_sof_skip = false;
		__cam_req_mgr_inject_delay(link->req.l_tbl, slot->idx);
		return -EAGAIN;
	}

	rc = __cam_req_mgr_inject_delay(link->req.l_tbl, slot->idx);
	if (rc) {
		CAM_DBG(CAM_CRM,
			"Skip Process Req: %lld on link: %x",
			req_id, link->link_hdl);
		link->sync_link_sof_skip = true;
		return rc;
	}

	rc = __cam_req_mgr_check_link_is_ready(link, slot->idx, true);
	if (rc) {
		CAM_DBG(CAM_CRM,
			"Req: %lld [My link] not ready on link: %x, rc=%d",
			req_id, link->link_hdl, rc);
		link->sync_link_sof_skip = true;
		return rc;
	}

	sync_slot_idx = __cam_req_mgr_find_slot_for_req(
		sync_link->req.in_q, req_id);
	if (sync_slot_idx == -1) {
		CAM_DBG(CAM_CRM, "Req: %lld not found on link: %x [other link]",
			req_id, sync_link->link_hdl);
		link->sync_link_sof_skip = true;
		return -EINVAL;
	}

	if ((sync_link->req.in_q->slot[sync_slot_idx].status !=
		CRM_SLOT_STATUS_REQ_APPLIED) &&
<<<<<<< HEAD
		((sync_slot_idx - sync_rd_idx) >= 1) &&
		(sync_link->req.in_q->slot[sync_rd_idx].status !=
=======
		(((sync_slot_idx - sync_rd_idx + sync_num_slots) %
		sync_num_slots) >= 1) &&
		(sync_rd_slot->status !=
>>>>>>> ebcefcd5
		CRM_SLOT_STATUS_REQ_APPLIED)) {
		CAM_DBG(CAM_CRM,
			"Req: %lld [other link] not next req to be applied on link: %x",
			req_id, sync_link->link_hdl);
		return -EAGAIN;
	}

	rc = __cam_req_mgr_check_link_is_ready(sync_link, sync_slot_idx, true);
	if (rc && (sync_link->req.in_q->slot[sync_slot_idx].status !=
		CRM_SLOT_STATUS_REQ_APPLIED)) {
		CAM_DBG(CAM_CRM,
			"Req: %lld not ready on [other link] link: %x, rc=%d",
			req_id, sync_link->link_hdl, rc);
<<<<<<< HEAD
		link->sync_link_sof_skip = true;
		return rc;
=======
		sync_ready = false;
	}

	/*
	 * If both of them are ready or not ready, then just
	 * skip this sof and don't skip sync link next SOF.
	 */
	if (sync_ready != ready) {
		CAM_DBG(CAM_CRM,
			"Req: %lld ready %d sync_ready %d, ignore sync link next SOF",
			req_id, ready, sync_ready);

		/*
		 * Only skip the frames if current frame sync with
		 * next frame of sync link.
		 */
		if (link->sof_timestamp - sync_link->sof_timestamp >
			sync_frame_duration / 2)
			link->sync_link_sof_skip = true;

		return -EINVAL;
	} else if (ready == false) {
		CAM_DBG(CAM_CRM,
			"Req: %lld not ready on link: %x",
			req_id, link->link_hdl);
		return -EINVAL;
>>>>>>> ebcefcd5
	}

	/*
	 * Do the self-correction when the frames are sync,
	 * we consider that the frames are synced if the
	 * difference of two SOF timestamp less than
	 * (sync_frame_duration / 5).
	 */
	if ((link->sof_timestamp > sync_link->sof_timestamp) &&
		(sync_link->sof_timestamp > 0) &&
		(link->sof_timestamp - sync_link->sof_timestamp <
		sync_frame_duration / 5) &&
		(sync_rd_slot->sync_mode == CAM_REQ_MGR_SYNC_MODE_SYNC)) {

		/*
		 * This means current frame should sync with next
		 * frame of sync link, then the request id of in
		 * rd slot of two links should be same.
		 */
		CAM_DBG(CAM_CRM,
			"link %x req_id %lld, sync_link %x req_id %lld",
			link->link_hdl, req_id,
			sync_link->link_hdl, sync_req_id);

		if (req_id > sync_req_id) {
			CAM_DBG(CAM_CRM,
				"link %x too quickly, skip this frame",
				link->link_hdl);
			return -EAGAIN;
		} else if (req_id < sync_req_id) {
			CAM_DBG(CAM_CRM,
				"sync link %x too quickly, skip next frame of sync link",
				sync_link->link_hdl);
			link->sync_link_sof_skip = true;
		}
	} else if ((sync_link->sof_timestamp > 0) &&
		(link->sof_timestamp < sync_link->sof_timestamp) &&
		(sync_link->sof_timestamp - link->sof_timestamp <
		sync_frame_duration / 5) &&
		(sync_rd_slot->sync_mode == CAM_REQ_MGR_SYNC_MODE_SYNC)) {

		/*
		 * There is a timing issue once enter this condition,
		 * it means link receives the SOF event earlier than
		 * sync link in IFE CSID side, but the process in CRM
		 * is sync_link earlier than link, then previous SOF
		 * event of sync link is skipped, so we also need to
		 * skip this SOF event.
		 */
		if (req_id >= sync_req_id) {
			CAM_DBG(CAM_CRM,
				"Timing issue, the sof event of link %x is delayed",
				link->link_hdl);
			return -EAGAIN;
		}
	}

	CAM_DBG(CAM_REQ,
		"Req: %lld ready to apply on link: %x [validation successful]",
		req_id, link->link_hdl);

	/*
	 *  At this point all validation is successfully done
	 *  and we can proceed to apply the given request.
	 *  Ideally the next call should return success.
	 */
	rc = __cam_req_mgr_check_link_is_ready(link, slot->idx, false);
	if (rc)
		CAM_WARN(CAM_CRM, "Unexpected return value rc: %d", rc);

	return 0;
}

/**
 * __cam_req_mgr_process_req()
 *
 * @brief    : processes read index in request queue and traverse through table
 * @link     : pointer to link whose input queue and req tbl are
 *             traversed through
 *
 * @return   : 0 for success, negative for failure
 *
 */
static int __cam_req_mgr_process_req(struct cam_req_mgr_core_link *link,
	struct cam_req_mgr_trigger_notify *trigger_data)
{
<<<<<<< HEAD
	int                                  rc = 0, idx;
=======
	int                                  rc = 0, idx, last_app_idx;
	int                                  reset_step = 0;
	uint32_t                             trigger = trigger_data->trigger;
>>>>>>> ebcefcd5
	struct cam_req_mgr_slot             *slot = NULL;
	struct cam_req_mgr_req_queue        *in_q;
	struct cam_req_mgr_core_session     *session;

	in_q = link->req.in_q;
	session = (struct cam_req_mgr_core_session *)link->parent;
	mutex_lock(&session->lock);
	/*
	 * Check if new read index,
	 * - if in pending  state, traverse again to complete
	 *    transaction of this read index.
	 * - if in applied_state, somthign wrong.
	 * - if in no_req state, no new req
	 */
	CAM_DBG(CAM_REQ, "SOF Req[%lld] idx %d req_status %d link_hdl %x",
		in_q->slot[in_q->rd_idx].req_id, in_q->rd_idx,
		in_q->slot[in_q->rd_idx].status, link->link_hdl);

	slot = &in_q->slot[in_q->rd_idx];
	if (slot->status == CRM_SLOT_STATUS_NO_REQ) {
		CAM_DBG(CAM_CRM, "No Pending req");
		rc = 0;
		goto error;
	}

	if ((trigger != CAM_TRIGGER_POINT_SOF) &&
		(trigger != CAM_TRIGGER_POINT_EOF))
		goto error;

	if ((trigger == CAM_TRIGGER_POINT_EOF) &&
		(!(link->trigger_mask & CAM_TRIGGER_POINT_SOF))) {
		CAM_DBG(CAM_CRM, "Applying for last SOF fails");
		rc = -EINVAL;
		goto error;
	}

	if (trigger == CAM_TRIGGER_POINT_SOF) {
		/*
		 * Update the timestamp in session lock protection
		 * to avoid timing issue.
		 */
		link->prev_sof_timestamp = link->sof_timestamp;
		link->sof_timestamp = trigger_data->sof_timestamp_val;

		if (link->trigger_mask) {
			CAM_ERR_RATE_LIMIT(CAM_CRM,
				"Applying for last EOF fails");
			rc = -EINVAL;
			goto error;
		}

		if ((slot->sync_mode == CAM_REQ_MGR_SYNC_MODE_SYNC) &&
			(link->sync_link)) {
			if (link->is_master || link->sync_link->is_master) {
				rc =  __cam_req_mgr_check_sync_for_mslave(
					link, slot);
			} else {
				rc = __cam_req_mgr_check_sync_req_is_ready(
					link, slot);
				link->initial_sync_req = -1;
			}
		} else {
			rc = __cam_req_mgr_inject_delay(link->req.l_tbl,
				slot->idx);
			if (!rc)
				rc = __cam_req_mgr_check_link_is_ready(link,
					slot->idx, false);
			link->initial_sync_req = -1;
		}

		if (rc < 0) {
			/*
			 * If traverse result is not success, then some devices
			 * are not ready with packet for the asked request id,
			 * hence try again in next sof
			 */
			slot->status = CRM_SLOT_STATUS_REQ_PENDING;
			spin_lock_bh(&link->link_state_spin_lock);
			if (link->state == CAM_CRM_LINK_STATE_ERR) {
				/*
				 * During error recovery all tables should be
				 * ready, don't expect to enter here.
				 * @TODO: gracefully handle if recovery fails.
				 */
				CAM_ERR_RATE_LIMIT(CAM_CRM,
					"FATAL recovery cant finish idx %d status %d",
					in_q->rd_idx,
					in_q->slot[in_q->rd_idx].status);
				rc = -EPERM;
			}
			spin_unlock_bh(&link->link_state_spin_lock);
			goto error;
		}
	}

	rc = __cam_req_mgr_send_req(link, link->req.in_q, trigger);
	if (rc < 0) {
		/* Apply req failed retry at next sof */
		slot->status = CRM_SLOT_STATUS_REQ_PENDING;
	} else {
		link->trigger_mask |= trigger;

		CAM_DBG(CAM_CRM, "Applied req[%lld] on link[%x] success",
			slot->req_id, link->link_hdl);
		spin_lock_bh(&link->link_state_spin_lock);
		if (link->state == CAM_CRM_LINK_STATE_ERR) {
			CAM_WARN(CAM_CRM, "Err recovery done idx %d",
				in_q->rd_idx);
			link->state = CAM_CRM_LINK_STATE_READY;
		}
		spin_unlock_bh(&link->link_state_spin_lock);

		if (link->sync_link_sof_skip)
			link->sync_link_sof_skip = false;

		if (link->trigger_mask == link->subscribe_event) {
			slot->status = CRM_SLOT_STATUS_REQ_APPLIED;
			link->trigger_mask = 0;
			CAM_DBG(CAM_CRM, "req %d is applied on link %x",
				slot->req_id,
				link->link_hdl);
			idx = in_q->rd_idx;
			__cam_req_mgr_dec_idx(
				&idx, link->max_delay + 1,
				in_q->num_slots);
			__cam_req_mgr_reset_req_slot(link, idx);
		}
	}

	mutex_unlock(&session->lock);
	return rc;
error:
	mutex_unlock(&session->lock);
	return rc;
}

/**
 * __cam_req_mgr_add_tbl_to_link()
 *
 * @brief    : Add table to list under link sorted by pd decremeting order
 * @l_tbl    : list of pipeline delay tables.
 * @new_tbl  : new tbl which will be appended to above list as per its pd value
 *
 */
static void __cam_req_mgr_add_tbl_to_link(struct cam_req_mgr_req_tbl **l_tbl,
	struct cam_req_mgr_req_tbl *new_tbl)
{
	struct cam_req_mgr_req_tbl *tbl;

	if (!(*l_tbl) || (*l_tbl)->pd < new_tbl->pd) {
		new_tbl->next = *l_tbl;
		if (*l_tbl) {
			new_tbl->pd_delta =
				new_tbl->pd - (*l_tbl)->pd;
		}
		*l_tbl = new_tbl;
	} else {
		tbl = *l_tbl;

		/* Reach existing  tbl which has less pd value */
		while (tbl->next != NULL &&
			new_tbl->pd < tbl->next->pd) {
			tbl = tbl->next;
		}
		if (tbl->next != NULL) {
			new_tbl->pd_delta =
				new_tbl->pd - tbl->next->pd;
		} else {
			/* This is last table in linked list*/
			new_tbl->pd_delta = 0;
		}
		new_tbl->next = tbl->next;
		tbl->next = new_tbl;
		tbl->pd_delta = tbl->pd - new_tbl->pd;
	}
	CAM_DBG(CAM_CRM, "added pd %d tbl to link delta %d", new_tbl->pd,
		new_tbl->pd_delta);
}

/**
 * __cam_req_mgr_create_pd_tbl()
 *
 * @brief    : Creates new request table for new delay value
 * @delay    : New pd table allocated will have this delay value
 *
 * @return   : pointer to newly allocated table, NULL for failure
 *
 */
static struct cam_req_mgr_req_tbl *__cam_req_mgr_create_pd_tbl(int32_t delay)
{
	struct cam_req_mgr_req_tbl *tbl =
		kzalloc(sizeof(struct cam_req_mgr_req_tbl), GFP_KERNEL);
	if (tbl != NULL) {
		tbl->num_slots = MAX_REQ_SLOTS;
		CAM_DBG(CAM_CRM, "pd= %d slots= %d", delay, tbl->num_slots);
	}

	return tbl;
}

/**
 * __cam_req_mgr_destroy_all_tbl()
 *
 * @brief   : This func will destroy all pipeline delay based req table structs
 * @l_tbl    : pointer to first table in list and it has max pd .
 *
 */
static void __cam_req_mgr_destroy_all_tbl(struct cam_req_mgr_req_tbl **l_tbl)
{
	struct cam_req_mgr_req_tbl  *tbl = *l_tbl, *temp;

	CAM_DBG(CAM_CRM, "*l_tbl %pK", tbl);
	while (tbl != NULL) {
		temp = tbl->next;
		kfree(tbl);
		tbl = temp;
	}
	*l_tbl = NULL;
}

/**
 * __cam_req_mgr_setup_in_q()
 *
 * @brief : Initialize req table data
 * @req   : request data pointer
 *
 * @return: 0 for success, negative for failure
 *
 */
static int  __cam_req_mgr_setup_in_q(struct cam_req_mgr_req_data *req)
{
	int                           i;
	struct cam_req_mgr_req_queue *in_q = req->in_q;

	if (!in_q) {
		CAM_ERR(CAM_CRM, "NULL in_q");
		return -EINVAL;
	}

	mutex_lock(&req->lock);
	in_q->num_slots = MAX_REQ_SLOTS;

	for (i = 0; i < in_q->num_slots; i++) {
		in_q->slot[i].idx = i;
		in_q->slot[i].req_id = -1;
		in_q->slot[i].skip_idx = 0;
		in_q->slot[i].status = CRM_SLOT_STATUS_NO_REQ;
	}

	in_q->wr_idx = 0;
	in_q->rd_idx = 0;
	mutex_unlock(&req->lock);

	return 0;
}

/**
 * __cam_req_mgr_reset_req_tbl()
 *
 * @brief : Initialize req table data
 * @req   : request queue pointer
 *
 * @return: 0 for success, negative for failure
 *
 */
static int __cam_req_mgr_reset_in_q(struct cam_req_mgr_req_data *req)
{
	struct cam_req_mgr_req_queue *in_q = req->in_q;

	if (!in_q) {
		CAM_ERR(CAM_CRM, "NULL in_q");
		return -EINVAL;
	}

	mutex_lock(&req->lock);
	memset(in_q->slot, 0,
		sizeof(struct cam_req_mgr_slot) * in_q->num_slots);
	in_q->num_slots = 0;

	in_q->wr_idx = 0;
	in_q->rd_idx = 0;
	mutex_unlock(&req->lock);

	return 0;
}

/**
 * __cam_req_mgr_notify_sof_freeze()
 *
 * @brief : Notify devices on link on detecting a SOF freeze
 * @link  : link on which the sof freeze was detected
 *
 */
static void __cam_req_mgr_notify_sof_freeze(
	struct cam_req_mgr_core_link *link)
{
	int                                  i = 0;
	struct cam_req_mgr_link_evt_data     evt_data;
	struct cam_req_mgr_connected_device *dev = NULL;

	for (i = 0; i < link->num_devs; i++) {
		dev = &link->l_dev[i];
		evt_data.evt_type = CAM_REQ_MGR_LINK_EVT_SOF_FREEZE;
		evt_data.dev_hdl = dev->dev_hdl;
		evt_data.link_hdl =  link->link_hdl;
		evt_data.req_id = 0;
		evt_data.u.error = CRM_KMD_ERR_FATAL;
		if (dev->ops && dev->ops->process_evt)
			dev->ops->process_evt(&evt_data);
	}
}

/**
 * __cam_req_mgr_process_sof_freeze()
 *
 * @brief : Apoptosis - Handles case when connected devices are not responding
 * @priv  : link information
 * @data  : task data
 *
 */
static int __cam_req_mgr_process_sof_freeze(void *priv, void *data)
{
	struct cam_req_mgr_core_link    *link = NULL;
	struct cam_req_mgr_core_session *session = NULL;
	struct cam_req_mgr_message       msg;
	int rc = 0;

	if (!data || !priv) {
		CAM_ERR(CAM_CRM, "input args NULL %pK %pK", data, priv);
		return -EINVAL;
	}

	link = (struct cam_req_mgr_core_link *)priv;
	session = (struct cam_req_mgr_core_session *)link->parent;

	CAM_ERR(CAM_CRM, "SOF freeze for session %d link 0x%x",
		session->session_hdl, link->link_hdl);

	__cam_req_mgr_notify_sof_freeze(link);
	memset(&msg, 0, sizeof(msg));

	msg.session_hdl = session->session_hdl;
	msg.u.err_msg.error_type = CAM_REQ_MGR_ERROR_TYPE_DEVICE;
	msg.u.err_msg.request_id = 0;
	msg.u.err_msg.link_hdl   = link->link_hdl;

	rc = cam_req_mgr_notify_message(&msg,
		V4L_EVENT_CAM_REQ_MGR_ERROR, V4L_EVENT_CAM_REQ_MGR_EVENT);

	if (rc)
		CAM_ERR(CAM_CRM,
			"Error notifying SOF freeze for session %d link 0x%x rc %d",
			session->session_hdl, link->link_hdl, rc);

	return rc;
}

/**
 * __cam_req_mgr_sof_freeze()
 *
 * @brief : Callback function for timer timeout indicating SOF freeze
 * @data  : timer pointer
 *
 */
static void __cam_req_mgr_sof_freeze(unsigned long data)
{
	struct cam_req_mgr_timer     *timer = (struct cam_req_mgr_timer *)data;
	struct crm_workq_task               *task = NULL;
	struct cam_req_mgr_core_link        *link = NULL;
	struct crm_task_payload             *task_data;

	if (!timer) {
		CAM_ERR(CAM_CRM, "NULL timer");
		return;
	}

	link = (struct cam_req_mgr_core_link *)timer->parent;
	task = cam_req_mgr_workq_get_task(link->workq);
	if (!task) {
		CAM_ERR(CAM_CRM, "No empty task");
		return;
	}

	task_data = (struct crm_task_payload *)task->payload;
	task_data->type = CRM_WORKQ_TASK_NOTIFY_FREEZE;
	task->process_cb = &__cam_req_mgr_process_sof_freeze;
	cam_req_mgr_workq_enqueue_task(task, link, CRM_TASK_PRIORITY_0);
}

/**
 * __cam_req_mgr_create_subdevs()
 *
 * @brief   : Create new crm  subdev to link with realtime devices
 * @l_dev   : list of subdevs internal to crm
 * @num_dev : num of subdevs to be created for link
 *
 * @return  : pointer to allocated list of devices
 */
static int __cam_req_mgr_create_subdevs(
	struct cam_req_mgr_connected_device **l_dev, int32_t num_dev)
{
	int rc = 0;
	*l_dev = (struct cam_req_mgr_connected_device *)
		kzalloc(sizeof(struct cam_req_mgr_connected_device) * num_dev,
		GFP_KERNEL);
	if (!*l_dev)
		rc = -ENOMEM;

	return rc;
}

/**
 * __cam_req_mgr_destroy_subdev()
 *
 * @brief    : Cleans up the subdevs allocated by crm for link
 * @l_device : pointer to list of subdevs crm created
 *
 */
static void __cam_req_mgr_destroy_subdev(
	struct cam_req_mgr_connected_device *l_device)
{
	kfree(l_device);
	l_device = NULL;
}

/**
 * __cam_req_mgr_destroy_link_info()
 *
 * @brief    : Unlinks all devices on the link
 * @link     : pointer to link
 *
 * @return   : returns if unlink for any device was success or failure
 */
static int __cam_req_mgr_disconnect_link(struct cam_req_mgr_core_link *link)
{
	int32_t                                 i = 0;
	struct cam_req_mgr_connected_device    *dev;
	struct cam_req_mgr_core_dev_link_setup  link_data;
	int                                     rc = 0;

	link_data.link_enable = 0;
	link_data.link_hdl = link->link_hdl;
	link_data.crm_cb = NULL;
	link_data.subscribe_event = 0;

	/* Using device ops unlink devices */
	for (i = 0; i < link->num_devs; i++) {
		dev = &link->l_dev[i];
		if (dev == NULL)
			continue;

		link_data.dev_hdl = dev->dev_hdl;
		if (dev->ops && dev->ops->link_setup) {
			rc = dev->ops->link_setup(&link_data);
			if (rc)
				CAM_ERR(CAM_CRM,
					"Unlink failed dev name %s hdl %x",
					dev->dev_info.name,
					dev->dev_hdl);
		}
		dev->dev_hdl = 0;
		dev->parent = NULL;
		dev->ops = NULL;
	}

	return rc;
}

/**
 * __cam_req_mgr_destroy_link_info()
 *
 * @brief    : Cleans up the mem allocated while linking
 * @link     : pointer to link, mem associated with this link is freed
 */
static void __cam_req_mgr_destroy_link_info(struct cam_req_mgr_core_link *link)
{
	__cam_req_mgr_destroy_all_tbl(&link->req.l_tbl);
	__cam_req_mgr_reset_in_q(&link->req);
	link->req.num_tbl = 0;
	mutex_destroy(&link->req.lock);

	link->pd_mask = 0;
	link->num_devs = 0;
	link->max_delay = 0;
}

/**
 * __cam_req_mgr_reserve_link()
 *
 * @brief: Reserves one link data struct within session
 * @session: session identifier
 *
 * @return: pointer to link reserved
 *
 */
static struct cam_req_mgr_core_link *__cam_req_mgr_reserve_link(
	struct cam_req_mgr_core_session *session)
{
	struct cam_req_mgr_core_link *link;
	struct cam_req_mgr_req_queue *in_q;
	int i;

	if (!session || !g_crm_core_dev) {
		CAM_ERR(CAM_CRM, "NULL session/core_dev ptr");
		return NULL;
	}

	if (session->num_links >= MAXIMUM_LINKS_PER_SESSION) {
		CAM_ERR(CAM_CRM, "Reached max links %d per session limit %d",
			session->num_links, MAXIMUM_LINKS_PER_SESSION);
		return NULL;
	}
	for (i = 0; i < MAXIMUM_LINKS_PER_SESSION; i++) {
		if (!atomic_cmpxchg(&g_links[i].is_used, 0, 1)) {
			link = &g_links[i];
			CAM_DBG(CAM_CRM, "alloc link index %d", i);
			cam_req_mgr_core_link_reset(link);
			break;
		}
	}
	if (i == MAXIMUM_LINKS_PER_SESSION)
		return NULL;

	in_q = (struct cam_req_mgr_req_queue *)
		kzalloc(sizeof(struct cam_req_mgr_req_queue), GFP_KERNEL);
	if (!in_q) {
		CAM_ERR(CAM_CRM, "failed to create input queue, no mem");
		return NULL;
	}

	mutex_lock(&link->lock);
	link->num_devs = 0;
	link->max_delay = 0;
	memset(in_q->slot, 0,
		sizeof(struct cam_req_mgr_slot) * MAX_REQ_SLOTS);
	link->req.in_q = in_q;
	in_q->num_slots = 0;
	link->state = CAM_CRM_LINK_STATE_IDLE;
	link->parent = (void *)session;
	link->sync_link = NULL;
	mutex_unlock(&link->lock);

	mutex_lock(&session->lock);
	/*  Loop through and find a free index */
	for (i = 0; i < MAXIMUM_LINKS_PER_SESSION; i++) {
		if (!session->links[i]) {
			CAM_DBG(CAM_CRM,
				"Free link index %d found, num_links=%d",
				i, session->num_links);
			session->links[i] = link;
			break;
		}
	}

	if (i == MAXIMUM_LINKS_PER_SESSION) {
		CAM_ERR(CAM_CRM, "Free link index not found");
		goto error;
	}

	session->num_links++;
	CAM_DBG(CAM_CRM, "Active session links (%d)",
		session->num_links);
	mutex_unlock(&session->lock);

	return link;
error:
	mutex_unlock(&session->lock);
	kfree(in_q);
	return NULL;
}

/*
 * __cam_req_mgr_free_link()
 *
 * @brief: Frees the link and its request queue
 *
 * @link: link identifier
 *
 */
static void __cam_req_mgr_free_link(struct cam_req_mgr_core_link *link)
{
	ptrdiff_t i;
	kfree(link->req.in_q);
	link->req.in_q = NULL;
	i = link - g_links;
	CAM_DBG(CAM_CRM, "free link index %d", i);
	atomic_set(&g_links[i].is_used, 0);
}

/**
 * __cam_req_mgr_unreserve_link()
 *
 * @brief  : Removes the link data struct from the session and frees it
 * @session: session identifier
 * @link   : link identifier
 *
 */
static void __cam_req_mgr_unreserve_link(
	struct cam_req_mgr_core_session *session,
	struct cam_req_mgr_core_link *link)
{
	int i;

	if (!session || !link) {
		CAM_ERR(CAM_CRM, "NULL session/link ptr %pK %pK",
			session, link);
		return;
	}

	mutex_lock(&session->lock);
	if (!session->num_links) {
		CAM_WARN(CAM_CRM, "No active link or invalid state: hdl %x",
			link->link_hdl);
		mutex_unlock(&session->lock);
		return;
	}

	for (i = 0; i < MAXIMUM_LINKS_PER_SESSION; i++) {
		if (session->links[i] == link)
			session->links[i] = NULL;

		if (link->sync_link) {
			if (link->sync_link == session->links[i])
				session->links[i]->sync_link = NULL;
		}
	}

	link->sync_link = NULL;
	session->num_links--;
	CAM_DBG(CAM_CRM, "Active session links (%d)", session->num_links);
	mutex_unlock(&session->lock);
	__cam_req_mgr_free_link(link);
}

/* Workqueue context processing section */

/**
 * cam_req_mgr_process_send_req()
 *
 * @brief: This runs in workque thread context. Call core funcs to send
 *         apply request id to drivers.
 * @priv : link information.
 * @data : contains information about frame_id, link etc.
 *
 * @return: 0 on success.
 */
int cam_req_mgr_process_send_req(void *priv, void *data)
{
	int                                 rc = 0;
	struct cam_req_mgr_core_link        *link = NULL;
	struct cam_req_mgr_send_request     *send_req = NULL;
	struct cam_req_mgr_req_queue        *in_q = NULL;

	if (!data || !priv) {
		CAM_ERR(CAM_CRM, "input args NULL %pK %pK", data, priv);
		rc = -EINVAL;
		goto end;
	}
	link = (struct cam_req_mgr_core_link *)priv;
	send_req = (struct cam_req_mgr_send_request *)data;
	in_q = send_req->in_q;

	rc = __cam_req_mgr_send_req(link, in_q, CAM_TRIGGER_POINT_SOF);
end:
	return rc;
}

/**
 * cam_req_mgr_process_flush_req()
 *
 * @brief: This runs in workque thread context. Call core funcs to check
 *         which requests need to be removed/cancelled.
 * @priv : link information.
 * @data : contains information about frame_id, link etc.
 *
 * @return: 0 on success.
 */
int cam_req_mgr_process_flush_req(void *priv, void *data)
{
	int                                  rc = 0, i = 0, idx = -1;
	struct cam_req_mgr_flush_info       *flush_info = NULL;
	struct cam_req_mgr_core_link        *link = NULL;
	struct cam_req_mgr_req_queue        *in_q = NULL;
	struct cam_req_mgr_slot             *slot = NULL;
	struct cam_req_mgr_connected_device *device = NULL;
	struct cam_req_mgr_flush_request     flush_req;
	struct crm_task_payload             *task_data = NULL;

	if (!data || !priv) {
		CAM_ERR(CAM_CRM, "input args NULL %pK %pK", data, priv);
		rc = -EINVAL;
		goto end;
	}
	link = (struct cam_req_mgr_core_link *)priv;
	task_data = (struct crm_task_payload *)data;
	flush_info  = (struct cam_req_mgr_flush_info *)&task_data->u;
	CAM_DBG(CAM_REQ, "link_hdl %x req_id %lld type %d",
		flush_info->link_hdl,
		flush_info->req_id,
		flush_info->flush_type);

	in_q = link->req.in_q;

	trace_cam_flush_req(link, flush_info);

	mutex_lock(&link->req.lock);
	if (flush_info->flush_type == CAM_REQ_MGR_FLUSH_TYPE_ALL) {
		link->last_flush_id = flush_info->req_id;
		CAM_INFO(CAM_CRM, "Last request id to flush is %lld",
			flush_info->req_id);
		for (i = 0; i < in_q->num_slots; i++) {
			slot = &in_q->slot[i];
			slot->req_id = -1;
			slot->sync_mode = CAM_REQ_MGR_SYNC_MODE_NO_SYNC;
			slot->skip_idx = 1;
			slot->status = CRM_SLOT_STATUS_NO_REQ;
		}
		in_q->wr_idx = 0;
		in_q->rd_idx = 0;
	} else if (flush_info->flush_type ==
		CAM_REQ_MGR_FLUSH_TYPE_CANCEL_REQ) {
		idx = __cam_req_mgr_find_slot_for_req(in_q, flush_info->req_id);
		if (idx < 0) {
			CAM_ERR(CAM_CRM, "req_id %lld not found in input queue",
			flush_info->req_id);
		} else {
			CAM_DBG(CAM_CRM, "req_id %lld found at idx %d",
				flush_info->req_id, idx);
			slot = &in_q->slot[idx];
			if (slot->status == CRM_SLOT_STATUS_REQ_PENDING ||
				slot->status == CRM_SLOT_STATUS_REQ_APPLIED) {
				CAM_WARN(CAM_CRM,
					"req_id %lld can not be cancelled",
					flush_info->req_id);
				mutex_unlock(&link->req.lock);
				return -EINVAL;
			}
			__cam_req_mgr_in_q_skip_idx(in_q, idx);
		}
	}

	for (i = 0; i < link->num_devs; i++) {
		device = &link->l_dev[i];
		flush_req.link_hdl = flush_info->link_hdl;
		flush_req.dev_hdl = device->dev_hdl;
		flush_req.req_id = flush_info->req_id;
		flush_req.type = flush_info->flush_type;
		/* @TODO: error return handling from drivers */
		if (device->ops && device->ops->flush_req)
			rc = device->ops->flush_req(&flush_req);
	}
	complete(&link->workq_comp);
	mutex_unlock(&link->req.lock);

end:
	return rc;
}

/**
 * cam_req_mgr_process_sched_req()
 *
 * @brief: This runs in workque thread context. Call core funcs to check
 *         which peding requests can be processed.
 * @priv : link information.
 * @data : contains information about frame_id, link etc.
 *
 * @return: 0 on success.
 */
int cam_req_mgr_process_sched_req(void *priv, void *data)
{
	int                               rc = 0;
	struct cam_req_mgr_sched_request *sched_req = NULL;
	struct cam_req_mgr_core_link     *link = NULL;
	struct cam_req_mgr_req_queue     *in_q = NULL;
	struct cam_req_mgr_slot          *slot = NULL;
	struct crm_task_payload          *task_data = NULL;

	if (!data || !priv) {
		CAM_ERR(CAM_CRM, "input args NULL %pK %pK", data, priv);
		rc = -EINVAL;
		goto end;
	}
	link = (struct cam_req_mgr_core_link *)priv;
	task_data = (struct crm_task_payload *)data;
	sched_req  = (struct cam_req_mgr_sched_request *)&task_data->u;
	in_q = link->req.in_q;

	CAM_DBG(CAM_CRM, "link_hdl %x req_id %lld at slot %d sync_mode %d is_master:%d",
		sched_req->link_hdl, sched_req->req_id,
		in_q->wr_idx, sched_req->sync_mode,
		link->is_master);

	mutex_lock(&link->req.lock);
	slot = &in_q->slot[in_q->wr_idx];

	if (slot->status != CRM_SLOT_STATUS_NO_REQ &&
		slot->status != CRM_SLOT_STATUS_REQ_APPLIED)
		CAM_WARN(CAM_CRM, "in_q overwrite %d", slot->status);

	slot->status = CRM_SLOT_STATUS_REQ_ADDED;
	slot->req_id = sched_req->req_id;
	slot->sync_mode = sched_req->sync_mode;
	slot->skip_idx = 0;
	slot->recover = sched_req->bubble_enable;
	link->open_req_cnt++;
	__cam_req_mgr_inc_idx(&in_q->wr_idx, 1, in_q->num_slots);
	if (slot->sync_mode == CAM_REQ_MGR_SYNC_MODE_SYNC) {
		if (link->initial_sync_req == -1)
			link->initial_sync_req = slot->req_id;
	} else
		link->initial_sync_req = -1;
	mutex_unlock(&link->req.lock);

end:
	return rc;
}

/**
 * cam_req_mgr_process_add_req()
 *
 * @brief: This runs in workque thread context. Call core funcs to check
 *         which peding requests can be processed.
 * @priv : link information.
 * @data : contains information about frame_id, link etc.
 *
 * @return: 0 on success.
 */
int cam_req_mgr_process_add_req(void *priv, void *data)
{
	int                                  rc = 0, i = 0, idx;
	struct cam_req_mgr_add_request      *add_req = NULL;
	struct cam_req_mgr_core_link        *link = NULL;
	struct cam_req_mgr_connected_device *device = NULL;
	struct cam_req_mgr_req_tbl          *tbl = NULL;
	struct cam_req_mgr_tbl_slot         *slot = NULL;
	struct crm_task_payload             *task_data = NULL;

	if (!data || !priv) {
		CAM_ERR(CAM_CRM, "input args NULL %pK %pK", data, priv);
		rc = -EINVAL;
		goto end;
	}

	link = (struct cam_req_mgr_core_link *)priv;
	task_data = (struct crm_task_payload *)data;
	add_req = (struct cam_req_mgr_add_request *)&task_data->u;

	for (i = 0; i < link->num_devs; i++) {
		device = &link->l_dev[i];
		if (device->dev_hdl == add_req->dev_hdl) {
			tbl = device->pd_tbl;
			break;
		}
	}
	if (!tbl) {
		CAM_ERR_RATE_LIMIT(CAM_CRM, "dev_hdl not found %x, %x %x",
			add_req->dev_hdl,
			link->l_dev[0].dev_hdl,
			link->l_dev[1].dev_hdl);
		rc = -EINVAL;
		goto end;
	}
	/*
	 * Go through request table and add
	 * request id to proper table
	 * 1. find req slot in in_q matching req_id.sent by dev
	 * 2. goto table of this device based on p_delay
	 * 3. mark req_ready_map with this dev_bit.
	 */

	mutex_lock(&link->req.lock);
	idx = __cam_req_mgr_find_slot_for_req(link->req.in_q, add_req->req_id);
	if (idx < 0) {
		CAM_ERR(CAM_CRM, "req %lld not found in in_q", add_req->req_id);
		rc = -EBADSLT;
		mutex_unlock(&link->req.lock);
		goto end;
	}

	slot = &tbl->slot[idx];
	slot->is_applied = false;
	if ((add_req->skip_before_applying & 0xFF) > slot->inject_delay) {
		slot->inject_delay = (add_req->skip_before_applying & 0xFF);
		slot->dev_hdl = add_req->dev_hdl;
		if (add_req->skip_before_applying & SKIP_NEXT_FRAME)
			slot->skip_next_frame = true;
		CAM_DBG(CAM_CRM, "Req_id %llu injecting delay %llu",
			add_req->req_id,
			(add_req->skip_before_applying & 0xFF));
	}

	if (slot->state != CRM_REQ_STATE_PENDING &&
		slot->state != CRM_REQ_STATE_EMPTY) {
		CAM_WARN(CAM_CRM, "Unexpected state %d for slot %d map %x",
			slot->state, idx, slot->req_ready_map);
	}

	slot->state = CRM_REQ_STATE_PENDING;
	slot->req_ready_map |= (1 << device->dev_bit);

	CAM_DBG(CAM_CRM, "idx %d dev_hdl %x req_id %lld pd %d ready_map %x",
		idx, add_req->dev_hdl, add_req->req_id, tbl->pd,
		slot->req_ready_map);

	trace_cam_req_mgr_add_req(link, idx, add_req, tbl, device);

	if (slot->req_ready_map == tbl->dev_mask) {
		CAM_DBG(CAM_REQ,
			"link 0x%x idx %d req_id %lld pd %d SLOT READY",
			link->link_hdl, idx, add_req->req_id, tbl->pd);
		slot->state = CRM_REQ_STATE_READY;
	}

	mutex_unlock(&link->req.lock);

end:
	return rc;
}

/**
 * cam_req_mgr_process_error()
 *
 * @brief: This runs in workque thread context. bubble /err recovery.
 * @priv : link information.
 * @data : contains information about frame_id, link etc.
 *
 * @return: 0 on success.
 */
int cam_req_mgr_process_error(void *priv, void *data)
{
	int                                  rc = 0, idx = -1, i;
	struct cam_req_mgr_error_notify     *err_info = NULL;
	struct cam_req_mgr_core_link        *link = NULL;
	struct cam_req_mgr_req_queue        *in_q = NULL;
	struct cam_req_mgr_slot             *slot = NULL;
	struct cam_req_mgr_connected_device *device = NULL;
	struct cam_req_mgr_link_evt_data     evt_data;
	struct crm_task_payload             *task_data = NULL;

	if (!data || !priv) {
		CAM_ERR(CAM_CRM, "input args NULL %pK %pK", data, priv);
		rc = -EINVAL;
		goto end;
	}
	link = (struct cam_req_mgr_core_link *)priv;
	task_data = (struct crm_task_payload *)data;
	err_info  = (struct cam_req_mgr_error_notify *)&task_data->u;
	CAM_DBG(CAM_CRM, "link_hdl %x req_id %lld error %d",
		err_info->link_hdl,
		err_info->req_id,
		err_info->error);

	in_q = link->req.in_q;

	mutex_lock(&link->req.lock);
	if (err_info->error == CRM_KMD_ERR_BUBBLE) {
		idx = __cam_req_mgr_find_slot_for_req(in_q, err_info->req_id);
		if (idx < 0) {
			CAM_ERR_RATE_LIMIT(CAM_CRM,
				"req_id %lld not found in input queue",
				err_info->req_id);
		} else {
			CAM_DBG(CAM_CRM, "req_id %lld found at idx %d",
				err_info->req_id, idx);
			slot = &in_q->slot[idx];
			if (!slot->recover) {
				CAM_WARN(CAM_CRM,
					"err recovery disabled req_id %lld",
					err_info->req_id);
				mutex_unlock(&link->req.lock);
				return 0;
			} else if (slot->status != CRM_SLOT_STATUS_REQ_PENDING
			&& slot->status != CRM_SLOT_STATUS_REQ_APPLIED) {
				CAM_WARN(CAM_CRM,
					"req_id %lld can not be recovered %d",
					err_info->req_id, slot->status);
				mutex_unlock(&link->req.lock);
				return -EINVAL;
			}
			/* Notify all devices in the link about error */
			for (i = 0; i < link->num_devs; i++) {
				device = &link->l_dev[i];
				if (device != NULL) {
					evt_data.dev_hdl = device->dev_hdl;
					evt_data.evt_type =
						CAM_REQ_MGR_LINK_EVT_ERR;
					evt_data.link_hdl =  link->link_hdl;
					evt_data.req_id = err_info->req_id;
					evt_data.u.error = err_info->error;
					if (device->ops &&
						device->ops->process_evt)
						rc = device->ops->process_evt(
							&evt_data);
				}
			}
			/* Bring processing pointer to bubbled req id */
			__cam_req_mgr_tbl_set_all_skip_cnt(&link->req.l_tbl);
			in_q->rd_idx = idx;
			in_q->slot[idx].status = CRM_SLOT_STATUS_REQ_ADDED;
			spin_lock_bh(&link->link_state_spin_lock);
			link->state = CAM_CRM_LINK_STATE_ERR;
			spin_unlock_bh(&link->link_state_spin_lock);
		}
	}
	mutex_unlock(&link->req.lock);

end:
	return rc;
}

/**
 * cam_req_mgr_process_trigger()
 *
 * @brief: This runs in workque thread context. Call core funcs to check
 *         which peding requests can be processed.
 * @priv : link information.
 * @data : contains information about frame_id, link etc.
 *
 * @return: 0 on success.
 */
static int cam_req_mgr_process_trigger(void *priv, void *data)
{
	int                                  rc = 0;
	struct cam_req_mgr_trigger_notify   *trigger_data = NULL;
	struct cam_req_mgr_core_link        *link = NULL;
	struct cam_req_mgr_req_queue        *in_q = NULL;
	struct crm_task_payload             *task_data = NULL;

	if (!data || !priv) {
		CAM_ERR(CAM_CRM, "input args NULL %pK %pK", data, priv);
		rc = -EINVAL;
		goto end;
	}
	link = (struct cam_req_mgr_core_link *)priv;
	task_data = (struct crm_task_payload *)data;
	trigger_data = (struct cam_req_mgr_trigger_notify *)&task_data->u;

	CAM_DBG(CAM_REQ, "link_hdl %x frame_id %lld, trigger %x\n",
		trigger_data->link_hdl,
		trigger_data->frame_id,
		trigger_data->trigger);

	in_q = link->req.in_q;

	mutex_lock(&link->req.lock);
	/*
	 * Check if current read index is in applied state, if yes make it free
	 *    and increment read index to next slot.
	 */
	CAM_DBG(CAM_CRM, "link_hdl %x curent idx %d req_status %d",
		link->link_hdl, in_q->rd_idx, in_q->slot[in_q->rd_idx].status);

	spin_lock_bh(&link->link_state_spin_lock);
	if (link->state == CAM_CRM_LINK_STATE_ERR)
		CAM_WARN(CAM_CRM, "Error recovery idx %d status %d",
			in_q->rd_idx,
			in_q->slot[in_q->rd_idx].status);

	spin_unlock_bh(&link->link_state_spin_lock);

	if (in_q->slot[in_q->rd_idx].status == CRM_SLOT_STATUS_REQ_APPLIED) {
		/*
		 * Do NOT reset req q slot data here, it can not be done
		 * here because we need to preserve the data to handle bubble.
		 *
		 * Check if any new req is pending in slot, if not finish the
		 * lower pipeline delay device with available req ids.
		 */
		CAM_DBG(CAM_CRM, "link[%x] Req[%lld] invalidating slot",
			link->link_hdl, in_q->slot[in_q->rd_idx].req_id);
		__cam_req_mgr_check_next_req_slot(in_q);
		__cam_req_mgr_inc_idx(&in_q->rd_idx, 1, in_q->num_slots);
	}
<<<<<<< HEAD
	rc = __cam_req_mgr_process_req(link, trigger_data->trigger);
=======

	rc = __cam_req_mgr_process_req(link, trigger_data);

release_lock:
>>>>>>> ebcefcd5
	mutex_unlock(&link->req.lock);

end:
	return rc;
}

/**
 * __cam_req_mgr_dev_handle_to_name()
 *
 * @brief    : Finds device name based on the device handle
 * @dev_hdl  : Device handle whose name is to be found
 * @link     : Link on which the device is connected
 * @return   : String containing the device name
 *
 */
static const char *__cam_req_mgr_dev_handle_to_name(
	int32_t dev_hdl, struct cam_req_mgr_core_link *link)
{
	struct cam_req_mgr_connected_device *dev = NULL;
	int i = 0;

	for (i = 0; i < link->num_devs; i++) {
		dev = &link->l_dev[i];

		if (dev_hdl == dev->dev_hdl)
			return dev->dev_info.name;
	}

	return "Invalid dev_hdl";
}

/* Linked devices' Callback section */

/**
 * cam_req_mgr_cb_add_req()
 *
 * @brief    : Drivers call this function to notify new packet is available.
 * @add_req  : Information about new request available at a device.
 *
 * @return   : 0 on success, negative in case of failure
 *
 */
static int cam_req_mgr_cb_add_req(struct cam_req_mgr_add_request *add_req)
{
	int                             rc = 0, idx;
	struct crm_workq_task          *task = NULL;
	struct cam_req_mgr_core_link   *link = NULL;
	struct cam_req_mgr_add_request *dev_req;
	struct crm_task_payload        *task_data;

	if (!add_req) {
		CAM_ERR(CAM_CRM, "sof_data is NULL");
		return -EINVAL;
	}

	link = (struct cam_req_mgr_core_link *)
		cam_get_device_priv(add_req->link_hdl);

	if (!link) {
		CAM_DBG(CAM_CRM, "link ptr NULL %x", add_req->link_hdl);
		return -EINVAL;
	}

	CAM_DBG(CAM_REQ, "dev name %s dev_hdl %d dev req %lld",
		__cam_req_mgr_dev_handle_to_name(add_req->dev_hdl, link),
		add_req->dev_hdl, add_req->req_id);

	mutex_lock(&link->lock);
	spin_lock_bh(&link->link_state_spin_lock);
	if (link->state < CAM_CRM_LINK_STATE_READY) {
		CAM_WARN(CAM_CRM, "invalid link state:%d", link->state);
		rc = -EPERM;
		spin_unlock_bh(&link->link_state_spin_lock);
		goto end;
	}
	spin_unlock_bh(&link->link_state_spin_lock);

	/* Validate if req id is present in input queue */
	idx = __cam_req_mgr_find_slot_for_req(link->req.in_q, add_req->req_id);
	if (idx < 0) {
		CAM_ERR(CAM_CRM, "req %lld not found in in_q", add_req->req_id);
		rc = -ENOENT;
		goto end;
	}

	task = cam_req_mgr_workq_get_task(link->workq);
	if (!task) {
		CAM_ERR_RATE_LIMIT(CAM_CRM, "no empty task dev %x req %lld",
			add_req->dev_hdl, add_req->req_id);
		rc = -EBUSY;
		goto end;
	}

	task_data = (struct crm_task_payload *)task->payload;
	task_data->type = CRM_WORKQ_TASK_DEV_ADD_REQ;
	dev_req = (struct cam_req_mgr_add_request *)&task_data->u;
	dev_req->req_id = add_req->req_id;
	dev_req->link_hdl = add_req->link_hdl;
	dev_req->dev_hdl = add_req->dev_hdl;
	dev_req->skip_before_applying = add_req->skip_before_applying;
	task->process_cb = &cam_req_mgr_process_add_req;
	rc = cam_req_mgr_workq_enqueue_task(task, link, CRM_TASK_PRIORITY_0);
	CAM_DBG(CAM_CRM, "X: dev %x dev req %lld",
		add_req->dev_hdl, add_req->req_id);

end:
	mutex_unlock(&link->lock);
	return rc;
}

/**
 * cam_req_mgr_cb_notify_err()
 *
 * @brief    : Error received from device, sends bubble recovery
 * @err_info : contains information about error occurred like bubble/overflow
 *
 * @return   : 0 on success, negative in case of failure
 *
 */
static int cam_req_mgr_cb_notify_err(
	struct cam_req_mgr_error_notify *err_info)
{
	int                              rc = 0;
	struct crm_workq_task           *task = NULL;
	struct cam_req_mgr_core_link    *link = NULL;
	struct cam_req_mgr_error_notify *notify_err;
	struct crm_task_payload         *task_data;

	if (!err_info) {
		CAM_ERR(CAM_CRM, "err_info is NULL");
		rc = -EINVAL;
		goto end;
	}

	link = (struct cam_req_mgr_core_link *)
		cam_get_device_priv(err_info->link_hdl);
	if (!link) {
		CAM_DBG(CAM_CRM, "link ptr NULL %x", err_info->link_hdl);
		rc = -EINVAL;
		goto end;
	}

	spin_lock_bh(&link->link_state_spin_lock);
	if (link->state != CAM_CRM_LINK_STATE_READY) {
		CAM_WARN(CAM_CRM, "invalid link state:%d", link->state);
		spin_unlock_bh(&link->link_state_spin_lock);
		rc = -EPERM;
		goto end;
	}
	crm_timer_reset(link->watchdog);
	spin_unlock_bh(&link->link_state_spin_lock);

	task = cam_req_mgr_workq_get_task(link->workq);
	if (!task) {
		CAM_ERR(CAM_CRM, "no empty task req_id %lld", err_info->req_id);
		rc = -EBUSY;
		goto end;
	}

	task_data = (struct crm_task_payload *)task->payload;
	task_data->type = CRM_WORKQ_TASK_NOTIFY_ERR;
	notify_err = (struct cam_req_mgr_error_notify *)&task_data->u;
	notify_err->req_id = err_info->req_id;
	notify_err->link_hdl = err_info->link_hdl;
	notify_err->dev_hdl = err_info->dev_hdl;
	notify_err->error = err_info->error;
	task->process_cb = &cam_req_mgr_process_error;
	rc = cam_req_mgr_workq_enqueue_task(task, link, CRM_TASK_PRIORITY_0);

end:
	return rc;
}

/**
 * cam_req_mgr_cb_notify_trigger()
 *
 * @brief   : SOF received from device, sends trigger through workqueue
 * @sof_data: contains information about frame_id, link etc.
 *
 * @return  : 0 on success
 *
 */
static int cam_req_mgr_cb_notify_trigger(
	struct cam_req_mgr_trigger_notify *trigger_data)
{
	int                              rc = 0;
	struct crm_workq_task           *task = NULL;
	struct cam_req_mgr_core_link    *link = NULL;
	struct cam_req_mgr_trigger_notify   *notify_trigger;
	struct crm_task_payload         *task_data;

	if (!trigger_data) {
		CAM_ERR(CAM_CRM, "sof_data is NULL");
		rc = -EINVAL;
		goto end;
	}

	link = (struct cam_req_mgr_core_link *)
		cam_get_device_priv(trigger_data->link_hdl);
	if (!link) {
		CAM_DBG(CAM_CRM, "link ptr NULL %x", trigger_data->link_hdl);
		rc = -EINVAL;
		goto end;
	}

	spin_lock_bh(&link->link_state_spin_lock);
	if (link->state < CAM_CRM_LINK_STATE_READY) {
		CAM_WARN(CAM_CRM, "invalid link state:%d", link->state);
		spin_unlock_bh(&link->link_state_spin_lock);
		rc = -EPERM;
		goto end;
	}
	crm_timer_reset(link->watchdog);
	spin_unlock_bh(&link->link_state_spin_lock);

	task = cam_req_mgr_workq_get_task(link->workq);
	if (!task) {
		CAM_ERR(CAM_CRM, "no empty task frame %lld",
			trigger_data->frame_id);
		rc = -EBUSY;
		goto end;
	}
	task_data = (struct crm_task_payload *)task->payload;
	task_data->type = CRM_WORKQ_TASK_NOTIFY_SOF;
	notify_trigger = (struct cam_req_mgr_trigger_notify *)&task_data->u;
	notify_trigger->frame_id = trigger_data->frame_id;
	notify_trigger->link_hdl = trigger_data->link_hdl;
	notify_trigger->dev_hdl = trigger_data->dev_hdl;
	notify_trigger->trigger = trigger_data->trigger;
	notify_trigger->sof_timestamp_val = trigger_data->sof_timestamp_val;
	task->process_cb = &cam_req_mgr_process_trigger;
	rc = cam_req_mgr_workq_enqueue_task(task, link, CRM_TASK_PRIORITY_0);

end:
	return rc;
}

static struct cam_req_mgr_crm_cb cam_req_mgr_ops = {
	.notify_trigger = cam_req_mgr_cb_notify_trigger,
	.notify_err     = cam_req_mgr_cb_notify_err,
	.add_req        = cam_req_mgr_cb_add_req,
};

/**
 * __cam_req_mgr_setup_link_info()
 *
 * @brief     : Sets up input queue, create pd based tables, communicate with
 *              devs connected on this link and setup communication.
 * @link      : pointer to link to setup
 * @link_info : link_info coming from CSL to prepare link
 *
 * @return    : 0 on success, negative in case of failure
 *
 */
static int __cam_req_mgr_setup_link_info(struct cam_req_mgr_core_link *link,
	struct cam_req_mgr_link_info *link_info)
{
	int                                     rc = 0, i = 0;
	struct cam_req_mgr_core_dev_link_setup  link_data;
	struct cam_req_mgr_connected_device    *dev;
	struct cam_req_mgr_req_tbl             *pd_tbl;
	enum cam_pipeline_delay                 max_delay;
	uint32_t                                subscribe_event = 0;

	if (link_info->num_devices > CAM_REQ_MGR_MAX_HANDLES)
		return -EPERM;

	mutex_init(&link->req.lock);
	CAM_DBG(CAM_CRM, "LOCK_DBG in_q lock %pK", &link->req.lock);
	link->req.num_tbl = 0;

	rc = __cam_req_mgr_setup_in_q(&link->req);
	if (rc < 0)
		return rc;

	max_delay = CAM_PIPELINE_DELAY_0;
	for (i = 0; i < link_info->num_devices; i++) {
		dev = &link->l_dev[i];
		/* Using dev hdl, get ops ptr to communicate with device */
		dev->ops = (struct cam_req_mgr_kmd_ops *)
			cam_get_device_ops(link_info->dev_hdls[i]);
		if (!dev->ops ||
			!dev->ops->get_dev_info ||
			!dev->ops->link_setup) {
			CAM_ERR(CAM_CRM, "FATAL: device ops NULL");
			rc = -ENXIO;
			goto error;
		}
		dev->dev_hdl = link_info->dev_hdls[i];
		dev->parent = (void *)link;
		dev->dev_info.dev_hdl = dev->dev_hdl;
		rc = dev->ops->get_dev_info(&dev->dev_info);

		trace_cam_req_mgr_connect_device(link, &dev->dev_info);

		CAM_DBG(CAM_CRM,
			"%x: connected: %s, id %d, delay %d, trigger %x",
			link_info->session_hdl, dev->dev_info.name,
			dev->dev_info.dev_id, dev->dev_info.p_delay,
			dev->dev_info.trigger);
		if (rc < 0 ||
			dev->dev_info.p_delay >=
			CAM_PIPELINE_DELAY_MAX ||
			dev->dev_info.p_delay <
			CAM_PIPELINE_DELAY_0) {
			CAM_ERR(CAM_CRM, "get device info failed");
			goto error;
		} else {
			CAM_DBG(CAM_CRM, "%x: connected: %s, delay %d",
				link_info->session_hdl,
				dev->dev_info.name,
				dev->dev_info.p_delay);
			if (dev->dev_info.p_delay > max_delay)
				max_delay = dev->dev_info.p_delay;

			subscribe_event |= (uint32_t)dev->dev_info.trigger;
		}
	}

	link->subscribe_event = subscribe_event;
	link_data.link_enable = 1;
	link_data.link_hdl = link->link_hdl;
	link_data.crm_cb = &cam_req_mgr_ops;
	link_data.max_delay = max_delay;
	link_data.subscribe_event = subscribe_event;

	for (i = 0; i < link_info->num_devices; i++) {
		dev = &link->l_dev[i];

		link_data.dev_hdl = dev->dev_hdl;
		/*
		 * For unique pipeline delay table create request
		 * tracking table
		 */
		if (link->pd_mask & (1 << dev->dev_info.p_delay)) {
			pd_tbl = __cam_req_mgr_find_pd_tbl(link->req.l_tbl,
				dev->dev_info.p_delay);
			if (!pd_tbl) {
				CAM_ERR(CAM_CRM, "pd %d tbl not found",
					dev->dev_info.p_delay);
				rc = -ENXIO;
				goto error;
			}
		} else {
			pd_tbl = __cam_req_mgr_create_pd_tbl(
				dev->dev_info.p_delay);
			if (pd_tbl == NULL) {
				CAM_ERR(CAM_CRM, "create new pd tbl failed");
				rc = -ENXIO;
				goto error;
			}
			pd_tbl->pd = dev->dev_info.p_delay;
			link->pd_mask |= (1 << pd_tbl->pd);
			/*
			 * Add table to list and also sort list
			 * from max pd to lowest
			 */
			__cam_req_mgr_add_tbl_to_link(&link->req.l_tbl, pd_tbl);
		}
		dev->dev_bit = pd_tbl->dev_count++;
		dev->pd_tbl = pd_tbl;
		pd_tbl->dev_mask |= (1 << dev->dev_bit);

		/* Communicate with dev to establish the link */
		dev->ops->link_setup(&link_data);

		if (link->max_delay < dev->dev_info.p_delay)
			link->max_delay = dev->dev_info.p_delay;
	}
	link->num_devs = link_info->num_devices;

	/* Assign id for pd tables */
	__cam_req_mgr_tbl_set_id(link->req.l_tbl, &link->req);

	/* At start, expect max pd devices, all are in skip state */
	__cam_req_mgr_tbl_set_all_skip_cnt(&link->req.l_tbl);

	return 0;

error:
	__cam_req_mgr_destroy_link_info(link);
	return rc;
}

/* IOCTLs handling section */
int cam_req_mgr_create_session(
	struct cam_req_mgr_session_info *ses_info)
{
	int                              rc = 0;
	int32_t                          session_hdl;
	struct cam_req_mgr_core_session *cam_session = NULL;

	if (!ses_info) {
		CAM_DBG(CAM_CRM, "NULL session info pointer");
		return -EINVAL;
	}
	mutex_lock(&g_crm_core_dev->crm_lock);
	cam_session = (struct cam_req_mgr_core_session *)
		kzalloc(sizeof(*cam_session), GFP_KERNEL);
	if (!cam_session) {
		rc = -ENOMEM;
		goto end;
	}

	session_hdl = cam_create_session_hdl((void *)cam_session);
	if (session_hdl < 0) {
		CAM_ERR(CAM_CRM, "unable to create session_hdl = %x",
			session_hdl);
		rc = session_hdl;
		kfree(cam_session);
		goto end;
	}
	ses_info->session_hdl = session_hdl;

	mutex_init(&cam_session->lock);
	CAM_DBG(CAM_CRM, "LOCK_DBG session lock %pK", &cam_session->lock);

	mutex_lock(&cam_session->lock);
	cam_session->session_hdl = session_hdl;
	cam_session->num_links = 0;
	cam_session->sync_mode = CAM_REQ_MGR_SYNC_MODE_NO_SYNC;
	list_add(&cam_session->entry, &g_crm_core_dev->session_head);
	mutex_unlock(&cam_session->lock);
end:
	mutex_unlock(&g_crm_core_dev->crm_lock);
	return rc;
}

/**
 * __cam_req_mgr_unlink()
 *
 * @brief : Unlink devices on a link structure from the session
 * @link  : Pointer to the link structure
 *
 * @return: 0 for success, negative for failure
 *
 */
static int __cam_req_mgr_unlink(struct cam_req_mgr_core_link *link)
{
	int rc;

	spin_lock_bh(&link->link_state_spin_lock);
	link->state = CAM_CRM_LINK_STATE_IDLE;
	spin_unlock_bh(&link->link_state_spin_lock);

	rc = __cam_req_mgr_disconnect_link(link);
	if (rc)
		CAM_ERR(CAM_CORE,
			"Unlink for all devices was not successful");

	mutex_lock(&link->lock);
	/* Destroy timer of link */
	crm_timer_exit(&link->watchdog);

	/* Destroy workq of link */
	cam_req_mgr_workq_destroy(&link->workq);

	/* Cleanup request tables and unlink devices */
	__cam_req_mgr_destroy_link_info(link);

	/* Free memory holding data of linked devs */
	__cam_req_mgr_destroy_subdev(link->l_dev);

	/* Destroy the link handle */
	rc = cam_destroy_device_hdl(link->link_hdl);
	if (rc < 0) {
		CAM_ERR(CAM_CRM, "error destroying link hdl %x rc %d",
			link->link_hdl, rc);
	} else
		link->link_hdl = -1;

	mutex_unlock(&link->lock);
	return rc;
}

int cam_req_mgr_destroy_session(
		struct cam_req_mgr_session_info *ses_info)
{
	int rc;
	int i;
	struct cam_req_mgr_core_session *cam_session = NULL;
	struct cam_req_mgr_core_link *link;

	if (!ses_info) {
		CAM_DBG(CAM_CRM, "NULL session info pointer");
		return -EINVAL;
	}

	mutex_lock(&g_crm_core_dev->crm_lock);
	cam_session = (struct cam_req_mgr_core_session *)
		cam_get_device_priv(ses_info->session_hdl);
	if (!cam_session) {
		CAM_ERR(CAM_CRM, "failed to get session priv");
		rc = -ENOENT;
		goto end;

	}
	if (cam_session->num_links) {
		CAM_DBG(CAM_CRM, "destroy session %x num_active_links %d",
			ses_info->session_hdl,
			cam_session->num_links);

		for (i = 0; i < MAXIMUM_LINKS_PER_SESSION; i++) {
			link = cam_session->links[i];

			if (!link)
				continue;

			/* Ignore return value since session is going away */
			__cam_req_mgr_unlink(link);
			__cam_req_mgr_free_link(link);
		}
	}
	list_del(&cam_session->entry);
	mutex_destroy(&cam_session->lock);
	kfree(cam_session);

	rc = cam_destroy_session_hdl(ses_info->session_hdl);
	if (rc < 0)
		CAM_ERR(CAM_CRM, "unable to destroy session_hdl = %x rc %d",
			ses_info->session_hdl, rc);

end:
	mutex_unlock(&g_crm_core_dev->crm_lock);
	return rc;
}

int cam_req_mgr_link(struct cam_req_mgr_link_info *link_info)
{
	int                                     rc = 0;
	int                                     wq_flag = 0;
	char                                    buf[128];
	struct cam_create_dev_hdl               root_dev;
	struct cam_req_mgr_core_session        *cam_session;
	struct cam_req_mgr_core_link           *link;

	if (!link_info) {
		CAM_DBG(CAM_CRM, "NULL pointer");
		return -EINVAL;
	}
	if (link_info->num_devices > CAM_REQ_MGR_MAX_HANDLES) {
		CAM_ERR(CAM_CRM, "Invalid num devices %d",
			link_info->num_devices);
		return -EINVAL;
	}

	mutex_lock(&g_crm_core_dev->crm_lock);

	/* session hdl's priv data is cam session struct */
	cam_session = (struct cam_req_mgr_core_session *)
		cam_get_device_priv(link_info->session_hdl);
	if (!cam_session) {
		CAM_DBG(CAM_CRM, "NULL pointer");
		mutex_unlock(&g_crm_core_dev->crm_lock);
		return -EINVAL;
	}

	/* Allocate link struct and map it with session's request queue */
	link = __cam_req_mgr_reserve_link(cam_session);
	if (!link) {
		CAM_ERR(CAM_CRM, "failed to reserve new link");
		mutex_unlock(&g_crm_core_dev->crm_lock);
		return -EINVAL;
	}
	CAM_DBG(CAM_CRM, "link reserved %pK %x", link, link->link_hdl);

	memset(&root_dev, 0, sizeof(struct cam_create_dev_hdl));
	root_dev.session_hdl = link_info->session_hdl;
	root_dev.priv = (void *)link;

	mutex_lock(&link->lock);
	/* Create unique dev handle for link */
	link->link_hdl = cam_create_device_hdl(&root_dev);
	if (link->link_hdl < 0) {
		CAM_ERR(CAM_CRM,
			"Insufficient memory to create new device handle");
		rc = link->link_hdl;
		goto link_hdl_fail;
	}
	link_info->link_hdl = link->link_hdl;
	link->last_flush_id = 0;

	/* Allocate memory to hold data of all linked devs */
	rc = __cam_req_mgr_create_subdevs(&link->l_dev,
		link_info->num_devices);
	if (rc < 0) {
		CAM_ERR(CAM_CRM,
			"Insufficient memory to create new crm subdevs");
		goto create_subdev_failed;
	}

	/* Using device ops query connected devs, prepare request tables */
	rc = __cam_req_mgr_setup_link_info(link, link_info);
	if (rc < 0)
		goto setup_failed;

	spin_lock_bh(&link->link_state_spin_lock);
	link->state = CAM_CRM_LINK_STATE_READY;
	spin_unlock_bh(&link->link_state_spin_lock);

	/* Create worker for current link */
	snprintf(buf, sizeof(buf), "%x-%x",
		link_info->session_hdl, link->link_hdl);
	wq_flag = CAM_WORKQ_FLAG_HIGH_PRIORITY | CAM_WORKQ_FLAG_SERIAL;
	rc = cam_req_mgr_workq_create(buf, CRM_WORKQ_NUM_TASKS,
		&link->workq, CRM_WORKQ_USAGE_NON_IRQ, wq_flag);
	if (rc < 0) {
		CAM_ERR(CAM_CRM, "FATAL: unable to create worker");
		__cam_req_mgr_destroy_link_info(link);
		goto setup_failed;
	}

	/* Assign payload to workqueue tasks */
	rc = __cam_req_mgr_setup_payload(link->workq);
	if (rc < 0) {
		__cam_req_mgr_destroy_link_info(link);
		cam_req_mgr_workq_destroy(&link->workq);
		goto setup_failed;
	}

	mutex_unlock(&link->lock);
	mutex_unlock(&g_crm_core_dev->crm_lock);
	return rc;
setup_failed:
	__cam_req_mgr_destroy_subdev(link->l_dev);
create_subdev_failed:
	cam_destroy_device_hdl(link->link_hdl);
	link_info->link_hdl = -1;
link_hdl_fail:
	mutex_unlock(&link->lock);
	__cam_req_mgr_unreserve_link(cam_session, link);
	mutex_unlock(&g_crm_core_dev->crm_lock);
	return rc;
}

int cam_req_mgr_unlink(struct cam_req_mgr_unlink_info *unlink_info)
{
	int                              rc = 0;
	struct cam_req_mgr_core_session *cam_session;
	struct cam_req_mgr_core_link    *link;

	if (!unlink_info) {
		CAM_ERR(CAM_CRM, "NULL pointer");
		return -EINVAL;
	}

	mutex_lock(&g_crm_core_dev->crm_lock);
	CAM_DBG(CAM_CRM, "link_hdl %x", unlink_info->link_hdl);

	/* session hdl's priv data is cam session struct */
	cam_session = (struct cam_req_mgr_core_session *)
		cam_get_device_priv(unlink_info->session_hdl);
	if (!cam_session) {
		CAM_ERR(CAM_CRM, "NULL pointer");
		mutex_unlock(&g_crm_core_dev->crm_lock);
		return -EINVAL;
	}

	/* link hdl's priv data is core_link struct */
	link = cam_get_device_priv(unlink_info->link_hdl);
	if (!link) {
		CAM_ERR(CAM_CRM, "NULL pointer");
		rc = -EINVAL;
		goto done;
	}

	rc = __cam_req_mgr_unlink(link);

	/* Free curent link and put back into session's free pool of links */
	__cam_req_mgr_unreserve_link(cam_session, link);

done:
	mutex_unlock(&g_crm_core_dev->crm_lock);
	return rc;
}

int cam_req_mgr_schedule_request(
			struct cam_req_mgr_sched_request *sched_req)
{
	int                               rc = 0;
	struct cam_req_mgr_core_link     *link = NULL;
	struct cam_req_mgr_core_session  *session = NULL;
	struct cam_req_mgr_sched_request *sched;
	struct crm_task_payload           task_data;

	if (!sched_req) {
		CAM_ERR(CAM_CRM, "csl_req is NULL");
		return -EINVAL;
	}

	mutex_lock(&g_crm_core_dev->crm_lock);
	link = (struct cam_req_mgr_core_link *)
		cam_get_device_priv(sched_req->link_hdl);
	if (!link) {
		CAM_DBG(CAM_CRM, "link ptr NULL %x", sched_req->link_hdl);
		rc = -EINVAL;
		goto end;
	}

	session = (struct cam_req_mgr_core_session *)link->parent;
	if (!session) {
		CAM_WARN(CAM_CRM, "session ptr NULL %x", sched_req->link_hdl);
		rc = -EINVAL;
		goto end;
	}

	if (sched_req->req_id <= link->last_flush_id) {
		CAM_INFO(CAM_CRM,
			"request %d is flushed, last_flush_id to flush %lld",
			sched_req->req_id, link->last_flush_id);
		rc = -EINVAL;
		goto end;
	}

	if (sched_req->req_id > link->last_flush_id)
		link->last_flush_id = 0;

	CAM_DBG(CAM_CRM, "link 0x%x req %lld, sync_mode %d",
		sched_req->link_hdl, sched_req->req_id, sched_req->sync_mode);

	task_data.type = CRM_WORKQ_TASK_SCHED_REQ;
	sched = (struct cam_req_mgr_sched_request *)&task_data.u;
	sched->req_id = sched_req->req_id;
	sched->sync_mode = sched_req->sync_mode;
	sched->link_hdl = sched_req->link_hdl;
	if (session->force_err_recovery == AUTO_RECOVERY) {
		sched->bubble_enable = sched_req->bubble_enable;
	} else {
		sched->bubble_enable =
		(session->force_err_recovery == FORCE_ENABLE_RECOVERY) ? 1 : 0;
	}

	rc = cam_req_mgr_process_sched_req(link, &task_data);

	CAM_DBG(CAM_REQ, "Open req %lld on link 0x%x with sync_mode %d",
		sched_req->req_id, sched_req->link_hdl, sched_req->sync_mode);
end:
	mutex_unlock(&g_crm_core_dev->crm_lock);
	return rc;
}

/**
 * __cam_req_mgr_set_master_link()
 *
 * @brief    : Each links sets its max pd delay based on the devices on the
 *             link. The link with higher pd is assigned master.
 * @link1    : One of the sync links
 * @link2    : The other sync link
 */
static void __cam_req_mgr_set_master_link(
	struct cam_req_mgr_core_link *link1,
	struct cam_req_mgr_core_link *link2)
{

	if (link1->max_delay > link2->max_delay) {
		link1->is_master = true;
		link2->initial_skip = true;
	} else if (link2->max_delay > link1->max_delay) {
		link2->is_master = true;
		link1->initial_skip = true;
	}

	CAM_DBG(CAM_CRM,
		"link_hdl1[0x%x] is_master [%u] link_hdl2[0x%x] is_master[%u]",
		link1->link_hdl, link1->is_master,
		link2->link_hdl, link2->is_master);
}

int cam_req_mgr_sync_config(
	struct cam_req_mgr_sync_mode *sync_info)
{
	int                              rc = 0;
	struct cam_req_mgr_core_session *cam_session;
	struct cam_req_mgr_core_link    *link1 = NULL;
	struct cam_req_mgr_core_link    *link2 = NULL;

	if (!sync_info) {
		CAM_ERR(CAM_CRM, "NULL pointer");
		return -EINVAL;
	}

	if ((sync_info->num_links < 0) ||
		(sync_info->num_links >
		MAX_LINKS_PER_SESSION)) {
		CAM_ERR(CAM_CRM, "Invalid num links %d", sync_info->num_links);
		return -EINVAL;
	}

	if ((sync_info->sync_mode != CAM_REQ_MGR_SYNC_MODE_SYNC) &&
		(sync_info->sync_mode != CAM_REQ_MGR_SYNC_MODE_NO_SYNC)) {
		CAM_ERR(CAM_CRM, "Invalid sync mode %d", sync_info->sync_mode);
		return -EINVAL;
	}

	if ((!sync_info->link_hdls[0]) || (!sync_info->link_hdls[1])) {
		CAM_WARN(CAM_CRM, "Invalid link handles 0x%x 0x%x",
			sync_info->link_hdls[0], sync_info->link_hdls[1]);
		return -EINVAL;
	}

	mutex_lock(&g_crm_core_dev->crm_lock);
	/* session hdl's priv data is cam session struct */
	cam_session = (struct cam_req_mgr_core_session *)
		cam_get_device_priv(sync_info->session_hdl);
	if (!cam_session) {
		CAM_ERR(CAM_CRM, "NULL pointer");
		mutex_unlock(&g_crm_core_dev->crm_lock);
		return -EINVAL;
	}

	mutex_lock(&cam_session->lock);

	CAM_DBG(CAM_CRM, "link handles %x %x",
		sync_info->link_hdls[0], sync_info->link_hdls[1]);

	/* only two links existing per session in dual cam use case*/
	link1 = cam_get_device_priv(sync_info->link_hdls[0]);
	if (!link1) {
		CAM_ERR(CAM_CRM, "link1 NULL pointer");
		rc = -EINVAL;
		goto done;
	}

	link2 = cam_get_device_priv(sync_info->link_hdls[1]);
	if (!link2) {
		CAM_ERR(CAM_CRM, "link2 NULL pointer");
		rc = -EINVAL;
		goto done;
	}

	link1->sync_link_sof_skip = false;
	link1->sync_link = NULL;

	link2->sync_link_sof_skip = false;
	link2->sync_link = NULL;

	link1->is_master = false;
	link2->is_master = false;

	if (sync_info->sync_mode == CAM_REQ_MGR_SYNC_MODE_SYNC) {
		link1->sync_link = link2;
		link2->sync_link = link1;
		__cam_req_mgr_set_master_link(link1, link2);
	} else {
		/*
		 * Reset below info after the mode is configured
		 * to NO-SYNC mode since they may be overridden
		 * if the sync config is invoked after SOF comes.
		 */
		link1->initial_skip = true;
		link2->initial_skip = true;
		link1->sof_timestamp = 0;
		link2->sof_timestamp = 0;
	}

	cam_session->sync_mode = sync_info->sync_mode;
	CAM_DBG(CAM_REQ,
		"Sync config on link1 0x%x & link2 0x%x with sync_mode %d",
		link1->link_hdl, link2->link_hdl, cam_session->sync_mode);

done:
	mutex_unlock(&cam_session->lock);
	mutex_unlock(&g_crm_core_dev->crm_lock);
	return rc;
}

int cam_req_mgr_flush_requests(
	struct cam_req_mgr_flush_info *flush_info)
{
	int                               rc = 0;
	struct crm_workq_task            *task = NULL;
	struct cam_req_mgr_core_link     *link = NULL;
	struct cam_req_mgr_flush_info    *flush;
	struct crm_task_payload          *task_data;
	struct cam_req_mgr_core_session  *session = NULL;

	if (!flush_info) {
		CAM_ERR(CAM_CRM, "flush req is NULL");
		rc = -EFAULT;
		goto end;
	}
	if (flush_info->flush_type >= CAM_REQ_MGR_FLUSH_TYPE_MAX) {
		CAM_ERR(CAM_CRM, "incorrect flush type %x",
			flush_info->flush_type);
		rc = -EINVAL;
		goto end;
	}

	mutex_lock(&g_crm_core_dev->crm_lock);
	/* session hdl's priv data is cam session struct */
	session = (struct cam_req_mgr_core_session *)
		cam_get_device_priv(flush_info->session_hdl);
	if (!session) {
		CAM_ERR(CAM_CRM, "Invalid session %x", flush_info->session_hdl);
		rc = -EINVAL;
		goto end;
	}
	if (session->num_links <= 0) {
		CAM_WARN(CAM_CRM, "No active links in session %x",
		flush_info->session_hdl);
		goto end;
	}

	link = (struct cam_req_mgr_core_link *)
		cam_get_device_priv(flush_info->link_hdl);
	if (!link) {
		CAM_DBG(CAM_CRM, "link ptr NULL %x", flush_info->link_hdl);
		rc = -EINVAL;
		goto end;
	}

	task = cam_req_mgr_workq_get_task(link->workq);
	if (!task) {
		rc = -ENOMEM;
		goto end;
	}

	task_data = (struct crm_task_payload *)task->payload;
	task_data->type = CRM_WORKQ_TASK_FLUSH_REQ;
	flush = (struct cam_req_mgr_flush_info *)&task_data->u;
	flush->req_id = flush_info->req_id;
	flush->link_hdl = flush_info->link_hdl;
	flush->flush_type = flush_info->flush_type;
	task->process_cb = &cam_req_mgr_process_flush_req;
	init_completion(&link->workq_comp);
	rc = cam_req_mgr_workq_enqueue_task(task, link, CRM_TASK_PRIORITY_0);

	/* Blocking call */
	rc = wait_for_completion_timeout(
		&link->workq_comp,
		msecs_to_jiffies(CAM_REQ_MGR_SCHED_REQ_TIMEOUT));
end:
	mutex_unlock(&g_crm_core_dev->crm_lock);
	return rc;
}

int cam_req_mgr_link_control(struct cam_req_mgr_link_control *control)
{
	int                               rc = 0;
	int                               i, j;
	struct cam_req_mgr_core_link     *link = NULL;

	struct cam_req_mgr_connected_device *dev = NULL;
	struct cam_req_mgr_link_evt_data     evt_data;

	if (!control) {
		CAM_ERR(CAM_CRM, "Control command is NULL");
		rc = -EINVAL;
		goto end;
	}

	if ((control->num_links <= 0) ||
		(control->num_links > MAX_LINKS_PER_SESSION)) {
		CAM_ERR(CAM_CRM, "Invalid number of links %d",
			control->num_links);
		rc = -EINVAL;
		goto end;
	}

	mutex_lock(&g_crm_core_dev->crm_lock);
	for (i = 0; i < control->num_links; i++) {
		link = (struct cam_req_mgr_core_link *)
			cam_get_device_priv(control->link_hdls[i]);
		if (!link) {
			CAM_ERR(CAM_CRM, "Link(%d) is NULL on session 0x%x",
				i, control->session_hdl);
			rc = -EINVAL;
			break;
		}

		mutex_lock(&link->lock);
		if (control->ops == CAM_REQ_MGR_LINK_ACTIVATE) {
			/* Start SOF watchdog timer */
			rc = crm_timer_init(&link->watchdog,
				CAM_REQ_MGR_WATCHDOG_TIMEOUT, link,
				&__cam_req_mgr_sof_freeze);
			if (rc < 0) {
				CAM_ERR(CAM_CRM,
					"SOF timer start fails: link=0x%x",
					link->link_hdl);
				rc = -EFAULT;
			}
			/* notify nodes */
			for (j = 0; j < link->num_devs; j++) {
				dev = &link->l_dev[j];
				evt_data.evt_type = CAM_REQ_MGR_LINK_EVT_RESUME;
				evt_data.link_hdl =  link->link_hdl;
				evt_data.dev_hdl = dev->dev_hdl;
				evt_data.req_id = 0;
				if (dev->ops && dev->ops->process_evt)
					dev->ops->process_evt(&evt_data);
			}
		} else if (control->ops == CAM_REQ_MGR_LINK_DEACTIVATE) {
			/* Destroy SOF watchdog timer */
			spin_lock_bh(&link->link_state_spin_lock);
			crm_timer_exit(&link->watchdog);
			spin_unlock_bh(&link->link_state_spin_lock);
			/* notify nodes */
			for (j = 0; j < link->num_devs; j++) {
				dev = &link->l_dev[j];
				evt_data.evt_type = CAM_REQ_MGR_LINK_EVT_PAUSE;
				evt_data.link_hdl =  link->link_hdl;
				evt_data.dev_hdl = dev->dev_hdl;
				evt_data.req_id = 0;
				if (dev->ops && dev->ops->process_evt)
					dev->ops->process_evt(&evt_data);
			}
		} else {
			CAM_ERR(CAM_CRM, "Invalid link control command");
			rc = -EINVAL;
		}
		mutex_unlock(&link->lock);
	}
	mutex_unlock(&g_crm_core_dev->crm_lock);
end:
	return rc;
}


int cam_req_mgr_core_device_init(void)
{
	int i;
	CAM_DBG(CAM_CRM, "Enter g_crm_core_dev %pK", g_crm_core_dev);

	if (g_crm_core_dev) {
		CAM_WARN(CAM_CRM, "core device is already initialized");
		return 0;
	}
	g_crm_core_dev = (struct cam_req_mgr_core_device *)
		kzalloc(sizeof(*g_crm_core_dev), GFP_KERNEL);
	if (!g_crm_core_dev)
		return -ENOMEM;

	CAM_DBG(CAM_CRM, "g_crm_core_dev %pK", g_crm_core_dev);
	INIT_LIST_HEAD(&g_crm_core_dev->session_head);
	mutex_init(&g_crm_core_dev->crm_lock);
	cam_req_mgr_debug_register(g_crm_core_dev);

	for (i = 0; i < MAXIMUM_LINKS_PER_SESSION; i++) {
		mutex_init(&g_links[i].lock);
		spin_lock_init(&g_links[i].link_state_spin_lock);
		atomic_set(&g_links[i].is_used, 0);
		cam_req_mgr_core_link_reset(&g_links[i]);
	}
	return 0;
}

int cam_req_mgr_core_device_deinit(void)
{
	if (!g_crm_core_dev) {
		CAM_ERR(CAM_CRM, "NULL pointer");
		return -EINVAL;
	}

	CAM_DBG(CAM_CRM, "g_crm_core_dev %pK", g_crm_core_dev);
	mutex_destroy(&g_crm_core_dev->crm_lock);
	kfree(g_crm_core_dev);
	g_crm_core_dev = NULL;

	return 0;
}<|MERGE_RESOLUTION|>--- conflicted
+++ resolved
@@ -47,13 +47,6 @@
 	link->open_req_cnt = 0;
 	link->last_flush_id = 0;
 	link->initial_sync_req = -1;
-<<<<<<< HEAD
-=======
-	link->in_msync_mode = false;
-	link->initial_skip = true;
-	link->sof_timestamp = 0;
-	link->prev_sof_timestamp = 0;
->>>>>>> ebcefcd5
 }
 
 void cam_req_mgr_handle_core_shutdown(void)
@@ -578,19 +571,6 @@
 	traverse_data.open_req_cnt = link->open_req_cnt;
 
 	/*
-	 *  Some no-sync mode requests are processed after link config,
-	 *  then process the sync mode requests after no-sync mode requests
-	 *  are handled, the initial_skip should be false when processing
-	 *  the sync mode requests.
-	 */
-	if (link->initial_skip) {
-		CAM_DBG(CAM_CRM,
-			"Set initial_skip to false for link %x",
-			link->link_hdl);
-		link->initial_skip = false;
-	}
-
-	/*
 	 *  Traverse through all pd tables, if result is success,
 	 *  apply the settings
 	 */
@@ -840,15 +820,8 @@
 	struct cam_req_mgr_slot *slot)
 {
 	struct cam_req_mgr_core_link *sync_link = NULL;
-	struct cam_req_mgr_slot *sync_rd_slot = NULL;
-	int64_t req_id = 0, sync_req_id = 0;
+	int64_t req_id = 0;
 	int sync_slot_idx = 0, sync_rd_idx = 0, rc = 0;
-<<<<<<< HEAD
-=======
-	int32_t sync_num_slots = 0;
-	uint64_t sync_frame_duration = 0;
-	bool ready = true, sync_ready = true;
->>>>>>> ebcefcd5
 
 	if (!link->sync_link) {
 		CAM_ERR(CAM_CRM, "Sync link null");
@@ -857,68 +830,10 @@
 
 	sync_link = link->sync_link;
 	req_id = slot->req_id;
-<<<<<<< HEAD
-=======
-	sync_num_slots = sync_link->req.in_q->num_slots;
-	sync_rd_idx = sync_link->req.in_q->rd_idx;
-	sync_rd_slot = &sync_link->req.in_q->slot[sync_rd_idx];
-	sync_req_id = sync_rd_slot->req_id;
->>>>>>> ebcefcd5
 
 	CAM_DBG(CAM_REQ,
 		"link_hdl %x req %lld frame_skip_flag %d ",
 		link->link_hdl, req_id, link->sync_link_sof_skip);
-
-	if (sync_link->initial_skip) {
-		link->initial_skip = false;
-		__cam_req_mgr_inject_delay(link->req.l_tbl, slot->idx);
-		CAM_DBG(CAM_CRM,
-			"sync link %x not streamed on",
-			sync_link->link_hdl);
-		return -EAGAIN;
-	}
-
-	if (sync_link->prev_sof_timestamp)
-		sync_frame_duration = sync_link->sof_timestamp
-			- sync_link->prev_sof_timestamp;
-	else
-		sync_frame_duration = DEFAULT_FRAME_DURATION;
-
-	CAM_DBG(CAM_CRM,
-		"sync link %x last frame duration is %d ns",
-		sync_link->link_hdl, sync_frame_duration);
-
-	if (link->initial_skip) {
-		link->initial_skip = false;
-
-		if (link->sof_timestamp > sync_link->sof_timestamp &&
-			sync_link->sof_timestamp > 0 &&
-			link->sof_timestamp - sync_link->sof_timestamp <
-			sync_frame_duration / 2) {
-			/*
-			 * If this frame sync with the previous frame of sync
-			 * link, then we need to skip this frame, since the
-			 * previous frame of sync link is also skipped.
-			 */
-			__cam_req_mgr_inject_delay(link->req.l_tbl, slot->idx);
-			CAM_DBG(CAM_CRM,
-				"This frame sync with previous sync_link %x frame",
-				sync_link->link_hdl);
-			return -EAGAIN;
-		} else if (link->sof_timestamp <= sync_link->sof_timestamp) {
-			/*
-			 * Sometimes, link receives the SOF event is eariler
-			 * than sync link in IFE CSID side, but link's SOF
-			 * event is processed later than sync link's, then
-			 * we need to skip this SOF event since the sync
-			 * link's SOF event is also skipped.
-			 */
-			__cam_req_mgr_inject_delay(link->req.l_tbl, slot->idx);
-			CAM_DBG(CAM_CRM,
-				"The previous frame of sync link is skipped");
-			return -EAGAIN;
-		}
-	}
 
 	if (sync_link->sync_link_sof_skip) {
 		CAM_DBG(CAM_REQ,
@@ -956,16 +871,11 @@
 		return -EINVAL;
 	}
 
+	sync_rd_idx = sync_link->req.in_q->rd_idx;
 	if ((sync_link->req.in_q->slot[sync_slot_idx].status !=
 		CRM_SLOT_STATUS_REQ_APPLIED) &&
-<<<<<<< HEAD
 		((sync_slot_idx - sync_rd_idx) >= 1) &&
 		(sync_link->req.in_q->slot[sync_rd_idx].status !=
-=======
-		(((sync_slot_idx - sync_rd_idx + sync_num_slots) %
-		sync_num_slots) >= 1) &&
-		(sync_rd_slot->status !=
->>>>>>> ebcefcd5
 		CRM_SLOT_STATUS_REQ_APPLIED)) {
 		CAM_DBG(CAM_CRM,
 			"Req: %lld [other link] not next req to be applied on link: %x",
@@ -979,92 +889,8 @@
 		CAM_DBG(CAM_CRM,
 			"Req: %lld not ready on [other link] link: %x, rc=%d",
 			req_id, sync_link->link_hdl, rc);
-<<<<<<< HEAD
 		link->sync_link_sof_skip = true;
 		return rc;
-=======
-		sync_ready = false;
-	}
-
-	/*
-	 * If both of them are ready or not ready, then just
-	 * skip this sof and don't skip sync link next SOF.
-	 */
-	if (sync_ready != ready) {
-		CAM_DBG(CAM_CRM,
-			"Req: %lld ready %d sync_ready %d, ignore sync link next SOF",
-			req_id, ready, sync_ready);
-
-		/*
-		 * Only skip the frames if current frame sync with
-		 * next frame of sync link.
-		 */
-		if (link->sof_timestamp - sync_link->sof_timestamp >
-			sync_frame_duration / 2)
-			link->sync_link_sof_skip = true;
-
-		return -EINVAL;
-	} else if (ready == false) {
-		CAM_DBG(CAM_CRM,
-			"Req: %lld not ready on link: %x",
-			req_id, link->link_hdl);
-		return -EINVAL;
->>>>>>> ebcefcd5
-	}
-
-	/*
-	 * Do the self-correction when the frames are sync,
-	 * we consider that the frames are synced if the
-	 * difference of two SOF timestamp less than
-	 * (sync_frame_duration / 5).
-	 */
-	if ((link->sof_timestamp > sync_link->sof_timestamp) &&
-		(sync_link->sof_timestamp > 0) &&
-		(link->sof_timestamp - sync_link->sof_timestamp <
-		sync_frame_duration / 5) &&
-		(sync_rd_slot->sync_mode == CAM_REQ_MGR_SYNC_MODE_SYNC)) {
-
-		/*
-		 * This means current frame should sync with next
-		 * frame of sync link, then the request id of in
-		 * rd slot of two links should be same.
-		 */
-		CAM_DBG(CAM_CRM,
-			"link %x req_id %lld, sync_link %x req_id %lld",
-			link->link_hdl, req_id,
-			sync_link->link_hdl, sync_req_id);
-
-		if (req_id > sync_req_id) {
-			CAM_DBG(CAM_CRM,
-				"link %x too quickly, skip this frame",
-				link->link_hdl);
-			return -EAGAIN;
-		} else if (req_id < sync_req_id) {
-			CAM_DBG(CAM_CRM,
-				"sync link %x too quickly, skip next frame of sync link",
-				sync_link->link_hdl);
-			link->sync_link_sof_skip = true;
-		}
-	} else if ((sync_link->sof_timestamp > 0) &&
-		(link->sof_timestamp < sync_link->sof_timestamp) &&
-		(sync_link->sof_timestamp - link->sof_timestamp <
-		sync_frame_duration / 5) &&
-		(sync_rd_slot->sync_mode == CAM_REQ_MGR_SYNC_MODE_SYNC)) {
-
-		/*
-		 * There is a timing issue once enter this condition,
-		 * it means link receives the SOF event earlier than
-		 * sync link in IFE CSID side, but the process in CRM
-		 * is sync_link earlier than link, then previous SOF
-		 * event of sync link is skipped, so we also need to
-		 * skip this SOF event.
-		 */
-		if (req_id >= sync_req_id) {
-			CAM_DBG(CAM_CRM,
-				"Timing issue, the sof event of link %x is delayed",
-				link->link_hdl);
-			return -EAGAIN;
-		}
 	}
 
 	CAM_DBG(CAM_REQ,
@@ -1094,15 +920,9 @@
  *
  */
 static int __cam_req_mgr_process_req(struct cam_req_mgr_core_link *link,
-	struct cam_req_mgr_trigger_notify *trigger_data)
-{
-<<<<<<< HEAD
+	uint32_t trigger)
+{
 	int                                  rc = 0, idx;
-=======
-	int                                  rc = 0, idx, last_app_idx;
-	int                                  reset_step = 0;
-	uint32_t                             trigger = trigger_data->trigger;
->>>>>>> ebcefcd5
 	struct cam_req_mgr_slot             *slot = NULL;
 	struct cam_req_mgr_req_queue        *in_q;
 	struct cam_req_mgr_core_session     *session;
@@ -1140,13 +960,6 @@
 	}
 
 	if (trigger == CAM_TRIGGER_POINT_SOF) {
-		/*
-		 * Update the timestamp in session lock protection
-		 * to avoid timing issue.
-		 */
-		link->prev_sof_timestamp = link->sof_timestamp;
-		link->sof_timestamp = trigger_data->sof_timestamp_val;
-
 		if (link->trigger_mask) {
 			CAM_ERR_RATE_LIMIT(CAM_CRM,
 				"Applying for last EOF fails");
@@ -2176,14 +1989,7 @@
 		__cam_req_mgr_check_next_req_slot(in_q);
 		__cam_req_mgr_inc_idx(&in_q->rd_idx, 1, in_q->num_slots);
 	}
-<<<<<<< HEAD
 	rc = __cam_req_mgr_process_req(link, trigger_data->trigger);
-=======
-
-	rc = __cam_req_mgr_process_req(link, trigger_data);
-
-release_lock:
->>>>>>> ebcefcd5
 	mutex_unlock(&link->req.lock);
 
 end:
@@ -2413,7 +2219,6 @@
 	notify_trigger->link_hdl = trigger_data->link_hdl;
 	notify_trigger->dev_hdl = trigger_data->dev_hdl;
 	notify_trigger->trigger = trigger_data->trigger;
-	notify_trigger->sof_timestamp_val = trigger_data->sof_timestamp_val;
 	task->process_cb = &cam_req_mgr_process_trigger;
 	rc = cam_req_mgr_workq_enqueue_task(task, link, CRM_TASK_PRIORITY_0);
 
@@ -3022,21 +2827,13 @@
 
 	link1->is_master = false;
 	link2->is_master = false;
+	link1->initial_skip = false;
+	link2->initial_skip = false;
 
 	if (sync_info->sync_mode == CAM_REQ_MGR_SYNC_MODE_SYNC) {
 		link1->sync_link = link2;
 		link2->sync_link = link1;
 		__cam_req_mgr_set_master_link(link1, link2);
-	} else {
-		/*
-		 * Reset below info after the mode is configured
-		 * to NO-SYNC mode since they may be overridden
-		 * if the sync config is invoked after SOF comes.
-		 */
-		link1->initial_skip = true;
-		link2->initial_skip = true;
-		link1->sof_timestamp = 0;
-		link2->sof_timestamp = 0;
 	}
 
 	cam_session->sync_mode = sync_info->sync_mode;
@@ -3203,9 +3000,73 @@
 }
 
 
+int cam_req_mgr_dump_request(struct cam_dump_req_cmd *dump_req)
+{
+	int                               rc = 0;
+	struct cam_req_mgr_core_link     *link = NULL;
+	struct cam_req_mgr_core_session  *session = NULL;
+	struct cam_req_mgr_dump_info     info;
+	struct cam_req_mgr_connected_device *device = NULL;
+	int i;
+
+	if (!dump_req) {
+		CAM_ERR(CAM_CRM, "dump req is NULL");
+		rc = -EFAULT;
+		goto end;
+	}
+
+	mutex_lock(&g_crm_core_dev->crm_lock);
+	/* session hdl's priv data is cam session struct */
+	session = (struct cam_req_mgr_core_session *)
+		cam_get_device_priv(dump_req->session_handle);
+	if (!session) {
+		CAM_ERR(CAM_CRM, "Invalid session %x",
+			dump_req->session_handle);
+		rc = -EINVAL;
+		goto end;
+	}
+	if (session->num_links <= 0) {
+		CAM_WARN(CAM_CRM, "No active links in session %x",
+		dump_req->session_handle);
+		goto end;
+	}
+
+	link = (struct cam_req_mgr_core_link *)
+		cam_get_device_priv(dump_req->link_hdl);
+	if (!link) {
+		CAM_DBG(CAM_CRM, "link ptr NULL %x", dump_req->link_hdl);
+		rc = -EINVAL;
+		goto end;
+	}
+	info.offset = dump_req->offset;
+	for (i = 0; i < link->num_devs; i++) {
+		device = &link->l_dev[i];
+		info.link_hdl = dump_req->link_hdl;
+		info.dev_hdl = device->dev_hdl;
+		info.req_id = dump_req->issue_req_id;
+		info.buf_handle = dump_req->buf_handle;
+		if (device->ops && device->ops->dump_req) {
+			rc = device->ops->dump_req(&info);
+			if (rc) {
+				CAM_ERR(CAM_REQ, "Fail dump req %lld dev %d",
+				    info.req_id,
+				    device->dev_hdl);
+			}
+		}
+	}
+	dump_req->offset = info.offset;
+	CAM_INFO(CAM_REQ, "req %lld, offset %u",
+		dump_req->issue_req_id, dump_req->offset);
+end:
+	mutex_unlock(&g_crm_core_dev->crm_lock);
+	return 0;
+
+}
+
 int cam_req_mgr_core_device_init(void)
 {
 	int i;
+
 	CAM_DBG(CAM_CRM, "Enter g_crm_core_dev %pK", g_crm_core_dev);
 
 	if (g_crm_core_dev) {
