--- conflicted
+++ resolved
@@ -1,4 +1,4 @@
-/* Copyright (c) 2016-2018, The Linux Foundation. All rights reserved.
+/* Copyright (c) 2016-2019, The Linux Foundation. All rights reserved.
  *
  * This program is free software; you can redistribute it and/or modify
  * it under the terms of the GNU General Public License version 2 and
@@ -206,22 +206,14 @@
  * @frame_id : frame id for internal tracking
  * @trigger  : trigger point of this notification, CRM will send apply
  * only to the devices which subscribe to this point.
-<<<<<<< HEAD
-=======
- * @sof_timestamp_val: Captured time stamp value at sof hw event
  * @req_id   : req id which returned buf_done
->>>>>>> e47cd886
  */
 struct cam_req_mgr_trigger_notify {
 	int32_t  link_hdl;
 	int32_t  dev_hdl;
 	int64_t  frame_id;
 	uint32_t trigger;
-<<<<<<< HEAD
-=======
-	uint64_t sof_timestamp_val;
 	uint64_t req_id;
->>>>>>> e47cd886
 };
 
 /**
