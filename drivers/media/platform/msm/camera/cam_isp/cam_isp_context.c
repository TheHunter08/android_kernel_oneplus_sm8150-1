--- conflicted
+++ resolved
@@ -533,26 +533,6 @@
 	}
 	ctx_isp->irq_delay_detect = false;
 
-	if (ctx_isp->active_req_cnt && ctx_isp->irq_delay_detect) {
-		CAM_ERR(CAM_ISP, "isp req[%lld] IRQ buf done got delayed",
-				req->request_id);
-		req = list_first_entry(&ctx->active_req_list,
-			struct cam_ctx_request, list);
-		req_isp = (struct cam_isp_ctx_req *) req->req_priv;
-
-		for (j = 0; j < req_isp->num_fence_map_out; j++) {
-			rc = cam_sync_signal(req_isp->fence_map_out[j].sync_id,
-				CAM_SYNC_STATE_SIGNALED_ERROR);
-			if (rc)
-				CAM_DBG(CAM_ISP, "Sync failed with rc = %d",
-					rc);
-			req_isp->fence_map_out[j].sync_id = -1;
-		}
-		list_del_init(&req->list);
-		list_add_tail(&req->list, &ctx->free_req_list);
-		ctx_isp->active_req_cnt--;
-	}
-	ctx_isp->irq_delay_detect = false;
 end:
 	__cam_isp_ctx_update_state_monitor_array(ctx_isp,
 		CAM_ISP_STATE_CHANGE_TRIGGER_DONE,
@@ -562,24 +542,21 @@
 
 static void __cam_isp_ctx_send_sof_boot_timestamp(
 	struct cam_isp_context *ctx_isp, uint64_t request_id,
-	uint32_t sof_event_status, uint64_t delta_ts)
+	uint32_t sof_event_status)
 {
 	struct cam_req_mgr_message   req_msg;
 
 	req_msg.session_hdl = ctx_isp->base->session_hdl;
 	req_msg.u.frame_msg.frame_id = ctx_isp->frame_id;
 	req_msg.u.frame_msg.request_id = request_id;
+	req_msg.u.frame_msg.timestamp = ctx_isp->boot_timestamp;
 	req_msg.u.frame_msg.link_hdl = ctx_isp->base->link_hdl;
 	req_msg.u.frame_msg.sof_status = sof_event_status;
 
-	req_msg.u.frame_msg.timestamp = ctx_isp->prev_boot_timestamp + delta_ts;
-
 	CAM_DBG(CAM_ISP,
-		"req id:%lld frame num:%lld bt_ts:0x%llx pre_bt_ts:0x%llx diff:0x%llx",
-		request_id, ctx_isp->frame_id,
-		ctx_isp->boot_timestamp, ctx_isp->prev_boot_timestamp,
-		delta_ts);
-
+		"request id:%lld frame number:%lld boot time stamp:0x%llx",
+		 request_id, ctx_isp->frame_id,
+		 ctx_isp->boot_timestamp);
 
 	if (cam_req_mgr_notify_message(&req_msg,
 		V4L_EVENT_CAM_REQ_MGR_SOF_BOOT_TS,
@@ -587,8 +564,6 @@
 		CAM_ERR(CAM_ISP,
 			"Error in notifying the boot time for req id:%lld",
 			request_id);
-
-	ctx_isp->prev_boot_timestamp = req_msg.u.frame_msg.timestamp;
 }
 
 
@@ -597,7 +572,6 @@
 	uint32_t sof_event_status)
 {
 	struct cam_req_mgr_message   req_msg;
-	uint64_t delta_ts;
 
 	req_msg.session_hdl = ctx_isp->base->session_hdl;
 	req_msg.u.frame_msg.frame_id = ctx_isp->frame_id;
@@ -607,9 +581,9 @@
 	req_msg.u.frame_msg.sof_status = sof_event_status;
 
 	CAM_DBG(CAM_ISP,
-		"request id:%lld frame number:%lld SOF time stamp:0x%llx, Prev SOF time:0x%llx",
+		"request id:%lld frame number:%lld SOF time stamp:0x%llx",
 		 request_id, ctx_isp->frame_id,
-		ctx_isp->sof_timestamp_val, ctx_isp->prev_sof_timestamp_val);
+		ctx_isp->sof_timestamp_val);
 	CAM_DBG(CAM_ISP, "sof status:%d", sof_event_status);
 
 	if (cam_req_mgr_notify_message(&req_msg,
@@ -617,17 +591,9 @@
 		CAM_ERR(CAM_ISP,
 			"Error in notifying the sof time for req id:%lld",
 			request_id);
-	delta_ts = ctx_isp->sof_timestamp_val -
-			ctx_isp->prev_sof_timestamp_val;
 
 	__cam_isp_ctx_send_sof_boot_timestamp(ctx_isp,
-		request_id, sof_event_status,
-		(ctx_isp->prev_sof_timestamp_val == 0) ?
-			ctx_isp->boot_timestamp :
-			delta_ts);
-
-	ctx_isp->prev_sof_timestamp_val =
-			ctx_isp->sof_timestamp_val;
+		request_id, sof_event_status);
 
 }
 
@@ -664,11 +630,7 @@
 
 	if (req_isp && req_isp->hw_update_data.fps) {
 		ctx_isp->fps = req_isp->hw_update_data.fps;
-<<<<<<< HEAD
 		CAM_DBG(CAM_ISP, "req_isp %p, Upadting ctx_isp->fps %d",
-=======
-		CAM_DBG(CAM_ISP, "req_isp %pK, Upadting ctx_isp->fps %d",
->>>>>>> ebcefcd5
 				req_isp, ctx_isp->fps);
 	}
 
@@ -756,7 +718,6 @@
 			notify.dev_hdl = ctx->dev_hdl;
 			notify.frame_id = ctx_isp->frame_id;
 			notify.trigger = CAM_TRIGGER_POINT_SOF;
-			notify.sof_timestamp_val = ctx_isp->sof_timestamp_val;
 
 			ctx->ctx_crm_intf->notify_trigger(&notify);
 			CAM_DBG(CAM_ISP, "Notify CRM  SOF frame %lld",
@@ -847,15 +808,10 @@
 
 	ctx_isp->irq_timestamps = sof_event_data->irq_mono_boot_time;
 
-<<<<<<< HEAD
 	__cam_isp_ctx_update_state_monitor_array(ctx_isp,
 		CAM_ISP_STATE_CHANGE_TRIGGER_SOF, req->request_id);
 	CAM_DBG(CAM_ISP, "frame id: %lld time stamp:0x%llx",
 		ctx_isp->frame_id, ctx_isp->sof_timestamp_val);
-=======
-	CAM_DBG(CAM_ISP, "frame id: %lld time stamp:0x%llx, ctx %u",
-		ctx_isp->frame_id, ctx_isp->sof_timestamp_val, ctx->ctx_id);
->>>>>>> ebcefcd5
 
 	return rc;
 }
@@ -906,16 +862,6 @@
 
 	ctx_isp->irq_timestamps = rup_event_data->irq_mono_boot_time;
 
-	if (req_isp && req_isp->hw_update_data.fps)
-		ctx_isp->fps = req_isp->hw_update_data.fps;
-
-	if (ctx_isp->frame_id == 1)
-		ctx_isp->irq_timestamps = rup_event_data->irq_mono_boot_time;
-	else if (ctx_isp->fps && ((rup_event_data->irq_mono_boot_time -
-			ctx_isp->irq_timestamps) > ((1000*1000)/ctx_isp->fps)))
-		ctx_isp->irq_delay_detect = true;
-
-	ctx_isp->irq_timestamps = rup_event_data->irq_mono_boot_time;
 end:
 	return rc;
 }
@@ -996,15 +942,6 @@
 		__cam_isp_ctx_update_state_monitor_array(ctx_isp,
 			CAM_ISP_STATE_CHANGE_TRIGGER_EPOCH, request_id);
 	}
-
-	if (ctx_isp->frame_id == 1)
-		ctx_isp->irq_timestamps =
-			epoch_hw_event_data->irq_mono_boot_time;
-	else if (ctx_isp->fps && ((epoch_hw_event_data->irq_mono_boot_time -
-			ctx_isp->irq_timestamps) > ((1000*1000)/ctx_isp->fps)))
-		ctx_isp->irq_delay_detect = true;
-
-	ctx_isp->irq_timestamps = epoch_hw_event_data->irq_mono_boot_time;
 
 	if (ctx_isp->frame_id == 1)
 		ctx_isp->irq_timestamps =
@@ -1445,7 +1382,6 @@
 			notify.dev_hdl = ctx->dev_hdl;
 			notify.frame_id = ctx_isp->frame_id;
 			notify.trigger = CAM_TRIGGER_POINT_SOF;
-			notify.sof_timestamp_val = ctx_isp->sof_timestamp_val;
 
 			ctx->ctx_crm_intf->notify_trigger(&notify);
 			CAM_DBG(CAM_ISP, "Notify CRM  SOF frame %lld",
@@ -1564,9 +1500,6 @@
 	if (req_isp && req_isp->hw_update_data.fps)
 		ctx_isp->fps = req_isp->hw_update_data.fps;
 
-	if (req_isp && req_isp->hw_update_data.fps)
-		ctx_isp->fps = req_isp->hw_update_data.fps;
-
 end:
 	return rc;
 }
@@ -1629,7 +1562,6 @@
 			notify.dev_hdl = ctx->dev_hdl;
 			notify.frame_id = ctx_isp->frame_id;
 			notify.trigger = CAM_TRIGGER_POINT_SOF;
-			notify.sof_timestamp_val = ctx_isp->sof_timestamp_val;
 
 			ctx->ctx_crm_intf->notify_trigger(&notify);
 			CAM_DBG(CAM_ISP, "Notify CRM  SOF frame %lld",
@@ -2026,75 +1958,21 @@
 	struct cam_req_mgr_flush_request *flush_req)
 {
 	int rc = 0;
-	struct cam_isp_context           *ctx_isp =
-		(struct cam_isp_context *) ctx->ctx_priv;
-	struct cam_isp_stop_args          stop_isp;
-	struct cam_hw_stop_args           stop_args;
-	struct cam_isp_start_args         start_isp;
-	struct cam_hw_reset_args          reset_args;
+	struct cam_isp_context *ctx_isp;
+
+	ctx_isp = (struct cam_isp_context *) ctx->ctx_priv;
 	if (flush_req->type == CAM_REQ_MGR_FLUSH_TYPE_ALL) {
-		CAM_INFO(CAM_ISP, "ctx id:%d Last request id to flush is %lld",
-			ctx->ctx_id, flush_req->req_id);
+		CAM_INFO(CAM_ISP, "Last request id to flush is %lld",
+			flush_req->req_id);
 		ctx->last_flush_req = flush_req->req_id;
 	}
 
-	CAM_DBG(CAM_ISP, "ctx id:%d try to flush pending list", ctx->ctx_id);
+	CAM_DBG(CAM_ISP, "try to flush pending list");
 	spin_lock_bh(&ctx->lock);
 	rc = __cam_isp_ctx_flush_req(ctx, &ctx->pending_req_list, flush_req);
 	spin_unlock_bh(&ctx->lock);
 
 	atomic_set(&ctx_isp->process_bubble, 0);
-	if (flush_req->type == CAM_REQ_MGR_FLUSH_TYPE_ALL) {
-		/* if active and wait list are empty, return */
-		spin_lock_bh(&ctx->lock);
-		if ((list_empty(&ctx->wait_req_list)) &&
-			(list_empty(&ctx->active_req_list))) {
-			spin_unlock_bh(&ctx->lock);
-			CAM_DBG(CAM_ISP, "ctx id:%d active,wait list are empty",
-				ctx->ctx_id);
-			goto end;
-		}
-		spin_unlock_bh(&ctx->lock);
-
-		/* Stop hw first before active list flush */
-		CAM_DBG(CAM_ISP, "ctx id:%d try to stop hw", ctx->ctx_id);
-		stop_args.ctxt_to_hw_map = ctx_isp->hw_ctx;
-		stop_isp.hw_stop_cmd = CAM_ISP_HW_STOP_AT_FRAME_BOUNDARY;
-		stop_isp.stop_only = true;
-		stop_args.args = (void *)&stop_isp;
-		ctx->hw_mgr_intf->hw_stop(ctx->hw_mgr_intf->hw_mgr_priv,
-				&stop_args);
-
-		spin_lock_bh(&ctx->lock);
-		CAM_DBG(CAM_ISP, "try to flush wait list");
-		rc = __cam_isp_ctx_flush_req(ctx, &ctx->wait_req_list,
-		flush_req);
-		CAM_DBG(CAM_ISP, "try to flush active list");
-		rc = __cam_isp_ctx_flush_req(ctx, &ctx->active_req_list,
-		flush_req);
-		ctx_isp->active_req_cnt = 0;
-		spin_unlock_bh(&ctx->lock);
-
-		CAM_DBG(CAM_ISP, "try to reset hw");
-		/* Reset hw */
-		reset_args.ctxt_to_hw_map = ctx_isp->hw_ctx;
-		rc = ctx->hw_mgr_intf->hw_reset(ctx->hw_mgr_intf->hw_mgr_priv,
-			&reset_args);
-		if (rc)
-			goto end;
-
-		CAM_DBG(CAM_ISP, "ctx id%d try to start hw", ctx->ctx_id);
-		/* Start hw */
-		start_isp.hw_config.ctxt_to_hw_map = ctx_isp->hw_ctx;
-		start_isp.start_only = true;
-		start_isp.hw_config.priv = NULL;
-
-		rc = ctx->hw_mgr_intf->hw_start(ctx->hw_mgr_intf->hw_mgr_priv,
-			&start_isp);
-	}
-
-end:
-	ctx_isp->substate_activated = CAM_ISP_CTX_ACTIVATED_SOF;
 	return rc;
 }
 
@@ -2258,7 +2136,6 @@
 		notify.dev_hdl = ctx->dev_hdl;
 		notify.frame_id = ctx_isp->frame_id;
 		notify.trigger = CAM_TRIGGER_POINT_SOF;
-		notify.sof_timestamp_val = ctx_isp->sof_timestamp_val;
 
 		ctx->ctx_crm_intf->notify_trigger(&notify);
 		CAM_DBG(CAM_ISP, "Notify CRM  SOF frame %lld",
@@ -2446,7 +2323,6 @@
 		notify.dev_hdl = ctx->dev_hdl;
 		notify.frame_id = ctx_isp->frame_id;
 		notify.trigger = CAM_TRIGGER_POINT_SOF;
-		notify.sof_timestamp_val = ctx_isp->sof_timestamp_val;
 
 		ctx->ctx_crm_intf->notify_trigger(&notify);
 		CAM_DBG(CAM_ISP, "Notify CRM  SOF frame %lld",
@@ -2517,7 +2393,6 @@
 		notify.dev_hdl = ctx->dev_hdl;
 		notify.frame_id = ctx_isp->frame_id;
 		notify.trigger = CAM_TRIGGER_POINT_SOF;
-		notify.sof_timestamp_val = ctx_isp->sof_timestamp_val;
 
 		ctx->ctx_crm_intf->notify_trigger(&notify);
 		CAM_DBG(CAM_ISP, "Notify CRM  SOF frame %lld",
@@ -2527,9 +2402,6 @@
 	}
 	if (request_id)
 		ctx_isp->reported_req_id = request_id;
-
-	if (req_isp && req_isp->hw_update_data.fps)
-		ctx_isp->fps = req_isp->hw_update_data.fps;
 
 	if (req_isp && req_isp->hw_update_data.fps)
 		ctx_isp->fps = req_isp->hw_update_data.fps;
@@ -3516,19 +3388,7 @@
 	}
 	ctx_isp->frame_id = 0;
 	ctx_isp->active_req_cnt = 0;
-<<<<<<< HEAD
 	ctx_isp->reported_req_id = 0;
-=======
-	ctx_isp->req_info.reported_req_id = 0;
-	ctx_isp->req_info.last_applied_req_id = 0;
-	ctx_isp->req_info.last_bufdone_req_id = 0;
-	ctx_isp->req_info.last_applied_time_stamp = 0;
-	ctx_isp->req_info.last_bufdone_time_stamp = 0;
-	ctx_isp->req_info.last_reported_id_time_stamp = 0;
-	ctx_isp->prev_sof_timestamp_val = 0;
-	ctx_isp->prev_boot_timestamp = 0;
-
->>>>>>> ebcefcd5
 	atomic_set(&ctx_isp->process_bubble, 0);
 
 	CAM_DBG(CAM_ISP, "Stop device success next state %d on ctx %u",
@@ -3911,8 +3771,6 @@
 	for (i = 0; i < CAM_CTX_REQ_MAX; i++) {
 		ctx->req_base[i].req_priv = &ctx->req_isp[i];
 		ctx->req_isp[i].base = &ctx->req_base[i];
-		/*Set default fps value to 30 FPS*/
-		ctx->req_isp[i].hw_update_data.fps = CAM_ISP_CTX_DEFAULT_FPS;
 	}
 
 	/* camera context setup */
