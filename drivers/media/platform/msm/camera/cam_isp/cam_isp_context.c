/* Copyright (c) 2017-2019, The Linux Foundation. All rights reserved.
 *
 * This program is free software; you can redistribute it and/or modify
 * it under the terms of the GNU General Public License version 2 and
 * only version 2 as published by the Free Software Foundation.
 *
 * This program is distributed in the hope that it will be useful,
 * but WITHOUT ANY WARRANTY; without even the implied warranty of
 * MERCHANTABILITY or FITNESS FOR A PARTICULAR PURPOSE.  See the
 * GNU General Public License for more details.
 */

#include <linux/debugfs.h>
#include <linux/videodev2.h>
#include <linux/slab.h>
#include <linux/uaccess.h>
#include <linux/ratelimit.h>

#include "cam_mem_mgr.h"
#include "cam_sync_api.h"
#include "cam_req_mgr_dev.h"
#include "cam_trace.h"
#include "cam_debug_util.h"
#include "cam_packet_util.h"
#include "cam_context_utils.h"
#include "cam_cdm_util.h"
#include "cam_isp_context.h"
#include "cam_common_util.h"

static const char isp_dev_name[] = "cam-isp";

#define INC_HEAD(head, max_entries) \
	(atomic64_add_return(1, head) % \
	max_entries)

static int cam_isp_context_dump_active_request(void *data, unsigned long iova,
	uint32_t buf_info);

static const char *__cam_isp_evt_val_to_type(
	uint32_t evt_id)
{
	switch (evt_id) {
	case CAM_ISP_CTX_EVENT_SUBMIT:
		return "SUBMIT";
	case CAM_ISP_CTX_EVENT_APPLY:
		return "APPLY";
	case CAM_ISP_CTX_EVENT_EPOCH:
		return "EPOCH";
	case CAM_ISP_CTX_EVENT_RUP:
		return "RUP";
	case CAM_ISP_CTX_EVENT_BUFDONE:
		return "BUFDONE";
	default:
		return "CAM_ISP_EVENT_INVALID";
	}
}

static void __cam_isp_ctx_update_event_record(
	struct cam_isp_context *ctx_isp,
	enum cam_isp_ctx_event event,
	struct cam_ctx_request *req)
{
	int iterator = 0;
	struct cam_isp_ctx_req  *req_isp;
	struct timeval cur_time;

	switch (event) {
	case CAM_ISP_CTX_EVENT_EPOCH:
	case CAM_ISP_CTX_EVENT_RUP:
	case CAM_ISP_CTX_EVENT_BUFDONE:
		break;
	case CAM_ISP_CTX_EVENT_SUBMIT:
	case CAM_ISP_CTX_EVENT_APPLY:
		if (!req) {
			CAM_ERR(CAM_ISP, "Invalid arg for event %d", event);
			return;
		}
		break;
	default:
		break;
	}

	iterator = INC_HEAD(&ctx_isp->event_record_head[event],
		CAM_ISP_CTX_EVENT_RECORD_MAX_ENTRIES);
	cam_common_util_get_curr_timestamp(&cur_time);

	if (req) {
		req_isp = (struct cam_isp_ctx_req *) req->req_priv;
		ctx_isp->event_record[event][iterator].req_id =
			req->request_id;
		req_isp->event_timestamp[event].tv_sec =
			cur_time.tv_sec;
		req_isp->event_timestamp[event].tv_usec =
			cur_time.tv_usec;
	} else {
		ctx_isp->event_record[event][iterator].req_id = 0;
	}
	ctx_isp->event_record[event][iterator].timestamp.tv_sec =
		cur_time.tv_sec;
	ctx_isp->event_record[event][iterator].timestamp.tv_usec =
		cur_time.tv_usec;
}

static void __cam_isp_ctx_dump_event_record(
	struct cam_isp_context *ctx_isp,
	uintptr_t cpu_addr,
	size_t buf_len,
	uint32_t *offset)
{
	int i, j;
	struct cam_isp_context_event_record *record;
	int index;
	uint64_t state_head;
	struct cam_isp_context_dump_header *hdr;
	uint64_t *addr, *start;
	uint8_t *dst;

	if (!cpu_addr || !buf_len || !offset) {
		CAM_ERR(CAM_ISP, "Invalid args");
		return;
	}
	for (i = 0; i < CAM_ISP_CTX_EVENT_MAX; i++) {
		state_head = atomic64_read(&ctx_isp->event_record_head[i]);
		dst = (char *)cpu_addr + *offset;
		hdr = (struct cam_isp_context_dump_header *)dst;
		snprintf(hdr->tag,
			CAM_ISP_CONTEXT_DUMP_TAG_MAX_LEN, "ISP_EVT_%s:",
			__cam_isp_evt_val_to_type(i));
		hdr->word_size = sizeof(uint64_t);
		addr = (uint64_t *)(dst +
			sizeof(struct cam_isp_context_dump_header));
		start = addr;
		for (j = CAM_ISP_CTX_EVENT_RECORD_MAX_ENTRIES - 1; j >= 0;
			j--) {
			index = (((state_head - j) +
				CAM_ISP_CTX_EVENT_RECORD_MAX_ENTRIES) %
				CAM_ISP_CTX_EVENT_RECORD_MAX_ENTRIES);
			record  = &ctx_isp->event_record[i][index];
			*addr++ = record->req_id;
			*addr++ = record->timestamp.tv_sec;
			*addr++ = record->timestamp.tv_usec;
		}
		hdr->size = hdr->word_size * (addr - start);
		*offset += hdr->size +
			sizeof(struct cam_isp_context_dump_header);
	}
}

static void __cam_isp_ctx_update_state_monitor_array(
	struct cam_isp_context *ctx_isp,
	enum cam_isp_hw_event_type    hw_event,
	enum cam_isp_ctx_activated_substate  curr_state,
	enum cam_isp_ctx_activated_substate  next_state)
{
	int iterator = 0;

	iterator = INC_HEAD(&ctx_isp->state_monitor_head,
		CAM_ISP_CTX_STATE_MONITOR_MAX_ENTRIES);
	ctx_isp->cam_isp_ctx_state_monitor[iterator].curr_state =
		curr_state;
	ctx_isp->cam_isp_ctx_state_monitor[iterator].next_state =
		next_state;
	ctx_isp->cam_isp_ctx_state_monitor[iterator].hw_event =
		hw_event;
	ctx_isp->cam_isp_ctx_state_monitor[iterator].last_reported_id =
		ctx_isp->req_info.reported_req_id;
	ctx_isp->cam_isp_ctx_state_monitor[iterator].last_applied_req_id =
		ctx_isp->req_info.last_applied_req_id;
	ctx_isp->cam_isp_ctx_state_monitor[iterator].frame_id =
		ctx_isp->frame_id;

	ctx_isp->cam_isp_ctx_state_monitor[iterator].evt_time_stamp =
		jiffies_to_msecs(jiffies);
}

#if 0
static const char *__cam_isp_ctx_substate_val_to_type(
	uint32_t type)
{
	switch (type) {
	case CAM_ISP_CTX_ACTIVATED_SOF:
		return "SOF";
	case CAM_ISP_CTX_ACTIVATED_APPLIED:
		return "APPLIED";
	case CAM_ISP_CTX_ACTIVATED_EPOCH:
		return "EPOCH";
	case CAM_ISP_CTX_ACTIVATED_BUBBLE:
		return "BUBBLE";
	case CAM_ISP_CTX_ACTIVATED_BUBBLE_APPLIED:
		return "BUBBLE_APPLIED";
	case CAM_ISP_CTX_ACTIVATED_HALT:
		return "HALT";
	default:
		return "CAM_ISP_CTX_INVALID_STATE";
	}
}

static const char *__cam_isp_hw_evt_val_to_type(
	uint32_t evt_id)
{
	switch (evt_id) {
	case CAM_ISP_HW_EVENT_ERROR:
		return "ERROR";
	case CAM_ISP_HW_EVENT_SOF:
		return "SOF";
	case CAM_ISP_HW_EVENT_REG_UPDATE:
		return "REG_UPDATE";
	case CAM_ISP_HW_EVENT_EPOCH:
		return "EPOCH";
	case CAM_ISP_HW_EVENT_EOF:
		return "EOF";
	case CAM_ISP_HW_EVENT_DONE:
		return "DONE";
	default:
		return "CAM_ISP_EVENT_INVALID";
	}
}

static void __cam_isp_ctx_dump_state_monitor_array(
	struct cam_isp_context *ctx_isp, bool log_rate_limit)
{
	int i = 0;
	uint64_t state_head = 0;
	uint64_t index;
	struct cam_isp_context_state_monitor   *ctx_monitor;

	state_head = atomic64_read(&ctx_isp->state_monitor_head);

	ctx_monitor = ctx_isp->cam_isp_ctx_state_monitor;

	if (log_rate_limit)
		CAM_INFO_RATE_LIMIT_CUSTOM(CAM_ISP, 5, 20,
			"Dumping state information for preceding requests");
	else
		CAM_INFO(CAM_ISP,
			"Dumping state information for preceding requests");

	for (i = CAM_ISP_CTX_STATE_MONITOR_MAX_ENTRIES - 1; i >= 0;
		i--) {
		index = (((state_head - i) +
			CAM_ISP_CTX_STATE_MONITOR_MAX_ENTRIES) %
			CAM_ISP_CTX_STATE_MONITOR_MAX_ENTRIES);

		if (log_rate_limit) {
			CAM_INFO_RATE_LIMIT_CUSTOM(CAM_ISP, 5, 20,
			"time[%lld] last reported req_id[%u] frame id[%lld] applied id[%lld] current state[%s] next state[%s] hw_event[%s]",
			ctx_monitor[index].evt_time_stamp,
			ctx_monitor[index].last_reported_id,
			ctx_monitor[index].frame_id,
			ctx_monitor[index].last_applied_req_id,
			__cam_isp_ctx_substate_val_to_type(
			ctx_monitor[index].curr_state),
			__cam_isp_ctx_substate_val_to_type(
			ctx_monitor[index].next_state),
			__cam_isp_hw_evt_val_to_type(
			ctx_monitor[index].hw_event));

		} else {
			CAM_INFO(CAM_ISP,
			"time[%lld] last reported req_id[%u] frame id[%lld] applied id[%lld] current state[%s] next state[%s] hw_event[%s]",
			ctx_monitor[index].evt_time_stamp,
			ctx_monitor[index].last_reported_id,
			ctx_monitor[index].frame_id,
			ctx_monitor[index].last_applied_req_id,
			__cam_isp_ctx_substate_val_to_type(
			ctx_monitor[index].curr_state),
			__cam_isp_ctx_substate_val_to_type(
			ctx_monitor[index].next_state),
			__cam_isp_hw_evt_val_to_type(
			ctx_monitor[index].hw_event));
		}
	}
}
#endif

static void cam_isp_ctx_dump_req(struct cam_isp_ctx_req *req_isp,
	uintptr_t cpu_addr,
	size_t buf_len,
	uint32_t *offset,
	bool dump_to_buff)
{
	int i = 0, rc = 0;
	size_t len = 0;
	uint32_t *buf_addr;
	uint32_t *buf_start, *buf_end;
<<<<<<< HEAD
=======
	size_t   remain_len = 0;
	bool     need_put = false;
	struct cam_cdm_cmd_buf_dump_info dump_info;
>>>>>>> e47cd886

	for (i = 0; i < req_isp->num_cfg; i++) {
		rc = cam_packet_util_get_cmd_mem_addr(
			req_isp->cfg[i].handle, &buf_addr, &len);
		if (rc) {
			CAM_ERR_RATE_LIMIT(CAM_ISP,
				"Failed to get_cmd_mem_addr, rc=%d",
				rc);
		} else {
			buf_start = (uint32_t *)((uint8_t *) buf_addr +
				req_isp->cfg[i].offset);
			buf_end = (uint32_t *)((uint8_t *) buf_start +
				req_isp->cfg[i].len - 1);
			if (len < (buf_end - buf_start + 1)) {
				CAM_ERR(CAM_ISP,
					"Invalid len %lld buf_start-end=%d",
					len, (buf_end - buf_start + 1));
				if (cam_mem_put_cpu_buf(req_isp->cfg[i].handle))
					CAM_WARN(CAM_ISP,
						"Failed to put cpu buf: 0x%x",
						req_isp->cfg[i].handle);
				continue;
			}
<<<<<<< HEAD
			cam_cdm_util_dump_cmd_buf(buf_start, buf_end);
=======

			buf_start = (uint32_t *)((uint8_t *) buf_addr +
				req_isp->cfg[i].offset);
			buf_end = (uint32_t *)((uint8_t *) buf_start +
				req_isp->cfg[i].len - 1);
			if (dump_to_buff) {
				if (!cpu_addr || !offset || !buf_len) {
					CAM_ERR(CAM_ISP, "Invalid args");
					break;
				}
				dump_info.src_start = buf_start;
				dump_info.src_end =   buf_end;
				dump_info.dst_start = cpu_addr;
				dump_info.dst_offset = *offset;
				dump_info.dst_max_size = buf_len;
				cam_cdm_util_dump_cmd_bufs_v2(&dump_info);
				*offset = dump_info.dst_offset;
			} else {
				cam_cdm_util_dump_cmd_buf(buf_start, buf_end);
			}
>>>>>>> e47cd886
			if (cam_mem_put_cpu_buf(req_isp->cfg[i].handle))
				CAM_WARN(CAM_ISP, "Failed to put cpu buf: 0x%x",
					req_isp->cfg[i].handle);
		}
	}
}

static int __cam_isp_ctx_enqueue_request_in_order(
	struct cam_context *ctx, struct cam_ctx_request *req)
{
	struct cam_ctx_request           *req_current;
	struct cam_ctx_request           *req_prev;
	struct list_head                  temp_list;
	struct cam_isp_context *ctx_isp;

	INIT_LIST_HEAD(&temp_list);
	spin_lock_bh(&ctx->lock);
	if (list_empty(&ctx->pending_req_list)) {
		list_add_tail(&req->list, &ctx->pending_req_list);
	} else {
		list_for_each_entry_safe_reverse(
			req_current, req_prev, &ctx->pending_req_list, list) {
			if (req->request_id < req_current->request_id) {
				list_del_init(&req_current->list);
				list_add(&req_current->list, &temp_list);
				continue;
			} else if (req->request_id == req_current->request_id) {
				CAM_WARN(CAM_ISP,
					"Received duplicated request %lld",
					req->request_id);
			}
			break;
		}
		list_add_tail(&req->list, &ctx->pending_req_list);

		if (!list_empty(&temp_list)) {
			list_for_each_entry_safe(
				req_current, req_prev, &temp_list, list) {
				list_del_init(&req_current->list);
				list_add_tail(&req_current->list,
					&ctx->pending_req_list);
			}
		}
	}
	ctx_isp = (struct cam_isp_context *) ctx->ctx_priv;
	__cam_isp_ctx_update_event_record(ctx_isp,
		CAM_ISP_CTX_EVENT_SUBMIT, req);
	spin_unlock_bh(&ctx->lock);
	return 0;
}

static int __cam_isp_ctx_enqueue_init_request(
	struct cam_context *ctx, struct cam_ctx_request *req)
{
	int rc = 0;
	struct cam_ctx_request           *req_old;
	struct cam_isp_ctx_req           *req_isp_old;
	struct cam_isp_ctx_req           *req_isp_new;

	spin_lock_bh(&ctx->lock);
	if (list_empty(&ctx->pending_req_list)) {
		list_add_tail(&req->list, &ctx->pending_req_list);
		CAM_DBG(CAM_ISP, "INIT packet added req id= %d",
			req->request_id);
		goto end;
	}

	req_old = list_first_entry(&ctx->pending_req_list,
		struct cam_ctx_request, list);
	req_isp_old = (struct cam_isp_ctx_req *) req_old->req_priv;
	req_isp_new = (struct cam_isp_ctx_req *) req->req_priv;
	if (req_isp_old->hw_update_data.packet_opcode_type ==
		CAM_ISP_PACKET_INIT_DEV) {
		if ((req_isp_old->num_cfg + req_isp_new->num_cfg) >=
			CAM_ISP_CTX_CFG_MAX) {
			CAM_WARN(CAM_ISP, "Can not merge INIT pkt");
			rc = -ENOMEM;
		}

		if (req_isp_old->num_fence_map_out != 0 ||
			req_isp_old->num_fence_map_in != 0) {
			CAM_WARN(CAM_ISP, "Invalid INIT pkt sequence");
			rc = -EINVAL;
		}

		if (!rc) {
			memcpy(req_isp_old->fence_map_out,
				req_isp_new->fence_map_out,
				sizeof(req_isp_new->fence_map_out[0])*
				req_isp_new->num_fence_map_out);
			req_isp_old->num_fence_map_out =
				req_isp_new->num_fence_map_out;

			memcpy(req_isp_old->fence_map_in,
				req_isp_new->fence_map_in,
				sizeof(req_isp_new->fence_map_in[0])*
				req_isp_new->num_fence_map_in);
			req_isp_old->num_fence_map_in =
				req_isp_new->num_fence_map_in;

			memcpy(&req_isp_old->cfg[req_isp_old->num_cfg],
				req_isp_new->cfg,
				sizeof(req_isp_new->cfg[0])*
				req_isp_new->num_cfg);
			req_isp_old->num_cfg += req_isp_new->num_cfg;

			memcpy(&req_old->pf_data, &req->pf_data,
				sizeof(struct cam_hw_mgr_dump_pf_data));

			req_old->request_id = req->request_id;

			list_add_tail(&req->list, &ctx->free_req_list);
		}
	} else {
		CAM_WARN(CAM_ISP,
			"Received Update pkt before INIT pkt. req_id= %lld",
			req->request_id);
		rc = -EINVAL;
	}
end:
	spin_unlock_bh(&ctx->lock);
	return rc;
}

static const char *__cam_isp_resource_handle_id_to_type(
	uint32_t resource_handle)
{
	switch (resource_handle) {
	case CAM_ISP_IFE_OUT_RES_FULL:
		return "FULL";
	case CAM_ISP_IFE_OUT_RES_DS4:
		return "DS4";
	case CAM_ISP_IFE_OUT_RES_DS16:
		return "DS16";
	case CAM_ISP_IFE_OUT_RES_RAW_DUMP:
		return "RAW_DUMP";
	case CAM_ISP_IFE_OUT_RES_FD:
		return "FD";
	case CAM_ISP_IFE_OUT_RES_PDAF:
		return "PDAF";
	case CAM_ISP_IFE_OUT_RES_2PD:
		return "2PD";
	case CAM_ISP_IFE_OUT_RES_RDI_0:
		return "RDI_0";
	case CAM_ISP_IFE_OUT_RES_RDI_1:
		return "RDI_1";
	case CAM_ISP_IFE_OUT_RES_RDI_2:
		return "RDI_2";
	case CAM_ISP_IFE_OUT_RES_RDI_3:
		return "RDI_3";
	case CAM_ISP_IFE_OUT_RES_STATS_HDR_BE:
		return "STATS_HDR_BE";
	case CAM_ISP_IFE_OUT_RES_STATS_HDR_BHIST:
		return "STATS_HDR_BHIST";
	case CAM_ISP_IFE_OUT_RES_STATS_TL_BG:
		return "STATS_TL_BG";
	case CAM_ISP_IFE_OUT_RES_STATS_BF:
		return "STATS_BF";
	case CAM_ISP_IFE_OUT_RES_STATS_AWB_BG:
		return "STATS_AWB_BG";
	case CAM_ISP_IFE_OUT_RES_STATS_BHIST:
		return "STATS_BHIST";
	case CAM_ISP_IFE_OUT_RES_STATS_RS:
		return "STATS_RS";
	case CAM_ISP_IFE_OUT_RES_STATS_CS:
		return "STATS_CS";
	default:
		return "CAM_ISP_Invalid_Resource_Type";
	}
}

static uint64_t __cam_isp_ctx_get_event_ts(uint32_t evt_id, void *evt_data)
{
	uint64_t ts = 0;

	if (!evt_data)
		return 0;

	switch (evt_id) {
	case CAM_ISP_HW_EVENT_ERROR:
		ts = ((struct cam_isp_hw_error_event_data *)evt_data)->
			timestamp;
		break;
	case CAM_ISP_HW_EVENT_SOF:
		ts = ((struct cam_isp_hw_sof_event_data *)evt_data)->
			timestamp;
		break;
	case CAM_ISP_HW_EVENT_REG_UPDATE:
		ts = ((struct cam_isp_hw_reg_update_event_data *)evt_data)->
			timestamp;
		break;
	case CAM_ISP_HW_EVENT_EPOCH:
		ts = ((struct cam_isp_hw_epoch_event_data *)evt_data)->
			timestamp;
		break;
	case CAM_ISP_HW_EVENT_EOF:
		ts = ((struct cam_isp_hw_eof_event_data *)evt_data)->
			timestamp;
		break;
	case CAM_ISP_HW_EVENT_DONE:
		break;
	default:
		CAM_DBG(CAM_ISP, "Invalid Event Type %d", evt_id);
	}

	return ts;
}

static void __cam_isp_ctx_handle_buf_done_fail_log(
	struct cam_isp_ctx_req *req_isp)
{
	int i;

	if (req_isp->num_fence_map_out >= CAM_ISP_CTX_RES_MAX) {
		CAM_ERR_RATE_LIMIT(CAM_ISP,
			"Num Resources exceed mMAX %d >= %d ",
			req_isp->num_fence_map_out, CAM_ISP_CTX_RES_MAX);
		return;
	}

	CAM_ERR_RATE_LIMIT(CAM_ISP,
		"Resource Handles that fail to generate buf_done in prev frame");
	for (i = 0; i < req_isp->num_fence_map_out; i++) {
		if (req_isp->fence_map_out[i].sync_id != -1)
			CAM_ERR_RATE_LIMIT(CAM_ISP,
			"Resource_Handle: [%s] Sync_ID: [0x%x]",
			__cam_isp_resource_handle_id_to_type(
			req_isp->fence_map_out[i].resource_handle),
			req_isp->fence_map_out[i].sync_id);
	}
}

static int __cam_isp_ctx_handle_buf_done_in_activated_state(
	struct cam_isp_context *ctx_isp,
	struct cam_isp_hw_done_event_data *done,
	uint32_t bubble_state)
{
	int rc = 0;
	int i, j;
	struct cam_ctx_request  *req;
	struct cam_isp_ctx_req  *req_isp;
	struct cam_context *ctx = ctx_isp->base;

	if (list_empty(&ctx->active_req_list)) {
		CAM_DBG(CAM_ISP, "Buf done with no active request!");
		goto end;
	}

	CAM_DBG(CAM_ISP, "Enter with bubble_state %d", bubble_state);

	req = list_first_entry(&ctx->active_req_list,
			struct cam_ctx_request, list);

	trace_cam_buf_done("ISP", ctx, req);

	req_isp = (struct cam_isp_ctx_req *) req->req_priv;
	if (ctx_isp->frame_id == 1)
		ctx_isp->irq_timestamps = done->irq_mono_boot_time;
	else if (ctx_isp->fps && ((done->irq_mono_boot_time -
		ctx_isp->irq_timestamps) > ((1000*1000)/ctx_isp->fps)))
		ctx_isp->irq_delay_detect = true;

	ctx_isp->irq_timestamps = done->irq_mono_boot_time;

	for (i = 0; i < done->num_handles; i++) {
		for (j = 0; j < req_isp->num_fence_map_out; j++) {
			if (done->resource_handle[i] ==
				req_isp->fence_map_out[j].resource_handle)
				break;
		}

		if (j == req_isp->num_fence_map_out) {
			CAM_ERR(CAM_ISP,
				"Can not find matching lane handle 0x%x!",
				done->resource_handle[i]);
			rc = -EINVAL;
			continue;
		}

		if (req_isp->fence_map_out[j].sync_id == -1) {
			__cam_isp_ctx_handle_buf_done_fail_log(req_isp);
			continue;
		}

		if (!req_isp->bubble_detected) {
			CAM_DBG(CAM_ISP,
				"Sync with success: req %lld res 0x%x fd 0x%x, ctx %u",
				req->request_id,
				req_isp->fence_map_out[j].resource_handle,
				req_isp->fence_map_out[j].sync_id,
				ctx->ctx_id);
			rc = cam_sync_signal(req_isp->fence_map_out[j].sync_id,
				CAM_SYNC_STATE_SIGNALED_SUCCESS);
			if (rc)
				CAM_DBG(CAM_ISP, "Sync failed with rc = %d",
					 rc);
		} else if (!req_isp->bubble_report) {
			CAM_ERR(CAM_ISP,
				"Sync with failure: req %lld res 0x%x fd 0x%x, ctx %u",
				req->request_id,
				req_isp->fence_map_out[j].resource_handle,
				req_isp->fence_map_out[j].sync_id,
				ctx->ctx_id);

			rc = cam_sync_signal(req_isp->fence_map_out[j].sync_id,
				CAM_SYNC_STATE_SIGNALED_ERROR);
			if (rc)
				CAM_ERR(CAM_ISP, "Sync failed with rc = %d",
					rc);
		} else {
			/*
			 * Ignore the buffer done if bubble detect is on
			 * Increment the ack number here, and queue the
			 * request back to pending list whenever all the
			 * buffers are done.
			 */
			req_isp->num_acked++;
			CAM_DBG(CAM_ISP,
				"buf done with bubble state %d recovery %d",
				bubble_state, req_isp->bubble_report);
			continue;
		}

		CAM_DBG(CAM_ISP, "req %lld, reset sync id 0x%x ctx %u",
			req->request_id,
			req_isp->fence_map_out[j].sync_id, ctx->ctx_id);
		if (!rc) {
			req_isp->num_acked++;
			req_isp->fence_map_out[j].sync_id = -1;
		}
	}

	if (req_isp->num_acked > req_isp->num_fence_map_out) {
		/* Should not happen */
		CAM_ERR(CAM_ISP,
			"WARNING: req_id %lld num_acked %d > map_out %d, ctx %u",
			req->request_id, req_isp->num_acked,
			req_isp->num_fence_map_out, ctx->ctx_id);
		WARN_ON(req_isp->num_acked > req_isp->num_fence_map_out);
	}

	if (req_isp->num_acked != req_isp->num_fence_map_out)
		return rc;

	ctx_isp->active_req_cnt--;

	if (req_isp->bubble_detected && req_isp->bubble_report) {
		req_isp->num_acked = 0;
		req_isp->bubble_detected = false;
		list_del_init(&req->list);
		list_add(&req->list, &ctx->pending_req_list);
		atomic_set(&ctx_isp->process_bubble, 0);

		CAM_DBG(CAM_REQ,
			"Move active request %lld to pending list(cnt = %d) [bubble recovery], ctx %u",
			 req->request_id, ctx_isp->active_req_cnt, ctx->ctx_id);
		__cam_isp_ctx_update_state_monitor_array(ctx_isp,
			CAM_ISP_HW_EVENT_DONE,
			ctx_isp->substate_activated,
			ctx_isp->substate_activated);
		__cam_isp_ctx_update_event_record(ctx_isp,
			CAM_ISP_CTX_EVENT_BUFDONE, req);
	} else {
		list_del_init(&req->list);
		list_add_tail(&req->list, &ctx->free_req_list);
		req_isp->reapply = false;

		CAM_DBG(CAM_REQ,
			"Move active request %lld to free list(cnt = %d) [all fences done] ctx=0x%p, ctx %u",
			 req->request_id, ctx_isp->active_req_cnt, ctx_isp, ctx->ctx_id);
		ctx_isp->req_info.last_bufdone_req_id = req->request_id;
		ctx_isp->req_info.last_bufdone_time_stamp =
			jiffies_to_msecs(jiffies);
		__cam_isp_ctx_update_state_monitor_array(ctx_isp,
			CAM_ISP_HW_EVENT_DONE,
			ctx_isp->substate_activated,
			ctx_isp->substate_activated);
		__cam_isp_ctx_update_event_record(ctx_isp,
			CAM_ISP_CTX_EVENT_BUFDONE, req);
	}

	if (ctx_isp->active_req_cnt && ctx_isp->irq_delay_detect) {
		CAM_ERR(CAM_ISP, "isp req[%lld] IRQ buf done got delayed",
				req->request_id);
		req = list_first_entry(&ctx->active_req_list,
			struct cam_ctx_request, list);
		req_isp = (struct cam_isp_ctx_req *) req->req_priv;

		for (j = 0; j < req_isp->num_fence_map_out; j++) {
			rc = cam_sync_signal(req_isp->fence_map_out[j].sync_id,
				CAM_SYNC_STATE_SIGNALED_ERROR);
			if (rc)
				CAM_DBG(CAM_ISP, "Sync failed with rc = %d",
					rc);
			req_isp->fence_map_out[j].sync_id = -1;
		}
		list_del_init(&req->list);
		list_add_tail(&req->list, &ctx->free_req_list);
		ctx_isp->active_req_cnt--;
	}
	ctx_isp->irq_delay_detect = false;

end:
	return rc;
}

static void __cam_isp_ctx_send_sof_boot_timestamp(
	struct cam_isp_context *ctx_isp, uint64_t request_id,
	uint32_t sof_event_status)
{
	struct cam_req_mgr_message   req_msg;

	req_msg.session_hdl = ctx_isp->base->session_hdl;
	req_msg.u.frame_msg.frame_id = ctx_isp->frame_id;
	req_msg.u.frame_msg.request_id = request_id;
	req_msg.u.frame_msg.timestamp = ctx_isp->boot_timestamp;
	req_msg.u.frame_msg.link_hdl = ctx_isp->base->link_hdl;
	req_msg.u.frame_msg.sof_status = sof_event_status;

	CAM_DBG(CAM_ISP,
		"request id:%lld frame number:%lld boot time stamp:0x%llx",
		 request_id, ctx_isp->frame_id,
		 ctx_isp->boot_timestamp);

	if (cam_req_mgr_notify_message(&req_msg,
		V4L_EVENT_CAM_REQ_MGR_SOF_BOOT_TS,
		V4L_EVENT_CAM_REQ_MGR_EVENT))
		CAM_ERR(CAM_ISP,
			"Error in notifying the boot time for req id:%lld",
			request_id);
}


static void __cam_isp_ctx_send_sof_timestamp(
	struct cam_isp_context *ctx_isp, uint64_t request_id,
	uint32_t sof_event_status)
{
	struct cam_req_mgr_message   req_msg;

	req_msg.session_hdl = ctx_isp->base->session_hdl;
	req_msg.u.frame_msg.frame_id = ctx_isp->frame_id;
	req_msg.u.frame_msg.request_id = request_id;
	req_msg.u.frame_msg.timestamp = ctx_isp->sof_timestamp_val;
	req_msg.u.frame_msg.link_hdl = ctx_isp->base->link_hdl;
	req_msg.u.frame_msg.sof_status = sof_event_status;

	CAM_DBG(CAM_ISP,
		"request id:%lld frame number:%lld SOF time stamp:0x%llx",
		 request_id, ctx_isp->frame_id,
		ctx_isp->sof_timestamp_val);
	CAM_DBG(CAM_ISP, "sof status:%d", sof_event_status);

	if (cam_req_mgr_notify_message(&req_msg,
		V4L_EVENT_CAM_REQ_MGR_SOF, V4L_EVENT_CAM_REQ_MGR_EVENT))
		CAM_ERR(CAM_ISP,
			"Error in notifying the sof time for req id:%lld",
			request_id);

	__cam_isp_ctx_send_sof_boot_timestamp(ctx_isp,
		request_id, sof_event_status);

}

static int __cam_isp_ctx_reg_upd_in_epoch_state(
	struct cam_isp_context *ctx_isp, void *evt_data)
{
	struct cam_isp_hw_reg_update_event_data  *rup_event_data = evt_data;

	struct cam_context      *ctx     = ctx_isp->base;
	struct cam_ctx_request  *req     = NULL;
	struct cam_isp_ctx_req  *req_isp = NULL;

	if (ctx_isp->frame_id == 1) {
		CAM_DBG(CAM_ISP, "Reg update for early PCR");
		if (!list_empty(&ctx->active_req_list)) {
			req = list_first_entry(&ctx->active_req_list,
					struct cam_ctx_request, list);
			req_isp = (struct cam_isp_ctx_req *) req->req_priv;
		} else if (!list_empty(&ctx->wait_req_list)) {
			req = list_first_entry(&ctx->active_req_list,
					struct cam_ctx_request, list);
			req_isp = (struct cam_isp_ctx_req *) req->req_priv;
		}
	} else {
		if (!list_empty(&ctx->wait_req_list)) {
			req = list_first_entry(&ctx->active_req_list,
					struct cam_ctx_request, list);
			req_isp = (struct cam_isp_ctx_req *) req->req_priv;
		}
		CAM_WARN(CAM_ISP,
			"Unexpected reg update in activated substate:%d for frame_id:%lld",
			ctx_isp->substate_activated, ctx_isp->frame_id);
	}

	if (req_isp && req_isp->hw_update_data.fps) {
		ctx_isp->fps = req_isp->hw_update_data.fps;
		CAM_DBG(CAM_ISP, "req_isp %p, Upadting ctx_isp->fps %d",
				req_isp, ctx_isp->fps);
	}

	if (ctx_isp->frame_id == 1)
		ctx_isp->irq_timestamps = rup_event_data->irq_mono_boot_time;
	else if (ctx_isp->fps && ((rup_event_data->irq_mono_boot_time -
			ctx_isp->irq_timestamps) > ((1000*1000)/ctx_isp->fps)))
		ctx_isp->irq_delay_detect = true;

	ctx_isp->irq_timestamps = rup_event_data->irq_mono_boot_time;
	return 0;
}

static int __cam_isp_ctx_reg_upd_in_activated_state(
	struct cam_isp_context *ctx_isp, void *evt_data)
{
	int rc = 0;
	struct cam_ctx_request  *req;
	struct cam_context      *ctx = ctx_isp->base;
	struct cam_isp_ctx_req  *req_isp = NULL;
	struct cam_isp_hw_reg_update_event_data  *rup_event_data = evt_data;

	if (list_empty(&ctx->wait_req_list)) {
		CAM_ERR(CAM_ISP, "Reg upd ack with no waiting request");
		goto end;
	}
	req = list_first_entry(&ctx->wait_req_list,
			struct cam_ctx_request, list);
	list_del_init(&req->list);

	req_isp = (struct cam_isp_ctx_req *) req->req_priv;
	if (req_isp->num_fence_map_out != 0) {
		list_add_tail(&req->list, &ctx->active_req_list);
		ctx_isp->active_req_cnt++;
		CAM_DBG(CAM_REQ,
			"move request %lld to active list(cnt = %d), ctx %u",
			req->request_id, ctx_isp->active_req_cnt, ctx->ctx_id);

		__cam_isp_ctx_update_event_record(ctx_isp,
			CAM_ISP_CTX_EVENT_RUP, req);

	} else {
		/* no io config, so the request is completed. */
		list_add_tail(&req->list, &ctx->free_req_list);
		CAM_DBG(CAM_ISP,
			"move active request %lld to free list(cnt = %d), ctx %u",
			req->request_id, ctx_isp->active_req_cnt, ctx->ctx_id);
	}

	if (req_isp && req_isp->hw_update_data.fps)
		ctx_isp->fps = req_isp->hw_update_data.fps;

	/*
	 * This function only called directly from applied and bubble applied
	 * state so change substate here.
	 */
	ctx_isp->substate_activated = CAM_ISP_CTX_ACTIVATED_EPOCH;
	CAM_DBG(CAM_ISP, "next substate %d", ctx_isp->substate_activated);
	if (ctx_isp->frame_id == 1)
		ctx_isp->irq_timestamps = rup_event_data->irq_mono_boot_time;
	else if (ctx_isp->fps && ((rup_event_data->irq_mono_boot_time -
			ctx_isp->irq_timestamps) > ((1000*1000)/ctx_isp->fps)))
		ctx_isp->irq_delay_detect = true;

	ctx_isp->irq_timestamps = rup_event_data->irq_mono_boot_time;
end:
	return rc;
}

static int __cam_isp_ctx_notify_sof_in_activated_state(
	struct cam_isp_context *ctx_isp, void *evt_data)
{
	int rc = 0;
	struct cam_req_mgr_trigger_notify  notify;
	struct cam_context *ctx = ctx_isp->base;
	struct cam_ctx_request  *req = NULL;
	uint64_t  request_id  = 0;

	/*
	 * notify reqmgr with sof signal. Note, due to scheduling delay
	 * we can run into situation that two active requests has already
	 * be in the active queue while we try to do the notification.
	 * In this case, we need to skip the current notification. This
	 * helps the state machine to catch up the delay.
	 */
	if (ctx->ctx_crm_intf && ctx->ctx_crm_intf->notify_trigger &&
		ctx_isp->active_req_cnt <= 2) {
		if (ctx_isp->subscribe_event & CAM_TRIGGER_POINT_SOF) {
			notify.link_hdl = ctx->link_hdl;
			notify.dev_hdl = ctx->dev_hdl;
			notify.frame_id = ctx_isp->frame_id;
			notify.trigger = CAM_TRIGGER_POINT_SOF;
<<<<<<< HEAD
=======
			notify.req_id = ctx_isp->req_info.last_bufdone_req_id;
			notify.sof_timestamp_val = ctx_isp->sof_timestamp_val;
>>>>>>> e47cd886

			ctx->ctx_crm_intf->notify_trigger(&notify);
			CAM_DBG(CAM_ISP, "Notify CRM  SOF frame %lld ctx %u",
				ctx_isp->frame_id, ctx->ctx_id);
		}

		list_for_each_entry(req, &ctx->active_req_list, list) {
			if (req->request_id >
				ctx_isp->req_info.reported_req_id) {
				request_id = req->request_id;
				ctx_isp->req_info.reported_req_id = request_id;
				ctx_isp->req_info.last_reported_id_time_stamp =
					jiffies_to_msecs(jiffies);
				__cam_isp_ctx_update_event_record(ctx_isp,
					CAM_ISP_CTX_EVENT_EPOCH, req);
				break;
			}
		}

		if (ctx_isp->substate_activated == CAM_ISP_CTX_ACTIVATED_BUBBLE)
			request_id = 0;

		if (request_id && ctx_isp->req_info.reported_req_id &&
			((request_id - ctx_isp->req_info.reported_req_id) >
			1)){
			CAM_INFO(CAM_ISP,
				"ctx:%d curr req id: %u last reported id:%u",
				ctx->ctx_id, request_id,
				ctx_isp->req_info.reported_req_id);

			__cam_isp_ctx_dump_state_monitor_array(ctx_isp, true);
		}

		__cam_isp_ctx_send_sof_timestamp(ctx_isp, request_id,
			CAM_REQ_MGR_SOF_EVENT_SUCCESS);
	} else {
		CAM_ERR_RATE_LIMIT(CAM_ISP,
			"Can not notify SOF to CRM for ctx %u",
			ctx->ctx_id);
		rc = -EFAULT;
	}

	return 0;
}

static int __cam_isp_ctx_notify_eof_in_activated_state(
	struct cam_isp_context *ctx_isp, void *evt_data)
{
	int rc = 0;
	struct cam_req_mgr_trigger_notify  notify;
	struct cam_context *ctx = ctx_isp->base;

	if (!(ctx_isp->subscribe_event & CAM_TRIGGER_POINT_EOF))
		return rc;

	/* notify reqmgr with eof signal */
	if (ctx->ctx_crm_intf && ctx->ctx_crm_intf->notify_trigger) {
		notify.link_hdl = ctx->link_hdl;
		notify.dev_hdl = ctx->dev_hdl;
		notify.frame_id = ctx_isp->frame_id;
		notify.trigger = CAM_TRIGGER_POINT_EOF;

		ctx->ctx_crm_intf->notify_trigger(&notify);
		CAM_DBG(CAM_ISP, "Notify CRM EOF frame %lld ctx %u",
			ctx_isp->frame_id, ctx->ctx_id);
	} else {
		CAM_ERR(CAM_ISP, "Can not notify EOF to CRM for ctx %u",
			ctx->ctx_id);
		rc = -EFAULT;
	}

	return rc;
}

static int __cam_isp_ctx_reg_upd_in_hw_error(
	struct cam_isp_context *ctx_isp, void *evt_data)
{
	ctx_isp->substate_activated = CAM_ISP_CTX_ACTIVATED_SOF;
	return 0;
}

static int __cam_isp_ctx_sof_in_activated_state(
	struct cam_isp_context *ctx_isp, void *evt_data)
{
	int rc = 0;
	struct cam_isp_hw_sof_event_data      *sof_event_data = evt_data;
	struct cam_ctx_request *req;
	struct cam_context *ctx = ctx_isp->base;

	req = list_last_entry(&ctx->pending_req_list,
		struct cam_ctx_request, list);

	if (!evt_data) {
		CAM_ERR(CAM_ISP, "in valid sof event data");
		return -EINVAL;
	}

	ctx_isp->frame_id++;
	ctx_isp->sof_timestamp_val = sof_event_data->timestamp;
	ctx_isp->boot_timestamp = sof_event_data->boot_time;

	if (ctx_isp->frame_id == 1)
		ctx_isp->irq_timestamps = sof_event_data->irq_mono_boot_time;
	else if (ctx_isp->fps && ((sof_event_data->irq_mono_boot_time -
			ctx_isp->irq_timestamps) > ((1000*1000)/ctx_isp->fps)))
		ctx_isp->irq_delay_detect = true;

	ctx_isp->irq_timestamps = sof_event_data->irq_mono_boot_time;


	CAM_DBG(CAM_ISP, "frame id: %lld time stamp:0x%llx, ctx %u",
		ctx_isp->frame_id, ctx_isp->sof_timestamp_val, ctx->ctx_id);

	return rc;
}

static int __cam_isp_ctx_reg_upd_in_sof(struct cam_isp_context *ctx_isp,
	void *evt_data)
{
	int rc = 0;
	struct cam_ctx_request *req = NULL;
	struct cam_isp_ctx_req *req_isp = NULL;
	struct cam_context *ctx = ctx_isp->base;
	struct cam_isp_hw_reg_update_event_data  *rup_event_data = evt_data;

	if (ctx->state != CAM_CTX_ACTIVATED && ctx_isp->frame_id > 1) {
		CAM_DBG(CAM_ISP, "invalid RUP");
		goto end;
	}

	/*
	 * This is for the first update. The initial setting will
	 * cause the reg_upd in the first frame.
	 */
	if (!list_empty(&ctx->wait_req_list)) {
		req = list_first_entry(&ctx->wait_req_list,
			struct cam_ctx_request, list);
		list_del_init(&req->list);
		req_isp = (struct cam_isp_ctx_req *) req->req_priv;
		if (req_isp->num_fence_map_out == req_isp->num_acked)
			list_add_tail(&req->list, &ctx->free_req_list);
		else
			CAM_ERR(CAM_ISP,
				"receive rup in unexpected state");
	}

	if (req_isp && req_isp->hw_update_data.fps)
		ctx_isp->fps = req_isp->hw_update_data.fps;

	if (ctx_isp->frame_id == 1)
		ctx_isp->irq_timestamps = rup_event_data->irq_mono_boot_time;
	else if (ctx_isp->fps && ((rup_event_data->irq_mono_boot_time -
			ctx_isp->irq_timestamps) > ((1000*1000)/ctx_isp->fps)))
		ctx_isp->irq_delay_detect = true;

	ctx_isp->irq_timestamps = rup_event_data->irq_mono_boot_time;

end:
	return rc;
}

static int __cam_isp_ctx_epoch_in_applied(struct cam_isp_context *ctx_isp,
	void *evt_data)
{
	struct cam_ctx_request    *req;
	struct cam_isp_ctx_req    *req_isp = NULL;
	struct cam_context        *ctx = ctx_isp->base;
	uint64_t  request_id = 0;
	struct cam_isp_hw_epoch_event_data *epoch_hw_event_data = evt_data;

	if (list_empty(&ctx->wait_req_list)) {
		/*
		 * If no wait req in epoch, this is an error case.
		 * The recovery is to go back to sof state
		 */
		CAM_ERR(CAM_ISP, "Ctx:%d No wait request", ctx->ctx_id);
		__cam_isp_ctx_dump_state_monitor_array(ctx_isp, true);
		ctx_isp->substate_activated = CAM_ISP_CTX_ACTIVATED_SOF;

		/* Send SOF event as empty frame*/
		__cam_isp_ctx_send_sof_timestamp(ctx_isp, request_id,
			CAM_REQ_MGR_SOF_EVENT_SUCCESS);

		__cam_isp_ctx_update_event_record(ctx_isp,
			CAM_ISP_CTX_EVENT_EPOCH, NULL);
		goto end;
	}

	req = list_first_entry(&ctx->wait_req_list, struct cam_ctx_request,
		list);
	req_isp = (struct cam_isp_ctx_req *)req->req_priv;
	req_isp->bubble_detected = true;
	req_isp->reapply = true;

	CAM_INFO(CAM_ISP, "ctx:%d Report Bubble flag %d req id:%lld",
		ctx->ctx_id, req_isp->bubble_report, req->request_id);
	__cam_isp_ctx_dump_state_monitor_array(ctx_isp, true);
	if (req_isp->bubble_report && ctx->ctx_crm_intf &&
		ctx->ctx_crm_intf->notify_err) {
		struct cam_req_mgr_error_notify notify;

		notify.link_hdl = ctx->link_hdl;
		notify.dev_hdl = ctx->dev_hdl;
		notify.req_id = req->request_id;
		notify.error = CRM_KMD_ERR_BUBBLE;
		ctx->ctx_crm_intf->notify_err(&notify);
		atomic_set(&ctx_isp->process_bubble, 1);
		CAM_DBG(CAM_ISP, "Notify CRM about Bubble frame %lld, ctx %u",
			ctx_isp->frame_id, ctx->ctx_id);
	} else {
		req_isp->bubble_report = 0;
	}

	/*
	 * Always move the request to active list. Let buf done
	 * function handles the rest.
	 */
	CAM_DBG(CAM_REQ, "move request %lld to active list(cnt = %d), ctx %u",
		req->request_id, ctx_isp->active_req_cnt, ctx->ctx_id);
	ctx_isp->active_req_cnt++;
	list_del_init(&req->list);
	list_add_tail(&req->list, &ctx->active_req_list);

	if (req->request_id > ctx_isp->req_info.reported_req_id) {
		request_id = req->request_id;
		ctx_isp->req_info.reported_req_id = request_id;
		ctx_isp->req_info.last_reported_id_time_stamp =
			jiffies_to_msecs(jiffies);
	}
	__cam_isp_ctx_send_sof_timestamp(ctx_isp, request_id,
		CAM_REQ_MGR_SOF_EVENT_ERROR);
	__cam_isp_ctx_update_event_record(ctx_isp,
		CAM_ISP_CTX_EVENT_EPOCH, req);

	ctx_isp->substate_activated = CAM_ISP_CTX_ACTIVATED_BUBBLE;
	CAM_DBG(CAM_ISP, "next substate %d",
		ctx_isp->substate_activated);
end:

	if (ctx_isp->frame_id == 1)
		ctx_isp->irq_timestamps =
			epoch_hw_event_data->irq_mono_boot_time;
	else if (ctx_isp->fps && ((epoch_hw_event_data->irq_mono_boot_time -
			ctx_isp->irq_timestamps) > ((1000*1000)/ctx_isp->fps)))
		ctx_isp->irq_delay_detect = true;

	ctx_isp->irq_timestamps = epoch_hw_event_data->irq_mono_boot_time;

	return 0;
}


static int __cam_isp_ctx_buf_done_in_applied(struct cam_isp_context *ctx_isp,
	void *evt_data)
{
	int rc = 0;
	struct cam_isp_hw_done_event_data *done =
		(struct cam_isp_hw_done_event_data *) evt_data;

	rc = __cam_isp_ctx_handle_buf_done_in_activated_state(ctx_isp, done, 0);
	return rc;
}


static int __cam_isp_ctx_sof_in_epoch(struct cam_isp_context *ctx_isp,
	void *evt_data)
{
	int rc = 0;
	struct cam_context                    *ctx = ctx_isp->base;
	struct cam_isp_hw_sof_event_data      *sof_event_data = evt_data;

	if (!evt_data) {
		CAM_ERR(CAM_ISP, "in valid sof event data");
		return -EINVAL;
	}

	ctx_isp->frame_id++;
	ctx_isp->sof_timestamp_val = sof_event_data->timestamp;
	ctx_isp->boot_timestamp = sof_event_data->boot_time;

	if (ctx_isp->frame_id == 1)
		ctx_isp->irq_timestamps = sof_event_data->irq_mono_boot_time;
	else if (ctx_isp->fps && ((sof_event_data->irq_mono_boot_time -
			ctx_isp->irq_timestamps) > ((1000*1000)/ctx_isp->fps)))
		ctx_isp->irq_delay_detect = true;

	ctx_isp->irq_timestamps = sof_event_data->irq_mono_boot_time;

	if (list_empty(&ctx->active_req_list))
		ctx_isp->substate_activated = CAM_ISP_CTX_ACTIVATED_SOF;
	else
		CAM_DBG(CAM_ISP, "Still need to wait for the buf done");

	CAM_DBG(CAM_ISP, "next substate %d",
		ctx_isp->substate_activated);

	return rc;
}

static int __cam_isp_ctx_buf_done_in_epoch(struct cam_isp_context *ctx_isp,
	void *evt_data)
{
	int rc = 0;
	struct cam_isp_hw_done_event_data *done =
		(struct cam_isp_hw_done_event_data *) evt_data;

	rc = __cam_isp_ctx_handle_buf_done_in_activated_state(ctx_isp, done, 0);
	return rc;
}

static int __cam_isp_ctx_buf_done_in_bubble(
	struct cam_isp_context *ctx_isp, void *evt_data)
{
	int rc = 0;
	struct cam_isp_hw_done_event_data *done =
		(struct cam_isp_hw_done_event_data *) evt_data;

	rc = __cam_isp_ctx_handle_buf_done_in_activated_state(ctx_isp, done, 1);
	return rc;
}

static int __cam_isp_ctx_epoch_in_bubble_applied(
	struct cam_isp_context *ctx_isp, void *evt_data)
{
	struct cam_ctx_request    *req;
	struct cam_isp_ctx_req    *req_isp;
	struct cam_context        *ctx = ctx_isp->base;
	uint64_t  request_id = 0;

	/*
	 * This means we missed the reg upd ack. So we need to
	 * transition to BUBBLE state again.
	 */

	if (list_empty(&ctx->wait_req_list)) {
		/*
		 * If no pending req in epoch, this is an error case.
		 * Just go back to the bubble state.
		 */
		CAM_ERR(CAM_ISP, "ctx:%d No pending request.", ctx->ctx_id);
		__cam_isp_ctx_dump_state_monitor_array(ctx_isp, true);
		__cam_isp_ctx_send_sof_timestamp(ctx_isp, request_id,
			CAM_REQ_MGR_SOF_EVENT_SUCCESS);
		__cam_isp_ctx_update_event_record(ctx_isp,
			CAM_ISP_CTX_EVENT_EPOCH, NULL);
		ctx_isp->substate_activated = CAM_ISP_CTX_ACTIVATED_BUBBLE;
		goto end;
	}

	req = list_first_entry(&ctx->wait_req_list, struct cam_ctx_request,
		list);
	req_isp = (struct cam_isp_ctx_req *)req->req_priv;
	req_isp->bubble_detected = true;
	CAM_INFO(CAM_ISP, "Ctx:%d Report Bubble flag %d req id:%lld",
		ctx->ctx_id, req_isp->bubble_report, req->request_id);
	__cam_isp_ctx_dump_state_monitor_array(ctx_isp, true);
	req_isp->reapply = true;

	if (req_isp->bubble_report && ctx->ctx_crm_intf &&
		ctx->ctx_crm_intf->notify_err) {
		struct cam_req_mgr_error_notify notify;

		notify.link_hdl = ctx->link_hdl;
		notify.dev_hdl = ctx->dev_hdl;
		notify.req_id = req->request_id;
		notify.error = CRM_KMD_ERR_BUBBLE;
		ctx->ctx_crm_intf->notify_err(&notify);
		CAM_DBG(CAM_REQ,
			"Notify CRM about Bubble req_id %llu frame %lld, ctx %u",
			req->request_id, ctx_isp->frame_id, ctx->ctx_id);
	} else {
		req_isp->bubble_report = 0;
	}

	/*
	 * Always move the request to active list. Let buf done
	 * function handles the rest.
	 */
	CAM_DBG(CAM_ISP, "move request %lld to active list(cnt = %d) ctx %u",
		req->request_id, ctx_isp->active_req_cnt);
	ctx_isp->active_req_cnt++;
	list_del_init(&req->list);
	list_add_tail(&req->list, &ctx->active_req_list);

	if (!req_isp->bubble_report) {
		if (req->request_id > ctx_isp->req_info.reported_req_id) {
			request_id = req->request_id;
			ctx_isp->req_info.reported_req_id = request_id;
			ctx_isp->req_info.last_reported_id_time_stamp =
			jiffies_to_msecs(jiffies);
			__cam_isp_ctx_send_sof_timestamp(ctx_isp, request_id,
			CAM_REQ_MGR_SOF_EVENT_ERROR);
			__cam_isp_ctx_update_event_record(ctx_isp,
				CAM_ISP_CTX_EVENT_EPOCH, req);
		} else {
			__cam_isp_ctx_send_sof_timestamp(ctx_isp, request_id,
				CAM_REQ_MGR_SOF_EVENT_SUCCESS);
			__cam_isp_ctx_update_event_record(ctx_isp,
				CAM_ISP_CTX_EVENT_EPOCH, NULL);
		}
	} else {
		__cam_isp_ctx_send_sof_timestamp(ctx_isp, request_id,
			CAM_REQ_MGR_SOF_EVENT_SUCCESS);
		__cam_isp_ctx_update_event_record(ctx_isp,
			CAM_ISP_CTX_EVENT_EPOCH, NULL);
	}
	ctx_isp->substate_activated = CAM_ISP_CTX_ACTIVATED_BUBBLE;
	CAM_DBG(CAM_ISP, "next substate %d", ctx_isp->substate_activated);
end:

	return 0;
}

static int __cam_isp_ctx_buf_done_in_bubble_applied(
	struct cam_isp_context *ctx_isp, void *evt_data)
{
	int rc = 0;
	struct cam_isp_hw_done_event_data *done =
		(struct cam_isp_hw_done_event_data *) evt_data;

	rc = __cam_isp_ctx_handle_buf_done_in_activated_state(ctx_isp, done, 1);

	return rc;
}

static int __cam_isp_ctx_handle_error(struct cam_isp_context *ctx_isp,
	void *evt_data)
{
	int                              rc = 0;
	uint32_t                         i = 0;
	bool                             found = 0;
	struct cam_ctx_request          *req = NULL;
	struct cam_ctx_request          *req_to_report = NULL;
	struct cam_ctx_request          *req_to_dump = NULL;
	struct cam_ctx_request          *req_temp;
	struct cam_isp_ctx_req          *req_isp = NULL;
	struct cam_isp_ctx_req          *req_isp_to_report = NULL;
	struct cam_req_mgr_error_notify  notify;
	uint64_t                         error_request_id = 0;
	struct cam_hw_fence_map_entry   *fence_map_out = NULL;
	struct cam_req_mgr_message       req_msg;

	struct cam_context *ctx = ctx_isp->base;
	struct cam_isp_hw_error_event_data  *error_event_data =
			(struct cam_isp_hw_error_event_data *)evt_data;

	uint32_t error_type = error_event_data->error_type;

	CAM_DBG(CAM_ISP, "Enter error_type = %d", error_type);
	if ((error_type == CAM_ISP_HW_ERROR_OVERFLOW) ||
		(error_type == CAM_ISP_HW_ERROR_BUSIF_OVERFLOW))
		notify.error = CRM_KMD_ERR_OVERFLOW;

	/*
	 * The error is likely caused by first request on the active list.
	 * If active list is empty check wait list (maybe error hit as soon
	 * as RUP and we handle error before RUP.
	 */
	if (list_empty(&ctx->active_req_list)) {
		CAM_DBG(CAM_ISP,
			"handling error with no active request");
		if (list_empty(&ctx->wait_req_list)) {
			CAM_ERR_RATE_LIMIT(CAM_ISP,
				"Error with no active/wait request");
			goto end;
		} else {
			req_to_dump = list_first_entry(&ctx->wait_req_list,
				struct cam_ctx_request, list);
		}
	} else {
		req_to_dump = list_first_entry(&ctx->active_req_list,
			struct cam_ctx_request, list);
	}

	req_isp = (struct cam_isp_ctx_req *) req_to_dump->req_priv;

	if (error_event_data->enable_reg_dump)
		cam_isp_ctx_dump_req(req_isp, 0, 0, NULL, false);

	list_for_each_entry_safe(req, req_temp,
		&ctx->active_req_list, list) {
		req_isp = (struct cam_isp_ctx_req *) req->req_priv;
		if (!req_isp->bubble_report) {
			for (i = 0; i < req_isp->num_fence_map_out; i++) {
				fence_map_out =
					&req_isp->fence_map_out[i];
				CAM_ERR(CAM_ISP,
					"req %llu, Sync fd 0x%x ctx %u",
					req->request_id,
					req_isp->fence_map_out[i].sync_id,
					ctx->ctx_id);
				if (req_isp->fence_map_out[i].sync_id != -1) {
					rc = cam_sync_signal(
						fence_map_out->sync_id,
						CAM_SYNC_STATE_SIGNALED_ERROR);
					fence_map_out->sync_id = -1;
				}
			}
			list_del_init(&req->list);
			list_add_tail(&req->list, &ctx->free_req_list);
			ctx_isp->active_req_cnt--;
		} else {
			found = 1;
			break;
		}
	}

	if (found)
		goto move_to_pending;

	list_for_each_entry_safe(req, req_temp,
		&ctx->wait_req_list, list) {
		req_isp = (struct cam_isp_ctx_req *) req->req_priv;
		if (!req_isp->bubble_report) {
			for (i = 0; i < req_isp->num_fence_map_out; i++) {
				fence_map_out =
					&req_isp->fence_map_out[i];
				CAM_ERR(CAM_ISP,
					"req %llu, Sync fd 0x%x ctx %u",
					req->request_id,
					req_isp->fence_map_out[i].sync_id,
					ctx->ctx_id);
				if (req_isp->fence_map_out[i].sync_id != -1) {
					rc = cam_sync_signal(
						fence_map_out->sync_id,
						CAM_SYNC_STATE_SIGNALED_ERROR);
					fence_map_out->sync_id = -1;
				}
			}
			list_del_init(&req->list);
			list_add_tail(&req->list, &ctx->free_req_list);
			ctx_isp->active_req_cnt--;
		} else {
			found = 1;
			break;
		}
	}

move_to_pending:
	/*
	 * If bubble recovery is enabled on any request we need to move that
	 * request and all the subsequent requests to the pending list.
	 * Note:
	 * We need to traverse the active list in reverse order and add
	 * to head of pending list.
	 * e.g. pending current state: 10, 11 | active current state: 8, 9
	 * intermittent for loop iteration- pending: 9, 10, 11 | active: 8
	 * final state - pending: 8, 9, 10, 11 | active: NULL
	 */
	if (found) {
		list_for_each_entry_safe_reverse(req, req_temp,
			&ctx->active_req_list, list) {
			req_isp = (struct cam_isp_ctx_req *) req->req_priv;
			list_del_init(&req->list);
			list_add(&req->list, &ctx->pending_req_list);
			ctx_isp->active_req_cnt--;
		}
		list_for_each_entry_safe_reverse(req, req_temp,
			&ctx->wait_req_list, list) {
			req_isp = (struct cam_isp_ctx_req *) req->req_priv;
			list_del_init(&req->list);
			list_add(&req->list, &ctx->pending_req_list);
			ctx_isp->active_req_cnt--;
		}
	}

end:
	do {
		if (list_empty(&ctx->pending_req_list)) {
			error_request_id =
				ctx_isp->req_info.last_applied_req_id + 1;
			req_isp = NULL;
			break;
		}
		req = list_first_entry(&ctx->pending_req_list,
			struct cam_ctx_request, list);
		req_isp = (struct cam_isp_ctx_req *) req->req_priv;
		error_request_id = ctx_isp->req_info.last_applied_req_id;

		if (req_isp->bubble_report) {
			req_to_report = req;
			req_isp_to_report = req_to_report->req_priv;
			break;
		}

		for (i = 0; i < req_isp->num_fence_map_out; i++) {
			if (req_isp->fence_map_out[i].sync_id != -1)
				rc = cam_sync_signal(
					req_isp->fence_map_out[i].sync_id,
					CAM_SYNC_STATE_SIGNALED_ERROR);
			req_isp->fence_map_out[i].sync_id = -1;
		}
		list_del_init(&req->list);
		list_add_tail(&req->list, &ctx->free_req_list);

	} while (req->request_id <
		ctx_isp->req_info.last_applied_req_id);

	if (ctx->ctx_crm_intf && ctx->ctx_crm_intf->notify_err) {
		notify.link_hdl = ctx->link_hdl;
		notify.dev_hdl = ctx->dev_hdl;
		notify.req_id = error_request_id;

		if (req_isp_to_report && req_isp_to_report->bubble_report) {
			if (error_event_data->recovery_enabled)
				notify.error = CRM_KMD_ERR_BUBBLE;
		} else {
			notify.error = CRM_KMD_ERR_FATAL;
		}

		CAM_WARN(CAM_ISP, "Notify CRM: req %lld, frame %lld ctx %u",
			error_request_id, ctx_isp->frame_id, ctx->ctx_id);

		ctx->ctx_crm_intf->notify_err(&notify);

		/*
		 * Need to send error occurred in KMD
		 * This will help UMD to take necessary action
		 * and to dump relevant info
		 */

		if (notify.error == CRM_KMD_ERR_OVERFLOW) {
			req_msg.session_hdl = ctx_isp->base->session_hdl;
			req_msg.u.err_msg.device_hdl = ctx_isp->base->dev_hdl;
			req_msg.u.err_msg.error_type =
				CAM_REQ_MGR_ERROR_TYPE_RECOVERY;
			req_msg.u.err_msg.link_hdl = ctx_isp->base->link_hdl;
			req_msg.u.err_msg.request_id = error_request_id;
			req_msg.u.err_msg.resource_size = 0x0;

			if (cam_req_mgr_notify_message(&req_msg,
					V4L_EVENT_CAM_REQ_MGR_ERROR,
					V4L_EVENT_CAM_REQ_MGR_EVENT))
				CAM_ERR(CAM_ISP,
					"Error in notifying the error time for req id:%lld ctx %u",
					ctx_isp->req_info.last_applied_req_id,
					ctx->ctx_id);
		}
		ctx_isp->substate_activated = CAM_ISP_CTX_ACTIVATED_HW_ERROR;
	} else {
		CAM_ERR_RATE_LIMIT(CAM_ISP,
			"Can not notify ERRROR to CRM for ctx %u",
			ctx->ctx_id);
		rc = -EFAULT;
	}

	CAM_DBG(CAM_ISP, "Exit");

	return rc;
}

static int __cam_isp_ctx_fs2_sof_in_sof_state(
	struct cam_isp_context *ctx_isp, void *evt_data)
{
	int rc = 0;
	struct cam_isp_hw_sof_event_data      *sof_event_data = evt_data;
	struct cam_ctx_request *req;
	struct cam_context *ctx = ctx_isp->base;
	struct cam_req_mgr_trigger_notify  notify;
	uint64_t  request_id  = 0;


	req = list_last_entry(&ctx->pending_req_list,
		struct cam_ctx_request, list);

	if (!evt_data) {
		CAM_ERR(CAM_ISP, "in valid sof event data");
		return -EINVAL;
	}

	ctx_isp->frame_id++;
	ctx_isp->sof_timestamp_val = sof_event_data->timestamp;
	ctx_isp->boot_timestamp = sof_event_data->boot_time;

	CAM_DBG(CAM_ISP, "frame id: %lld time stamp:0x%llx",
		ctx_isp->frame_id, ctx_isp->sof_timestamp_val);

	if (!(list_empty(&ctx->wait_req_list)))
		goto end;

	if (ctx->ctx_crm_intf && ctx->ctx_crm_intf->notify_trigger &&
		ctx_isp->active_req_cnt <= 2) {
		if (ctx_isp->subscribe_event & CAM_TRIGGER_POINT_SOF) {
			notify.link_hdl = ctx->link_hdl;
			notify.dev_hdl = ctx->dev_hdl;
			notify.frame_id = ctx_isp->frame_id;
			notify.trigger = CAM_TRIGGER_POINT_SOF;

			ctx->ctx_crm_intf->notify_trigger(&notify);
			CAM_DBG(CAM_ISP, "Notify CRM  SOF frame %lld",
				ctx_isp->frame_id);
		}

		list_for_each_entry(req, &ctx->active_req_list, list) {
			if (req->request_id >
				ctx_isp->req_info.reported_req_id) {
				request_id = req->request_id;
				ctx_isp->req_info.reported_req_id = request_id;
				ctx_isp->req_info.last_reported_id_time_stamp =
					jiffies_to_msecs(jiffies);
				break;
			}
		}

		__cam_isp_ctx_send_sof_timestamp(ctx_isp, request_id,
			CAM_REQ_MGR_SOF_EVENT_SUCCESS);
	} else {
		CAM_ERR_RATE_LIMIT(CAM_ISP, "Can not notify SOF to CRM");
		rc = -EFAULT;
	}

end:
	return rc;
}

static int __cam_isp_ctx_fs2_buf_done(struct cam_isp_context *ctx_isp,
	void *evt_data)
{
	int rc = 0;
	struct cam_isp_hw_done_event_data *done =
		(struct cam_isp_hw_done_event_data *) evt_data;
	struct cam_context *ctx = ctx_isp->base;
	int prev_active_req_cnt = 0;
	int curr_req_id = 0;
	struct cam_ctx_request  *req;

	prev_active_req_cnt = ctx_isp->active_req_cnt;
	req = list_first_entry(&ctx->active_req_list,
		struct cam_ctx_request, list);
	if (req)
		curr_req_id = req->request_id;

	rc = __cam_isp_ctx_handle_buf_done_in_activated_state(ctx_isp, done, 0);

	if (prev_active_req_cnt == ctx_isp->active_req_cnt + 1) {
		if (list_empty(&ctx->wait_req_list) &&
			list_empty(&ctx->active_req_list)) {
			CAM_DBG(CAM_ISP, "No request, move to SOF");
			ctx_isp->substate_activated =
				CAM_ISP_CTX_ACTIVATED_SOF;
			if (ctx_isp->req_info.reported_req_id < curr_req_id) {
				ctx_isp->req_info.reported_req_id = curr_req_id;
				ctx_isp->req_info.last_reported_id_time_stamp =
					jiffies_to_msecs(jiffies);
				__cam_isp_ctx_send_sof_timestamp(ctx_isp,
					curr_req_id,
					CAM_REQ_MGR_SOF_EVENT_SUCCESS);
			}
		}
	}

	return rc;
}

static int __cam_isp_ctx_fs2_buf_done_in_epoch(struct cam_isp_context *ctx_isp,
	void *evt_data)
{
	int rc = 0;

	rc =  __cam_isp_ctx_fs2_buf_done(ctx_isp, evt_data);
	return rc;
}

static int __cam_isp_ctx_fs2_buf_done_in_applied(
	struct cam_isp_context *ctx_isp,
	void *evt_data)
{
	int rc = 0;

	rc =  __cam_isp_ctx_fs2_buf_done(ctx_isp, evt_data);
	return rc;
}

static int __cam_isp_ctx_fs2_reg_upd_in_sof(struct cam_isp_context *ctx_isp,
	void *evt_data)
{
	int rc = 0;
	struct cam_ctx_request *req = NULL;
	struct cam_isp_ctx_req *req_isp = NULL;
	struct cam_context *ctx = ctx_isp->base;

	if (ctx->state != CAM_CTX_ACTIVATED && ctx_isp->frame_id > 1) {
		CAM_DBG(CAM_ISP, "invalid RUP");
		goto end;
	}

	/*
	 * This is for the first update. The initial setting will
	 * cause the reg_upd in the first frame.
	 */
	if (!list_empty(&ctx->wait_req_list)) {
		req = list_first_entry(&ctx->wait_req_list,
			struct cam_ctx_request, list);
		list_del_init(&req->list);
		req_isp = (struct cam_isp_ctx_req *) req->req_priv;
		if (req_isp->num_fence_map_out == req_isp->num_acked)
			list_add_tail(&req->list, &ctx->free_req_list);
		else
			CAM_ERR(CAM_ISP,
				"receive rup in unexpected state");
	}

	if (req_isp && req_isp->hw_update_data.fps)
		ctx_isp->fps = req_isp->hw_update_data.fps;

end:
	return rc;
}

static int __cam_isp_ctx_fs2_reg_upd_in_applied_state(
	struct cam_isp_context *ctx_isp, void *evt_data)
{
	int rc = 0;
	struct cam_ctx_request  *req = NULL;
	struct cam_context      *ctx = ctx_isp->base;
	struct cam_isp_ctx_req  *req_isp = NULL;
	struct cam_req_mgr_trigger_notify  notify;
	uint64_t  request_id  = 0;

	if (list_empty(&ctx->wait_req_list)) {
		CAM_ERR(CAM_ISP, "Reg upd ack with no waiting request");
		goto end;
	}
	req = list_first_entry(&ctx->wait_req_list,
			struct cam_ctx_request, list);
	list_del_init(&req->list);

	req_isp = (struct cam_isp_ctx_req *) req->req_priv;
	if (req_isp->num_fence_map_out != 0) {
		list_add_tail(&req->list, &ctx->active_req_list);
		ctx_isp->active_req_cnt++;
		CAM_DBG(CAM_REQ, "move request %lld to active list(cnt = %d)",
			 req->request_id, ctx_isp->active_req_cnt);
	} else {
		/* no io config, so the request is completed. */
		list_add_tail(&req->list, &ctx->free_req_list);
	}

	if (req_isp && req_isp->hw_update_data.fps)
		ctx_isp->fps = req_isp->hw_update_data.fps;

	/*
	 * This function only called directly from applied and bubble applied
	 * state so change substate here.
	 */
	ctx_isp->substate_activated = CAM_ISP_CTX_ACTIVATED_EPOCH;
	if (req_isp->num_fence_map_out != 1)
		goto end;

	if (ctx->ctx_crm_intf && ctx->ctx_crm_intf->notify_trigger &&
		ctx_isp->active_req_cnt <= 2) {
		list_for_each_entry(req, &ctx->active_req_list, list) {
			if (req->request_id >
				ctx_isp->req_info.reported_req_id) {
				request_id = req->request_id;
				ctx_isp->req_info.reported_req_id = request_id;
				ctx_isp->req_info.last_reported_id_time_stamp =
					jiffies_to_msecs(jiffies);
				break;
			}
		}

		__cam_isp_ctx_send_sof_timestamp(ctx_isp, request_id,
			CAM_REQ_MGR_SOF_EVENT_SUCCESS);

		if (ctx_isp->subscribe_event & CAM_TRIGGER_POINT_SOF) {
			notify.link_hdl = ctx->link_hdl;
			notify.dev_hdl = ctx->dev_hdl;
			notify.frame_id = ctx_isp->frame_id;
			notify.trigger = CAM_TRIGGER_POINT_SOF;

			ctx->ctx_crm_intf->notify_trigger(&notify);
			CAM_DBG(CAM_ISP, "Notify CRM  SOF frame %lld",
				ctx_isp->frame_id);
		}
	} else {
		CAM_ERR_RATE_LIMIT(CAM_ISP, "Can not notify SOF to CRM");
		rc = -EFAULT;
	}

	CAM_DBG(CAM_ISP, "next substate %d", ctx_isp->substate_activated);
end:

	return rc;
}

static struct cam_isp_ctx_irq_ops
	cam_isp_ctx_activated_state_machine_irq[CAM_ISP_CTX_ACTIVATED_MAX] = {
	/* SOF */
	{
		.irq_ops = {
			__cam_isp_ctx_handle_error,
			__cam_isp_ctx_sof_in_activated_state,
			__cam_isp_ctx_reg_upd_in_sof,
			__cam_isp_ctx_notify_sof_in_activated_state,
			__cam_isp_ctx_notify_eof_in_activated_state,
			NULL,
		},
	},
	/* APPLIED */
	{
		.irq_ops = {
			__cam_isp_ctx_handle_error,
			__cam_isp_ctx_sof_in_activated_state,
			__cam_isp_ctx_reg_upd_in_activated_state,
			__cam_isp_ctx_epoch_in_applied,
			__cam_isp_ctx_notify_eof_in_activated_state,
			__cam_isp_ctx_buf_done_in_applied,
		},
	},
	/* EPOCH */
	{
		.irq_ops = {
			__cam_isp_ctx_handle_error,
			__cam_isp_ctx_sof_in_epoch,
			__cam_isp_ctx_reg_upd_in_epoch_state,
			__cam_isp_ctx_notify_sof_in_activated_state,
			__cam_isp_ctx_notify_eof_in_activated_state,
			__cam_isp_ctx_buf_done_in_epoch,
		},
	},
	/* BUBBLE */
	{
		.irq_ops = {
			__cam_isp_ctx_handle_error,
			__cam_isp_ctx_sof_in_activated_state,
			NULL,
			__cam_isp_ctx_notify_sof_in_activated_state,
			__cam_isp_ctx_notify_eof_in_activated_state,
			__cam_isp_ctx_buf_done_in_bubble,
		},
	},
	/* Bubble Applied */
	{
		.irq_ops = {
			__cam_isp_ctx_handle_error,
			__cam_isp_ctx_sof_in_activated_state,
			__cam_isp_ctx_reg_upd_in_activated_state,
			__cam_isp_ctx_epoch_in_bubble_applied,
			NULL,
			__cam_isp_ctx_buf_done_in_bubble_applied,
		},
	},
	/* HW ERROR */
	{
		.irq_ops = {
			NULL,
			__cam_isp_ctx_sof_in_activated_state,
			__cam_isp_ctx_reg_upd_in_hw_error,
			NULL,
			NULL,
			NULL,
		},
	},
	/* HALT */
	{
	},
};

static struct cam_isp_ctx_irq_ops
	cam_isp_ctx_fs2_state_machine_irq[CAM_ISP_CTX_ACTIVATED_MAX] = {
	/* SOF */
	{
		.irq_ops = {
			__cam_isp_ctx_handle_error,
			__cam_isp_ctx_fs2_sof_in_sof_state,
			__cam_isp_ctx_fs2_reg_upd_in_sof,
			__cam_isp_ctx_fs2_sof_in_sof_state,
			__cam_isp_ctx_notify_eof_in_activated_state,
			NULL,
		},
	},
	/* APPLIED */
	{
		.irq_ops = {
			__cam_isp_ctx_handle_error,
			__cam_isp_ctx_sof_in_activated_state,
			__cam_isp_ctx_fs2_reg_upd_in_applied_state,
			__cam_isp_ctx_epoch_in_applied,
			__cam_isp_ctx_notify_eof_in_activated_state,
			__cam_isp_ctx_fs2_buf_done_in_applied,
		},
	},
	/* EPOCH */
	{
		.irq_ops = {
			__cam_isp_ctx_handle_error,
			__cam_isp_ctx_sof_in_epoch,
			__cam_isp_ctx_reg_upd_in_epoch_state,
			__cam_isp_ctx_notify_sof_in_activated_state,
			__cam_isp_ctx_notify_eof_in_activated_state,
			__cam_isp_ctx_fs2_buf_done_in_epoch,
		},
	},
	/* BUBBLE */
	{
		.irq_ops = {
			__cam_isp_ctx_handle_error,
			__cam_isp_ctx_sof_in_activated_state,
			NULL,
			__cam_isp_ctx_notify_sof_in_activated_state,
			__cam_isp_ctx_notify_eof_in_activated_state,
			__cam_isp_ctx_buf_done_in_bubble,
		},
	},
	/* Bubble Applied */
	{
		.irq_ops = {
			__cam_isp_ctx_handle_error,
			__cam_isp_ctx_sof_in_activated_state,
			__cam_isp_ctx_reg_upd_in_activated_state,
			__cam_isp_ctx_epoch_in_bubble_applied,
			NULL,
			__cam_isp_ctx_buf_done_in_bubble_applied,
		},
	},
	/* HW ERROR */
	{
		.irq_ops = {
			NULL,
			__cam_isp_ctx_sof_in_activated_state,
			__cam_isp_ctx_reg_upd_in_hw_error,
			NULL,
			NULL,
			NULL,
		},
	},
	/* HALT */
	{
	},
};

static int __cam_isp_ctx_apply_req_in_activated_state(
	struct cam_context *ctx, struct cam_req_mgr_apply_request *apply,
	uint32_t next_state)
{
	int rc = 0;
	struct cam_ctx_request          *req;
	struct cam_ctx_request          *active_req = NULL;
	struct cam_isp_ctx_req          *req_isp;
	struct cam_isp_ctx_req          *active_req_isp;
	struct cam_isp_context          *ctx_isp = NULL;
	struct cam_hw_config_args        cfg;

	if (list_empty(&ctx->pending_req_list)) {
		CAM_ERR(CAM_ISP, "No available request for Apply id %lld",
			apply->request_id);
		rc = -EFAULT;
		goto end;
	}

	/*
	 * When the pipeline has issue, the requests can be queued up in the
	 * pipeline. In this case, we should reject the additional request.
	 * The maximum number of request allowed to be outstanding is 2.
	 *
	 */
	ctx_isp = (struct cam_isp_context *) ctx->ctx_priv;

	if (atomic_read(&ctx_isp->process_bubble)) {
		CAM_DBG(CAM_ISP,
			"Processing bubble cannot apply Request Id %llu",
			apply->request_id);
		rc = -EAGAIN;
		goto end;
	}

	spin_lock_bh(&ctx->lock);
	req = list_first_entry(&ctx->pending_req_list, struct cam_ctx_request,
		list);
	spin_unlock_bh(&ctx->lock);

	/*
	 * Check whether the request id is matching the tip, if not, this means
	 * we are in the middle of the error handling. Need to reject this apply
	 */
	if (req->request_id != apply->request_id) {
		CAM_ERR_RATE_LIMIT(CAM_ISP,
			"Invalid Request Id asking %llu existing %llu",
			apply->request_id, req->request_id);
		rc = -EFAULT;
		goto end;
	}

	CAM_DBG(CAM_REQ, "Apply request %lld in substate %d ctx %u",
		req->request_id, ctx_isp->substate_activated, ctx->ctx_id);
	req_isp = (struct cam_isp_ctx_req *) req->req_priv;

	if (ctx_isp->active_req_cnt >=  2) {
		CAM_ERR_RATE_LIMIT(CAM_ISP,
			"Reject apply request (id %lld) due to congestion(cnt = %d) ctx %u",
			req->request_id,
			ctx_isp->active_req_cnt,
			ctx->ctx_id);

		spin_lock_bh(&ctx->lock);
		if (!list_empty(&ctx->active_req_list))
			active_req = list_first_entry(&ctx->active_req_list,
				struct cam_ctx_request, list);
		else
			CAM_ERR_RATE_LIMIT(CAM_ISP,
				"WARNING: should not happen (cnt = %d) but active_list empty",
				ctx_isp->active_req_cnt);
		spin_unlock_bh(&ctx->lock);

		if (active_req) {
			active_req_isp =
				(struct cam_isp_ctx_req *) active_req->req_priv;
			__cam_isp_ctx_handle_buf_done_fail_log(active_req_isp);
		}

		rc = -EFAULT;
		goto end;
	}
	req_isp->bubble_report = apply->report_if_bubble;

	cfg.ctxt_to_hw_map = ctx_isp->hw_ctx;
	cfg.request_id = req->request_id;
	cfg.hw_update_entries = req_isp->cfg;
	cfg.num_hw_update_entries = req_isp->num_cfg;
	cfg.priv  = &req_isp->hw_update_data;
	cfg.init_packet = 0;
	cfg.reapply = req_isp->reapply;

	rc = ctx->hw_mgr_intf->hw_config(ctx->hw_mgr_intf->hw_mgr_priv, &cfg);
	if (rc) {
		CAM_ERR_RATE_LIMIT(CAM_ISP, "Can not apply the configuration");
	} else {
		spin_lock_bh(&ctx->lock);
		ctx_isp->substate_activated = next_state;
		ctx_isp->req_info.last_applied_req_id =
			apply->request_id;
		ctx_isp->req_info.last_applied_time_stamp =
			jiffies_to_msecs(jiffies);
		list_del_init(&req->list);
		list_add_tail(&req->list, &ctx->wait_req_list);
		CAM_DBG(CAM_ISP, "new substate state %d, applied req %lld",
			next_state,
			ctx_isp->req_info.last_applied_req_id);
		__cam_isp_ctx_update_event_record(ctx_isp,
			CAM_ISP_CTX_EVENT_APPLY, req);
		spin_unlock_bh(&ctx->lock);
	}
end:

	return rc;
}

static int __cam_isp_ctx_apply_req_in_sof(
	struct cam_context *ctx, struct cam_req_mgr_apply_request *apply)
{
	int rc = 0;
	struct cam_isp_context *ctx_isp =
		(struct cam_isp_context *) ctx->ctx_priv;

	CAM_DBG(CAM_ISP, "current substate %d",
		ctx_isp->substate_activated);
	rc = __cam_isp_ctx_apply_req_in_activated_state(ctx, apply,
		CAM_ISP_CTX_ACTIVATED_APPLIED);
	CAM_DBG(CAM_ISP, "new substate %d", ctx_isp->substate_activated);

	return rc;
}

static int __cam_isp_ctx_apply_req_in_epoch(
	struct cam_context *ctx, struct cam_req_mgr_apply_request *apply)
{
	int rc = 0;
	struct cam_isp_context *ctx_isp =
		(struct cam_isp_context *) ctx->ctx_priv;

	CAM_DBG(CAM_ISP, "current substate %d",
		ctx_isp->substate_activated);
	rc = __cam_isp_ctx_apply_req_in_activated_state(ctx, apply,
		CAM_ISP_CTX_ACTIVATED_APPLIED);
	CAM_DBG(CAM_ISP, "new substate %d", ctx_isp->substate_activated);

	return rc;
}

static int __cam_isp_ctx_apply_req_in_bubble(
	struct cam_context *ctx, struct cam_req_mgr_apply_request *apply)
{
	int rc = 0;
	struct cam_isp_context *ctx_isp =
		(struct cam_isp_context *) ctx->ctx_priv;

	CAM_DBG(CAM_ISP, "current substate %d",
		ctx_isp->substate_activated);
	rc = __cam_isp_ctx_apply_req_in_activated_state(ctx, apply,
		CAM_ISP_CTX_ACTIVATED_BUBBLE_APPLIED);
	CAM_DBG(CAM_ISP, "new substate %d", ctx_isp->substate_activated);

	return rc;
}

static int __cam_isp_ctx_dump_req_info(struct cam_context *ctx,
	struct cam_ctx_request *req,
	uintptr_t cpu_addr,
	size_t buf_len,
	uint32_t *offset)
{
	int rc = 0;
	struct cam_isp_ctx_req *req_isp;
	struct cam_isp_context *ctx_isp;
	int i;
	struct cam_isp_context_dump_header *hdr;
	int32_t *addr, *start;
	uint8_t *dst;

	if (!req || !ctx || !offset || !cpu_addr || !buf_len) {
		CAM_ERR(CAM_ISP, "Invalid parameters %pK %pK %u %pK %pK %pK ",
			req, ctx, offset, cpu_addr, buf_len);
		return -EINVAL;
	}
	req_isp = (struct cam_isp_ctx_req *)req->req_priv;
	ctx_isp = (struct cam_isp_context *)ctx->ctx_priv;
	dst = (char *)cpu_addr + *offset;
	hdr = (struct cam_isp_context_dump_header *)dst;
	hdr->word_size = sizeof(int32_t);
	snprintf(hdr->tag, CAM_ISP_CONTEXT_DUMP_TAG_MAX_LEN,
		"ISP_OUT_FENCE:");
	addr = (int32_t *)(dst + sizeof(struct cam_isp_context_dump_header));
	start = addr;
	for (i = 0; i < req_isp->num_fence_map_out; i++) {
		if (req_isp->fence_map_out[i].sync_id != -1) {
			*addr++ = req_isp->fence_map_out[i].resource_handle;
			*addr++ = req_isp->fence_map_out[i].sync_id;
		}
	}
	hdr->size = hdr->word_size * (addr - start);
	*offset += hdr->size + sizeof(struct cam_isp_context_dump_header);
	cam_isp_ctx_dump_req(req_isp, cpu_addr, buf_len,
		offset, true);
	return rc;
}

static int __cam_isp_ctx_dump_in_top_state(struct cam_context *ctx,
	struct cam_req_mgr_dump_info *dump_info)
{
	struct cam_ctx_request           *req = NULL;
	struct cam_isp_ctx_req           *req_isp;
	struct cam_ctx_request           *req_temp;
	struct cam_hw_dump_args dump_args;
	struct cam_isp_context *ctx_isp;
	uint64_t diff = 0;
	struct timeval cur_time;
	int rc = 0;
	uintptr_t cpu_addr;
	size_t buf_len;
	struct cam_isp_context_dump_header *hdr;
	uint64_t *addr, *start;
	uint8_t *dst;
	bool is_dump_only_event_record = false;

	list_for_each_entry_safe(req, req_temp,
		&ctx->active_req_list, list) {
		if (req->request_id == dump_info->req_id) {
			CAM_DBG(CAM_ISP, "isp active dumping req: %lld",
			    dump_info->req_id);
			goto hw_dump;
		}
	}
	list_for_each_entry_safe(req, req_temp,
		&ctx->wait_req_list, list) {
		if (req->request_id == dump_info->req_id) {
			CAM_ERR(CAM_ISP, "isp dumping wait req: %lld",
			    dump_info->req_id);
			goto hw_dump;
		}
	}
	return rc;
hw_dump:
	if (req) {
		req_isp = (struct cam_isp_ctx_req *) req->req_priv;
		cam_common_util_get_curr_timestamp(&cur_time);
		diff = cam_common_util_get_time_diff(&cur_time,
			&req_isp->event_timestamp[CAM_ISP_CTX_EVENT_APPLY]);
		if (diff < CAM_ISP_CTX_RESPONSE_TIME_THRESHOLD) {
			CAM_INFO(CAM_ISP, "req %lld found no error",
				req->request_id);
			is_dump_only_event_record = true;
		}
		ctx_isp = (struct cam_isp_context *) ctx->ctx_priv;
		rc  = cam_mem_get_cpu_buf(dump_info->buf_handle,
			&cpu_addr, &buf_len);
		if (!cpu_addr || !buf_len || rc) {
			CAM_ERR(CAM_ISP,
				"lnvalid addr %u len %zu rc %d",
				dump_info->buf_handle, buf_len, rc);
			return rc;
		}
		/* we take for isp sw information to be max as 2048*/
		if ((buf_len - dump_info->offset) <
			CAM_ISP_CTX_DUMP_MIN_LENGTH) {
			CAM_ERR(CAM_ISP, "Dump buffer exhaust %u %u",
				buf_len, dump_info->offset);
			goto end;
		}
		dst = (char *)cpu_addr + dump_info->offset;
		hdr = (struct cam_isp_context_dump_header *)dst;
		snprintf(hdr->tag, CAM_ISP_CONTEXT_DUMP_TAG_MAX_LEN,
			"ISP_CTX_DUMP:");
		hdr->word_size = sizeof(uint64_t);
		addr = (uint64_t *)(dst +
			sizeof(struct cam_isp_context_dump_header));
		start = addr;
		*addr++ = req->request_id;
		*addr++ = req_isp->event_timestamp
			[CAM_ISP_CTX_EVENT_APPLY].tv_sec;
		*addr++ = req_isp->event_timestamp
			[CAM_ISP_CTX_EVENT_APPLY].tv_usec;
		*addr++ = cur_time.tv_sec;
		*addr++ = cur_time.tv_usec;
		hdr->size = hdr->word_size * (addr - start);
		dump_info->offset += hdr->size +
			sizeof(struct cam_isp_context_dump_header);

		spin_lock_bh(&ctx->lock);
		__cam_isp_ctx_dump_event_record(ctx_isp, cpu_addr,
			buf_len, &dump_info->offset);
		spin_unlock_bh(&ctx->lock);
		if (is_dump_only_event_record)
			goto end;
		rc = __cam_isp_ctx_dump_req_info(ctx, req, cpu_addr,
			buf_len, &dump_info->offset);
		if (rc) {
			CAM_ERR(CAM_ISP, "Dump Req info fail %lld",
				req->request_id);
			goto end;
		}
		if (ctx->hw_mgr_intf->hw_dump) {
			dump_args.offset = dump_info->offset;
			dump_args.request_id = dump_info->req_id;
			dump_args.buf_handle = dump_info->buf_handle;
			dump_args.ctxt_to_hw_map = ctx_isp->hw_ctx;
			rc = ctx->hw_mgr_intf->hw_dump(
				ctx->hw_mgr_intf->hw_mgr_priv,
				&dump_args);
			dump_info->offset = dump_args.offset;
		}
end:
		rc  = cam_mem_put_cpu_buf(dump_info->buf_handle);
		if (rc)
			CAM_ERR(CAM_ISP, "Cpu put failed handle %u",
				dump_info->buf_handle);
	}
	return rc;
}

static int __cam_isp_ctx_flush_req(struct cam_context *ctx,
	struct list_head *req_list, struct cam_req_mgr_flush_request *flush_req)
{
	int i, rc;
	uint32_t cancel_req_id_found = 0;
	struct cam_ctx_request           *req;
	struct cam_ctx_request           *req_temp;
	struct cam_isp_ctx_req           *req_isp;
	struct list_head                  flush_list;

	INIT_LIST_HEAD(&flush_list);
	if (list_empty(req_list)) {
		CAM_DBG(CAM_ISP, "request list is empty");
		if (flush_req->type == CAM_REQ_MGR_FLUSH_TYPE_CANCEL_REQ) {
			CAM_ERR(CAM_ISP, "no request to cancel");
			return -EINVAL;
		} else
			return 0;
	}

	CAM_DBG(CAM_REQ, "Flush [%u] in progress for req_id %llu",
		flush_req->type, flush_req->req_id);
	list_for_each_entry_safe(req, req_temp, req_list, list) {
		if (flush_req->type == CAM_REQ_MGR_FLUSH_TYPE_CANCEL_REQ) {
			if (req->request_id != flush_req->req_id) {
				continue;
			} else {
				list_del_init(&req->list);
				list_add_tail(&req->list, &flush_list);
				cancel_req_id_found = 1;
				break;
			}
		}
		list_del_init(&req->list);
		list_add_tail(&req->list, &flush_list);
	}

	list_for_each_entry_safe(req, req_temp, &flush_list, list) {
		req_isp = (struct cam_isp_ctx_req *) req->req_priv;
		for (i = 0; i < req_isp->num_fence_map_out; i++) {
			if (req_isp->fence_map_out[i].sync_id != -1) {
				CAM_DBG(CAM_ISP, "Flush req 0x%llx, fence %d",
					 req->request_id,
					req_isp->fence_map_out[i].sync_id);
				rc = cam_sync_signal(
					req_isp->fence_map_out[i].sync_id,
					CAM_SYNC_STATE_SIGNALED_ERROR);
				if (rc)
					CAM_ERR_RATE_LIMIT(CAM_ISP,
						"signal fence failed\n");
				req_isp->fence_map_out[i].sync_id = -1;
			}
		}
		req_isp->reapply = false;
		list_add_tail(&req->list, &ctx->free_req_list);
	}

	if (flush_req->type == CAM_REQ_MGR_FLUSH_TYPE_CANCEL_REQ &&
		!cancel_req_id_found)
		CAM_DBG(CAM_ISP,
			"Flush request id:%lld is not found in the list",
			flush_req->req_id);

	return 0;
}

static int __cam_isp_ctx_flush_req_in_top_state(
	struct cam_context *ctx,
	struct cam_req_mgr_flush_request *flush_req)
{
	int rc = 0;
	struct cam_isp_context           *ctx_isp =
		(struct cam_isp_context *) ctx->ctx_priv;
	struct cam_isp_stop_args          stop_isp;
	struct cam_hw_stop_args           stop_args;
	struct cam_isp_start_args         start_isp;
	struct cam_hw_reset_args          reset_args;
	if (flush_req->type == CAM_REQ_MGR_FLUSH_TYPE_ALL) {
		CAM_INFO(CAM_ISP, "ctx id:%d Last request id to flush is %lld",
			ctx->ctx_id, flush_req->req_id);
		ctx->last_flush_req = flush_req->req_id;
	}

	CAM_DBG(CAM_ISP, "ctx id:%d try to flush pending list", ctx->ctx_id);
	spin_lock_bh(&ctx->lock);
	rc = __cam_isp_ctx_flush_req(ctx, &ctx->pending_req_list, flush_req);

	if (!list_empty(&ctx->active_req_list)) {
		CAM_INFO_RATE_LIMIT_CUSTOM(CAM_ISP, 5, 20,
			"ctx:%d last applied id:%lld, reported req id:%lld, buf done id:%lld",
			ctx->ctx_id,
			ctx_isp->req_info.last_applied_req_id,
			ctx_isp->req_info.reported_req_id,
			ctx_isp->req_info.last_bufdone_req_id);
		CAM_INFO_RATE_LIMIT_CUSTOM(CAM_ISP, 5, 20,
			"current time:%lld last apply time:%lld, reported req time:%lld, buf done time:%lld",
			jiffies_to_msecs(jiffies),
			ctx_isp->req_info.last_applied_time_stamp,
			ctx_isp->req_info.last_reported_id_time_stamp,
			ctx_isp->req_info.last_bufdone_time_stamp);

		__cam_isp_ctx_dump_state_monitor_array(ctx_isp, true);
	}
	spin_unlock_bh(&ctx->lock);

	atomic_set(&ctx_isp->process_bubble, 0);
	if (flush_req->type == CAM_REQ_MGR_FLUSH_TYPE_ALL) {
		/* if active and wait list are empty, return */
		spin_lock_bh(&ctx->lock);
		if ((list_empty(&ctx->wait_req_list)) &&
			(list_empty(&ctx->active_req_list))) {
			spin_unlock_bh(&ctx->lock);
			CAM_DBG(CAM_ISP, "ctx id:%d active,wait list are empty",
				ctx->ctx_id);
			goto end;
		}
		spin_unlock_bh(&ctx->lock);

		/* Stop hw first before active list flush */
		CAM_DBG(CAM_ISP, "ctx id:%d try to stop hw", ctx->ctx_id);
		stop_args.ctxt_to_hw_map = ctx_isp->hw_ctx;
		stop_isp.hw_stop_cmd = CAM_ISP_HW_STOP_AT_FRAME_BOUNDARY;
		stop_isp.stop_only = true;
		stop_args.args = (void *)&stop_isp;
		ctx->hw_mgr_intf->hw_stop(ctx->hw_mgr_intf->hw_mgr_priv,
				&stop_args);

		spin_lock_bh(&ctx->lock);
		CAM_DBG(CAM_ISP, "try to flush wait list");
		rc = __cam_isp_ctx_flush_req(ctx, &ctx->wait_req_list,
		flush_req);
		CAM_DBG(CAM_ISP, "try to flush active list");
		rc = __cam_isp_ctx_flush_req(ctx, &ctx->active_req_list,
		flush_req);
		ctx_isp->active_req_cnt = 0;
		spin_unlock_bh(&ctx->lock);

		CAM_DBG(CAM_ISP, "try to reset hw");
		/* Reset hw */
		reset_args.ctxt_to_hw_map = ctx_isp->hw_ctx;
		rc = ctx->hw_mgr_intf->hw_reset(ctx->hw_mgr_intf->hw_mgr_priv,
			&reset_args);
		if (rc)
			goto end;

		CAM_DBG(CAM_ISP, "ctx id%d try to start hw", ctx->ctx_id);
		/* Start hw */
		start_isp.hw_config.ctxt_to_hw_map = ctx_isp->hw_ctx;
		start_isp.start_only = true;
		start_isp.hw_config.priv = NULL;

		rc = ctx->hw_mgr_intf->hw_start(ctx->hw_mgr_intf->hw_mgr_priv,
			&start_isp);
	}

end:
	ctx_isp->substate_activated = CAM_ISP_CTX_ACTIVATED_SOF;
	return rc;
}

static int __cam_isp_ctx_flush_req_in_ready(
	struct cam_context *ctx,
	struct cam_req_mgr_flush_request *flush_req)
{
	int rc = 0;

	CAM_DBG(CAM_ISP, "try to flush pending list");
	spin_lock_bh(&ctx->lock);
	rc = __cam_isp_ctx_flush_req(ctx, &ctx->pending_req_list, flush_req);

	/* if nothing is in pending req list, change state to acquire */
	if (list_empty(&ctx->pending_req_list))
		ctx->state = CAM_CTX_ACQUIRED;
	spin_unlock_bh(&ctx->lock);

	trace_cam_context_state("ISP", ctx);

	CAM_DBG(CAM_ISP, "Flush request in ready state. next state %d",
		 ctx->state);
	return rc;
}

static struct cam_ctx_ops
	cam_isp_ctx_activated_state_machine[CAM_ISP_CTX_ACTIVATED_MAX] = {
	/* SOF */
	{
		.ioctl_ops = {},
		.crm_ops = {
			.apply_req = __cam_isp_ctx_apply_req_in_sof,
		},
		.irq_ops = NULL,
	},
	/* APPLIED */
	{
		.ioctl_ops = {},
		.crm_ops = {},
		.irq_ops = NULL,
	},
	/* EPOCH */
	{
		.ioctl_ops = {},
		.crm_ops = {
			.apply_req = __cam_isp_ctx_apply_req_in_epoch,
		},
		.irq_ops = NULL,
	},
	/* BUBBLE */
	{
		.ioctl_ops = {},
		.crm_ops = {
			.apply_req = __cam_isp_ctx_apply_req_in_bubble,
		},
		.irq_ops = NULL,
	},
	/* Bubble Applied */
	{
		.ioctl_ops = {},
		.crm_ops = {},
		.irq_ops = NULL,
	},
	/* HW ERROR */
	{
		.ioctl_ops = {},
		.crm_ops = {},
		.irq_ops = NULL,
	},
	/* HALT */
	{
		.ioctl_ops = {},
		.crm_ops = {},
		.irq_ops = NULL,
	},
};

static struct cam_ctx_ops
	cam_isp_ctx_fs2_state_machine[CAM_ISP_CTX_ACTIVATED_MAX] = {
	/* SOF */
	{
		.ioctl_ops = {},
		.crm_ops = {
			.apply_req = __cam_isp_ctx_apply_req_in_sof,
		},
		.irq_ops = NULL,
	},
	/* APPLIED */
	{
		.ioctl_ops = {},
		.crm_ops = {},
		.irq_ops = NULL,
	},
	/* EPOCH */
	{
		.ioctl_ops = {},
		.crm_ops = {
			.apply_req = __cam_isp_ctx_apply_req_in_epoch,
		},
		.irq_ops = NULL,
	},
	/* BUBBLE */
	{
		.ioctl_ops = {},
		.crm_ops = {
			.apply_req = __cam_isp_ctx_apply_req_in_bubble,
		},
		.irq_ops = NULL,
	},
	/* Bubble Applied */
	{
		.ioctl_ops = {},
		.crm_ops = {},
		.irq_ops = NULL,
	},
	/* HW ERROR */
	{
		.ioctl_ops = {},
		.crm_ops = {},
		.irq_ops = NULL,
	},
	/* HALT */
	{
		.ioctl_ops = {},
		.crm_ops = {},
		.irq_ops = NULL,
	},
};

static int __cam_isp_ctx_rdi_only_sof_in_top_state(
	struct cam_isp_context *ctx_isp, void *evt_data)
{
	int rc = 0;
	struct cam_context                    *ctx = ctx_isp->base;
	struct cam_req_mgr_trigger_notify      notify;
	struct cam_isp_hw_sof_event_data      *sof_event_data = evt_data;
	uint64_t                               request_id  = 0;

	if (!evt_data) {
		CAM_ERR(CAM_ISP, "in valid sof event data");
		return -EINVAL;
	}

	ctx_isp->frame_id++;
	ctx_isp->sof_timestamp_val = sof_event_data->timestamp;
	ctx_isp->boot_timestamp = sof_event_data->boot_time;

	CAM_DBG(CAM_ISP, "frame id: %lld time stamp:0x%llx",
		ctx_isp->frame_id, ctx_isp->sof_timestamp_val);

	/*
	 * notify reqmgr with sof signal. Note, due to scheduling delay
	 * we can run into situation that two active requests has already
	 * be in the active queue while we try to do the notification.
	 * In this case, we need to skip the current notification. This
	 * helps the state machine to catch up the delay.
	 */
	if (ctx->ctx_crm_intf && ctx->ctx_crm_intf->notify_trigger &&
		ctx_isp->active_req_cnt <= 2) {
		notify.link_hdl = ctx->link_hdl;
		notify.dev_hdl = ctx->dev_hdl;
		notify.frame_id = ctx_isp->frame_id;
		notify.trigger = CAM_TRIGGER_POINT_SOF;

		ctx->ctx_crm_intf->notify_trigger(&notify);
		CAM_DBG(CAM_ISP, "Notify CRM  SOF frame %lld",
			ctx_isp->frame_id);

		/*
		 * It is idle frame with out any applied request id, send
		 * request id as zero
		 */
		__cam_isp_ctx_send_sof_timestamp(ctx_isp, request_id,
			CAM_REQ_MGR_SOF_EVENT_SUCCESS);
	} else {
		CAM_ERR_RATE_LIMIT(CAM_ISP, "Can not notify SOF to CRM");
	}

	if (list_empty(&ctx->active_req_list))
		ctx_isp->substate_activated = CAM_ISP_CTX_ACTIVATED_SOF;
	else
		CAM_DBG(CAM_ISP, "Still need to wait for the buf done");

	CAM_DBG(CAM_ISP, "next substate %d",
		ctx_isp->substate_activated);
	return rc;
}

static int __cam_isp_ctx_rdi_only_sof_in_applied_state(
	struct cam_isp_context *ctx_isp, void *evt_data)
{
	struct cam_isp_hw_sof_event_data      *sof_event_data = evt_data;

	if (!evt_data) {
		CAM_ERR(CAM_ISP, "in valid sof event data");
		return -EINVAL;
	}

	ctx_isp->frame_id++;
	ctx_isp->sof_timestamp_val = sof_event_data->timestamp;
	ctx_isp->boot_timestamp = sof_event_data->boot_time;
	CAM_DBG(CAM_ISP, "frame id: %lld time stamp:0x%llx",
		ctx_isp->frame_id, ctx_isp->sof_timestamp_val);

	ctx_isp->substate_activated = CAM_ISP_CTX_ACTIVATED_BUBBLE_APPLIED;
	CAM_DBG(CAM_ISP, "next substate %d", ctx_isp->substate_activated);

	return 0;
}

static int __cam_isp_ctx_rdi_only_sof_in_bubble_applied(
	struct cam_isp_context *ctx_isp, void *evt_data)
{
	struct cam_ctx_request    *req;
	struct cam_isp_ctx_req    *req_isp;
	struct cam_context        *ctx = ctx_isp->base;
	struct cam_isp_hw_sof_event_data      *sof_event_data = evt_data;
	uint64_t  request_id = 0;

	/*
	 * Sof in bubble applied state means, reg update not received.
	 * before increment frame id and override time stamp value, send
	 * the previous sof time stamp that got captured in the
	 * sof in applied state.
	 */
	CAM_DBG(CAM_ISP, "frame id: %lld time stamp:0x%llx",
		ctx_isp->frame_id, ctx_isp->sof_timestamp_val);
	__cam_isp_ctx_send_sof_timestamp(ctx_isp, request_id,
		CAM_REQ_MGR_SOF_EVENT_SUCCESS);

	ctx_isp->frame_id++;
	ctx_isp->sof_timestamp_val = sof_event_data->timestamp;
	ctx_isp->boot_timestamp = sof_event_data->boot_time;
	CAM_DBG(CAM_ISP, "frame id: %lld time stamp:0x%llx",
		ctx_isp->frame_id, ctx_isp->sof_timestamp_val);

	if (list_empty(&ctx->wait_req_list)) {
		/*
		 * If no pending req in epoch, this is an error case.
		 * The recovery is to go back to sof state
		 */
		CAM_ERR(CAM_ISP, "No wait request");
		ctx_isp->substate_activated = CAM_ISP_CTX_ACTIVATED_SOF;

		/* Send SOF event as empty frame*/
		__cam_isp_ctx_send_sof_timestamp(ctx_isp, request_id,
			CAM_REQ_MGR_SOF_EVENT_SUCCESS);

		goto end;
	}

	req = list_first_entry(&ctx->wait_req_list, struct cam_ctx_request,
		list);
	req_isp = (struct cam_isp_ctx_req *)req->req_priv;
	req_isp->bubble_detected = true;
	CAM_INFO(CAM_ISP, "Ctx:%d Report Bubble flag %d req id:%lld",
		ctx->ctx_id, req_isp->bubble_report, req->request_id);
	__cam_isp_ctx_dump_state_monitor_array(ctx_isp, true);
	req_isp->reapply = true;

	if (req_isp->bubble_report && ctx->ctx_crm_intf &&
		ctx->ctx_crm_intf->notify_err) {
		struct cam_req_mgr_error_notify notify;

		notify.link_hdl = ctx->link_hdl;
		notify.dev_hdl = ctx->dev_hdl;
		notify.req_id = req->request_id;
		notify.error = CRM_KMD_ERR_BUBBLE;
		ctx->ctx_crm_intf->notify_err(&notify);
		CAM_INFO(CAM_ISP, "Notify CRM about Bubble frame %lld",
			ctx_isp->frame_id);
	} else {
		req_isp->bubble_report = 0;
	}

	/*
	 * Always move the request to active list. Let buf done
	 * function handles the rest.
	 */
	ctx_isp->active_req_cnt++;
	list_del_init(&req->list);
	list_add_tail(&req->list, &ctx->active_req_list);
	CAM_DBG(CAM_ISP, "move request %lld to active list(cnt = %d)",
			req->request_id, ctx_isp->active_req_cnt);

	if (!req_isp->bubble_report) {
		if (req->request_id > ctx_isp->req_info.reported_req_id) {
			request_id = req->request_id;
			ctx_isp->req_info.reported_req_id = request_id;
			ctx_isp->req_info.last_reported_id_time_stamp =
				jiffies_to_msecs(jiffies);
			__cam_isp_ctx_send_sof_timestamp(ctx_isp, request_id,
			CAM_REQ_MGR_SOF_EVENT_ERROR);
		} else
			__cam_isp_ctx_send_sof_timestamp(ctx_isp, request_id,
				CAM_REQ_MGR_SOF_EVENT_SUCCESS);
	} else
		__cam_isp_ctx_send_sof_timestamp(ctx_isp, request_id,
			CAM_REQ_MGR_SOF_EVENT_SUCCESS);

	/* change the state to bubble, as reg update has not come */
	ctx_isp->substate_activated = CAM_ISP_CTX_ACTIVATED_BUBBLE;
	CAM_DBG(CAM_ISP, "next substate %d", ctx_isp->substate_activated);
end:
	return 0;
}

static int __cam_isp_ctx_rdi_only_sof_in_bubble_state(
	struct cam_isp_context *ctx_isp, void *evt_data)
{
	uint32_t i;
	struct cam_ctx_request                *req;
	struct cam_context                    *ctx = ctx_isp->base;
	struct cam_req_mgr_trigger_notify      notify;
	struct cam_isp_hw_sof_event_data      *sof_event_data = evt_data;
	struct cam_isp_ctx_req                *req_isp;
	uint64_t                               request_id  = 0;

	if (!evt_data) {
		CAM_ERR(CAM_ISP, "in valid sof event data");
		return -EINVAL;
	}

	ctx_isp->frame_id++;
	ctx_isp->sof_timestamp_val = sof_event_data->timestamp;
	ctx_isp->boot_timestamp = sof_event_data->boot_time;
	CAM_DBG(CAM_ISP, "frame id: %lld time stamp:0x%llx",
		ctx_isp->frame_id, ctx_isp->sof_timestamp_val);
	/*
	 * Signal all active requests with error and move the  all the active
	 * requests to free list
	 */
	while (!list_empty(&ctx->active_req_list)) {
		req = list_first_entry(&ctx->active_req_list,
				struct cam_ctx_request, list);
		list_del_init(&req->list);
		req_isp = (struct cam_isp_ctx_req *) req->req_priv;
		CAM_DBG(CAM_ISP, "signal fence in active list. fence num %d",
			req_isp->num_fence_map_out);
		for (i = 0; i < req_isp->num_fence_map_out; i++)
			if (req_isp->fence_map_out[i].sync_id != -1) {
				cam_sync_signal(
					req_isp->fence_map_out[i].sync_id,
					CAM_SYNC_STATE_SIGNALED_ERROR);
			}
		list_add_tail(&req->list, &ctx->free_req_list);
		ctx_isp->active_req_cnt--;
	}

	/* notify reqmgr with sof signal */
	if (ctx->ctx_crm_intf && ctx->ctx_crm_intf->notify_trigger) {
		notify.link_hdl = ctx->link_hdl;
		notify.dev_hdl = ctx->dev_hdl;
		notify.frame_id = ctx_isp->frame_id;
		notify.trigger = CAM_TRIGGER_POINT_SOF;

		ctx->ctx_crm_intf->notify_trigger(&notify);
		CAM_DBG(CAM_ISP, "Notify CRM  SOF frame %lld",
			ctx_isp->frame_id);

	} else {
		CAM_ERR(CAM_ISP, "Can not notify SOF to CRM");
	}

	/*
	 * It is idle frame with out any applied request id, send
	 * request id as zero
	 */
	__cam_isp_ctx_send_sof_timestamp(ctx_isp, request_id,
		CAM_REQ_MGR_SOF_EVENT_SUCCESS);

	ctx_isp->substate_activated = CAM_ISP_CTX_ACTIVATED_SOF;

	CAM_DBG(CAM_ISP, "next substate %d",
		ctx_isp->substate_activated);

	return 0;
}

static int __cam_isp_ctx_rdi_only_reg_upd_in_bubble_applied_state(
	struct cam_isp_context *ctx_isp, void *evt_data)
{
	struct cam_ctx_request  *req = NULL;
	struct cam_context      *ctx = ctx_isp->base;
	struct cam_isp_ctx_req  *req_isp = NULL;
	struct cam_req_mgr_trigger_notify  notify;
	uint64_t  request_id  = 0;

	ctx_isp->substate_activated = CAM_ISP_CTX_ACTIVATED_EPOCH;
	/* notify reqmgr with sof signal*/
	if (ctx->ctx_crm_intf && ctx->ctx_crm_intf->notify_trigger) {
		if (list_empty(&ctx->wait_req_list)) {
			CAM_ERR(CAM_ISP, "Reg upd ack with no waiting request");
			goto error;
		}
		req = list_first_entry(&ctx->wait_req_list,
				struct cam_ctx_request, list);
		list_del_init(&req->list);

		req_isp = (struct cam_isp_ctx_req *) req->req_priv;
		request_id =
			(req_isp->hw_update_data.packet_opcode_type ==
				CAM_ISP_PACKET_INIT_DEV) ?
			0 : req->request_id;

		if (req_isp->num_fence_map_out != 0) {
			list_add_tail(&req->list, &ctx->active_req_list);
			ctx_isp->active_req_cnt++;
			CAM_DBG(CAM_ISP,
				"move request %lld to active list(cnt = %d)",
				req->request_id, ctx_isp->active_req_cnt);
			/* if packet has buffers, set correct request id */
			request_id = req->request_id;
		} else {
			/* no io config, so the request is completed. */
			list_add_tail(&req->list, &ctx->free_req_list);
			CAM_DBG(CAM_ISP,
				"move active req %lld to free list(cnt=%d)",
				req->request_id, ctx_isp->active_req_cnt);
		}

		notify.link_hdl = ctx->link_hdl;
		notify.dev_hdl = ctx->dev_hdl;
		notify.frame_id = ctx_isp->frame_id;
		notify.trigger = CAM_TRIGGER_POINT_SOF;

		ctx->ctx_crm_intf->notify_trigger(&notify);
		CAM_DBG(CAM_ISP, "Notify CRM  SOF frame %lld",
			ctx_isp->frame_id);
	} else {
		CAM_ERR(CAM_ISP, "Can not notify SOF to CRM");
	}
	if (request_id) {
		ctx_isp->req_info.reported_req_id = request_id;
		ctx_isp->req_info.last_reported_id_time_stamp =
			jiffies_to_msecs(jiffies);
	}

	if (req_isp && req_isp->hw_update_data.fps)
		ctx_isp->fps = req_isp->hw_update_data.fps;

	__cam_isp_ctx_send_sof_timestamp(ctx_isp, request_id,
		CAM_REQ_MGR_SOF_EVENT_SUCCESS);
	__cam_isp_ctx_update_event_record(ctx_isp,
		CAM_ISP_CTX_EVENT_RUP, req);
	CAM_DBG(CAM_ISP, "next substate %d", ctx_isp->substate_activated);

	return 0;
error:
	/* Send SOF event as idle frame*/
	__cam_isp_ctx_send_sof_timestamp(ctx_isp, request_id,
		CAM_REQ_MGR_SOF_EVENT_SUCCESS);
	__cam_isp_ctx_update_event_record(ctx_isp,
		CAM_ISP_CTX_EVENT_RUP, NULL);

	/*
	 * There is no request in the pending list, move the sub state machine
	 * to SOF sub state
	 */
	ctx_isp->substate_activated = CAM_ISP_CTX_ACTIVATED_SOF;

	return 0;
}

static struct cam_isp_ctx_irq_ops
	cam_isp_ctx_rdi_only_activated_state_machine_irq
			[CAM_ISP_CTX_ACTIVATED_MAX] = {
	/* SOF */
	{
		.irq_ops = {
			NULL,
			__cam_isp_ctx_rdi_only_sof_in_top_state,
			__cam_isp_ctx_reg_upd_in_sof,
			NULL,
			NULL,
			NULL,
		},
	},
	/* APPLIED */
	{
		.irq_ops = {
			__cam_isp_ctx_handle_error,
			__cam_isp_ctx_rdi_only_sof_in_applied_state,
			NULL,
			NULL,
			NULL,
			__cam_isp_ctx_buf_done_in_applied,
		},
	},
	/* EPOCH */
	{
		.irq_ops = {
			__cam_isp_ctx_handle_error,
			__cam_isp_ctx_rdi_only_sof_in_top_state,
			NULL,
			NULL,
			NULL,
			__cam_isp_ctx_buf_done_in_epoch,
		},
	},
	/* BUBBLE*/
	{
		.irq_ops = {
			__cam_isp_ctx_handle_error,
			__cam_isp_ctx_rdi_only_sof_in_bubble_state,
			NULL,
			NULL,
			NULL,
			__cam_isp_ctx_buf_done_in_bubble,
		},
	},
	/* BUBBLE APPLIED ie PRE_BUBBLE */
	{
		.irq_ops = {
			__cam_isp_ctx_handle_error,
			__cam_isp_ctx_rdi_only_sof_in_bubble_applied,
			__cam_isp_ctx_rdi_only_reg_upd_in_bubble_applied_state,
			NULL,
			NULL,
			__cam_isp_ctx_buf_done_in_bubble_applied,
		},
	},
	/* HW ERROR */
	{
	},
	/* HALT */
	{
	},
};

static int __cam_isp_ctx_rdi_only_apply_req_top_state(
	struct cam_context *ctx, struct cam_req_mgr_apply_request *apply)
{
	int rc = 0;
	struct cam_isp_context *ctx_isp =
		(struct cam_isp_context *) ctx->ctx_priv;

	CAM_DBG(CAM_ISP, "current substate %d",
		ctx_isp->substate_activated);
	rc = __cam_isp_ctx_apply_req_in_activated_state(ctx, apply,
		CAM_ISP_CTX_ACTIVATED_APPLIED);
	CAM_DBG(CAM_ISP, "new substate %d", ctx_isp->substate_activated);

	return rc;
}

static struct cam_ctx_ops
	cam_isp_ctx_rdi_only_activated_state_machine
		[CAM_ISP_CTX_ACTIVATED_MAX] = {
	/* SOF */
	{
		.ioctl_ops = {},
		.crm_ops = {
			.apply_req = __cam_isp_ctx_rdi_only_apply_req_top_state,
		},
		.irq_ops = NULL,
	},
	/* APPLIED */
	{
		.ioctl_ops = {},
		.crm_ops = {},
		.irq_ops = NULL,
	},
	/* EPOCH */
	{
		.ioctl_ops = {},
		.crm_ops = {
			.apply_req = __cam_isp_ctx_rdi_only_apply_req_top_state,
		},
		.irq_ops = NULL,
	},
	/* PRE BUBBLE */
	{
		.ioctl_ops = {},
		.crm_ops = {},
		.irq_ops = NULL,
	},
	/* BUBBLE */
	{
		.ioctl_ops = {},
		.crm_ops = {},
		.irq_ops = NULL,
	},
	/* HW ERROR */
	{
		.ioctl_ops = {},
		.crm_ops = {},
		.irq_ops = NULL,
	},
	/* HALT */
	{
		.ioctl_ops = {},
		.crm_ops = {},
		.irq_ops = NULL,
	},
};

static int __cam_isp_ctx_release_hw_in_top_state(struct cam_context *ctx,
	void *cmd)
{
	int rc = 0;
	struct cam_hw_release_args       rel_arg;
	struct cam_isp_context *ctx_isp =
		(struct cam_isp_context *) ctx->ctx_priv;
	struct cam_req_mgr_flush_request flush_req;

	if (ctx_isp->hw_ctx) {
		rel_arg.ctxt_to_hw_map = ctx_isp->hw_ctx;
		ctx->hw_mgr_intf->hw_release(ctx->hw_mgr_intf->hw_mgr_priv,
			&rel_arg);
		ctx_isp->hw_ctx = NULL;
	} else {
		CAM_ERR(CAM_ISP, "No hw resources acquired for this ctx");
	}

	ctx->last_flush_req = 0;
	ctx_isp->frame_id = 0;
	ctx_isp->active_req_cnt = 0;
	ctx_isp->hw_acquired = false;
	ctx_isp->init_received = false;
	ctx_isp->req_info.reported_req_id = 0;
	ctx_isp->req_info.last_applied_req_id = 0;
	ctx_isp->req_info.last_bufdone_req_id = 0;
	ctx_isp->req_info.last_applied_time_stamp = 0;
	ctx_isp->req_info.last_bufdone_time_stamp = 0;
	ctx_isp->req_info.last_reported_id_time_stamp = 0;

	/*
	 * Ideally, we should never have any active request here.
	 * But we still add some sanity check code here to help the debug
	 */
	if (!list_empty(&ctx->active_req_list))
		CAM_WARN(CAM_ISP, "Active list is not empty");

	/* Flush all the pending request list  */
	flush_req.type = CAM_REQ_MGR_FLUSH_TYPE_ALL;
	flush_req.link_hdl = ctx->link_hdl;
	flush_req.dev_hdl = ctx->dev_hdl;

	CAM_DBG(CAM_ISP, "try to flush pending list");
	spin_lock_bh(&ctx->lock);
	rc = __cam_isp_ctx_flush_req(ctx, &ctx->pending_req_list, &flush_req);
	spin_unlock_bh(&ctx->lock);
	ctx->state = CAM_CTX_ACQUIRED;

	trace_cam_context_state("ISP", ctx);
	CAM_DBG(CAM_ISP, "Release device success[%u] next state %d",
		ctx->ctx_id, ctx->state);
	return rc;
}

/* top level state machine */
static int __cam_isp_ctx_release_dev_in_top_state(struct cam_context *ctx,
	struct cam_release_dev_cmd *cmd)
{
	int rc = 0;
	struct cam_hw_release_args       rel_arg;
	struct cam_isp_context *ctx_isp =
		(struct cam_isp_context *) ctx->ctx_priv;
	struct cam_req_mgr_flush_request flush_req;

	if (cmd && ctx_isp->hw_ctx) {
		CAM_ERR(CAM_ISP, "releasing hw");
		__cam_isp_ctx_release_hw_in_top_state(ctx, NULL);
	}

	if (ctx_isp->hw_ctx) {
		rel_arg.ctxt_to_hw_map = ctx_isp->hw_ctx;
		ctx->hw_mgr_intf->hw_release(ctx->hw_mgr_intf->hw_mgr_priv,
			&rel_arg);
		ctx_isp->hw_ctx = NULL;
	}

	ctx->session_hdl = -1;
	ctx->dev_hdl = -1;
	ctx->link_hdl = -1;
	ctx->ctx_crm_intf = NULL;
	ctx->last_flush_req = 0;
	ctx_isp->frame_id = 0;
	ctx_isp->active_req_cnt = 0;
	ctx_isp->hw_acquired = false;
	ctx_isp->init_received = false;
	ctx_isp->req_info.reported_req_id = 0;
	ctx_isp->req_info.last_applied_req_id = 0;
	ctx_isp->req_info.last_bufdone_req_id = 0;
	ctx_isp->req_info.last_applied_time_stamp = 0;
	ctx_isp->req_info.last_bufdone_time_stamp = 0;
	ctx_isp->req_info.last_reported_id_time_stamp = 0;

	/*
	 * Ideally, we should never have any active request here.
	 * But we still add some sanity check code here to help the debug
	 */
	if (!list_empty(&ctx->active_req_list))
		CAM_ERR(CAM_ISP, "Active list is not empty");

	/* Flush all the pending request list  */
	flush_req.type = CAM_REQ_MGR_FLUSH_TYPE_ALL;
	flush_req.link_hdl = ctx->link_hdl;
	flush_req.dev_hdl = ctx->dev_hdl;

	CAM_DBG(CAM_ISP, "try to flush pending list");
	spin_lock_bh(&ctx->lock);
	rc = __cam_isp_ctx_flush_req(ctx, &ctx->pending_req_list, &flush_req);
	spin_unlock_bh(&ctx->lock);
	ctx->state = CAM_CTX_AVAILABLE;

	trace_cam_context_state("ISP", ctx);
	CAM_DBG(CAM_ISP, "Release device success[%u] next state %d",
		ctx->ctx_id, ctx->state);
	return rc;
}

static int __cam_isp_ctx_config_dev_in_top_state(
	struct cam_context *ctx, struct cam_config_dev_cmd *cmd)
{
	int rc = 0, i;
	struct cam_ctx_request           *req = NULL;
	struct cam_isp_ctx_req           *req_isp = NULL;
	uintptr_t                         packet_addr;
	struct cam_packet                *packet;
	size_t                            len = 0;
	struct cam_hw_prepare_update_args cfg;
	struct cam_req_mgr_add_request    add_req;
	struct cam_isp_context           *ctx_isp =
		(struct cam_isp_context *) ctx->ctx_priv;

	CAM_DBG(CAM_ISP, "get free request object......");

	/* get free request */
	spin_lock_bh(&ctx->lock);
	if (!list_empty(&ctx->free_req_list)) {
		req = list_first_entry(&ctx->free_req_list,
				struct cam_ctx_request, list);
		list_del_init(&req->list);
	}
	spin_unlock_bh(&ctx->lock);

	if (!req) {
		CAM_ERR(CAM_ISP, "No more request obj free");
		return -ENOMEM;
	}

	req_isp = (struct cam_isp_ctx_req *) req->req_priv;

	/* for config dev, only memory handle is supported */
	/* map packet from the memhandle */
	rc = cam_mem_get_cpu_buf((int32_t) cmd->packet_handle,
		&packet_addr, &len);
	if (rc != 0) {
		CAM_ERR(CAM_ISP, "Can not get packet address");
		rc = -EINVAL;
		goto free_req;
	}

	packet = (struct cam_packet *)(packet_addr + (uint32_t)cmd->offset);
	CAM_DBG(CAM_ISP, "pack_handle %llx", cmd->packet_handle);
	CAM_DBG(CAM_ISP, "packet address is 0x%zx", packet_addr);
	CAM_DBG(CAM_ISP, "packet with length %zu, offset 0x%llx",
		len, cmd->offset);
	CAM_DBG(CAM_ISP, "Packet request id %lld",
		packet->header.request_id);
	CAM_DBG(CAM_ISP, "Packet size 0x%x", packet->header.size);
	CAM_DBG(CAM_ISP, "packet op %d", packet->header.op_code);

	if ((((packet->header.op_code + 1) & 0xF) == CAM_ISP_PACKET_UPDATE_DEV)
		&& (packet->header.request_id <= ctx->last_flush_req)) {
		CAM_INFO(CAM_ISP,
			"request %lld has been flushed, reject packet",
			packet->header.request_id);
		rc = -EINVAL;
		goto free_cpu_buf;
	}

	/* preprocess the configuration */
	memset(&cfg, 0, sizeof(cfg));
	cfg.packet = packet;
	cfg.ctxt_to_hw_map = ctx_isp->hw_ctx;
	cfg.max_hw_update_entries = CAM_ISP_CTX_CFG_MAX;
	cfg.hw_update_entries = req_isp->cfg;
	cfg.max_out_map_entries = CAM_ISP_CTX_RES_MAX;
	cfg.max_in_map_entries = CAM_ISP_CTX_RES_MAX;
	cfg.out_map_entries = req_isp->fence_map_out;
	cfg.in_map_entries = req_isp->fence_map_in;
	cfg.priv  = &req_isp->hw_update_data;
	cfg.pf_data = &(req->pf_data);

	CAM_DBG(CAM_ISP, "try to prepare config packet......");

	rc = ctx->hw_mgr_intf->hw_prepare_update(
		ctx->hw_mgr_intf->hw_mgr_priv, &cfg);
	if (rc != 0) {
		CAM_ERR(CAM_ISP, "Prepare config packet failed in HW layer");
		rc = -EFAULT;
		goto free_cpu_buf;
	}

	req_isp->num_cfg = cfg.num_hw_update_entries;
	req_isp->num_fence_map_out = cfg.num_out_map_entries;
	req_isp->num_fence_map_in = cfg.num_in_map_entries;
	req_isp->num_acked = 0;
	req_isp->bubble_detected = false;

	for (i = 0; i < req_isp->num_fence_map_out; i++) {
		rc = cam_sync_get_obj_ref(req_isp->fence_map_out[i].sync_id);
		if (rc) {
			CAM_ERR(CAM_ISP, "Can't get ref for fence %d",
				req_isp->fence_map_out[i].sync_id);
			goto put_ref;
		}
	}

	CAM_DBG(CAM_ISP, "num_entry: %d, num fence out: %d, num fence in: %d",
		req_isp->num_cfg, req_isp->num_fence_map_out,
		req_isp->num_fence_map_in);

	req->request_id = packet->header.request_id;
	req->status = 1;

	CAM_DBG(CAM_ISP, "Packet request id %lld packet opcode:%d",
		packet->header.request_id,
		req_isp->hw_update_data.packet_opcode_type);

	if (req_isp->hw_update_data.packet_opcode_type ==
		CAM_ISP_PACKET_INIT_DEV) {
		if (ctx->state < CAM_CTX_ACTIVATED) {
			rc = __cam_isp_ctx_enqueue_init_request(ctx, req);
			if (rc)
				CAM_ERR(CAM_ISP, "Enqueue INIT pkt failed");
			ctx_isp->init_received = true;
		} else {
			rc = -EINVAL;
			CAM_ERR(CAM_ISP, "Recevied INIT pkt in wrong state");
		}
	} else {
		if (ctx->state >= CAM_CTX_READY && ctx->ctx_crm_intf->add_req) {
			add_req.link_hdl = ctx->link_hdl;
			add_req.dev_hdl  = ctx->dev_hdl;
			add_req.req_id   = req->request_id;
			add_req.skip_before_applying = 0;
			rc = ctx->ctx_crm_intf->add_req(&add_req);
			if (rc) {
				CAM_ERR(CAM_ISP, "Add req failed: req id=%llu",
					req->request_id);
			} else {
				__cam_isp_ctx_enqueue_request_in_order(
					ctx, req);
			}
		} else {
			rc = -EINVAL;
			CAM_ERR(CAM_ISP, "Recevied Update in wrong state");
		}
	}

	if (rc)
		goto put_ref;

	if (cam_mem_put_cpu_buf((int32_t) cmd->packet_handle))
		CAM_WARN(CAM_ISP, "Can not put packet address : 0x%x",
			cmd->packet_handle);

	CAM_DBG(CAM_REQ,
		"Preprocessing Config req_id %lld successful on ctx %u",
		req->request_id, ctx->ctx_id);

	return rc;

put_ref:
	for (--i; i >= 0; i--) {
		if (cam_sync_put_obj_ref(req_isp->fence_map_out[i].sync_id))
			CAM_ERR(CAM_CTXT, "Failed to put ref of fence %d",
				req_isp->fence_map_out[i].sync_id);
	}
free_cpu_buf:
	if (cam_mem_put_cpu_buf((int32_t) cmd->packet_handle))
		CAM_WARN(CAM_ISP, "Can not put packet address: 0x%x",
			cmd->packet_handle);
free_req:
	spin_lock_bh(&ctx->lock);
	list_add_tail(&req->list, &ctx->free_req_list);
	spin_unlock_bh(&ctx->lock);

	return rc;
}

static int __cam_isp_ctx_acquire_dev_in_available(struct cam_context *ctx,
	struct cam_acquire_dev_cmd *cmd)
{
	int rc = 0;
	struct cam_hw_acquire_args       param;
	struct cam_isp_resource         *isp_res = NULL;
	struct cam_create_dev_hdl        req_hdl_param;
	struct cam_hw_release_args       release;
	struct cam_isp_context          *ctx_isp =
		(struct cam_isp_context *) ctx->ctx_priv;
	struct cam_hw_cmd_args           hw_cmd_args;
	struct cam_isp_hw_cmd_args       isp_hw_cmd_args;

	if (!ctx->hw_mgr_intf) {
		CAM_ERR(CAM_ISP, "HW interface is not ready");
		rc = -EFAULT;
		goto end;
	}

	CAM_DBG(CAM_ISP,
		"session_hdl 0x%x, num_resources %d, hdl type %d, res %lld",
		cmd->session_handle, cmd->num_resources,
		cmd->handle_type, cmd->resource_hdl);

	if (cmd->num_resources == CAM_API_COMPAT_CONSTANT) {
		ctx_isp->split_acquire = true;
		CAM_DBG(CAM_ISP, "Acquire dev handle");
		goto get_dev_handle;
	}

	if (cmd->num_resources > CAM_ISP_CTX_RES_MAX) {
		CAM_ERR(CAM_ISP, "Too much resources in the acquire");
		rc = -ENOMEM;
		goto end;
	}

	/* for now we only support user pointer */
	if (cmd->handle_type != 1)  {
		CAM_ERR(CAM_ISP, "Only user pointer is supported");
		rc = -EINVAL;
		goto end;
	}

	isp_res = kzalloc(
		sizeof(*isp_res)*cmd->num_resources, GFP_KERNEL);
	if (!isp_res) {
		rc = -ENOMEM;
		goto end;
	}

	CAM_DBG(CAM_ISP, "start copy %d resources from user",
		 cmd->num_resources);

	if (copy_from_user(isp_res, u64_to_user_ptr(cmd->resource_hdl),
		sizeof(*isp_res)*cmd->num_resources)) {
		rc = -EFAULT;
		goto free_res;
	}

	param.context_data = ctx;
	param.event_cb = ctx->irq_cb_intf;
	param.num_acq = cmd->num_resources;
	param.acquire_info = (uintptr_t) isp_res;

	/* call HW manager to reserve the resource */
	rc = ctx->hw_mgr_intf->hw_acquire(ctx->hw_mgr_intf->hw_mgr_priv,
		&param);
	if (rc != 0) {
		CAM_ERR(CAM_ISP, "Acquire device failed");
		goto free_res;
	}

	/* Query the context has rdi only resource */
	hw_cmd_args.ctxt_to_hw_map = param.ctxt_to_hw_map;
	hw_cmd_args.cmd_type = CAM_HW_MGR_CMD_INTERNAL;
	isp_hw_cmd_args.cmd_type = CAM_ISP_HW_MGR_CMD_CTX_TYPE;
	hw_cmd_args.u.internal_args = (void *)&isp_hw_cmd_args;
	rc = ctx->hw_mgr_intf->hw_cmd(ctx->hw_mgr_intf->hw_mgr_priv,
				&hw_cmd_args);
	if (rc) {
		CAM_ERR(CAM_ISP, "HW command failed");
		goto free_hw;
	}

	if (isp_hw_cmd_args.u.ctx_type == CAM_ISP_CTX_RDI) {
		/*
		 * this context has rdi only resource assign rdi only
		 * state machine
		 */
		CAM_DBG(CAM_ISP, "RDI only session Context");

		ctx_isp->substate_machine_irq =
			cam_isp_ctx_rdi_only_activated_state_machine_irq;
		ctx_isp->substate_machine =
			cam_isp_ctx_rdi_only_activated_state_machine;
		ctx_isp->rdi_only_context = true;
	} else if (isp_hw_cmd_args.u.ctx_type == CAM_ISP_CTX_FS2) {
		CAM_DBG(CAM_ISP, "FS2 Session has PIX ,RD and RDI");
		ctx_isp->substate_machine_irq =
			cam_isp_ctx_fs2_state_machine_irq;
		ctx_isp->substate_machine =
			cam_isp_ctx_fs2_state_machine;
	} else {
		CAM_DBG(CAM_ISP, "Session has PIX or PIX and RDI resources");
		ctx_isp->substate_machine_irq =
			cam_isp_ctx_activated_state_machine_irq;
		ctx_isp->substate_machine =
			cam_isp_ctx_activated_state_machine;
	}

	ctx_isp->hw_ctx = param.ctxt_to_hw_map;
	ctx_isp->hw_acquired = true;
	ctx_isp->split_acquire = false;
	ctx->ctxt_to_hw_map = param.ctxt_to_hw_map;

	kfree(isp_res);
	isp_res = NULL;

get_dev_handle:

	req_hdl_param.session_hdl = cmd->session_handle;
	/* bridge is not ready for these flags. so false for now */
	req_hdl_param.v4l2_sub_dev_flag = 0;
	req_hdl_param.media_entity_flag = 0;
	req_hdl_param.ops = ctx->crm_ctx_intf;
	req_hdl_param.priv = ctx;

	CAM_DBG(CAM_ISP, "get device handle form bridge");
	ctx->dev_hdl = cam_create_device_hdl(&req_hdl_param);
	if (ctx->dev_hdl <= 0) {
		rc = -EFAULT;
		CAM_ERR(CAM_ISP, "Can not create device handle");
		goto free_hw;
	}
	cmd->dev_handle = ctx->dev_hdl;

	/* store session information */
	ctx->session_hdl = cmd->session_handle;
	ctx->state = CAM_CTX_ACQUIRED;

	trace_cam_context_state("ISP", ctx);
	CAM_DBG(CAM_ISP,
		"Acquire success on session_hdl 0x%x num_rsrces %d ctx %u",
		cmd->session_handle, cmd->num_resources, ctx->ctx_id);

	return rc;

free_hw:
	release.ctxt_to_hw_map = ctx_isp->hw_ctx;
	if (ctx_isp->hw_acquired)
		ctx->hw_mgr_intf->hw_release(ctx->hw_mgr_intf->hw_mgr_priv,
			&release);
	ctx_isp->hw_ctx = NULL;
	ctx_isp->hw_acquired = false;
free_res:
	kfree(isp_res);
end:
	return rc;
}

static int __cam_isp_ctx_acquire_hw_v1(struct cam_context *ctx,
	void *args)
{
	int rc = 0;
	struct cam_acquire_hw_cmd_v1 *cmd =
		(struct cam_acquire_hw_cmd_v1 *)args;
	struct cam_hw_acquire_args       param;
	struct cam_hw_release_args       release;
	struct cam_isp_context          *ctx_isp =
		(struct cam_isp_context *) ctx->ctx_priv;
	struct cam_hw_cmd_args           hw_cmd_args;
	struct cam_isp_hw_cmd_args       isp_hw_cmd_args;
	struct cam_isp_acquire_hw_info  *acquire_hw_info = NULL;

	if (!ctx->hw_mgr_intf) {
		CAM_ERR(CAM_ISP, "HW interface is not ready");
		rc = -EFAULT;
		goto end;
	}

	CAM_DBG(CAM_ISP,
		"session_hdl 0x%x, hdl type %d, res %lld",
		cmd->session_handle, cmd->handle_type, cmd->resource_hdl);

	/* for now we only support user pointer */
	if (cmd->handle_type != 1)  {
		CAM_ERR(CAM_ISP, "Only user pointer is supported");
		rc = -EINVAL;
		goto end;
	}

	if (cmd->data_size < sizeof(*acquire_hw_info)) {
		CAM_ERR(CAM_ISP, "data_size is not a valid value");
		goto end;
	}

	acquire_hw_info = kzalloc(cmd->data_size, GFP_KERNEL);
	if (!acquire_hw_info) {
		rc = -ENOMEM;
		goto end;
	}

	CAM_DBG(CAM_ISP, "start copy resources from user");

	if (copy_from_user(acquire_hw_info, (void __user *)cmd->resource_hdl,
		cmd->data_size)) {
		rc = -EFAULT;
		goto free_res;
	}

	param.context_data = ctx;
	param.event_cb = ctx->irq_cb_intf;
	param.num_acq = CAM_API_COMPAT_CONSTANT;
	param.acquire_info_size = cmd->data_size;
	param.acquire_info = (uint64_t) acquire_hw_info;

	/* call HW manager to reserve the resource */
	rc = ctx->hw_mgr_intf->hw_acquire(ctx->hw_mgr_intf->hw_mgr_priv,
		&param);
	if (rc != 0) {
		CAM_ERR(CAM_ISP, "Acquire device failed");
		goto free_res;
	}

	/* Query the context has rdi only resource */
	hw_cmd_args.ctxt_to_hw_map = param.ctxt_to_hw_map;
	hw_cmd_args.cmd_type = CAM_HW_MGR_CMD_INTERNAL;
	isp_hw_cmd_args.cmd_type = CAM_ISP_HW_MGR_CMD_CTX_TYPE;
	hw_cmd_args.u.internal_args = (void *)&isp_hw_cmd_args;
	rc = ctx->hw_mgr_intf->hw_cmd(ctx->hw_mgr_intf->hw_mgr_priv,
				&hw_cmd_args);
	if (rc) {
		CAM_ERR(CAM_ISP, "HW command failed");
		goto free_hw;
	}

	if (isp_hw_cmd_args.u.ctx_type == CAM_ISP_CTX_RDI) {
		/*
		 * this context has rdi only resource assign rdi only
		 * state machine
		 */
		CAM_DBG(CAM_ISP, "RDI only session Context");

		ctx_isp->substate_machine_irq =
			cam_isp_ctx_rdi_only_activated_state_machine_irq;
		ctx_isp->substate_machine =
			cam_isp_ctx_rdi_only_activated_state_machine;
		ctx_isp->rdi_only_context = true;
	} else if (isp_hw_cmd_args.u.ctx_type == CAM_ISP_CTX_FS2) {
		CAM_DBG(CAM_ISP, "FS2 Session has PIX ,RD and RDI");
		ctx_isp->substate_machine_irq =
			cam_isp_ctx_fs2_state_machine_irq;
		ctx_isp->substate_machine =
			cam_isp_ctx_fs2_state_machine;
	} else {
		CAM_DBG(CAM_ISP, "Session has PIX or PIX and RDI resources");
		ctx_isp->substate_machine_irq =
			cam_isp_ctx_activated_state_machine_irq;
		ctx_isp->substate_machine =
			cam_isp_ctx_activated_state_machine;
	}

	ctx_isp->hw_ctx = param.ctxt_to_hw_map;
	ctx_isp->hw_acquired = true;
	ctx->ctxt_to_hw_map = param.ctxt_to_hw_map;

	trace_cam_context_state("ISP", ctx);
	CAM_DBG(CAM_ISP,
		"Acquire success on session_hdl 0x%xs ctx_type %d ctx_id %u",
		ctx->session_hdl, isp_hw_cmd_args.u.ctx_type, ctx->ctx_id);
	kfree(acquire_hw_info);
	return rc;

free_hw:
	release.ctxt_to_hw_map = ctx_isp->hw_ctx;
	ctx->hw_mgr_intf->hw_release(ctx->hw_mgr_intf->hw_mgr_priv, &release);
	ctx_isp->hw_ctx = NULL;
	ctx_isp->hw_acquired = false;
free_res:
	kfree(acquire_hw_info);
end:
	return rc;
}

static int __cam_isp_ctx_acquire_hw_in_acquired(struct cam_context *ctx,
	void *args)
{
	int rc = -EINVAL;
	uint32_t api_version;

	if (!ctx || !args) {
		CAM_ERR(CAM_ISP, "Invalid input pointer");
		return rc;
	}

	api_version = *((uint32_t *)args);
	if (api_version == 1)
		rc = __cam_isp_ctx_acquire_hw_v1(ctx, args);
	else
		CAM_ERR(CAM_ISP, "Unsupported api version %d", api_version);

	return rc;
}

static int __cam_isp_ctx_config_dev_in_acquired(struct cam_context *ctx,
	struct cam_config_dev_cmd *cmd)
{
	int rc = 0;
	struct cam_isp_context *ctx_isp =
		(struct cam_isp_context *) ctx->ctx_priv;

	if (!ctx_isp->hw_acquired) {
		CAM_ERR(CAM_ISP, "HW is not acquired, reject packet");
		return -EINVAL;
	}

	rc = __cam_isp_ctx_config_dev_in_top_state(ctx, cmd);

	if (!rc && (ctx->link_hdl >= 0)) {
		ctx->state = CAM_CTX_READY;
		trace_cam_context_state("ISP", ctx);
	}

	CAM_DBG(CAM_ISP, "next state %d", ctx->state);
	return rc;
}

static int __cam_isp_ctx_link_in_acquired(struct cam_context *ctx,
	struct cam_req_mgr_core_dev_link_setup *link)
{
	int rc = 0;
	struct cam_isp_context *ctx_isp =
		(struct cam_isp_context *) ctx->ctx_priv;

	CAM_DBG(CAM_ISP, "Enter.........");

	ctx->link_hdl = link->link_hdl;
	ctx->ctx_crm_intf = link->crm_cb;
	ctx_isp->subscribe_event = link->subscribe_event;

	/* change state only if we had the init config */
	if (ctx_isp->init_received) {
		ctx->state = CAM_CTX_READY;
		trace_cam_context_state("ISP", ctx);
	}

	CAM_DBG(CAM_ISP, "next state %d", ctx->state);

	return rc;
}

static int __cam_isp_ctx_unlink_in_acquired(struct cam_context *ctx,
	struct cam_req_mgr_core_dev_link_setup *unlink)
{
	int rc = 0;

	ctx->link_hdl = -1;
	ctx->ctx_crm_intf = NULL;

	return rc;
}

static int __cam_isp_ctx_get_dev_info_in_acquired(struct cam_context *ctx,
	struct cam_req_mgr_device_info *dev_info)
{
	int rc = 0;

	dev_info->dev_hdl = ctx->dev_hdl;
	strlcpy(dev_info->name, CAM_ISP_DEV_NAME, sizeof(dev_info->name));
	dev_info->dev_id = CAM_REQ_MGR_DEVICE_IFE;
	dev_info->p_delay = 1;
	dev_info->trigger = CAM_TRIGGER_POINT_SOF;

	return rc;
}

static int __cam_isp_ctx_start_dev_in_ready(struct cam_context *ctx,
	struct cam_start_stop_dev_cmd *cmd)
{
	int rc = 0;
	struct cam_isp_start_args        start_isp;
	struct cam_ctx_request          *req;
	struct cam_isp_ctx_req          *req_isp;
	struct cam_isp_context          *ctx_isp =
		(struct cam_isp_context *) ctx->ctx_priv;

	if (cmd->session_handle != ctx->session_hdl ||
		cmd->dev_handle != ctx->dev_hdl) {
		rc = -EPERM;
		goto end;
	}

	if (list_empty(&ctx->pending_req_list)) {
		/* should never happen */
		CAM_ERR(CAM_ISP, "Start device with empty configuration");
		rc = -EFAULT;
		goto end;
	} else {
		req = list_first_entry(&ctx->pending_req_list,
			struct cam_ctx_request, list);
	}
	req_isp = (struct cam_isp_ctx_req *) req->req_priv;

	if (!ctx_isp->hw_ctx) {
		CAM_ERR(CAM_ISP, "Wrong hw context pointer.");
		rc = -EFAULT;
		goto end;
	}

	start_isp.hw_config.ctxt_to_hw_map = ctx_isp->hw_ctx;
	start_isp.hw_config.request_id = req->request_id;
	start_isp.hw_config.hw_update_entries = req_isp->cfg;
	start_isp.hw_config.num_hw_update_entries = req_isp->num_cfg;
	start_isp.hw_config.priv  = &req_isp->hw_update_data;
	start_isp.hw_config.init_packet = 1;
	start_isp.hw_config.reapply = 0;
	start_isp.start_only = false;

	atomic_set(&ctx_isp->process_bubble, 0);
	ctx_isp->frame_id = 0;
	ctx_isp->active_req_cnt = 0;
	ctx_isp->req_info.reported_req_id = 0;
	ctx_isp->substate_activated = ctx_isp->rdi_only_context ?
		CAM_ISP_CTX_ACTIVATED_APPLIED :
		(req_isp->num_fence_map_out) ? CAM_ISP_CTX_ACTIVATED_EPOCH :
		CAM_ISP_CTX_ACTIVATED_SOF;

	/*
	 * Only place to change state before calling the hw due to
	 * hardware tasklet has higher priority that can cause the
	 * irq handling comes early
	 */
	ctx->state = CAM_CTX_ACTIVATED;
	trace_cam_context_state("ISP", ctx);
	rc = ctx->hw_mgr_intf->hw_start(ctx->hw_mgr_intf->hw_mgr_priv,
		&start_isp);
	if (rc) {
		/* HW failure. user need to clean up the resource */
		CAM_ERR(CAM_ISP, "Start HW failed");
		ctx->state = CAM_CTX_READY;
		trace_cam_context_state("ISP", ctx);
		goto end;
	}
	CAM_DBG(CAM_ISP, "start device success ctx %u", ctx->ctx_id);

	list_del_init(&req->list);

	if (req_isp->num_fence_map_out) {
		list_add_tail(&req->list, &ctx->active_req_list);
		ctx_isp->active_req_cnt++;
	} else {
		list_add_tail(&req->list, &ctx->wait_req_list);
	}
end:
	return rc;
}

static int __cam_isp_ctx_unlink_in_ready(struct cam_context *ctx,
	struct cam_req_mgr_core_dev_link_setup *unlink)
{
	int rc = 0;

	ctx->link_hdl = -1;
	ctx->ctx_crm_intf = NULL;
	ctx->state = CAM_CTX_ACQUIRED;
	trace_cam_context_state("ISP", ctx);

	return rc;
}

static int __cam_isp_ctx_stop_dev_in_activated_unlock(
	struct cam_context *ctx, struct cam_start_stop_dev_cmd *stop_cmd)
{
	int rc = 0;
	uint32_t i;
	struct cam_hw_stop_args          stop;
	struct cam_ctx_request          *req;
	struct cam_isp_ctx_req          *req_isp;
	struct cam_isp_context          *ctx_isp =
		(struct cam_isp_context *) ctx->ctx_priv;
	struct cam_isp_stop_args         stop_isp;

	/* Mask off all the incoming hardware events */
	spin_lock_bh(&ctx->lock);
	ctx_isp->substate_activated = CAM_ISP_CTX_ACTIVATED_HALT;
	spin_unlock_bh(&ctx->lock);
	CAM_DBG(CAM_ISP, "next substate %d", ctx_isp->substate_activated);

	/* stop hw first */
	if (ctx_isp->hw_ctx) {
		stop.ctxt_to_hw_map = ctx_isp->hw_ctx;

		if (stop_cmd)
			stop_isp.hw_stop_cmd =
				CAM_ISP_HW_STOP_AT_FRAME_BOUNDARY;
		else
			stop_isp.hw_stop_cmd = CAM_ISP_HW_STOP_IMMEDIATELY;

		stop_isp.stop_only = false;
		stop.args = (void *) &stop_isp;
		ctx->hw_mgr_intf->hw_stop(ctx->hw_mgr_intf->hw_mgr_priv,
			&stop);
	}

	while (!list_empty(&ctx->pending_req_list)) {
		req = list_first_entry(&ctx->pending_req_list,
				struct cam_ctx_request, list);
		list_del_init(&req->list);
		req_isp = (struct cam_isp_ctx_req *) req->req_priv;
		CAM_DBG(CAM_ISP, "signal fence in pending list. fence num %d",
			 req_isp->num_fence_map_out);
		for (i = 0; i < req_isp->num_fence_map_out; i++)
			if (req_isp->fence_map_out[i].sync_id != -1) {
				cam_sync_signal(
					req_isp->fence_map_out[i].sync_id,
					CAM_SYNC_STATE_SIGNALED_ERROR);
			}
		list_add_tail(&req->list, &ctx->free_req_list);
	}

	while (!list_empty(&ctx->wait_req_list)) {
		req = list_first_entry(&ctx->wait_req_list,
				struct cam_ctx_request, list);
		list_del_init(&req->list);
		req_isp = (struct cam_isp_ctx_req *) req->req_priv;
		CAM_DBG(CAM_ISP, "signal fence in wait list. fence num %d",
			 req_isp->num_fence_map_out);
		for (i = 0; i < req_isp->num_fence_map_out; i++)
			if (req_isp->fence_map_out[i].sync_id != -1) {
				cam_sync_signal(
					req_isp->fence_map_out[i].sync_id,
					CAM_SYNC_STATE_SIGNALED_ERROR);
			}
		list_add_tail(&req->list, &ctx->free_req_list);
	}

	while (!list_empty(&ctx->active_req_list)) {
		req = list_first_entry(&ctx->active_req_list,
				struct cam_ctx_request, list);
		list_del_init(&req->list);
		req_isp = (struct cam_isp_ctx_req *) req->req_priv;
		CAM_DBG(CAM_ISP, "signal fence in active list. fence num %d",
			 req_isp->num_fence_map_out);
		for (i = 0; i < req_isp->num_fence_map_out; i++)
			if (req_isp->fence_map_out[i].sync_id != -1) {
				cam_sync_signal(
					req_isp->fence_map_out[i].sync_id,
					CAM_SYNC_STATE_SIGNALED_ERROR);
			}
		list_add_tail(&req->list, &ctx->free_req_list);
	}
	ctx_isp->frame_id = 0;
	ctx_isp->active_req_cnt = 0;
	ctx_isp->req_info.reported_req_id = 0;
	ctx_isp->req_info.last_applied_req_id = 0;
	ctx_isp->req_info.last_bufdone_req_id = 0;
	ctx_isp->req_info.last_applied_time_stamp = 0;
	ctx_isp->req_info.last_bufdone_time_stamp = 0;
	ctx_isp->req_info.last_reported_id_time_stamp = 0;

	atomic_set(&ctx_isp->process_bubble, 0);

	CAM_DBG(CAM_ISP, "Stop device success next state %d on ctx %u",
		ctx->state, ctx->ctx_id);

	if (!stop_cmd) {
		rc = __cam_isp_ctx_unlink_in_ready(ctx, NULL);
		if (rc)
			CAM_ERR(CAM_ISP, "Unlink failed rc=%d", rc);
	}
	return rc;
}

static int __cam_isp_ctx_stop_dev_in_activated(struct cam_context *ctx,
	struct cam_start_stop_dev_cmd *cmd)
{
	int rc = 0;
	struct cam_isp_context *ctx_isp =
		(struct cam_isp_context *)ctx->ctx_priv;

	__cam_isp_ctx_stop_dev_in_activated_unlock(ctx, cmd);
	ctx_isp->init_received = false;
	ctx->state = CAM_CTX_ACQUIRED;
	trace_cam_context_state("ISP", ctx);
	return rc;
}

static int __cam_isp_ctx_release_dev_in_activated(struct cam_context *ctx,
	struct cam_release_dev_cmd *cmd)
{
	int rc = 0;

	rc = __cam_isp_ctx_stop_dev_in_activated_unlock(ctx, NULL);
	if (rc)
		CAM_ERR(CAM_ISP, "Stop device failed rc=%d", rc);

	rc = __cam_isp_ctx_release_dev_in_top_state(ctx, cmd);
	if (rc)
		CAM_ERR(CAM_ISP, "Release device failed rc=%d", rc);

	return rc;
}

static int __cam_isp_ctx_release_hw_in_activated(struct cam_context *ctx,
	void *cmd)
{
	int rc = 0;

	rc = __cam_isp_ctx_stop_dev_in_activated_unlock(ctx, NULL);
	if (rc)
		CAM_ERR(CAM_ISP, "Stop device failed rc=%d", rc);

	rc = __cam_isp_ctx_release_hw_in_top_state(ctx, cmd);
	if (rc)
		CAM_ERR(CAM_ISP, "Release hw failed rc=%d", rc);

	return rc;
}

static int __cam_isp_ctx_link_pause(struct cam_context *ctx)
{
	int rc = 0;
	struct cam_hw_cmd_args       hw_cmd_args;
	struct cam_isp_hw_cmd_args   isp_hw_cmd_args;
	struct cam_isp_context      *ctx_isp =
		(struct cam_isp_context *) ctx->ctx_priv;

	hw_cmd_args.ctxt_to_hw_map = ctx_isp->hw_ctx;
	hw_cmd_args.cmd_type = CAM_HW_MGR_CMD_INTERNAL;
	isp_hw_cmd_args.cmd_type = CAM_ISP_HW_MGR_CMD_PAUSE_HW;
	hw_cmd_args.u.internal_args = (void *)&isp_hw_cmd_args;
	rc = ctx->hw_mgr_intf->hw_cmd(ctx->hw_mgr_intf->hw_mgr_priv,
		&hw_cmd_args);

	return rc;
}

static int __cam_isp_ctx_link_resume(struct cam_context *ctx)
{
	int rc = 0;
	struct cam_hw_cmd_args       hw_cmd_args;
	struct cam_isp_hw_cmd_args   isp_hw_cmd_args;
	struct cam_isp_context      *ctx_isp =
		(struct cam_isp_context *) ctx->ctx_priv;

	hw_cmd_args.ctxt_to_hw_map = ctx_isp->hw_ctx;
	hw_cmd_args.cmd_type = CAM_HW_MGR_CMD_INTERNAL;
	isp_hw_cmd_args.cmd_type = CAM_ISP_HW_MGR_CMD_RESUME_HW;
	hw_cmd_args.u.internal_args = (void *)&isp_hw_cmd_args;
	rc = ctx->hw_mgr_intf->hw_cmd(ctx->hw_mgr_intf->hw_mgr_priv,
		&hw_cmd_args);

	return rc;
}

static int __cam_isp_ctx_handle_sof_freeze_evt(
	struct cam_context *ctx)
{
	int rc = 0;
	struct cam_hw_cmd_args       hw_cmd_args;
	struct cam_isp_hw_cmd_args   isp_hw_cmd_args;
	struct cam_isp_context      *ctx_isp =
		(struct cam_isp_context *) ctx->ctx_priv;

	hw_cmd_args.ctxt_to_hw_map = ctx_isp->hw_ctx;
	hw_cmd_args.cmd_type = CAM_HW_MGR_CMD_INTERNAL;
	isp_hw_cmd_args.cmd_type = CAM_ISP_HW_MGR_CMD_SOF_DEBUG;
	isp_hw_cmd_args.u.sof_irq_enable = 1;
	hw_cmd_args.u.internal_args = (void *)&isp_hw_cmd_args;

	rc = ctx->hw_mgr_intf->hw_cmd(ctx->hw_mgr_intf->hw_mgr_priv,
		&hw_cmd_args);

	return rc;
}

static int __cam_isp_ctx_process_evt(struct cam_context *ctx,
	struct cam_req_mgr_link_evt_data *link_evt_data)
{
	int rc = 0;

	switch (link_evt_data->evt_type) {
	case CAM_REQ_MGR_LINK_EVT_ERR:
		/* No need to handle this message now */
		break;
	case CAM_REQ_MGR_LINK_EVT_PAUSE:
		__cam_isp_ctx_link_pause(ctx);
		break;
	case CAM_REQ_MGR_LINK_EVT_RESUME:
		__cam_isp_ctx_link_resume(ctx);
		break;
	case CAM_REQ_MGR_LINK_EVT_SOF_FREEZE:
		__cam_isp_ctx_handle_sof_freeze_evt(ctx);
		break;
	default:
		CAM_WARN(CAM_ISP, "Unknown event from CRM");
		break;
	}
	return rc;
}

static int __cam_isp_ctx_unlink_in_activated(struct cam_context *ctx,
	struct cam_req_mgr_core_dev_link_setup *unlink)
{
	int rc = 0;

	CAM_WARN(CAM_ISP,
		"Received unlink in activated state. It's unexpected");

	rc = __cam_isp_ctx_stop_dev_in_activated_unlock(ctx, NULL);
	if (rc)
		CAM_WARN(CAM_ISP, "Stop device failed rc=%d", rc);

	rc = __cam_isp_ctx_unlink_in_ready(ctx, unlink);
	if (rc)
		CAM_ERR(CAM_ISP, "Unlink failed rc=%d", rc);

	return rc;
}

static int __cam_isp_ctx_apply_req(struct cam_context *ctx,
	struct cam_req_mgr_apply_request *apply)
{
	int rc = 0;
	struct cam_ctx_ops *ctx_ops = NULL;
	struct cam_isp_context *ctx_isp =
		(struct cam_isp_context *) ctx->ctx_priv;

	trace_cam_apply_req("ISP", apply->request_id);
	CAM_DBG(CAM_ISP, "Enter: apply req in Substate %d request _id:%lld ctx=0x%p",
		 ctx_isp->substate_activated, apply->request_id, ctx_isp);
	ctx_ops = &ctx_isp->substate_machine[ctx_isp->substate_activated];
	if (ctx_ops->crm_ops.apply_req) {
		rc = ctx_ops->crm_ops.apply_req(ctx, apply);
	} else {
		CAM_ERR_RATE_LIMIT(CAM_ISP,
			"Ctx:%d No handle function in activated substate %d",
			ctx->ctx_id, ctx_isp->substate_activated);
		__cam_isp_ctx_dump_state_monitor_array(ctx_isp, true);
		rc = -EFAULT;
	}

	if (rc)
		CAM_ERR_RATE_LIMIT(CAM_ISP,
			"Apply failed in active substate %d",
			ctx_isp->substate_activated);
	return rc;
}

static int __cam_isp_ctx_handle_irq_in_activated(void *context,
	uint32_t evt_id, void *evt_data)
{
	int rc = 0;
	struct cam_isp_ctx_irq_ops *irq_ops = NULL;
	struct cam_context *ctx = (struct cam_context *)context;
	struct cam_isp_context *ctx_isp =
		(struct cam_isp_context *)ctx->ctx_priv;
	enum cam_isp_ctx_activated_substate  curr_state;

	spin_lock(&ctx->lock);

	trace_cam_isp_activated_irq(ctx, ctx_isp->substate_activated, evt_id,
		__cam_isp_ctx_get_event_ts(evt_id, evt_data));

	curr_state = ctx_isp->substate_activated;
	CAM_DBG(CAM_ISP, "Enter: State %d, Substate %d, evt id %d",
		 ctx->state, ctx_isp->substate_activated, evt_id);
	irq_ops = &ctx_isp->substate_machine_irq[ctx_isp->substate_activated];
	if (irq_ops->irq_ops[evt_id]) {
		rc = irq_ops->irq_ops[evt_id](ctx_isp, evt_data);
	} else {
		CAM_INFO(CAM_ISP, "Ctx:%d No handle function for substate %d",
			ctx->ctx_id, ctx_isp->substate_activated);
		//__cam_isp_ctx_dump_state_monitor_array(ctx_isp, true); // remove this as currently it is not correct
	}
	if (evt_id != CAM_ISP_HW_EVENT_DONE)
		__cam_isp_ctx_update_state_monitor_array(ctx_isp, evt_id,
			curr_state, ctx_isp->substate_activated);

	CAM_DBG(CAM_ISP, "Exit: State %d Substate %d",
		 ctx->state, ctx_isp->substate_activated);
	spin_unlock(&ctx->lock);
	return rc;
}

/* top state machine */
static struct cam_ctx_ops
	cam_isp_ctx_top_state_machine[CAM_CTX_STATE_MAX] = {
	/* Uninit */
	{
		.ioctl_ops = {},
		.crm_ops = {},
		.irq_ops = NULL,
	},
	/* Available */
	{
		.ioctl_ops = {
			.acquire_dev = __cam_isp_ctx_acquire_dev_in_available,
		},
		.crm_ops = {},
		.irq_ops = NULL,
	},
	/* Acquired */
	{
		.ioctl_ops = {
			.acquire_hw = __cam_isp_ctx_acquire_hw_in_acquired,
			.release_dev = __cam_isp_ctx_release_dev_in_top_state,
			.config_dev = __cam_isp_ctx_config_dev_in_acquired,
			.release_hw = __cam_isp_ctx_release_hw_in_top_state,
		},
		.crm_ops = {
			.link = __cam_isp_ctx_link_in_acquired,
			.unlink = __cam_isp_ctx_unlink_in_acquired,
			.get_dev_info = __cam_isp_ctx_get_dev_info_in_acquired,
			.flush_req = __cam_isp_ctx_flush_req_in_top_state,
			.dump_req = __cam_isp_ctx_dump_in_top_state,
		},
		.irq_ops = NULL,
		.pagefault_ops = cam_isp_context_dump_active_request,
	},
	/* Ready */
	{
		.ioctl_ops = {
			.start_dev = __cam_isp_ctx_start_dev_in_ready,
			.release_dev = __cam_isp_ctx_release_dev_in_top_state,
			.config_dev = __cam_isp_ctx_config_dev_in_top_state,
			.release_hw = __cam_isp_ctx_release_hw_in_top_state,
		},
		.crm_ops = {
			.unlink = __cam_isp_ctx_unlink_in_ready,
			.flush_req = __cam_isp_ctx_flush_req_in_ready,
			.dump_req = __cam_isp_ctx_dump_in_top_state,
		},
		.irq_ops = NULL,
		.pagefault_ops = cam_isp_context_dump_active_request,
	},
	/* Activated */
	{
		.ioctl_ops = {
			.stop_dev = __cam_isp_ctx_stop_dev_in_activated,
			.release_dev = __cam_isp_ctx_release_dev_in_activated,
			.config_dev = __cam_isp_ctx_config_dev_in_top_state,
			.release_hw = __cam_isp_ctx_release_hw_in_activated,
		},
		.crm_ops = {
			.unlink = __cam_isp_ctx_unlink_in_activated,
			.apply_req = __cam_isp_ctx_apply_req,
			.flush_req = __cam_isp_ctx_flush_req_in_top_state,
			.process_evt = __cam_isp_ctx_process_evt,
			.dump_req = __cam_isp_ctx_dump_in_top_state,
		},
		.irq_ops = __cam_isp_ctx_handle_irq_in_activated,
		.pagefault_ops = cam_isp_context_dump_active_request,
	},
};


static int cam_isp_context_dump_active_request(void *data, unsigned long iova,
	uint32_t buf_info)
{

	struct cam_context *ctx = (struct cam_context *)data;
	struct cam_ctx_request *req = NULL;
	struct cam_ctx_request *req_temp = NULL;
	struct cam_isp_ctx_req *req_isp  = NULL;
	struct cam_isp_prepare_hw_update_data *hw_update_data = NULL;
	struct cam_hw_mgr_dump_pf_data *pf_dbg_entry = NULL;
	bool mem_found = false;
	int rc = 0;

	struct cam_isp_context *isp_ctx =
		(struct cam_isp_context *)ctx->ctx_priv;

	if (!isp_ctx) {
		CAM_ERR(CAM_ISP, "Invalid isp ctx");
		return -EINVAL;
	}

	CAM_INFO(CAM_ISP, "iommu fault handler for isp ctx %d state %d",
		ctx->ctx_id, ctx->state);

	list_for_each_entry_safe(req, req_temp,
		&ctx->active_req_list, list) {
		req_isp = (struct cam_isp_ctx_req *) req->req_priv;
		hw_update_data = &req_isp->hw_update_data;
		pf_dbg_entry = &(req->pf_data);
		CAM_INFO(CAM_ISP, "req_id : %lld ", req->request_id);

		rc = cam_context_dump_pf_info_to_hw(ctx, pf_dbg_entry->packet,
			iova, buf_info, &mem_found);
		if (rc)
			CAM_ERR(CAM_ISP, "Failed to dump pf info");

		if (mem_found)
			CAM_ERR(CAM_ISP, "Found page fault in req %lld %d",
				req->request_id, rc);
	}

	CAM_INFO(CAM_ISP, "Iterating over wait_list of isp ctx %d state %d",
			ctx->ctx_id, ctx->state);

	list_for_each_entry_safe(req, req_temp,
		&ctx->wait_req_list, list) {
		req_isp = (struct cam_isp_ctx_req *) req->req_priv;
		hw_update_data = &req_isp->hw_update_data;
		pf_dbg_entry = &(req->pf_data);
		CAM_INFO(CAM_ISP, "req_id : %lld ", req->request_id);

		rc = cam_context_dump_pf_info_to_hw(ctx, pf_dbg_entry->packet,
			iova, buf_info, &mem_found);
		if (rc)
			CAM_ERR(CAM_ISP, "Failed to dump pf info");

		if (mem_found)
			CAM_ERR(CAM_ISP, "Found page fault in req %lld %d",
				req->request_id, rc);
	}

	return rc;
}

int cam_isp_context_init(struct cam_isp_context *ctx,
	struct cam_context *ctx_base,
	struct cam_req_mgr_kmd_ops *crm_node_intf,
	struct cam_hw_mgr_intf *hw_intf,
	uint32_t ctx_id)

{
	int rc = -1;
	int i;

	if (!ctx || !ctx_base) {
		CAM_ERR(CAM_ISP, "Invalid Context");
		goto err;
	}

	/* ISP context setup */
	memset(ctx, 0, sizeof(*ctx));

	ctx->base = ctx_base;
	ctx->frame_id = 0;
	ctx->active_req_cnt = 0;
	ctx->req_info.reported_req_id = 0;
	ctx->req_info.last_applied_req_id = 0;
	ctx->req_info.last_bufdone_req_id = 0;
	ctx->req_info.last_applied_time_stamp = 0;
	ctx->req_info.last_bufdone_time_stamp = 0;
	ctx->req_info.last_reported_id_time_stamp = 0;

	ctx->hw_ctx = NULL;
	ctx->substate_activated = CAM_ISP_CTX_ACTIVATED_SOF;
	ctx->substate_machine = cam_isp_ctx_activated_state_machine;
	ctx->substate_machine_irq = cam_isp_ctx_activated_state_machine_irq;

	for (i = 0; i < CAM_CTX_REQ_MAX; i++) {
		ctx->req_base[i].req_priv = &ctx->req_isp[i];
		ctx->req_isp[i].base = &ctx->req_base[i];
	}

	/* camera context setup */
	rc = cam_context_init(ctx_base, isp_dev_name, CAM_ISP, ctx_id,
		crm_node_intf, hw_intf, ctx->req_base, CAM_CTX_REQ_MAX);
	if (rc) {
		CAM_ERR(CAM_ISP, "Camera Context Base init failed");
		goto err;
	}

	/* link camera context with isp context */
	ctx_base->state_machine = cam_isp_ctx_top_state_machine;
	ctx_base->ctx_priv = ctx;

	/* initializing current state for error logging */
	for (i = 0; i < CAM_ISP_CTX_STATE_MONITOR_MAX_ENTRIES; i++) {
		ctx->cam_isp_ctx_state_monitor[i].curr_state =
		CAM_ISP_CTX_ACTIVATED_MAX;
	}
	atomic64_set(&ctx->state_monitor_head, -1);
err:
	return rc;
}

int cam_isp_context_deinit(struct cam_isp_context *ctx)
{
	int rc = 0;

	if (ctx->base)
		cam_context_deinit(ctx->base);

	if (ctx->substate_activated != CAM_ISP_CTX_ACTIVATED_SOF)
		CAM_ERR(CAM_ISP, "ISP context substate is invalid");

	memset(ctx, 0, sizeof(*ctx));
	return rc;
}<|MERGE_RESOLUTION|>--- conflicted
+++ resolved
@@ -173,7 +173,6 @@
 		jiffies_to_msecs(jiffies);
 }
 
-#if 0
 static const char *__cam_isp_ctx_substate_val_to_type(
 	uint32_t type)
 {
@@ -271,7 +270,6 @@
 		}
 	}
 }
-#endif
 
 static void cam_isp_ctx_dump_req(struct cam_isp_ctx_req *req_isp,
 	uintptr_t cpu_addr,
@@ -283,12 +281,7 @@
 	size_t len = 0;
 	uint32_t *buf_addr;
 	uint32_t *buf_start, *buf_end;
-<<<<<<< HEAD
-=======
-	size_t   remain_len = 0;
-	bool     need_put = false;
 	struct cam_cdm_cmd_buf_dump_info dump_info;
->>>>>>> e47cd886
 
 	for (i = 0; i < req_isp->num_cfg; i++) {
 		rc = cam_packet_util_get_cmd_mem_addr(
@@ -312,14 +305,6 @@
 						req_isp->cfg[i].handle);
 				continue;
 			}
-<<<<<<< HEAD
-			cam_cdm_util_dump_cmd_buf(buf_start, buf_end);
-=======
-
-			buf_start = (uint32_t *)((uint8_t *) buf_addr +
-				req_isp->cfg[i].offset);
-			buf_end = (uint32_t *)((uint8_t *) buf_start +
-				req_isp->cfg[i].len - 1);
 			if (dump_to_buff) {
 				if (!cpu_addr || !offset || !buf_len) {
 					CAM_ERR(CAM_ISP, "Invalid args");
@@ -335,7 +320,6 @@
 			} else {
 				cam_cdm_util_dump_cmd_buf(buf_start, buf_end);
 			}
->>>>>>> e47cd886
 			if (cam_mem_put_cpu_buf(req_isp->cfg[i].handle))
 				CAM_WARN(CAM_ISP, "Failed to put cpu buf: 0x%x",
 					req_isp->cfg[i].handle);
@@ -925,11 +909,7 @@
 			notify.dev_hdl = ctx->dev_hdl;
 			notify.frame_id = ctx_isp->frame_id;
 			notify.trigger = CAM_TRIGGER_POINT_SOF;
-<<<<<<< HEAD
-=======
 			notify.req_id = ctx_isp->req_info.last_bufdone_req_id;
-			notify.sof_timestamp_val = ctx_isp->sof_timestamp_val;
->>>>>>> e47cd886
 
 			ctx->ctx_crm_intf->notify_trigger(&notify);
 			CAM_DBG(CAM_ISP, "Notify CRM  SOF frame %lld ctx %u",
