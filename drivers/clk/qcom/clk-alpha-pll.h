--- conflicted
+++ resolved
@@ -162,15 +162,9 @@
 				const struct alpha_pll_config *config);
 int clk_regera_pll_configure(struct clk_alpha_pll *pll, struct regmap *regmap,
 				const struct alpha_pll_config *config);
-<<<<<<< HEAD
-void clk_fabia_pll_configure(struct clk_alpha_pll *pll, struct regmap *regmap,
-				const struct alpha_pll_config *config);
-void clk_agera_pll_configure(struct clk_alpha_pll *pll, struct regmap *regmap,
-=======
 int clk_fabia_pll_configure(struct clk_alpha_pll *pll, struct regmap *regmap,
 				const struct alpha_pll_config *config);
 int clk_agera_pll_configure(struct clk_alpha_pll *pll, struct regmap *regmap,
->>>>>>> bdd2c138
 				const struct alpha_pll_config *config);
 int clk_lucid_pll_configure(struct clk_alpha_pll *pll, struct regmap *regmap,
 				const struct alpha_pll_config *config);
