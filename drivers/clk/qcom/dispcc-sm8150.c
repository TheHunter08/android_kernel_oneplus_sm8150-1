--- conflicted
+++ resolved
@@ -40,9 +40,6 @@
 
 #define F(f, s, h, m, n) { (f), (s), (2 * (h) - 1), (m), (n) }
 
-<<<<<<< HEAD
-static DEFINE_VDD_REGULATORS(vdd_mm, VDD_MM_NUM, 1, vdd_corner);
-=======
 #define MSM_BUS_VECTOR(_src, _dst, _ab, _ib)	\
 {						\
 	.src = _src,				\
@@ -76,7 +73,6 @@
 	.num_usecases = ARRAY_SIZE(clk_debugfs_usecases),
 	.name = "clk_dispcc_debugfs",
 };
->>>>>>> 0482853e
 
 #define DISP_CC_MISC_CMD	0x8000
 
