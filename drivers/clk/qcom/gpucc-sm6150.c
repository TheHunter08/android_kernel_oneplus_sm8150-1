--- conflicted
+++ resolved
@@ -515,8 +515,6 @@
 };
 MODULE_DEVICE_TABLE(of, gpu_cc_sm6150_match_table);
 
-<<<<<<< HEAD
-=======
 static void gpu_cc_sm6150_configure(struct regmap *regmap)
 {
 	unsigned int value, mask;
@@ -550,7 +548,6 @@
 	.restore_early = gpu_cc_sm6150_resume,
 };
 
->>>>>>> 9528de5b
 static void gpucc_sm6150_fixup_sa6155(struct platform_device *pdev)
 {
 	vdd_cx.num_levels = VDD_NUM_SA6155;
@@ -559,21 +556,14 @@
 	vdd_mx.cur_level = VDD_MX_NUM_SA6155;
 	gpu_cc_gx_gfx3d_clk_src.clkr.hw.init->rate_max[VDD_HIGH_L1] = 0;
 	gpu_cc_gx_gfx3d_clk_src.freq_tbl = ftbl_gpu_cc_gx_gfx3d_clk_src_sa6155;
-<<<<<<< HEAD
-=======
 
 	pdev->dev.driver->pm =  &gpu_cc_sm6150_pm_ops;
->>>>>>> 9528de5b
 }
 
 static int gpu_cc_sm6150_probe(struct platform_device *pdev)
 {
 	struct regmap *regmap;
 	int ret;
-<<<<<<< HEAD
-	unsigned int value, mask;
-=======
->>>>>>> 9528de5b
 	int is_sa6155;
 
 	/* Get CX voltage regulator for CX and GMU clocks. */
