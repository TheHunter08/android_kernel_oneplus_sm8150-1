/*
 * Copyright (c) 2015, 2017-2019, The Linux Foundation. All rights reserved.
 *
 * This software is licensed under the terms of the GNU General Public
 * License version 2, as published by the Free Software Foundation, and
 * may be copied, distributed, and modified under those terms.
 *
 * This program is distributed in the hope that it will be useful,
 * but WITHOUT ANY WARRANTY; without even the implied warranty of
 * MERCHANTABILITY or FITNESS FOR A PARTICULAR PURPOSE.  See the
 * GNU General Public License for more details.
 */

#include <linux/kernel.h>
#include <linux/export.h>
#include <linux/clk-provider.h>
#include <linux/regmap.h>
#include <linux/delay.h>
#include <linux/sched/clock.h>

#include "clk-alpha-pll.h"
#include "common.h"
#include "clk-debug.h"

#define PLL_MODE		0x00
#define PLL_OUTCTRL		BIT(0)
#define PLL_BYPASSNL		BIT(1)
#define PLL_RESET_N		BIT(2)
#define PLL_OFFLINE_REQ	BIT(7)
#define PLL_LOCK_COUNT_SHIFT	8
#define PLL_LOCK_COUNT_MASK	0x3f
#define PLL_BIAS_COUNT_SHIFT	14
#define PLL_BIAS_COUNT_MASK	0x3f
#define PLL_BIAS_COUNT_VAL	0x6
#define PLL_LATCH_INTERFACE	BIT(11)
#define PLL_VOTE_FSM_ENA	BIT(20)
#define PLL_FSM_ENA		BIT(20)
#define PLL_VOTE_FSM_RESET	BIT(21)
#define PLL_UPDATE		BIT(22)
#define PLL_HW_UPDATE_LOGIC_BYPASS	BIT(23)
#define PLL_ALPHA_EN		BIT(24)
#define PLL_OFFLINE_ACK		BIT(28)
#define PLL_ACK_LATCH		BIT(29)
#define PLL_ACTIVE_FLAG		BIT(30)
#define PLL_LOCK_DET		BIT(31)

#define PLL_L_VAL		0x04
#define PLL_ALPHA_VAL		0x08
#define PLL_ALPHA_VAL_U		0x0c

#define PLL_USER_CTL		0x10
#define PLL_POST_DIV_SHIFT	8
#define PLL_ODD_POST_DIV_SHIFT	15
#define PLL_POST_DIV_MASK	0xf
#define PLL_ODD_POST_DIV_MASK	0x7
#define PLL_ALPHA_EN		BIT(24)
#define PLL_VCO_SHIFT		20
#define PLL_VCO_MASK		0x3

#define PLL_USER_CTL_U		0x14

#define PLL_CONFIG_CTL		0x18
#define PLL_CONFIG_CTL_U	0x20
#define PLL_TEST_CTL		0x1c
#define PLL_TEST_CTL_U		0x20
#define PLL_STATUS		0x24

/*
 * Even though 40 bits are present, use only 32 for ease of calculation.
 */
#define ALPHA_REG_BITWIDTH	40
#define ALPHA_BITWIDTH		32
#define ALPHA_16BIT_MASK	0xffff
#define ALPHA_REG_16BITWIDTH	16
#define ALPHA_16_BIT_PLL_RATE_MARGIN	500

/* TRION PLL specific settings and offsets */
#define TRION_PLL_CAL_L_VAL	0x8
#define TRION_PLL_USER_CTL	0xc
#define TRION_PLL_USER_CTL_U	0x10
#define TRION_PLL_USER_CTL_U1	0x14
#define TRION_PLL_CONFIG_CTL	0x18
#define TRION_PLL_CONFIG_CTL_U	0x1c
#define TRION_PLL_CONFIG_CTL_U1	0x20
#define TRION_PLL_TEST_CTL	0x24
#define TRION_PLL_TEST_CTL_U	0x28
#define TRION_PLL_TEST_CTL_U1	0x2c
#define TRION_PLL_OPMODE	0x38
#define TRION_PLL_ALPHA_VAL	0x40
#define TRION_PLL_STATUS	0x30

#define TRION_PLL_CAL_VAL	0x44
#define TRION_PLL_STANDBY	0x0
#define TRION_PLL_RUN		0x1
#define TRION_PLL_OUT_MASK	0x7
#define TRION_PCAL_DONE		BIT(26)
#define TRION_PLL_ACK_LATCH	BIT(29)
#define TRION_PLL_UPDATE	BIT(22)
#define TRION_PLL_HW_UPDATE_LOGIC_BYPASS	BIT(23)

#define XO_RATE			19200000

/* REGERA PLL specific settings and offsets */
#define REGERA_PLL_USER_CTL	0xc
#define REGERA_PLL_CONFIG_CTL	0x10
#define REGERA_PLL_CONFIG_CTL_U	0x14
#define REGERA_PLL_CONFIG_CTL_U1	0x18
#define REGERA_PLL_TEST_CTL	0x1c
#define REGERA_PLL_TEST_CTL_U	0x20
#define REGERA_PLL_TEST_CTL_U1	0x24
#define REGERA_PLL_OPMODE	0x28

#define REGERA_PLL_OFF		0x0
#define REGERA_PLL_RUN		0x1
#define REGERA_PLL_OUT_MASK	0x9

/* FABIA PLL specific settings and offsets */
#define FABIA_CAL_L_VAL		0x8
#define FABIA_USER_CTL_LO	0xc
#define FABIA_USER_CTL_HI	0x10
#define FABIA_CONFIG_CTL_LO	0x14
#define FABIA_CONFIG_CTL_HI	0x18
#define FABIA_TEST_CTL_LO	0x1c
#define FABIA_TEST_CTL_HI	0x20
#define FABIA_OPMODE		0x2c
#define FABIA_FRAC_VAL		0x38
#define FABIA_PLL_CAL_L_VAL	0x3f
#define FABIA_PLL_STANDBY	0x0
#define FABIA_PLL_RUN		0x1
#define FABIA_PLL_OUT_MASK	0x7
#define FABIA_PLL_ACK_LATCH	BIT(29)
#define FABIA_PLL_UPDATE	BIT(22)
#define FABIA_PLL_HW_UPDATE_LOGIC_BYPASS	BIT(23)

/* AGERA PLL specific settings and offsets */
#define AGERA_PLL_USER_CTL		0xc
#define AGERA_PLL_CONFIG_CTL		0x10
#define AGERA_PLL_CONFIG_CTL_U		0x14
#define AGERA_PLL_TEST_CTL		0x18
#define AGERA_PLL_TEST_CTL_U		0x1c
#define AGERA_PLL_POST_DIV_MASK		0x3

/* LUCID PLL speficic settings and offsets */
#define LUCID_PLL_OFF_L_VAL		0x04
#define LUCID_PLL_OFF_CAL_L_VAL		0x08
#define LUCID_PLL_OFF_USER_CTL		0x0c
#define LUCID_PLL_OFF_USER_CTL_U	0x10
#define LUCID_PLL_OFF_USER_CTL_U1	0x14
#define LUCID_PLL_OFF_CONFIG_CTL	0x18
#define LUCID_PLL_OFF_CONFIG_CTL_U	0x1c
#define LUCID_PLL_OFF_CONFIG_CTL_U1	0x20
#define LUCID_PLL_OFF_TEST_CTL		0x24
#define LUCID_PLL_OFF_TEST_CTL_U	0x28
#define LUCID_PLL_OFF_TEST_CTL_U1	0x2c
#define LUCID_PLL_OFF_STATUS		0x30
#define LUCID_PLL_OFF_OPMODE		0x38
#define LUCID_PLL_OFF_ALPHA_VAL		0x40
#define LUCID_PLL_OFF_FRAC		0x40

#define LUCID_PLL_CAL_VAL		0x44
#define LUCID_PLL_STANDBY		0x0
#define LUCID_PLL_RUN			0x1
#define LUCID_PLL_OUT_MASK		0x7
#define LUCID_PCAL_DONE			BIT(27)
#define LUCID_PLL_RATE_MARGIN		500
#define LUCID_PLL_ACK_LATCH		BIT(29)
#define LUCID_PLL_UPDATE		BIT(22)
#define LUCID_PLL_HW_UPDATE_LOGIC_BYPASS	BIT(23)

#define to_clk_alpha_pll(_hw) container_of(to_clk_regmap(_hw), \
					   struct clk_alpha_pll, clkr)

#define to_clk_alpha_pll_postdiv(_hw) container_of(to_clk_regmap(_hw), \
					   struct clk_alpha_pll_postdiv, clkr)

static int wait_for_pll(struct clk_alpha_pll *pll, u32 mask, bool inverse,
			const char *action)
{
	u32 val, off;
	int count;
	int ret;
	u64 time;
	struct clk_hw *hw = &pll->clkr.hw;
	const char *name = clk_hw_get_name(hw);

	off = pll->offset;
	ret = regmap_read(pll->clkr.regmap, off + PLL_MODE, &val);
	if (ret)
		return ret;

	time = sched_clock();

	for (count = 100; count > 0; count--) {
		ret = regmap_read(pll->clkr.regmap, off + PLL_MODE, &val);
		if (ret)
			return ret;
		if (inverse && !(val & mask))
			return 0;
		else if ((val & mask) == mask)
			return 0;

		udelay(1);
	}

	time = sched_clock() - time;

	pr_err("PLL lock bit detection total wait time: %lld ns", time);

	WARN_CLK(hw->core, name, 1, "failed to %s!\n", action);

	return -ETIMEDOUT;
}

#define wait_for_pll_enable_active(pll) \
	wait_for_pll(pll, PLL_ACTIVE_FLAG, 0, "enable")

#define wait_for_pll_enable_lock(pll) \
	wait_for_pll(pll, PLL_LOCK_DET, 0, "enable")

#define wait_for_pll_disable(pll) \
	wait_for_pll(pll, PLL_ACTIVE_FLAG, 1, "disable")

#define wait_for_pll_offline(pll) \
	wait_for_pll(pll, PLL_OFFLINE_ACK, 0, "offline")

#define wait_for_regera_pll_freq_lock(pll) \
	wait_for_pll(pll, PLL_LOCK_DET, 0, "lock after rate change")

#define wait_for_pll_latch_ack(pll) \
	wait_for_pll(pll, PLL_ACK_LATCH, 0, "latch ack")

#define wait_for_pll_update(pll) \
	wait_for_pll(pll, PLL_UPDATE, 1, "pll update")

int clk_alpha_pll_configure(struct clk_alpha_pll *pll, struct regmap *regmap,
			     const struct alpha_pll_config *config)
{
	u32 val, mask;

	if (!config) {
		pr_err("PLL configuration missing.\n");
		return -EINVAL;
	}

	regmap_write(regmap, pll->offset + PLL_L_VAL, config->l);
	regmap_write(regmap, pll->offset + PLL_ALPHA_VAL, config->alpha);
	regmap_write(regmap, pll->offset + PLL_ALPHA_VAL_U, config->alpha_u);

	if (config->config_ctl_val)
		regmap_write(regmap, pll->offset + PLL_CONFIG_CTL,
				config->config_ctl_val);

	if (config->main_output_mask || config->aux_output_mask ||
		config->aux2_output_mask || config->early_output_mask ||
		config->vco_val || config->alpha_en_mask) {

		val = config->main_output_mask;
		val |= config->aux_output_mask;
		val |= config->aux2_output_mask;
		val |= config->early_output_mask;
		val |= config->vco_val;
		val |= config->alpha_en_mask;

		mask = config->main_output_mask;
		mask |= config->aux_output_mask;
		mask |= config->aux2_output_mask;
		mask |= config->early_output_mask;
		mask |= config->vco_mask;
		mask |= config->alpha_en_mask;

		regmap_update_bits(regmap, pll->offset + PLL_USER_CTL,
					mask, val);
	}

	if (config->post_div_mask) {
		mask = config->post_div_mask;
		val = config->post_div_val;
		regmap_update_bits(regmap, pll->offset + PLL_USER_CTL,
					mask, val);
	}

	/* Do not bypass the latch interface */
	if (pll->flags & SUPPORTS_SLEW)
		regmap_update_bits(regmap, pll->offset + PLL_USER_CTL_U,
		PLL_LATCH_INTERFACE, (u32)~PLL_LATCH_INTERFACE);

	if (pll->flags & SUPPORTS_DYNAMIC_UPDATE) {
		regmap_update_bits(regmap, pll->offset + PLL_MODE,
				 PLL_HW_UPDATE_LOGIC_BYPASS,
				 PLL_HW_UPDATE_LOGIC_BYPASS);
	}

	if (config->test_ctl_mask) {
		mask = config->test_ctl_mask;
		val = config->test_ctl_val;
		regmap_update_bits(regmap, pll->offset + PLL_TEST_CTL,
					mask, val);
	}

	if (config->test_ctl_hi_mask) {
		mask = config->test_ctl_hi_mask;
		val = config->test_ctl_hi_val;
		regmap_update_bits(regmap, pll->offset + PLL_TEST_CTL_U,
					mask, val);
	}

	if (pll->flags & SUPPORTS_FSM_MODE)
		qcom_pll_set_fsm_mode(regmap, pll->offset + PLL_MODE,
					6, 0);

	return 0;
}

static int clk_alpha_pll_hwfsm_enable(struct clk_hw *hw)
{
	int ret;
	u32 val, off;
	struct clk_alpha_pll *pll = to_clk_alpha_pll(hw);

	off = pll->offset;
	ret = regmap_read(pll->clkr.regmap, off + PLL_MODE, &val);
	if (ret)
		return ret;

	val |= PLL_FSM_ENA;

	if (pll->flags & SUPPORTS_OFFLINE_REQ)
		val &= ~PLL_OFFLINE_REQ;

	ret = regmap_write(pll->clkr.regmap, off + PLL_MODE, val);
	if (ret)
		return ret;

	/* Make sure enable request goes through before waiting for update */
	mb();

	return wait_for_pll_enable_active(pll);
}

static void clk_alpha_pll_hwfsm_disable(struct clk_hw *hw)
{
	int ret;
	u32 val, off;
	struct clk_alpha_pll *pll = to_clk_alpha_pll(hw);

	off = pll->offset;
	ret = regmap_read(pll->clkr.regmap, off + PLL_MODE, &val);
	if (ret)
		return;

	if (pll->flags & SUPPORTS_OFFLINE_REQ) {
		ret = regmap_update_bits(pll->clkr.regmap, off + PLL_MODE,
					 PLL_OFFLINE_REQ, PLL_OFFLINE_REQ);
		if (ret)
			return;

		ret = wait_for_pll_offline(pll);
		if (ret)
			return;
	}

	/* Disable hwfsm */
	ret = regmap_update_bits(pll->clkr.regmap, off + PLL_MODE,
				 PLL_FSM_ENA, 0);
	if (ret)
		return;

	wait_for_pll_disable(pll);
}

static int pll_is_enabled(struct clk_hw *hw, u32 mask)
{
	int ret;
	u32 val, off;
	struct clk_alpha_pll *pll = to_clk_alpha_pll(hw);

	off = pll->offset;
	ret = regmap_read(pll->clkr.regmap, off + PLL_MODE, &val);
	if (ret)
		return ret;

	return !!(val & mask);
}

static int clk_alpha_pll_hwfsm_is_enabled(struct clk_hw *hw)
{
	return pll_is_enabled(hw, PLL_ACTIVE_FLAG);
}

static int clk_alpha_pll_is_enabled(struct clk_hw *hw)
{
	return pll_is_enabled(hw, PLL_LOCK_DET);
}

static int clk_alpha_pll_enable(struct clk_hw *hw)
{
	int ret;
	struct clk_alpha_pll *pll = to_clk_alpha_pll(hw);
	u32 val, mask, off, l_val;

	off = pll->offset;

	mask = PLL_OUTCTRL | PLL_RESET_N | PLL_BYPASSNL;
	ret = regmap_read(pll->clkr.regmap, off + PLL_MODE, &val);
	if (ret)
		return ret;

	/* If in FSM mode, just vote for it */
	if (val & PLL_VOTE_FSM_ENA) {
		ret = clk_enable_regmap(hw);
		if (ret)
			return ret;
		ret = wait_for_pll_enable_active(pll);
		if (ret == 0)
			if (pll->flags & SUPPORTS_FSM_VOTE)
				*pll->soft_vote |= (pll->soft_vote_mask);
		return ret;
	}

	/* Skip if already enabled */
	if ((val & mask) == mask)
		return 0;

	ret = regmap_read(pll->clkr.regmap, off + PLL_L_VAL, &l_val);
	if (ret)
		return ret;

	/* PLL has lost it's L value, needs reconfiguration */
	if (!l_val) {
		if (pll->type == AGERA_PLL)
			ret = clk_agera_pll_configure(pll, pll->clkr.regmap,
						pll->config);
		else
			ret = clk_alpha_pll_configure(pll, pll->clkr.regmap,
						pll->config);
		if (ret) {
			pr_err("Failed to configure %s\n", clk_hw_get_name(hw));
			return ret;
		}
<<<<<<< HEAD
		pr_warn("PLL configuration lost, reconfiguration of PLL done.\n");
=======
		pr_warn("%s: PLL configuration lost, reconfiguration of PLL done.\n",
				clk_hw_get_name(hw));
>>>>>>> 9528de5b
	}

	ret = regmap_update_bits(pll->clkr.regmap, off + PLL_MODE,
				 PLL_BYPASSNL, PLL_BYPASSNL);
	if (ret)
		return ret;

	/*
	 * H/W requires a 5us delay between disabling the bypass and
	 * de-asserting the reset.
	 */
	mb();
	udelay(5);

	ret = regmap_update_bits(pll->clkr.regmap, off + PLL_MODE,
				 PLL_RESET_N, PLL_RESET_N);
	if (ret)
		return ret;

	ret = wait_for_pll_enable_lock(pll);
	if (ret)
		return ret;

	ret = regmap_update_bits(pll->clkr.regmap, off + PLL_MODE,
				 PLL_OUTCTRL, PLL_OUTCTRL);

	/* Ensure that the write above goes through before returning. */
	mb();
	return ret;
}

static void clk_alpha_pll_disable(struct clk_hw *hw)
{
	int ret;
	struct clk_alpha_pll *pll = to_clk_alpha_pll(hw);
	u32 val, mask, off;

	off = pll->offset;

	ret = regmap_read(pll->clkr.regmap, off + PLL_MODE, &val);
	if (ret)
		return;

	/* If in FSM mode, just unvote it */
	if (val & PLL_VOTE_FSM_ENA) {
		if (pll->flags & SUPPORTS_FSM_VOTE) {
			*pll->soft_vote &= ~(pll->soft_vote_mask);
			if (!*pll->soft_vote)
				clk_disable_regmap(hw);
		} else
			clk_disable_regmap(hw);
		return;
	}

	mask = PLL_OUTCTRL;
	regmap_update_bits(pll->clkr.regmap, off + PLL_MODE, mask, 0);

	/* Delay of 2 output clock ticks required until output is disabled */
	mb();
	udelay(1);

	mask = PLL_RESET_N | PLL_BYPASSNL;
	regmap_update_bits(pll->clkr.regmap, off + PLL_MODE, mask, 0);
}

static unsigned long alpha_pll_calc_rate(const struct clk_alpha_pll *pll,
						u64 prate, u32 l, u32 a)
{
	int alpha_bw = ALPHA_BITWIDTH;

	if (pll->type == TRION_PLL || pll->type == REGERA_PLL
			|| pll->type == FABIA_PLL || pll->type == AGERA_PLL
			|| pll->type == LUCID_PLL)
		alpha_bw = ALPHA_REG_16BITWIDTH;

	return (prate * l) + ((prate * a) >> alpha_bw);
}

static unsigned long
alpha_pll_round_rate(const struct clk_alpha_pll *pll, unsigned long rate,
				unsigned long prate, u32 *l, u64 *a)
{
	u64 remainder;
	u64 quotient;
	int alpha_bw = ALPHA_BITWIDTH;

	/*
	 * The PLLs parent rate is zero probably since the parent hasn't
	 * registered yet. Return early with the requested rate.
	 */
	if (!prate) {
		pr_warn("PLLs parent rate hasn't been initialized.\n");
		return rate;
	}

	quotient = rate;
	remainder = do_div(quotient, prate);
	*l = quotient;

	if (!remainder) {
		*a = 0;
		return rate;
	}

	/*
	 * Trion/Regera/Fabia PLLs only have 16 bits to program
	 * the fractional divider.
	 */
	if (pll->type == TRION_PLL || pll->type == REGERA_PLL
			|| pll->type == FABIA_PLL || pll->type == AGERA_PLL
			|| pll->type == LUCID_PLL)
		alpha_bw = ALPHA_REG_16BITWIDTH;

	/* Upper ALPHA_BITWIDTH bits of Alpha */
	quotient = remainder << alpha_bw;
	remainder = do_div(quotient, prate);

	if (remainder)
		quotient++;

	*a = quotient;
	return alpha_pll_calc_rate(pll, prate, *l, *a);
}

static const struct pll_vco *
alpha_pll_find_vco(const struct clk_alpha_pll *pll, unsigned long rate)
{
	const struct pll_vco *v = pll->vco_table;
	const struct pll_vco *end = v + pll->num_vco;

	for (; v < end; v++)
		if (rate >= v->min_freq && rate <= v->max_freq)
			return v;

	return NULL;
}

static unsigned long
clk_alpha_pll_recalc_rate(struct clk_hw *hw, unsigned long parent_rate)
{
	u32 l, low, high, ctl;
	u64 a = 0, prate = parent_rate;
	struct clk_alpha_pll *pll = to_clk_alpha_pll(hw);
	u32 off = pll->offset;

	regmap_read(pll->clkr.regmap, off + PLL_L_VAL, &l);

	regmap_read(pll->clkr.regmap, off + PLL_USER_CTL, &ctl);
	if (ctl & PLL_ALPHA_EN) {
		regmap_read(pll->clkr.regmap, off + PLL_ALPHA_VAL, &low);
		if (pll->flags & SUPPORTS_16BIT_ALPHA) {
			a = low & ALPHA_16BIT_MASK;
		} else {
			regmap_read(pll->clkr.regmap, off + PLL_ALPHA_VAL_U,
				    &high);
			a = (u64)high << 32 | low;
			a >>= ALPHA_REG_BITWIDTH - ALPHA_BITWIDTH;
		}
	}

	return alpha_pll_calc_rate(pll, prate, l, a);
}

static int clk_alpha_pll_dynamic_update(struct clk_alpha_pll *pll)
{
	int ret;
	u32 off = pll->offset;

	/* Latch the input to the PLL */
	regmap_update_bits(pll->clkr.regmap, off + PLL_MODE,
				PLL_UPDATE, PLL_UPDATE);

	/* Wait for 2 reference cycle before checking ACK bit */
	udelay(1);

	ret = wait_for_pll_latch_ack(pll);
	if (ret)
		return ret;

	/* Return latch input to 0 */
	regmap_update_bits(pll->clkr.regmap, off + PLL_MODE,
				PLL_UPDATE, (u32)~PLL_UPDATE);

	ret = wait_for_pll_enable_lock(pll);
	if (ret)
		return ret;

	return 0;
}

static const struct pll_vco_data
	*find_vco_data(const struct pll_vco_data *data,
			unsigned long rate, size_t size)
{
	int i;

	if (!data)
		return NULL;

	for (i = 0; i < size; i++) {
		if (rate == data[i].freq)
			return &data[i];
	}

	return &data[i - 1];
}

static int clk_alpha_pll_set_rate(struct clk_hw *hw, unsigned long rate,
				  unsigned long prate)
{
	struct clk_alpha_pll *pll = to_clk_alpha_pll(hw);
	const struct pll_vco *vco;
	const struct pll_vco_data *data;
	bool is_enabled;
	u32 l, l_val, off = pll->offset;
	int ret;
	u64 a;
	unsigned long rrate;

	rrate = alpha_pll_round_rate(pll, rate, prate, &l, &a);
	if (rrate != rate) {
		pr_err("alpha_pll: Call clk_set_rate with rounded rates!\n");
		return -EINVAL;
	}

	vco = alpha_pll_find_vco(pll, rrate);
	if (!vco) {
		pr_err("alpha pll not in a valid vco range\n");
		return -EINVAL;
	}

	is_enabled = clk_hw_is_enabled(hw);

	/*
	 * For PLLs that do not support dynamic programming (dynamic_update
	 * is not set), ensure PLL is off before changing rate. For
	 * optimization reasons, assume no downstream clock is actively
	 * using it.
	 */
	if (is_enabled && !(pll->flags & SUPPORTS_DYNAMIC_UPDATE))
		hw->init->ops->disable(hw);

	ret = regmap_read(pll->clkr.regmap, off + PLL_L_VAL, &l_val);
	if (ret)
		return ret;

	/* PLL has lost it's L value, needs reconfiguration */
	if (!l_val) {
		if (pll->type == AGERA_PLL)
			ret = clk_agera_pll_configure(pll, pll->clkr.regmap,
						pll->config);
		else
			ret = clk_alpha_pll_configure(pll, pll->clkr.regmap,
						pll->config);

		if (ret) {
			pr_err("Failed to configure %s\n", clk_hw_get_name(hw));
			return ret;
		}
		pr_warn("%s: PLL configuration lost, reconfiguration of PLL done.\n",
				clk_hw_get_name(hw));
	}

	regmap_write(pll->clkr.regmap, off + PLL_L_VAL, l);

	if (pll->flags & SUPPORTS_16BIT_ALPHA) {
		regmap_write(pll->clkr.regmap, off + PLL_ALPHA_VAL,
			     a & ALPHA_16BIT_MASK);
	} else {
		a <<= (ALPHA_REG_BITWIDTH - ALPHA_BITWIDTH);
		regmap_write(pll->clkr.regmap, off + PLL_ALPHA_VAL, a);
		regmap_write(pll->clkr.regmap, off + PLL_ALPHA_VAL_U, a >> 32);
	}

	regmap_update_bits(pll->clkr.regmap, off + PLL_USER_CTL,
			   PLL_VCO_MASK << PLL_VCO_SHIFT,
			   vco->val << PLL_VCO_SHIFT);

	data = find_vco_data(pll->vco_data, rate, pll->num_vco_data);
	if (data) {
		if (data->freq == rate)
			regmap_update_bits(pll->clkr.regmap, off + PLL_USER_CTL,
				PLL_POST_DIV_MASK << PLL_POST_DIV_SHIFT,
				data->post_div_val << PLL_POST_DIV_SHIFT);
		else
			regmap_update_bits(pll->clkr.regmap, off + PLL_USER_CTL,
					PLL_POST_DIV_MASK << PLL_POST_DIV_SHIFT,
					0x0 << PLL_VCO_SHIFT);
	}

	regmap_update_bits(pll->clkr.regmap, off + PLL_USER_CTL, PLL_ALPHA_EN,
			   PLL_ALPHA_EN);

	if (is_enabled && (pll->flags & SUPPORTS_DYNAMIC_UPDATE))
		clk_alpha_pll_dynamic_update(pll);

	if (is_enabled && !(pll->flags & SUPPORTS_DYNAMIC_UPDATE))
		hw->init->ops->enable(hw);

	return 0;
}

static long clk_alpha_pll_round_rate(struct clk_hw *hw, unsigned long rate,
				     unsigned long *prate)
{
	struct clk_alpha_pll *pll = to_clk_alpha_pll(hw);
	u32 l;
	u64 a;
	unsigned long min_freq, max_freq;

	if (rate < pll->min_supported_freq)
		return pll->min_supported_freq;

	rate = alpha_pll_round_rate(pll, rate, *prate, &l, &a);
	if (!pll->vco_table || alpha_pll_find_vco(pll, rate))
		return rate;

	min_freq = pll->vco_table[0].min_freq;
	max_freq = pll->vco_table[pll->num_vco - 1].max_freq;

	return clamp(rate, min_freq, max_freq);
}

static void print_pll_registers(struct seq_file *f, struct clk_hw *hw,
		struct clk_register_data *pll_regs, int size,
		struct clk_register_data *pll_vote_reg)
{
	struct clk_alpha_pll *pll = to_clk_alpha_pll(hw);
	int i, val;

	for (i = 0; i < size; i++) {
		regmap_read(pll->clkr.regmap, pll->offset + pll_regs[i].offset,
					&val);
		clock_debug_output(f, false, "%20s: 0x%.8x\n", pll_regs[i].name,
					val);
	}

	regmap_read(pll->clkr.regmap, pll->offset + PLL_MODE, &val);

	if (val & PLL_FSM_ENA) {
		regmap_read(pll->clkr.regmap, pll->clkr.enable_reg +
					pll_vote_reg->offset, &val);
		clock_debug_output(f, false, "%20s: 0x%.8x\n",
					pll_vote_reg->name, val);
	}
}

static void clk_alpha_pll_list_registers(struct seq_file *f, struct clk_hw *hw)
{
	static struct clk_register_data pll_regs[] = {
		{"PLL_MODE", 0x0},
		{"PLL_L_VAL", 0x4},
		{"PLL_ALPHA_VAL", 0x8},
		{"PLL_ALPHA_VAL_U", 0xC},
		{"PLL_USER_CTL", 0x10},
		{"PLL_USER_CTL_U", 0x14},
		{"PLL_CONFIG_CTL", 0x18},
		{"PLL_TEST_CTL", 0x1c},
		{"PLL_TEST_CTL_U", 0x20},
		{"PLL_STATUS", 0x24},
	};

	static struct clk_register_data pll_vote_reg = {
		"APSS_PLL_VOTE", 0x0
	};

	print_pll_registers(f, hw, pll_regs, ARRAY_SIZE(pll_regs),
							&pll_vote_reg);
}

static int trion_pll_is_enabled(struct clk_alpha_pll *pll,
					struct regmap *regmap)
{
	u32 mode_regval, opmode_regval;
	int ret;

	ret = regmap_read(regmap, pll->offset + PLL_MODE, &mode_regval);
	ret |= regmap_read(regmap, pll->offset + TRION_PLL_OPMODE,
					&opmode_regval);
	if (ret)
		return 0;

	return ((opmode_regval & TRION_PLL_RUN) && (mode_regval & PLL_OUTCTRL));
}

int clk_trion_pll_configure(struct clk_alpha_pll *pll, struct regmap *regmap,
				const struct alpha_pll_config *config)
{
	int ret = 0;

	if (!config) {
		pr_err("PLL configuration missing.\n");
		return -EINVAL;
	}

	if (pll->inited)
		return ret;

	if (trion_pll_is_enabled(pll, regmap)) {
		pr_warn("PLL is already enabled. Skipping configuration.\n");
		pll->inited = true;
		return ret;
	}

	if (config->l)
		regmap_write(regmap, pll->offset + PLL_L_VAL,
						config->l);

	regmap_write(regmap, pll->offset + TRION_PLL_CAL_L_VAL,
						TRION_PLL_CAL_VAL);

	if (config->alpha)
		regmap_write(regmap, pll->offset + TRION_PLL_ALPHA_VAL,
						config->alpha);
	if (config->config_ctl_val)
		regmap_write(regmap, pll->offset + TRION_PLL_CONFIG_CTL,
				config->config_ctl_val);

	if (config->config_ctl_hi_val)
		regmap_write(regmap, pll->offset + TRION_PLL_CONFIG_CTL_U,
				config->config_ctl_hi_val);

	if (config->config_ctl_hi1_val)
		regmap_write(regmap, pll->offset + TRION_PLL_CONFIG_CTL_U1,
				config->config_ctl_hi1_val);

	if (config->user_ctl_val)
		regmap_write(regmap, pll->offset + TRION_PLL_USER_CTL,
				config->user_ctl_val);

	if (config->user_ctl_hi_val)
		regmap_write(regmap, pll->offset + TRION_PLL_USER_CTL_U,
				config->user_ctl_hi_val);

	if (config->user_ctl_hi1_val)
		regmap_write(regmap, pll->offset + TRION_PLL_USER_CTL_U1,
				config->user_ctl_hi1_val);

	if (config->test_ctl_val)
		regmap_write(regmap, pll->offset + TRION_PLL_TEST_CTL,
				config->test_ctl_val);

	if (config->test_ctl_hi_val)
		regmap_write(regmap, pll->offset + TRION_PLL_TEST_CTL_U,
				config->test_ctl_hi_val);

	if (config->test_ctl_hi1_val)
		regmap_write(regmap, pll->offset + TRION_PLL_TEST_CTL_U1,
				config->test_ctl_hi1_val);

	regmap_update_bits(regmap, pll->offset + PLL_MODE,
				 TRION_PLL_HW_UPDATE_LOGIC_BYPASS,
				 TRION_PLL_HW_UPDATE_LOGIC_BYPASS);

	/* Disable PLL output */
	ret = regmap_update_bits(regmap, pll->offset + PLL_MODE,
					PLL_OUTCTRL, 0);
	if (ret)
		return ret;

	/* Set operation mode to OFF */
	regmap_write(regmap, pll->offset + TRION_PLL_OPMODE,
					TRION_PLL_STANDBY);

	/* PLL should be in OFF mode before continuing */
	wmb();

	/* Place the PLL in STANDBY mode */
	ret = regmap_update_bits(regmap, pll->offset + PLL_MODE,
				 PLL_RESET_N, PLL_RESET_N);
	if (ret)
		return ret;

	pll->inited = true;
	return 0;
}

static int clk_trion_pll_enable(struct clk_hw *hw)
{
	int ret;
	struct clk_alpha_pll *pll = to_clk_alpha_pll(hw);
	u32 val, off = pll->offset, l_val, cal_val;

	ret = regmap_read(pll->clkr.regmap, off + PLL_MODE, &val);
	if (ret)
		return ret;

	/* If in FSM mode, just vote for it */
	if (val & PLL_VOTE_FSM_ENA) {
		ret = clk_enable_regmap(hw);
		if (ret)
			return ret;
		return wait_for_pll_enable_active(pll);
	}

	ret = regmap_read(pll->clkr.regmap, pll->offset + PLL_L_VAL, &l_val);
	if (ret)
		return ret;

	ret = regmap_read(pll->clkr.regmap, pll->offset + TRION_PLL_CAL_L_VAL,
				&cal_val);
	if (ret)
		return ret;

	/* PLL has lost it's L or CAL value, needs reconfiguration */
	if (!l_val || !cal_val)
		pll->inited = false;

	if (unlikely(!pll->inited)) {
		ret = clk_trion_pll_configure(pll, pll->clkr.regmap,
						pll->config);
		if (ret) {
			pr_err("Failed to configure %s\n", clk_hw_get_name(hw));
			return ret;
		}
		pr_warn("PLL configuration lost, reconfiguration of PLL done.\n");
	}

	/* Set operation mode to RUN */
	regmap_write(pll->clkr.regmap, off + TRION_PLL_OPMODE, TRION_PLL_RUN);

	ret = wait_for_pll_enable_lock(pll);
	if (ret)
		return ret;

	/* Enable the PLL outputs */
	ret = regmap_update_bits(pll->clkr.regmap, off + TRION_PLL_USER_CTL,
				 TRION_PLL_OUT_MASK, TRION_PLL_OUT_MASK);
	if (ret)
		return ret;

	/* Enable the global PLL outputs */
	ret = regmap_update_bits(pll->clkr.regmap, off + PLL_MODE,
				 PLL_OUTCTRL, PLL_OUTCTRL);
	if (ret)
		return ret;

	/* Ensure that the write above goes through before returning. */
	mb();
	return ret;
}

static void clk_trion_pll_disable(struct clk_hw *hw)
{
	int ret;
	struct clk_alpha_pll *pll = to_clk_alpha_pll(hw);
	u32 val, off = pll->offset;

	ret = regmap_read(pll->clkr.regmap, off + PLL_MODE, &val);
	if (ret)
		return;

	/* If in FSM mode, just unvote it */
	if (val & PLL_VOTE_FSM_ENA) {
		clk_disable_regmap(hw);
		return;
	}

	/* Disable the global PLL output */
	ret = regmap_update_bits(pll->clkr.regmap, off + PLL_MODE,
							PLL_OUTCTRL, 0);
	if (ret)
		return;

	/* Disable the PLL outputs */
	ret = regmap_update_bits(pll->clkr.regmap, off + TRION_PLL_USER_CTL,
			TRION_PLL_OUT_MASK, 0);
	if (ret)
		return;

	/* Place the PLL mode in STANDBY */
	regmap_write(pll->clkr.regmap, off + TRION_PLL_OPMODE,
			TRION_PLL_STANDBY);

	regmap_update_bits(pll->clkr.regmap, off + PLL_MODE, PLL_RESET_N,
			PLL_RESET_N);
}

/*
 * The Trion PLL requires a power-on self-calibration which happens when the
 * PLL comes out of reset. The calibration is performed at an output frequency
 * of ~1300 MHz which means that SW will have to vote on a voltage that's
 * equal to or greater than SVS_L1 on the corresponding rail. Since this is not
 * feasable to do in the atomic enable path, temporarily bring up the PLL here,
 * let it calibrate, and place it in standby before returning.
 */
static int clk_trion_pll_prepare(struct clk_hw *hw)
{
	struct clk_alpha_pll *pll = to_clk_alpha_pll(hw);
	u32 regval;
	int ret = 0;

	/* Return early if calibration is not needed. */
	regmap_read(pll->clkr.regmap, pll->offset + TRION_PLL_STATUS, &regval);
	if (regval & TRION_PCAL_DONE)
		return ret;

	ret = clk_vote_rate_vdd(hw->core, TRION_PLL_CAL_VAL * XO_RATE);
	if (ret)
		return ret;

	ret = clk_trion_pll_enable(hw);
	if (ret)
		goto ret_path;

	clk_trion_pll_disable(hw);
ret_path:
	clk_unvote_rate_vdd(hw->core, TRION_PLL_CAL_VAL * XO_RATE);
	return ret;
}

static unsigned long
clk_trion_pll_recalc_rate(struct clk_hw *hw, unsigned long parent_rate)
{
	u32 l, frac;
	u64 prate = parent_rate;
	struct clk_alpha_pll *pll = to_clk_alpha_pll(hw);
	u32 off = pll->offset;

	regmap_read(pll->clkr.regmap, off + PLL_L_VAL, &l);
	regmap_read(pll->clkr.regmap, off + TRION_PLL_ALPHA_VAL, &frac);

	return alpha_pll_calc_rate(pll, prate, l, frac);
}

static int clk_trion_pll_set_rate(struct clk_hw *hw, unsigned long rate,
				  unsigned long prate)
{
	struct clk_alpha_pll *pll = to_clk_alpha_pll(hw);
	unsigned long rrate;
	u32 regval, l, off = pll->offset;
	u64 a;
	int ret;

	rrate = alpha_pll_round_rate(pll, rate, prate, &l, &a);
	/*
	 * Due to a limited number of bits for fractional rate programming, the
	 * rounded up rate could be marginally higher than the requested rate.
	 */
	if (rrate > (rate + ALPHA_16_BIT_PLL_RATE_MARGIN) || rrate < rate) {
		pr_err("Call set rate on the PLL with rounded rates!\n");
		return -EINVAL;
	}

	regmap_write(pll->clkr.regmap, off + PLL_L_VAL, l);
	regmap_write(pll->clkr.regmap, off + TRION_PLL_ALPHA_VAL, a);

	/* Latch the PLL input */
	ret = regmap_update_bits(pll->clkr.regmap, off + PLL_MODE,
			   TRION_PLL_UPDATE, TRION_PLL_UPDATE);
	if (ret)
		return ret;

	/* Wait for 2 reference cycles before checking the ACK bit. */
	udelay(1);
	regmap_read(pll->clkr.regmap, off + PLL_MODE, &regval);
	if (!(regval & TRION_PLL_ACK_LATCH)) {
		WARN(1, "PLL latch failed. Output may be unstable!\n");
		return -EINVAL;
	}

	/* Return the latch input to 0 */
	ret = regmap_update_bits(pll->clkr.regmap, off + PLL_MODE,
			   TRION_PLL_UPDATE, 0);
	if (ret)
		return ret;

	if (clk_hw_is_enabled(hw)) {
		ret = wait_for_pll_enable_lock(pll);
		if (ret)
			return ret;
	}

	/* Wait for PLL output to stabilize */
	udelay(100);
	return 0;
}

static int clk_trion_pll_is_enabled(struct clk_hw *hw)
{
	struct clk_alpha_pll *pll = to_clk_alpha_pll(hw);

	return trion_pll_is_enabled(pll, pll->clkr.regmap);
}

static void clk_trion_pll_list_registers(struct seq_file *f, struct clk_hw *hw)
{
	static struct clk_register_data pll_regs[] = {
		{"PLL_MODE", 0x0},
		{"PLL_L_VAL", 0x4},
		{"PLL_CAL_L_VAL", 0x8},
		{"PLL_USER_CTL", 0xC},
		{"PLL_CONFIG_CTL", 0x18},
		{"PLL_OPMODE", 0x38},
		{"PLL_ALPHA_VAL", 0x40},
	};

	static struct clk_register_data pll_vote_reg = {
		"APSS_PLL_VOTE", 0x0
	};

	print_pll_registers(f, hw, pll_regs, ARRAY_SIZE(pll_regs),
							&pll_vote_reg);
}

int clk_regera_pll_configure(struct clk_alpha_pll *pll, struct regmap *regmap,
				const struct alpha_pll_config *config)
{
	u32 mode_regval;
	int ret = 0;

	if (!config) {
		pr_err("PLL configuration missing.\n");
		return -EINVAL;
	}

	if (pll->inited)
		return ret;

	ret = regmap_read(regmap, pll->offset + PLL_MODE, &mode_regval);
	if (ret)
		return ret;

	if (mode_regval & PLL_LOCK_DET) {
		pr_warn("PLL is already enabled. Skipping configuration.\n");
		pll->inited = true;
		return 0;
	}

	if (config->alpha)
		regmap_write(regmap, pll->offset + PLL_ALPHA_VAL,
						config->alpha);

	if (config->l)
		regmap_write(regmap, pll->offset + PLL_L_VAL, config->l);

	if (config->config_ctl_val)
		regmap_write(regmap, pll->offset + REGERA_PLL_CONFIG_CTL,
				config->config_ctl_val);

	if (config->config_ctl_hi_val)
		regmap_write(regmap, pll->offset + REGERA_PLL_CONFIG_CTL_U,
				config->config_ctl_hi_val);

	if (config->config_ctl_hi1_val)
		regmap_write(regmap, pll->offset + REGERA_PLL_CONFIG_CTL_U1,
				config->config_ctl_hi1_val);

	if (config->user_ctl_val)
		regmap_write(regmap, pll->offset + REGERA_PLL_USER_CTL,
				config->user_ctl_val);

	if (config->test_ctl_val)
		regmap_write(regmap, pll->offset + REGERA_PLL_TEST_CTL,
				config->test_ctl_val);

	if (config->test_ctl_hi_val)
		regmap_write(regmap, pll->offset + REGERA_PLL_TEST_CTL_U,
				config->test_ctl_hi_val);

	if (config->test_ctl_hi1_val)
		regmap_write(regmap, pll->offset + REGERA_PLL_TEST_CTL_U1,
				config->test_ctl_hi1_val);

	/* Set operation mode to OFF */
	regmap_write(regmap, pll->offset + REGERA_PLL_OPMODE, REGERA_PLL_OFF);

	/* PLL should be in OFF mode before continuing */
	wmb();

	pll->inited = true;
	return 0;
}

static int clk_regera_pll_enable(struct clk_hw *hw)
{
	int ret;
	struct clk_alpha_pll *pll = to_clk_alpha_pll(hw);
	u32 val, off = pll->offset, l_val;

	ret = regmap_read(pll->clkr.regmap, off + PLL_MODE, &val);
	if (ret)
		return ret;

	/* If in FSM mode, just vote for it */
	if (val & PLL_VOTE_FSM_ENA) {
		ret = clk_enable_regmap(hw);
		if (ret)
			return ret;
		return wait_for_pll_enable_active(pll);
	}

	ret = regmap_read(pll->clkr.regmap, off + PLL_L_VAL, &l_val);
	if (ret)
		return ret;

	/* PLL has lost it's L value, needs reconfiguration */
	if (!l_val)
		pll->inited = false;

	if (unlikely(!pll->inited)) {
		ret = clk_regera_pll_configure(pll, pll->clkr.regmap,
						pll->config);
		if (ret) {
			pr_err("Failed to configure %s\n", clk_hw_get_name(hw));
			return ret;
		}
		pr_warn("PLL configuration lost, reconfiguration of PLL done.\n");
	}

	/* Get the PLL out of bypass mode */
	ret = regmap_update_bits(pll->clkr.regmap, off + PLL_MODE,
						PLL_BYPASSNL, PLL_BYPASSNL);
	if (ret)
		return ret;

	/*
	 * H/W requires a 1us delay between disabling the bypass and
	 * de-asserting the reset.
	 */
	mb();
	udelay(1);

	ret = regmap_update_bits(pll->clkr.regmap, off + PLL_MODE,
						 PLL_RESET_N, PLL_RESET_N);
	if (ret)
		return ret;

	/* Set operation mode to RUN */
	regmap_write(pll->clkr.regmap, off + REGERA_PLL_OPMODE,
						REGERA_PLL_RUN);

	ret = wait_for_pll_enable_lock(pll);
	if (ret)
		return ret;

	/* Enable the PLL outputs */
	ret = regmap_update_bits(pll->clkr.regmap, off + REGERA_PLL_USER_CTL,
				REGERA_PLL_OUT_MASK, REGERA_PLL_OUT_MASK);
	if (ret)
		return ret;

	/* Enable the global PLL outputs */
	ret = regmap_update_bits(pll->clkr.regmap, off + PLL_MODE,
				 PLL_OUTCTRL, PLL_OUTCTRL);
	if (ret)
		return ret;

	/* Ensure that the write above goes through before returning. */
	mb();
	return ret;
}

static void clk_regera_pll_disable(struct clk_hw *hw)
{
	int ret;
	struct clk_alpha_pll *pll = to_clk_alpha_pll(hw);
	u32 val, mask, off = pll->offset;

	ret = regmap_read(pll->clkr.regmap, off + PLL_MODE, &val);
	if (ret)
		return;

	/* If in FSM mode, just unvote it */
	if (val & PLL_VOTE_FSM_ENA) {
		clk_disable_regmap(hw);
		return;
	}

	/* Disable the global PLL output */
	ret = regmap_update_bits(pll->clkr.regmap, off + PLL_MODE,
							PLL_OUTCTRL, 0);
	if (ret)
		return;

	/* Disable the PLL outputs */
	ret = regmap_update_bits(pll->clkr.regmap, off + REGERA_PLL_USER_CTL,
					REGERA_PLL_OUT_MASK, 0);

	/* Put the PLL in bypass and reset */
	mask = PLL_RESET_N | PLL_BYPASSNL;
	ret = regmap_update_bits(pll->clkr.regmap, off + PLL_MODE, mask, 0);
	if (ret)
		return;

	/* Place the PLL mode in OFF state */
	regmap_write(pll->clkr.regmap, off + REGERA_PLL_OPMODE,
			REGERA_PLL_OFF);
}

static int clk_regera_pll_set_rate(struct clk_hw *hw, unsigned long rate,
				  unsigned long prate)
{
	struct clk_alpha_pll *pll = to_clk_alpha_pll(hw);
	unsigned long rrate;
	u32 l, regval, off = pll->offset;
	u64 a;
	int ret;

	rrate = alpha_pll_round_rate(pll, rate, prate, &l, &a);
	/*
	 * Due to a limited number of bits for fractional rate programming, the
	 * rounded up rate could be marginally higher than the requested rate.
	 */
	if (rrate > (rate + ALPHA_16_BIT_PLL_RATE_MARGIN) || rrate < rate) {
		pr_err("Requested rate (%lu) not matching the PLL's supported frequency (%lu)\n",
				rate, rrate);
		return -EINVAL;
	}

	regmap_write(pll->clkr.regmap, off + PLL_ALPHA_VAL, a);
	regmap_write(pll->clkr.regmap, off + PLL_L_VAL, l);

	/* Return early if the PLL is disabled */
	ret = regmap_read(pll->clkr.regmap, off + REGERA_PLL_OPMODE, &regval);
	if (ret)
		return ret;
	else if (regval == REGERA_PLL_OFF)
		return 0;

	/* Wait before polling for the frequency latch */
	udelay(5);

	ret = wait_for_regera_pll_freq_lock(pll);
	if (ret)
		return ret;

	/* Wait for PLL output to stabilize */
	udelay(100);
	return 0;
}

static unsigned long
clk_regera_pll_recalc_rate(struct clk_hw *hw, unsigned long parent_rate)
{
	u32 l, frac;
	u64 prate = parent_rate;
	struct clk_alpha_pll *pll = to_clk_alpha_pll(hw);
	u32 off = pll->offset;

	regmap_read(pll->clkr.regmap, off + PLL_L_VAL, &l);
	regmap_read(pll->clkr.regmap, off + PLL_ALPHA_VAL, &frac);

	return alpha_pll_calc_rate(pll, prate, l, frac);
}

static void clk_regera_pll_list_registers(struct seq_file *f, struct clk_hw *hw)
{
	static struct clk_register_data pll_regs[] = {
		{"PLL_MODE", 0x0},
		{"PLL_L_VAL", 0x4},
		{"PLL_ALPHA_VAL", 0x8},
		{"PLL_USER_CTL", 0xC},
		{"PLL_CONFIG_CTL", 0x10},
		{"PLL_OPMODE", 0x28},
	};

	static struct clk_register_data pll_vote_reg = {
		"APSS_PLL_VOTE", 0x0
	};

	print_pll_registers(f, hw, pll_regs, ARRAY_SIZE(pll_regs),
							&pll_vote_reg);
}

const struct clk_ops clk_pll_sleep_vote_ops = {
	.enable = clk_enable_regmap,
	.disable = clk_disable_regmap,
	.list_registers = clk_alpha_pll_list_registers,
	.bus_vote = clk_debug_bus_vote,
};
EXPORT_SYMBOL(clk_pll_sleep_vote_ops);

const struct clk_ops clk_alpha_pll_ops = {
	.enable = clk_alpha_pll_enable,
	.disable = clk_alpha_pll_disable,
	.is_enabled = clk_alpha_pll_is_enabled,
	.recalc_rate = clk_alpha_pll_recalc_rate,
	.round_rate = clk_alpha_pll_round_rate,
	.set_rate = clk_alpha_pll_set_rate,
	.list_registers = clk_alpha_pll_list_registers,
	.bus_vote = clk_debug_bus_vote,
};
EXPORT_SYMBOL_GPL(clk_alpha_pll_ops);

const struct clk_ops clk_alpha_pll_hwfsm_ops = {
	.enable = clk_alpha_pll_hwfsm_enable,
	.disable = clk_alpha_pll_hwfsm_disable,
	.is_enabled = clk_alpha_pll_hwfsm_is_enabled,
	.recalc_rate = clk_alpha_pll_recalc_rate,
	.round_rate = clk_alpha_pll_round_rate,
	.set_rate = clk_alpha_pll_set_rate,
	.list_registers = clk_alpha_pll_list_registers,
	.bus_vote = clk_debug_bus_vote,
};
EXPORT_SYMBOL_GPL(clk_alpha_pll_hwfsm_ops);

const struct clk_ops clk_trion_pll_ops = {
	.prepare = clk_trion_pll_prepare,
	.enable = clk_trion_pll_enable,
	.disable = clk_trion_pll_disable,
	.is_enabled = clk_trion_pll_is_enabled,
	.recalc_rate = clk_trion_pll_recalc_rate,
	.round_rate = clk_alpha_pll_round_rate,
	.set_rate = clk_trion_pll_set_rate,
	.list_registers = clk_trion_pll_list_registers,
	.bus_vote = clk_debug_bus_vote,
};
EXPORT_SYMBOL_GPL(clk_trion_pll_ops);

const struct clk_ops clk_trion_fixed_pll_ops = {
	.enable = clk_trion_pll_enable,
	.disable = clk_trion_pll_disable,
	.is_enabled = clk_trion_pll_is_enabled,
	.recalc_rate = clk_trion_pll_recalc_rate,
	.round_rate = clk_alpha_pll_round_rate,
	.list_registers = clk_trion_pll_list_registers,
	.bus_vote = clk_debug_bus_vote,
};
EXPORT_SYMBOL_GPL(clk_trion_fixed_pll_ops);

const struct clk_ops clk_regera_pll_ops = {
	.enable = clk_regera_pll_enable,
	.disable = clk_regera_pll_disable,
	.is_enabled = clk_alpha_pll_is_enabled,
	.recalc_rate = clk_regera_pll_recalc_rate,
	.round_rate = clk_alpha_pll_round_rate,
	.set_rate = clk_regera_pll_set_rate,
	.list_registers = clk_regera_pll_list_registers,
	.bus_vote = clk_debug_bus_vote,
};
EXPORT_SYMBOL_GPL(clk_regera_pll_ops);

static unsigned long
clk_alpha_pll_postdiv_recalc_rate(struct clk_hw *hw, unsigned long parent_rate)
{
	struct clk_alpha_pll_postdiv *pll = to_clk_alpha_pll_postdiv(hw);
	u32 ctl, user_ctl = PLL_USER_CTL, post_div_mask = PLL_POST_DIV_MASK;
	u32 i, div = 0;

	if (pll->type == AGERA_PLL) {
		user_ctl = AGERA_PLL_USER_CTL;
		post_div_mask = AGERA_PLL_POST_DIV_MASK;
	}

	if (pll->type == LUCID_PLL)
		user_ctl = LUCID_PLL_OFF_USER_CTL;

	regmap_read(pll->clkr.regmap, pll->offset + user_ctl, &ctl);

	if (pll->postdiv == POSTDIV_EVEN) {
		ctl >>= PLL_POST_DIV_SHIFT;
		ctl &= post_div_mask;
		return parent_rate >> fls(ctl);
	}

	ctl >>= PLL_ODD_POST_DIV_SHIFT;
<<<<<<< HEAD

	if (pll->type == AGERA_PLL)
		ctl &= post_div_mask;
	else
		ctl &= PLL_ODD_POST_DIV_MASK;

=======

	if (pll->type == AGERA_PLL)
		ctl &= post_div_mask;
	else
		ctl &= PLL_ODD_POST_DIV_MASK;

>>>>>>> 9528de5b
	for (i = 0; i < pll->num_post_div; i++) {
		if (pll->post_div_table[i].val == ctl) {
			div = pll->post_div_table[i].div;
			break;
		}
	}

	if (div == 0)
		div = 1;

	return (parent_rate / div);
}

static const struct clk_div_table clk_alpha_div_table[] = {
	{ 0x0, 1 },
	{ 0x1, 2 },
	{ 0x3, 4 },
	{ 0x7, 8 },
	{ 0xf, 16 },
	{ }
};

static long
clk_alpha_pll_postdiv_round_rate(struct clk_hw *hw, unsigned long rate,
				 unsigned long *prate)
{
	struct clk_alpha_pll_postdiv *pll = to_clk_alpha_pll_postdiv(hw);
	const struct clk_div_table *postdiv_table = clk_alpha_div_table;
	u8 flag = CLK_DIVIDER_POWER_OF_TWO;

	if ((pll->postdiv == POSTDIV_ODD) && (pll->post_div_table)) {
		postdiv_table = pll->post_div_table;
		flag = CLK_DIVIDER_ROUND_CLOSEST;
	}

	return divider_round_rate(hw, rate, prate, postdiv_table, pll->width,
				  flag);
}

static int clk_alpha_pll_postdiv_set_rate(struct clk_hw *hw, unsigned long rate,
					  unsigned long parent_rate)
{
	struct clk_alpha_pll_postdiv *pll = to_clk_alpha_pll_postdiv(hw);
	int div;
	u32 user_ctl = PLL_USER_CTL, post_div_mask = PLL_POST_DIV_MASK;
	u32 post_div_shift = PLL_POST_DIV_SHIFT;

	if (pll->type == AGERA_PLL) {
		user_ctl = AGERA_PLL_USER_CTL;
		post_div_mask = AGERA_PLL_POST_DIV_MASK;
	}

	/*
	 * Even postdiv : 16 -> 0xf, 8 -> 0x7, 4 -> 0x3, 2 -> 0x1, 1 -> 0x0
	 * Odd postdiv :  7 -> 0x7, 5 -> 0x5, 3 -> 0x3, 1 -> 0x0
	 */
	div = DIV_ROUND_UP_ULL((u64)parent_rate, rate);
	if (pll->postdiv == POSTDIV_EVEN || div == 1)
		div--;

	if (pll->postdiv == POSTDIV_ODD) {
		if (!(pll->type == AGERA_PLL))
			post_div_shift = PLL_ODD_POST_DIV_SHIFT;
	}

	return regmap_update_bits(pll->clkr.regmap, pll->offset + user_ctl,
				  post_div_mask << post_div_shift,
				  div << post_div_shift);
}

const struct clk_ops clk_alpha_pll_postdiv_ops = {
	.recalc_rate = clk_alpha_pll_postdiv_recalc_rate,
	.round_rate = clk_alpha_pll_postdiv_round_rate,
	.set_rate = clk_alpha_pll_postdiv_set_rate,
	.bus_vote = clk_debug_bus_vote,
};
EXPORT_SYMBOL_GPL(clk_alpha_pll_postdiv_ops);

static unsigned long clk_trion_pll_postdiv_recalc_rate(struct clk_hw *hw,
				unsigned long parent_rate)
{
	struct clk_alpha_pll_postdiv *pll = to_clk_alpha_pll_postdiv(hw);
	u32 i, div = 1, val;

	if (!pll->post_div_table) {
		pr_err("Missing the post_div_table for the PLL\n");
		return -EINVAL;
	}

	regmap_read(pll->clkr.regmap, pll->offset + TRION_PLL_USER_CTL, &val);

	val >>= pll->post_div_shift;
	val &= PLL_POST_DIV_MASK;

	for (i = 0; i < pll->num_post_div; i++) {
		if (pll->post_div_table[i].val == val) {
			div = pll->post_div_table[i].div;
			break;
		}
	}

	return (parent_rate / div);
}

static long clk_trion_pll_postdiv_round_rate(struct clk_hw *hw,
				unsigned long rate, unsigned long *prate)
{
	struct clk_alpha_pll_postdiv *pll = to_clk_alpha_pll_postdiv(hw);

	if (!pll->post_div_table)
		return -EINVAL;

	return divider_round_rate(hw, rate, prate, pll->post_div_table,
					pll->width, CLK_DIVIDER_ROUND_CLOSEST);
}

static int clk_trion_pll_postdiv_set_rate(struct clk_hw *hw,
				unsigned long rate, unsigned long parent_rate)
{
	struct clk_alpha_pll_postdiv *pll = to_clk_alpha_pll_postdiv(hw);
	int i, val = 0, div, ret;

	/*
	 * If the PLL is in FSM mode, then treat the set_rate callback
	 * as a no-operation.
	 */
	ret = regmap_read(pll->clkr.regmap, pll->offset + PLL_MODE, &val);
	if (ret)
		return ret;

	if (val & PLL_VOTE_FSM_ENA)
		return 0;

	if (!pll->post_div_table) {
		pr_err("Missing the post_div_table for the PLL\n");
		return -EINVAL;
	}

	div = DIV_ROUND_UP_ULL((u64)parent_rate, rate);
	for (i = 0; i < pll->num_post_div; i++) {
		if (pll->post_div_table[i].div == div) {
			val = pll->post_div_table[i].val;
			break;
		}
	}

	return regmap_update_bits(pll->clkr.regmap,
				pll->offset + TRION_PLL_USER_CTL,
				PLL_POST_DIV_MASK << pll->post_div_shift,
				val << pll->post_div_shift);
}

const struct clk_ops clk_trion_pll_postdiv_ops = {
	.recalc_rate = clk_trion_pll_postdiv_recalc_rate,
	.round_rate = clk_trion_pll_postdiv_round_rate,
	.set_rate = clk_trion_pll_postdiv_set_rate,
	.bus_vote = clk_debug_bus_vote,
};
EXPORT_SYMBOL_GPL(clk_trion_pll_postdiv_ops);

static int clk_alpha_pll_slew_update(struct clk_alpha_pll *pll)
{
	int ret = 0;
	u32 val;

	regmap_update_bits(pll->clkr.regmap, pll->offset + PLL_MODE,
					PLL_UPDATE, PLL_UPDATE);
	regmap_read(pll->clkr.regmap, pll->offset + PLL_MODE, &val);

	ret = wait_for_pll_update(pll);
	if (ret)
		return ret;
	/*
	 * HPG mandates a wait of at least 570ns before polling the LOCK
	 * detect bit. Have a delay of 1us just to be safe.
	 */
	mb();
	udelay(1);

	ret = wait_for_pll_enable_lock(pll);

	return ret;
}

static int clk_alpha_pll_calibrate(struct clk_hw *hw);

static unsigned long
clk_alpha_pll_slew_recalc_rate(struct clk_hw *hw, unsigned long parent_rate)
{
	struct clk_alpha_pll *pll = to_clk_alpha_pll(hw);
	u64 a = 0;
	u32 l, low, high, ctl, off = pll->offset;

	regmap_read(pll->clkr.regmap, off + PLL_L_VAL, &l);

	regmap_read(pll->clkr.regmap, off + PLL_USER_CTL, &ctl);
	if (ctl & PLL_ALPHA_EN) {
		regmap_read(pll->clkr.regmap, off + PLL_ALPHA_VAL, &low);
		if (pll->flags & SUPPORTS_16BIT_ALPHA) {
			a = low & ALPHA_16BIT_MASK;
		} else {
			regmap_read(pll->clkr.regmap, off + PLL_ALPHA_VAL_U,
						&high);
			a = (u64)high << 32 | low;
			a >>= ALPHA_REG_BITWIDTH - ALPHA_BITWIDTH;
		}
	}

	ctl >>= PLL_POST_DIV_SHIFT;
	ctl &= PLL_POST_DIV_MASK;

	return alpha_pll_calc_rate(pll, parent_rate, l, a) >> fls(ctl);
}

static int clk_alpha_pll_slew_set_rate(struct clk_hw *hw, unsigned long rate,
			unsigned long parent_rate)
{
	struct clk_alpha_pll *pll = to_clk_alpha_pll(hw);
	unsigned long freq_hz;
	const struct pll_vco *curr_vco = NULL, *vco;
	u32 l, ctl;
	u64 a;
	int i = 0;

	freq_hz = alpha_pll_round_rate(pll, rate, parent_rate, &l, &a);
	if (freq_hz != rate) {
		pr_err("alpha_pll: Call clk_set_rate with rounded rates!\n");
		return -EINVAL;
	}

	regmap_read(pll->clkr.regmap, pll->offset + PLL_USER_CTL, &ctl);
	ctl >>= PLL_POST_DIV_SHIFT;
	ctl &= PLL_POST_DIV_MASK;

	for (i = 0; i < ARRAY_SIZE(clk_alpha_div_table); i++) {
		if (clk_alpha_div_table[i].val == ctl)
			break;
	}

	if (i < ARRAY_SIZE(clk_alpha_div_table))
		curr_vco = alpha_pll_find_vco(pll, clk_hw_get_rate(hw) *
						clk_alpha_div_table[i].div);
	if (!curr_vco) {
		pr_err("alpha pll: not in a valid vco range\n");
		return -EINVAL;
	}

	vco = alpha_pll_find_vco(pll, freq_hz);
	if (!vco) {
		pr_err("alpha pll: not in a valid vco range\n");
		return -EINVAL;
	}

	/*
	 * Dynamic pll update will not support switching frequencies across
	 * vco ranges. In those cases fall back to normal alpha set rate.
	 */
	if (curr_vco->val != vco->val)
		return clk_alpha_pll_set_rate(hw, rate, parent_rate);

	a = a << (ALPHA_REG_BITWIDTH - ALPHA_BITWIDTH);

	regmap_write(pll->clkr.regmap, pll->offset + PLL_L_VAL, l);
	regmap_write(pll->clkr.regmap, pll->offset + PLL_ALPHA_VAL, a);
	regmap_write(pll->clkr.regmap, pll->offset + PLL_ALPHA_VAL_U, a >> 32);

	/* Ensure that the write above goes through before proceeding. */
	mb();

	if (clk_hw_is_enabled(hw))
		clk_alpha_pll_slew_update(pll);

	return 0;
}

/*
 * Slewing plls should be bought up at frequency which is in the middle of the
 * desired VCO range. So after bringing up the pll at calibration freq, set it
 * back to desired frequency(that was set by previous clk_set_rate).
 */
static int clk_alpha_pll_calibrate(struct clk_hw *hw)
{
	unsigned long calibration_freq, freq_hz;
	struct clk_alpha_pll *pll = to_clk_alpha_pll(hw);
	struct clk_hw *parent;
	const struct pll_vco *vco = NULL;
	u64 a;
	u32 l, ctl;
	int rc, i = 0;

	parent = clk_hw_get_parent(hw);
	if (!parent) {
		pr_err("alpha pll: no valid parent found\n");
		return -EINVAL;
	}

	regmap_read(pll->clkr.regmap, pll->offset + PLL_USER_CTL, &ctl);
	ctl >>= PLL_POST_DIV_SHIFT;
	ctl &= PLL_POST_DIV_MASK;

	for (i = 0; i < ARRAY_SIZE(clk_alpha_div_table); i++) {
		if (clk_alpha_div_table[i].val == ctl)
			break;
	}

	if (i < ARRAY_SIZE(clk_alpha_div_table))
		vco = alpha_pll_find_vco(pll, clk_hw_get_rate(hw) *
						clk_alpha_div_table[i].div);
	if (!vco) {
		pr_err("alpha pll: not in a valid vco range\n");
		return -EINVAL;
	}

	/*
	 * As during slewing plls vco_sel won't be allowed to change, vco table
	 * should have only one entry table, i.e. index = 0, find the
	 * calibration frequency.
	 */
	calibration_freq = (pll->vco_table[0].min_freq +
					pll->vco_table[0].max_freq)/2;

	freq_hz = alpha_pll_round_rate(pll, calibration_freq,
				clk_hw_get_rate(parent), &l, &a);
	if (freq_hz != calibration_freq) {
		pr_err("alpha_pll: call clk_set_rate with rounded rates!\n");
		return -EINVAL;
	}

	/* Setup PLL for calibration frequency */
	a <<= (ALPHA_REG_BITWIDTH - ALPHA_BITWIDTH);

	regmap_write(pll->clkr.regmap, pll->offset + PLL_L_VAL, l);
	regmap_write(pll->clkr.regmap, pll->offset + PLL_ALPHA_VAL, a);
	regmap_write(pll->clkr.regmap, pll->offset + PLL_ALPHA_VAL_U, a >> 32);

	regmap_update_bits(pll->clkr.regmap, pll->offset + PLL_USER_CTL,
				PLL_VCO_MASK << PLL_VCO_SHIFT,
				vco->val << PLL_VCO_SHIFT);

	regmap_update_bits(pll->clkr.regmap, pll->offset + PLL_USER_CTL,
				PLL_ALPHA_EN, PLL_ALPHA_EN);

	/* Bringup the pll at calibration frequency */
	rc = clk_alpha_pll_enable(hw);
	if (rc) {
		pr_err("alpha pll calibration failed\n");
		return rc;
	}

	/*
	 * PLL is already running at calibration frequency.
	 * So slew pll to the previously set frequency.
	 */
	freq_hz = alpha_pll_round_rate(pll, clk_hw_get_rate(hw) *
					clk_alpha_div_table[i].div,
					clk_hw_get_rate(parent), &l, &a);

	pr_debug("pll %s: setting back to required rate %lu, freq_hz %ld\n",
				hw->init->name, clk_hw_get_rate(hw), freq_hz);

	/* Setup the PLL for the new frequency */
	a <<= (ALPHA_REG_BITWIDTH - ALPHA_BITWIDTH);

	regmap_write(pll->clkr.regmap, pll->offset + PLL_L_VAL, l);
	regmap_write(pll->clkr.regmap, pll->offset + PLL_ALPHA_VAL, a);
	regmap_write(pll->clkr.regmap, pll->offset + PLL_ALPHA_VAL_U, a >> 32);

	regmap_update_bits(pll->clkr.regmap, pll->offset + PLL_USER_CTL,
				PLL_ALPHA_EN, PLL_ALPHA_EN);

	return clk_alpha_pll_slew_update(pll);
}

static int clk_alpha_pll_slew_enable(struct clk_hw *hw)
{
	int rc;

	rc = clk_alpha_pll_calibrate(hw);
	if (rc)
		return rc;

	return clk_alpha_pll_enable(hw);
}

const struct clk_ops clk_alpha_pll_slew_ops = {
	.enable = clk_alpha_pll_slew_enable,
	.disable = clk_alpha_pll_disable,
	.recalc_rate = clk_alpha_pll_slew_recalc_rate,
	.round_rate = clk_alpha_pll_round_rate,
	.set_rate = clk_alpha_pll_slew_set_rate,
	.list_registers = clk_alpha_pll_list_registers,
	.bus_vote = clk_debug_bus_vote,
};
EXPORT_SYMBOL(clk_alpha_pll_slew_ops);

static int clk_fabia_pll_latch_input(struct clk_alpha_pll *pll,
					struct regmap *regmap)
{
	u32 regval;
	int ret = 0;

	/* Latch the PLL input */
	ret = regmap_update_bits(regmap, pll->offset + PLL_MODE,
			   FABIA_PLL_UPDATE, FABIA_PLL_UPDATE);
	if (ret)
		return ret;

	/* Wait for 2 reference cycles before checking the ACK bit. */
	udelay(1);
	regmap_read(regmap, pll->offset + PLL_MODE, &regval);
	if (!(regval & FABIA_PLL_ACK_LATCH)) {
		WARN(1, "clk: PLL latch failed. Output may be unstable!\n");
		return -EINVAL;
	}

	/* Return the latch input to 0 */
	ret = regmap_update_bits(regmap, pll->offset + PLL_MODE,
			   FABIA_PLL_UPDATE, 0);
	if (ret)
		return ret;

	/* Wait for PLL output to stabilize */
	udelay(100);
	return ret;
}

int clk_fabia_pll_configure(struct clk_alpha_pll *pll, struct regmap *regmap,
				const struct alpha_pll_config *config)
{
	u32 val, mask;

	if (!config) {
		pr_err("PLL configuration missing.\n");
		return -EINVAL;
	}

	if (config->l)
		regmap_write(regmap, pll->offset + PLL_L_VAL,
						config->l);

	regmap_write(regmap, pll->offset + FABIA_CAL_L_VAL,
			FABIA_PLL_CAL_L_VAL);

	if (config->frac)
		regmap_write(regmap, pll->offset + FABIA_FRAC_VAL,
						config->frac);

	if (config->config_ctl_val)
		regmap_write(regmap, pll->offset + FABIA_CONFIG_CTL_LO,
					config->config_ctl_val);

	if (config->config_ctl_hi_val)
		regmap_write(regmap, pll->offset + FABIA_CONFIG_CTL_HI,
					config->config_ctl_hi_val);

	if (config->user_ctl_val)
		regmap_write(regmap, pll->offset + FABIA_USER_CTL_LO,
					config->user_ctl_val);

	if (config->user_ctl_hi_val)
		regmap_write(regmap, pll->offset + FABIA_USER_CTL_HI,
					config->user_ctl_hi_val);

	if (config->test_ctl_val)
		regmap_write(regmap, pll->offset + FABIA_TEST_CTL_LO,
					config->test_ctl_val);

	if (config->test_ctl_hi_val)
		regmap_write(regmap, pll->offset + FABIA_TEST_CTL_HI,
					config->test_ctl_hi_val);

	if (config->post_div_mask) {
		mask = config->post_div_mask;
		val = config->post_div_val;
		regmap_update_bits(regmap, pll->offset + FABIA_USER_CTL_LO,
					mask, val);
	}

	/*
	 * If the PLL has already been initialized, it would now be in a STANDBY
	 * state. Any new updates to the PLL frequency will require setting the
	 * PLL_UPDATE bit.
	 */
	if (pll->inited)
		clk_fabia_pll_latch_input(pll, regmap);

	regmap_update_bits(regmap, pll->offset + PLL_MODE,
				 FABIA_PLL_HW_UPDATE_LOGIC_BYPASS,
				 FABIA_PLL_HW_UPDATE_LOGIC_BYPASS);

	regmap_update_bits(regmap, pll->offset + PLL_MODE,
			   PLL_RESET_N, PLL_RESET_N);

	pll->inited = true;
	return 0;
}

static int clk_fabia_pll_enable(struct clk_hw *hw)
{
	int ret;
	struct clk_alpha_pll *pll = to_clk_alpha_pll(hw);
	u32 val, opmode_val, off = pll->offset, l_val, cal_val;

	ret = regmap_read(pll->clkr.regmap, off + PLL_MODE, &val);
	if (ret)
		return ret;

	/* If in FSM mode, just vote for it */
	if (val & PLL_VOTE_FSM_ENA) {
		ret = clk_enable_regmap(hw);
		if (ret)
			return ret;
		return wait_for_pll_enable_active(pll);
	}

	ret = regmap_read(pll->clkr.regmap, off + PLL_MODE, &opmode_val);
	if (ret)
		return ret;

	/* Skip If PLL is already running */
	if ((opmode_val & FABIA_PLL_RUN) && (val & PLL_OUTCTRL))
		return 0;

	ret = regmap_read(pll->clkr.regmap, pll->offset + PLL_L_VAL, &l_val);
	if (ret)
		return ret;

	ret = regmap_read(pll->clkr.regmap, pll->offset + FABIA_CAL_L_VAL,
			&cal_val);
	if (ret)
		return ret;

	/* PLL has lost it's L or CAL value, needs reconfiguration */
	if (!l_val || !cal_val)
		pll->inited = false;

	if (unlikely(!pll->inited)) {
		ret = clk_fabia_pll_configure(pll, pll->clkr.regmap,
				pll->config);
		if (ret) {
			pr_err("Failed to configure %s\n", clk_hw_get_name(hw));
			return ret;
		}
		pr_warn("%s: PLL configuration lost, reconfiguration of PLL done.\n",
				clk_hw_get_name(hw));
	}

	/* Disable PLL output */
	ret = regmap_update_bits(pll->clkr.regmap, off + PLL_MODE,
					PLL_OUTCTRL, 0);
	if (ret)
		return ret;

	/* Set operation mode to STANDBY */
	regmap_write(pll->clkr.regmap, off + FABIA_OPMODE, FABIA_PLL_STANDBY);

	/* PLL should be in STANDBY mode before continuing */
	mb();

	/* Bring PLL out of reset */
	ret = regmap_update_bits(pll->clkr.regmap, off + PLL_MODE,
				 PLL_RESET_N, PLL_RESET_N);
	if (ret)
		return ret;

	/* Set operation mode to RUN */
	regmap_write(pll->clkr.regmap, off + FABIA_OPMODE, FABIA_PLL_RUN);

	ret = wait_for_pll_enable_lock(pll);
	if (ret)
		return ret;

	/* Enable the main PLL output */
	ret = regmap_update_bits(pll->clkr.regmap, off + FABIA_USER_CTL_LO,
				 FABIA_PLL_OUT_MASK, FABIA_PLL_OUT_MASK);
	if (ret)
		return ret;

	/* Enable PLL outputs */
	ret = regmap_update_bits(pll->clkr.regmap, off + PLL_MODE,
				 PLL_OUTCTRL, PLL_OUTCTRL);
	if (ret)
		return ret;

	/* Ensure that the write above goes through before returning. */
	mb();
	return ret;
}

static void clk_fabia_pll_disable(struct clk_hw *hw)
{
	int ret;
	struct clk_alpha_pll *pll = to_clk_alpha_pll(hw);
	u32 val, off = pll->offset;

	ret = regmap_read(pll->clkr.regmap, off + PLL_MODE, &val);
	if (ret)
		return;

	/* If in FSM mode, just unvote it */
	if (val & PLL_VOTE_FSM_ENA) {
		clk_disable_regmap(hw);
		return;
	}

	/* Disable PLL outputs */
	ret = regmap_update_bits(pll->clkr.regmap, off + PLL_MODE,
							PLL_OUTCTRL, 0);
	if (ret)
		return;

	/* Disable the main PLL output */
	ret = regmap_update_bits(pll->clkr.regmap, off + FABIA_USER_CTL_LO,
			FABIA_PLL_OUT_MASK, 0);
	if (ret)
		return;

	/* Place the PLL mode in STANDBY */
	regmap_write(pll->clkr.regmap, off + FABIA_OPMODE, FABIA_PLL_STANDBY);
}

/*
 * Fabia PLL requires power-on self calibration which happen when the PLL comes
 * out of reset. Calibration frequency is calculated by below relation:
 *
 * calibration freq = ((pll_l_valmax + pll_l_valmin) * 0.54)
 */
static int clk_fabia_pll_prepare(struct clk_hw *hw)
{
	unsigned long calibration_freq, freq_hz;
	struct clk_alpha_pll *pll = to_clk_alpha_pll(hw);
	const struct pll_vco *vco;
	struct clk_hw *parent;
	u64 a;
	u32 cal_l, regval, off = pll->offset;
	int ret;

	/* Check if calibration needs to be done i.e. PLL is in reset */
	ret = regmap_read(pll->clkr.regmap, off + PLL_MODE, &regval);
	if (ret)
		return ret;

	/* Return early if calibration is not needed. */
	if (regval & PLL_RESET_N)
		return 0;

	vco = alpha_pll_find_vco(pll, clk_hw_get_rate(hw));
	if (!vco) {
		pr_err("alpha pll: not in a valid vco range\n");
		return -EINVAL;
	}

	calibration_freq = ((pll->vco_table[0].min_freq +
				pll->vco_table[0].max_freq) * 54)/100;

	parent = clk_hw_get_parent(hw);
	if (!parent)
		return -EINVAL;

	freq_hz = alpha_pll_round_rate(pll, calibration_freq,
			clk_hw_get_rate(parent), &cal_l, &a);
	/*
	 * Due to a limited number of bits for fractional rate programming, the
	 * rounded up rate could be marginally higher than the requested rate.
	 */
	if (freq_hz > (calibration_freq + ALPHA_16_BIT_PLL_RATE_MARGIN) ||
						freq_hz < calibration_freq) {
		pr_err("fabia_pll: Call set rate with rounded rates!\n");
		return -EINVAL;
	}

	/* Setup PLL for calibration frequency */
	regmap_write(pll->clkr.regmap, pll->offset + FABIA_CAL_L_VAL, cal_l);

	/* Bringup the pll at calibration frequency */
	ret = clk_fabia_pll_enable(hw);
	if (ret) {
		pr_err("alpha pll calibration failed\n");
		return ret;
	}

	clk_fabia_pll_disable(hw);
	return 0;
}

static unsigned long
clk_fabia_pll_recalc_rate(struct clk_hw *hw, unsigned long parent_rate)
{
	u32 l, frac;
	u64 prate = parent_rate;
	struct clk_alpha_pll *pll = to_clk_alpha_pll(hw);
	u32 off = pll->offset;

	regmap_read(pll->clkr.regmap, off + PLL_L_VAL, &l);
	regmap_read(pll->clkr.regmap, off + FABIA_FRAC_VAL, &frac);

	return alpha_pll_calc_rate(pll, prate, l, frac);
}

static int clk_fabia_pll_set_rate(struct clk_hw *hw, unsigned long rate,
				  unsigned long prate)
{
	struct clk_alpha_pll *pll = to_clk_alpha_pll(hw);
	unsigned long rrate;
	u32 regval, l, off = pll->offset, cal_val;
	u64 a;
	int ret;

	ret = regmap_read(pll->clkr.regmap, off + PLL_MODE, &regval);
	if (ret)
		return ret;

	ret = regmap_read(pll->clkr.regmap, pll->offset + FABIA_CAL_L_VAL,
			&cal_val);
	if (ret)
		return ret;

	/* PLL has lost it's CAL value, needs reconfiguration */
	if (!cal_val)
		pll->inited = false;

	if (unlikely(!pll->inited)) {
		ret = clk_fabia_pll_configure(pll, pll->clkr.regmap,
				pll->config);
		if (ret) {
			pr_err("Failed to configure %s\n", clk_hw_get_name(hw));
			return ret;
		}
		pr_warn("%s: PLL configuration lost, reconfiguration of PLL done.\n",
				clk_hw_get_name(hw));
	}

	rrate = alpha_pll_round_rate(pll, rate, prate, &l, &a);
	/*
	 * Due to limited number of bits for fractional rate programming, the
	 * rounded up rate could be marginally higher than the requested rate.
	 */
	if (rrate > (rate + ALPHA_16_BIT_PLL_RATE_MARGIN) || rrate < rate) {
		pr_err("Call set rate on the PLL with rounded rates!\n");
		return -EINVAL;
	}

	regmap_write(pll->clkr.regmap, off + PLL_L_VAL, l);
	regmap_write(pll->clkr.regmap, off + FABIA_FRAC_VAL, a);

	return clk_fabia_pll_latch_input(pll, pll->clkr.regmap);
}

static void clk_fabia_pll_list_registers(struct seq_file *f, struct clk_hw *hw)
{
	struct clk_alpha_pll *pll = to_clk_alpha_pll(hw);
	int size, i, val;

	static struct clk_register_data data[] = {
		{"PLL_MODE", 0x0},
		{"PLL_L_VAL", 0x4},
		{"PLL_CAL_L_VAL", 0x8},
		{"PLL_FRAC_VAL", 0x38},
		{"PLL_USER_CTL_LO", 0xc},
		{"PLL_USER_CTL_HI", 0x10},
		{"PLL_CONFIG_CTL_LO", 0x14},
		{"PLL_CONFIG_CTL_HI", 0x18},
		{"PLL_OPMODE", 0x2c},
	};

	static struct clk_register_data data1[] = {
		{"APSS_PLL_VOTE", 0x0},
	};

	size = ARRAY_SIZE(data);

	for (i = 0; i < size; i++) {
		regmap_read(pll->clkr.regmap, pll->offset + data[i].offset,
					&val);
		clock_debug_output(f, false,
				"%20s: 0x%.8x\n", data[i].name, val);
	}

	regmap_read(pll->clkr.regmap, pll->offset + data[0].offset, &val);

	if (val & PLL_FSM_ENA) {
		regmap_read(pll->clkr.regmap, pll->clkr.enable_reg +
					data1[0].offset, &val);
		clock_debug_output(f, false,
				"%20s: 0x%.8x\n", data1[0].name, val);
	}
}

const struct clk_ops clk_fabia_pll_ops = {
	.prepare = clk_fabia_pll_prepare,
	.enable = clk_fabia_pll_enable,
	.disable = clk_fabia_pll_disable,
	.is_enabled = clk_alpha_pll_is_enabled,
	.recalc_rate = clk_fabia_pll_recalc_rate,
	.round_rate = clk_alpha_pll_round_rate,
	.set_rate = clk_fabia_pll_set_rate,
	.list_registers = clk_fabia_pll_list_registers,
	.bus_vote = clk_debug_bus_vote,
};
EXPORT_SYMBOL(clk_fabia_pll_ops);

const struct clk_ops clk_fabia_fixed_pll_ops = {
	.enable = clk_fabia_pll_enable,
	.disable = clk_fabia_pll_disable,
	.is_enabled = clk_alpha_pll_is_enabled,
	.recalc_rate = clk_fabia_pll_recalc_rate,
	.round_rate = clk_alpha_pll_round_rate,
	.list_registers = clk_fabia_pll_list_registers,
	.bus_vote = clk_debug_bus_vote,
};
EXPORT_SYMBOL(clk_fabia_fixed_pll_ops);

static unsigned long clk_generic_pll_postdiv_recalc_rate(struct clk_hw *hw,
				unsigned long parent_rate)
{
	struct clk_alpha_pll_postdiv *pll = to_clk_alpha_pll_postdiv(hw);
	u32 i, div = 1, val;

	if (!pll->post_div_table) {
		pr_err("Missing the post_div_table for the PLL\n");
		return -EINVAL;
	}

	regmap_read(pll->clkr.regmap, pll->offset + FABIA_USER_CTL_LO, &val);

	val >>= pll->post_div_shift;
	val &= PLL_POST_DIV_MASK;

	for (i = 0; i < pll->num_post_div; i++) {
		if (pll->post_div_table[i].val == val) {
			div = pll->post_div_table[i].div;
			break;
		}
	}

	return (parent_rate / div);
}

static long clk_generic_pll_postdiv_round_rate(struct clk_hw *hw,
				unsigned long rate, unsigned long *prate)
{
	struct clk_alpha_pll_postdiv *pll = to_clk_alpha_pll_postdiv(hw);

	if (!pll->post_div_table)
		return -EINVAL;

	return divider_round_rate(hw, rate, prate, pll->post_div_table,
					pll->width, CLK_DIVIDER_ROUND_KHZ);
}

static int clk_generic_pll_postdiv_set_rate(struct clk_hw *hw,
				unsigned long rate, unsigned long parent_rate)
{
	struct clk_alpha_pll_postdiv *pll = to_clk_alpha_pll_postdiv(hw);
	int i, val = 0, div, ret;

	/*
	 * If the PLL is in FSM mode, then treat the set_rate callback
	 * as a no-operation.
	 */
	ret = regmap_read(pll->clkr.regmap, pll->offset + PLL_MODE, &val);
	if (ret)
		return ret;

	if (val & PLL_VOTE_FSM_ENA)
		return 0;

	if (!pll->post_div_table) {
		pr_err("Missing the post_div_table for the PLL\n");
		return -EINVAL;
	}

	div = DIV_ROUND_UP_ULL((u64)parent_rate, rate);
	for (i = 0; i < pll->num_post_div; i++) {
		if (pll->post_div_table[i].div == div) {
			val = pll->post_div_table[i].val;
			break;
		}
	}

	return regmap_update_bits(pll->clkr.regmap,
				pll->offset + FABIA_USER_CTL_LO,
				PLL_POST_DIV_MASK << pll->post_div_shift,
				val << pll->post_div_shift);
}

const struct clk_ops clk_generic_pll_postdiv_ops = {
	.recalc_rate = clk_generic_pll_postdiv_recalc_rate,
	.round_rate = clk_generic_pll_postdiv_round_rate,
	.set_rate = clk_generic_pll_postdiv_set_rate,
	.bus_vote = clk_debug_bus_vote,
};
EXPORT_SYMBOL(clk_generic_pll_postdiv_ops);

int clk_agera_pll_configure(struct clk_alpha_pll *pll, struct regmap *regmap,
				const struct alpha_pll_config *config)
{
	u32 val, mask;

	if (!config) {
		pr_err("PLL configuration missing.\n");
		return -EINVAL;
	}

	if (config->l)
		regmap_write(regmap, pll->offset + PLL_L_VAL,
						config->l);

	if (config->alpha)
		regmap_write(regmap, pll->offset + PLL_ALPHA_VAL,
						config->alpha);
	if (config->post_div_mask) {
		mask = config->post_div_mask;
		val = config->post_div_val;
		regmap_update_bits(regmap, pll->offset + AGERA_PLL_USER_CTL,
					mask, val);
	}

	if (config->main_output_mask || config->aux_output_mask ||
		config->aux2_output_mask || config->early_output_mask) {

		val = config->main_output_mask;
		val |= config->aux_output_mask;
		val |= config->aux2_output_mask;
		val |= config->early_output_mask;

		mask = config->main_output_mask;
		mask |= config->aux_output_mask;
		mask |= config->aux2_output_mask;
		mask |= config->early_output_mask;

		regmap_update_bits(regmap, pll->offset + AGERA_PLL_USER_CTL,
					mask, val);
	}

	if (config->config_ctl_val)
		regmap_write(regmap, pll->offset + AGERA_PLL_CONFIG_CTL,
				config->config_ctl_val);

	if (config->config_ctl_hi_val)
		regmap_write(regmap, pll->offset + AGERA_PLL_CONFIG_CTL_U,
				config->config_ctl_hi_val);

	if (config->test_ctl_val)
		regmap_write(regmap, pll->offset + AGERA_PLL_TEST_CTL,
					config->test_ctl_val);

	if (config->test_ctl_hi_val)
		regmap_write(regmap, pll->offset + AGERA_PLL_TEST_CTL_U,
					config->test_ctl_hi_val);

	return 0;
}

static unsigned long
clk_agera_pll_recalc_rate(struct clk_hw *hw, unsigned long parent_rate)
{
	u32 l, a;
	u64 prate = parent_rate;
	struct clk_alpha_pll *pll = to_clk_alpha_pll(hw);
	u32 off = pll->offset;

	regmap_read(pll->clkr.regmap, off + PLL_L_VAL, &l);
	regmap_read(pll->clkr.regmap, off + PLL_ALPHA_VAL, &a);

	return alpha_pll_calc_rate(pll, prate, l, a);
}

static int clk_agera_pll_set_rate(struct clk_hw *hw, unsigned long rate,
				  unsigned long prate)
{
	struct clk_alpha_pll *pll = to_clk_alpha_pll(hw);
	unsigned long rrate;
	int ret;
	u32 l, off = pll->offset;
	u64 a;

	rrate = alpha_pll_round_rate(pll, rate, prate, &l, &a);
	/*
	 * Due to limited number of bits for fractional rate programming, the
	 * rounded up rate could be marginally higher than the requested rate.
	 */
	if (rrate > (rate + ALPHA_16_BIT_PLL_RATE_MARGIN) || rrate < rate) {
		pr_err("Call set rate on the PLL with rounded rates!\n");
		return -EINVAL;
	}

	/* change L_VAL without having to go through the power on sequence */
	regmap_write(pll->clkr.regmap, off + PLL_L_VAL, l);
	regmap_write(pll->clkr.regmap, off + PLL_ALPHA_VAL, a);

	/* Ensure that the write above goes through before proceeding. */
	mb();

	if (clk_hw_is_enabled(hw)) {
		ret = wait_for_pll_enable_lock(pll);
		if (ret) {
			pr_err("Failed to lock after L_VAL update\n");
			return ret;
		}
	}

	return 0;
}

static void clk_agera_pll_list_registers(struct seq_file *f, struct clk_hw *hw)
{
	static struct clk_register_data pll_regs[] = {
		{"PLL_MODE", 0x0},
		{"PLL_L_VAL", 0x4},
		{"PLL_ALPHA_VAL", 0x8},
		{"PLL_USER_CTL", 0xc},
		{"PLL_CONFIG_CTL", 0x10},
		{"PLL_CONFIG_CTL_U", 0x14},
		{"PLL_TEST_CTL", 0x18},
		{"PLL_TEST_CTL_U", 0x1c},
		{"PLL_STATUS", 0x2c},
	};

	static struct clk_register_data pll_vote_reg = {
		"APSS_PLL_VOTE", 0x0
	};

	print_pll_registers(f, hw, pll_regs, ARRAY_SIZE(pll_regs),
							&pll_vote_reg);
}

const struct clk_ops clk_agera_pll_ops = {
	.enable = clk_alpha_pll_enable,
	.disable = clk_alpha_pll_disable,
	.is_enabled = clk_alpha_pll_is_enabled,
	.recalc_rate = clk_agera_pll_recalc_rate,
	.round_rate = clk_alpha_pll_round_rate,
	.set_rate = clk_agera_pll_set_rate,
	.list_registers = clk_agera_pll_list_registers,
	.bus_vote = clk_debug_bus_vote,
};
EXPORT_SYMBOL(clk_agera_pll_ops);

static void clk_alpha_pll_lucid_list_registers(struct seq_file *f,
							struct clk_hw *hw)
{
	static struct clk_register_data pll_regs[] = {
		{"PLL_MODE", 0x0},
		{"PLL_L_VAL", 0x4},
		{"PLL_CAL_L_VAL", 0x8},
		{"PLL_USER_CTL", 0x0c},
		{"PLL_USER_CTL_U", 0x10},
		{"PLL_USER_CTL_U1", 0x14},
		{"PLL_CONFIG_CTL", 0x18},
		{"PLL_CONFIG_CTL_U", 0x1c},
		{"PLL_CONFIG_CTL_U1", 0x20},
		{"PLL_TEST_CTL", 0x24},
		{"PLL_TEST_CTL_U", 0x28},
		{"PLL_STATUS", 0x30},
		{"PLL_ALPHA_VAL", 0x40},
	};

	static struct clk_register_data pll_vote_reg = {
		"APSS_PLL_VOTE", 0x0
	};

	print_pll_registers(f, hw, pll_regs, ARRAY_SIZE(pll_regs),
							&pll_vote_reg);
}

static int lucid_pll_is_enabled(struct clk_alpha_pll *pll,
					struct regmap *regmap)
{
	u32 mode_regval, opmode_regval;
	int ret;

	ret = regmap_read(regmap, pll->offset + PLL_MODE, &mode_regval);
	ret |= regmap_read(regmap, pll->offset + LUCID_PLL_OFF_OPMODE,
				&opmode_regval);
	if (ret)
		return 0;

	return ((opmode_regval & LUCID_PLL_RUN) &&
			(mode_regval & PLL_OUTCTRL));
}

int clk_lucid_pll_configure(struct clk_alpha_pll *pll, struct regmap *regmap,
				const struct alpha_pll_config *config)
{
	int ret;

	if (config->l)
		regmap_write(regmap, pll->offset + LUCID_PLL_OFF_L_VAL,
				config->l);

	regmap_write(regmap, pll->offset + LUCID_PLL_OFF_CAL_L_VAL,
			LUCID_PLL_CAL_VAL);

	if (config->alpha)
		regmap_write(regmap, pll->offset + LUCID_PLL_OFF_ALPHA_VAL,
				config->alpha);
	if (config->config_ctl_val)
		regmap_write(regmap, pll->offset + LUCID_PLL_OFF_CONFIG_CTL,
				config->config_ctl_val);

	if (config->config_ctl_hi_val)
		regmap_write(regmap, pll->offset + LUCID_PLL_OFF_CONFIG_CTL_U,
				config->config_ctl_hi_val);

	if (config->config_ctl_hi1_val)
		regmap_write(regmap, pll->offset + LUCID_PLL_OFF_USER_CTL_U1,
				config->config_ctl_hi1_val);

	if (config->post_div_mask)
		regmap_update_bits(regmap, pll->offset + LUCID_PLL_OFF_USER_CTL,
			config->post_div_mask, config->post_div_val);

	regmap_update_bits(regmap, pll->offset + PLL_MODE,
				 LUCID_PLL_HW_UPDATE_LOGIC_BYPASS,
				 LUCID_PLL_HW_UPDATE_LOGIC_BYPASS);

	/* Disable PLL output */
	ret = regmap_update_bits(regmap, pll->offset + PLL_MODE,
					PLL_OUTCTRL, 0);
	if (ret)
		return ret;

	/* Set operation mode to OFF */
	regmap_write(regmap, pll->offset + LUCID_PLL_OFF_OPMODE,
			LUCID_PLL_STANDBY);

	/* PLL should be in OFF mode before continuing */
	wmb();

	/* Place the PLL in STANDBY mode */
	ret = regmap_update_bits(regmap, pll->offset + PLL_MODE,
				 PLL_RESET_N, PLL_RESET_N);
	if (ret)
		return ret;

	pll->inited = true;
	return 0;
}

static int alpha_pll_lucid_enable(struct clk_hw *hw)
{
	struct clk_alpha_pll *pll = to_clk_alpha_pll(hw);
	u32 val;
	int ret;

	ret = regmap_read(pll->clkr.regmap, pll->offset + PLL_MODE, &val);
	if (ret)
		return ret;

	/* If in FSM mode, just vote for it */
	if (val & PLL_VOTE_FSM_ENA) {
		ret = clk_enable_regmap(hw);
		if (ret)
			return ret;
		return wait_for_pll_enable_active(pll);
	}

	/* Set operation mode to RUN */
	regmap_write(pll->clkr.regmap, pll->offset + LUCID_PLL_OFF_OPMODE,
				LUCID_PLL_RUN);

	ret = wait_for_pll_enable_lock(pll);
	if (ret)
		return ret;

	/* Enable the PLL outputs */
	ret = regmap_update_bits(pll->clkr.regmap, pll->offset +
				LUCID_PLL_OFF_USER_CTL,
				LUCID_PLL_OUT_MASK, LUCID_PLL_OUT_MASK);
	if (ret)
		return ret;

	/* Enable the global PLL outputs */
	ret = regmap_update_bits(pll->clkr.regmap, pll->offset + PLL_MODE,
				 PLL_OUTCTRL, PLL_OUTCTRL);
	if (ret)
		return ret;

	/* Ensure that the write above goes through before returning. */
	mb();
	return ret;
}

static void alpha_pll_lucid_disable(struct clk_hw *hw)
{
	struct clk_alpha_pll *pll = to_clk_alpha_pll(hw);
	u32 val;
	int ret;

	ret = regmap_read(pll->clkr.regmap, pll->offset + PLL_MODE, &val);
	if (ret)
		return;

	/* If in FSM mode, just unvote it */
	if (val & PLL_VOTE_FSM_ENA) {
		clk_disable_regmap(hw);
		return;
	}

	/* Disable the global PLL output */
	ret = regmap_update_bits(pll->clkr.regmap, pll->offset + PLL_MODE,
							PLL_OUTCTRL, 0);
	if (ret)
		return;

	/* Disable the PLL outputs */
	ret = regmap_update_bits(pll->clkr.regmap, pll->offset +
				LUCID_PLL_OFF_USER_CTL,
				LUCID_PLL_OUT_MASK, 0);
	if (ret)
		return;

	/* Place the PLL mode in STANDBY */
	regmap_write(pll->clkr.regmap, pll->offset + LUCID_PLL_OFF_OPMODE,
			LUCID_PLL_STANDBY);

	regmap_update_bits(pll->clkr.regmap, pll->offset + PLL_MODE,
				PLL_RESET_N, PLL_RESET_N);
}

/*
 * The Lucid PLL requires a power-on self-calibration which happens when the
 * PLL comes out of reset. The calibration is performed at an output frequency
 * of ~1300 MHz which means that SW will have to vote on a voltage that's
 * equal to or greater than SVS_L1 on the corresponding rail. Since this is not
 * feasable to do in the atomic enable path, temporarily bring up the PLL here,
 * let it calibrate, and place it in standby before returning.
 */
static int alpha_pll_lucid_prepare(struct clk_hw *hw)
{
	struct clk_alpha_pll *pll = to_clk_alpha_pll(hw);
	struct clk_hw *p;
	u32 regval;
	unsigned long prate;
	int ret;

	if (pll->flags & SUPPORTS_NO_SLEW)
		return 0;

	/* Return early if calibration is not needed. */
	ret = regmap_read(pll->clkr.regmap, pll->offset, &regval);
	if (regval & LUCID_PCAL_DONE)
		return ret;

	p = clk_hw_get_parent(hw);
	if (!p)
		return -EINVAL;

	prate = clk_hw_get_rate(p);
	ret = clk_vote_rate_vdd(hw->core, LUCID_PLL_CAL_VAL * prate);
	if (ret)
		return ret;

	ret = alpha_pll_lucid_enable(hw);
	if (ret)
		goto ret_path;

	alpha_pll_lucid_disable(hw);
ret_path:
	clk_unvote_rate_vdd(hw->core, LUCID_PLL_CAL_VAL * prate);
	return 0;
}

static unsigned long
alpha_pll_lucid_recalc_rate(struct clk_hw *hw, unsigned long parent_rate)
{
	struct clk_alpha_pll *pll = to_clk_alpha_pll(hw);
	u32 l = 0, frac = 0;

	regmap_read(pll->clkr.regmap, pll->offset + LUCID_PLL_OFF_L_VAL, &l);
	regmap_read(pll->clkr.regmap, pll->offset + LUCID_PLL_OFF_ALPHA_VAL,
					&frac);

	return alpha_pll_calc_rate(pll, parent_rate, l, frac);
}

static int alpha_pll_lucid_set_rate(struct clk_hw *hw, unsigned long rate,
				  unsigned long prate)
{
	struct clk_alpha_pll *pll = to_clk_alpha_pll(hw);
	unsigned long rrate;
	u32 regval, l;
	u64 a;
	int ret;

	rrate = alpha_pll_round_rate(pll, rate, prate, &l, &a);

	/*
	 * Due to a limited number of bits for fractional rate programming, the
	 * rounded up rate could be marginally higher than the requested rate.
	 */
	if (rrate > (rate + LUCID_PLL_RATE_MARGIN) || rrate < rate) {
		pr_err("Call set rate on the PLL with rounded rates!\n");
		return -EINVAL;
	}

	if (pll->flags & SUPPORTS_NO_SLEW)
		alpha_pll_lucid_disable(hw);

	regmap_write(pll->clkr.regmap, pll->offset + LUCID_PLL_OFF_L_VAL, l);
	regmap_write(pll->clkr.regmap, pll->offset + LUCID_PLL_OFF_ALPHA_VAL,
							a);

	if (pll->flags & SUPPORTS_NO_SLEW)
		return alpha_pll_lucid_enable(hw);

	/* Latch the PLL input */
	ret = regmap_update_bits(pll->clkr.regmap, pll->offset + PLL_MODE,
			   LUCID_PLL_UPDATE, LUCID_PLL_UPDATE);
	if (ret)
		return ret;

	/*
	 * When PLL_HW_UPDATE_LOGIC_BYPASS bit is not set then waiting for
	 * pll_ack_latch to return to zero can be bypassed.
	 */
	if (!(pll->flags & SUPPORTS_NO_PLL_LATCH)) {
		/* Wait for 2 reference cycles before checking the ACK bit. */
		udelay(1);
		regmap_read(pll->clkr.regmap, pll->offset + PLL_MODE, &regval);
		if (!(regval & LUCID_PLL_ACK_LATCH)) {
			WARN(1, "PLL latch failed. Output may be unstable!\n");
			return -EINVAL;
		}
	}

	/* Return the latch input to 0 */
	ret = regmap_update_bits(pll->clkr.regmap, pll->offset + PLL_MODE,
			   LUCID_PLL_UPDATE, 0);
	if (ret)
		return ret;

	if (clk_hw_is_enabled(hw)) {
		ret = wait_for_pll_enable_lock(pll);
		if (ret)
			return ret;
	}

	/* Wait for PLL output to stabilize */
	udelay(100);
	return 0;
}

static int alpha_pll_lucid_is_enabled(struct clk_hw *hw)
{
	struct clk_alpha_pll *pll = to_clk_alpha_pll(hw);

	return lucid_pll_is_enabled(pll, pll->clkr.regmap);
}

const struct clk_ops clk_alpha_pll_lucid_ops = {
	.prepare = alpha_pll_lucid_prepare,
	.enable = alpha_pll_lucid_enable,
	.disable = alpha_pll_lucid_disable,
	.is_enabled = alpha_pll_lucid_is_enabled,
	.recalc_rate = alpha_pll_lucid_recalc_rate,
	.round_rate = clk_alpha_pll_round_rate,
	.set_rate = alpha_pll_lucid_set_rate,
	.list_registers = clk_alpha_pll_lucid_list_registers,
};
EXPORT_SYMBOL(clk_alpha_pll_lucid_ops);

const struct clk_ops clk_alpha_pll_fixed_lucid_ops = {
	.enable = alpha_pll_lucid_enable,
	.disable = alpha_pll_lucid_disable,
	.is_enabled = alpha_pll_lucid_is_enabled,
	.recalc_rate = alpha_pll_lucid_recalc_rate,
	.round_rate = clk_alpha_pll_round_rate,
	.list_registers = clk_alpha_pll_lucid_list_registers,
};
EXPORT_SYMBOL(clk_alpha_pll_fixed_lucid_ops);

const struct clk_ops clk_alpha_pll_postdiv_lucid_ops = {
	.recalc_rate = clk_alpha_pll_postdiv_recalc_rate,
	.round_rate = clk_alpha_pll_postdiv_round_rate,
	.set_rate = clk_alpha_pll_postdiv_set_rate,
};
EXPORT_SYMBOL(clk_alpha_pll_postdiv_lucid_ops);<|MERGE_RESOLUTION|>--- conflicted
+++ resolved
@@ -437,12 +437,7 @@
 			pr_err("Failed to configure %s\n", clk_hw_get_name(hw));
 			return ret;
 		}
-<<<<<<< HEAD
 		pr_warn("PLL configuration lost, reconfiguration of PLL done.\n");
-=======
-		pr_warn("%s: PLL configuration lost, reconfiguration of PLL done.\n",
-				clk_hw_get_name(hw));
->>>>>>> 9528de5b
 	}
 
 	ret = regmap_update_bits(pll->clkr.regmap, off + PLL_MODE,
@@ -1500,21 +1495,12 @@
 	}
 
 	ctl >>= PLL_ODD_POST_DIV_SHIFT;
-<<<<<<< HEAD
 
 	if (pll->type == AGERA_PLL)
 		ctl &= post_div_mask;
 	else
 		ctl &= PLL_ODD_POST_DIV_MASK;
 
-=======
-
-	if (pll->type == AGERA_PLL)
-		ctl &= post_div_mask;
-	else
-		ctl &= PLL_ODD_POST_DIV_MASK;
-
->>>>>>> 9528de5b
 	for (i = 0; i < pll->num_post_div; i++) {
 		if (pll->post_div_table[i].val == ctl) {
 			div = pll->post_div_table[i].div;
