/*
 * Copyright (c) 2015, 2017-2019, The Linux Foundation. All rights reserved.
 *
 * This software is licensed under the terms of the GNU General Public
 * License version 2, as published by the Free Software Foundation, and
 * may be copied, distributed, and modified under those terms.
 *
 * This program is distributed in the hope that it will be useful,
 * but WITHOUT ANY WARRANTY; without even the implied warranty of
 * MERCHANTABILITY or FITNESS FOR A PARTICULAR PURPOSE.  See the
 * GNU General Public License for more details.
 */

#include <linux/kernel.h>
#include <linux/export.h>
#include <linux/clk-provider.h>
#include <linux/regmap.h>
#include <linux/delay.h>
#include <linux/sched/clock.h>

#include "clk-alpha-pll.h"
#include "common.h"
#include "clk-debug.h"

#define PLL_MODE		0x00
#define PLL_OUTCTRL		BIT(0)
#define PLL_BYPASSNL		BIT(1)
#define PLL_RESET_N		BIT(2)
#define PLL_OFFLINE_REQ	BIT(7)
#define PLL_LOCK_COUNT_SHIFT	8
#define PLL_LOCK_COUNT_MASK	0x3f
#define PLL_BIAS_COUNT_SHIFT	14
#define PLL_BIAS_COUNT_MASK	0x3f
#define PLL_BIAS_COUNT_VAL	0x6
#define PLL_LATCH_INTERFACE	BIT(11)
#define PLL_VOTE_FSM_ENA	BIT(20)
#define PLL_FSM_ENA		BIT(20)
#define PLL_VOTE_FSM_RESET	BIT(21)
#define PLL_UPDATE		BIT(22)
#define PLL_HW_UPDATE_LOGIC_BYPASS	BIT(23)
#define PLL_ALPHA_EN		BIT(24)
#define PLL_OFFLINE_ACK		BIT(28)
#define PLL_ACK_LATCH		BIT(29)
#define PLL_ACTIVE_FLAG		BIT(30)
#define PLL_LOCK_DET		BIT(31)

#define PLL_L_VAL		0x04
#define PLL_ALPHA_VAL		0x08
#define PLL_ALPHA_VAL_U		0x0c

#define PLL_USER_CTL		0x10
#define PLL_POST_DIV_SHIFT	8
#define PLL_ODD_POST_DIV_SHIFT	15
#define PLL_POST_DIV_MASK	0xf
#define PLL_ODD_POST_DIV_MASK	0x7
#define PLL_ALPHA_EN		BIT(24)
#define PLL_VCO_SHIFT		20
#define PLL_VCO_MASK		0x3

#define PLL_USER_CTL_U		0x14

#define PLL_CONFIG_CTL		0x18
#define PLL_CONFIG_CTL_U	0x20
#define PLL_TEST_CTL		0x1c
#define PLL_TEST_CTL_U		0x20
#define PLL_STATUS		0x24

/*
 * Even though 40 bits are present, use only 32 for ease of calculation.
 */
#define ALPHA_REG_BITWIDTH	40
#define ALPHA_BITWIDTH		32
#define ALPHA_16BIT_MASK	0xffff
#define ALPHA_REG_16BITWIDTH	16
#define ALPHA_16_BIT_PLL_RATE_MARGIN	500

/* TRION PLL specific settings and offsets */
#define TRION_PLL_CAL_L_VAL	0x8
#define TRION_PLL_USER_CTL	0xc
#define TRION_PLL_USER_CTL_U	0x10
#define TRION_PLL_USER_CTL_U1	0x14
#define TRION_PLL_CONFIG_CTL	0x18
#define TRION_PLL_CONFIG_CTL_U	0x1c
#define TRION_PLL_CONFIG_CTL_U1	0x20
#define TRION_PLL_TEST_CTL	0x24
#define TRION_PLL_TEST_CTL_U	0x28
#define TRION_PLL_TEST_CTL_U1	0x2c
#define TRION_PLL_OPMODE	0x38
#define TRION_PLL_ALPHA_VAL	0x40
#define TRION_PLL_STATUS	0x30

#define TRION_PLL_CAL_VAL	0x44
#define TRION_PLL_STANDBY	0x0
#define TRION_PLL_RUN		0x1
#define TRION_PLL_OUT_MASK	0x7
#define TRION_PCAL_DONE		BIT(26)
#define TRION_PLL_ACK_LATCH	BIT(29)
#define TRION_PLL_UPDATE	BIT(22)
#define TRION_PLL_HW_UPDATE_LOGIC_BYPASS	BIT(23)

#define XO_RATE			19200000

/* REGERA PLL specific settings and offsets */
#define REGERA_PLL_USER_CTL	0xc
#define REGERA_PLL_CONFIG_CTL	0x10
#define REGERA_PLL_CONFIG_CTL_U	0x14
#define REGERA_PLL_CONFIG_CTL_U1	0x18
#define REGERA_PLL_TEST_CTL	0x1c
#define REGERA_PLL_TEST_CTL_U	0x20
#define REGERA_PLL_TEST_CTL_U1	0x24
#define REGERA_PLL_OPMODE	0x28

#define REGERA_PLL_OFF		0x0
#define REGERA_PLL_RUN		0x1
#define REGERA_PLL_OUT_MASK	0x9

/* FABIA PLL specific settings and offsets */
#define FABIA_CAL_L_VAL		0x8
#define FABIA_USER_CTL_LO	0xc
#define FABIA_USER_CTL_HI	0x10
#define FABIA_CONFIG_CTL_LO	0x14
#define FABIA_CONFIG_CTL_HI	0x18
#define FABIA_TEST_CTL_LO	0x1c
#define FABIA_TEST_CTL_HI	0x20
#define FABIA_OPMODE		0x2c
#define FABIA_FRAC_VAL		0x38
#define FABIA_PLL_STANDBY	0x0
#define FABIA_PLL_RUN		0x1
#define FABIA_PLL_OUT_MASK	0x7
#define FABIA_PLL_ACK_LATCH	BIT(29)
#define FABIA_PLL_UPDATE	BIT(22)
#define FABIA_PLL_HW_UPDATE_LOGIC_BYPASS	BIT(23)

/* AGERA PLL specific settings and offsets */
#define AGERA_PLL_USER_CTL		0xc
#define AGERA_PLL_CONFIG_CTL		0x10
#define AGERA_PLL_CONFIG_CTL_U		0x14
#define AGERA_PLL_TEST_CTL		0x18
#define AGERA_PLL_TEST_CTL_U		0x1c
#define AGERA_PLL_POST_DIV_MASK		0x3

/* LUCID PLL speficic settings and offsets */
#define LUCID_PLL_OFF_L_VAL		0x04
#define LUCID_PLL_OFF_CAL_L_VAL		0x08
#define LUCID_PLL_OFF_USER_CTL		0x0c
#define LUCID_PLL_OFF_USER_CTL_U	0x10
#define LUCID_PLL_OFF_USER_CTL_U1	0x14
#define LUCID_PLL_OFF_CONFIG_CTL	0x18
#define LUCID_PLL_OFF_CONFIG_CTL_U	0x1c
#define LUCID_PLL_OFF_CONFIG_CTL_U1	0x20
#define LUCID_PLL_OFF_TEST_CTL		0x24
#define LUCID_PLL_OFF_TEST_CTL_U	0x28
#define LUCID_PLL_OFF_TEST_CTL_U1	0x2c
#define LUCID_PLL_OFF_STATUS		0x30
#define LUCID_PLL_OFF_OPMODE		0x38
#define LUCID_PLL_OFF_ALPHA_VAL		0x40
#define LUCID_PLL_OFF_FRAC		0x40

#define LUCID_PLL_CAL_VAL		0x44
#define LUCID_PLL_STANDBY		0x0
#define LUCID_PLL_RUN			0x1
#define LUCID_PLL_OUT_MASK		0x7
#define LUCID_PCAL_DONE			BIT(27)
#define LUCID_PLL_RATE_MARGIN		500
#define LUCID_PLL_ACK_LATCH		BIT(29)
#define LUCID_PLL_UPDATE		BIT(22)
#define LUCID_PLL_HW_UPDATE_LOGIC_BYPASS	BIT(23)

#define to_clk_alpha_pll(_hw) container_of(to_clk_regmap(_hw), \
					   struct clk_alpha_pll, clkr)

#define to_clk_alpha_pll_postdiv(_hw) container_of(to_clk_regmap(_hw), \
					   struct clk_alpha_pll_postdiv, clkr)

static int wait_for_pll(struct clk_alpha_pll *pll, u32 mask, bool inverse,
			const char *action)
{
	u32 val, off;
	int count;
	int ret;
	u64 time;
	struct clk_hw *hw = &pll->clkr.hw;
	const char *name = clk_hw_get_name(hw);

	off = pll->offset;
	ret = regmap_read(pll->clkr.regmap, off + PLL_MODE, &val);
	if (ret)
		return ret;

	time = sched_clock();

	for (count = 100; count > 0; count--) {
		ret = regmap_read(pll->clkr.regmap, off + PLL_MODE, &val);
		if (ret)
			return ret;
		if (inverse && !(val & mask))
			return 0;
		else if ((val & mask) == mask)
			return 0;

		udelay(1);
	}

	time = sched_clock() - time;

	pr_err("PLL lock bit detection total wait time: %lld ns", time);

	WARN_CLK(hw->core, name, 1, "failed to %s!\n", action);

	return -ETIMEDOUT;
}

#define wait_for_pll_enable_active(pll) \
	wait_for_pll(pll, PLL_ACTIVE_FLAG, 0, "enable")

#define wait_for_pll_enable_lock(pll) \
	wait_for_pll(pll, PLL_LOCK_DET, 0, "enable")

#define wait_for_pll_disable(pll) \
	wait_for_pll(pll, PLL_ACTIVE_FLAG, 1, "disable")

#define wait_for_pll_offline(pll) \
	wait_for_pll(pll, PLL_OFFLINE_ACK, 0, "offline")

#define wait_for_regera_pll_freq_lock(pll) \
	wait_for_pll(pll, PLL_LOCK_DET, 0, "lock after rate change")

#define wait_for_pll_latch_ack(pll) \
	wait_for_pll(pll, PLL_ACK_LATCH, 0, "latch ack")

#define wait_for_pll_update(pll) \
	wait_for_pll(pll, PLL_UPDATE, 1, "pll update")

<<<<<<< HEAD
void clk_alpha_pll_configure(struct clk_alpha_pll *pll, struct regmap *regmap,
=======
int clk_alpha_pll_configure(struct clk_alpha_pll *pll, struct regmap *regmap,
>>>>>>> bdd2c138
			     const struct alpha_pll_config *config)
{
	u32 val, mask;

<<<<<<< HEAD
=======
	if (!config) {
		pr_err("PLL configuration missing.\n");
		return -EINVAL;
	}

>>>>>>> bdd2c138
	regmap_write(regmap, pll->offset + PLL_L_VAL, config->l);
	regmap_write(regmap, pll->offset + PLL_ALPHA_VAL, config->alpha);
	regmap_write(regmap, pll->offset + PLL_ALPHA_VAL_U, config->alpha_u);

	if (config->config_ctl_val)
		regmap_write(regmap, pll->offset + PLL_CONFIG_CTL,
				config->config_ctl_val);

	if (config->main_output_mask || config->aux_output_mask ||
		config->aux2_output_mask || config->early_output_mask ||
		config->vco_val || config->alpha_en_mask) {

		val = config->main_output_mask;
		val |= config->aux_output_mask;
		val |= config->aux2_output_mask;
		val |= config->early_output_mask;
		val |= config->vco_val;
		val |= config->alpha_en_mask;

		mask = config->main_output_mask;
		mask |= config->aux_output_mask;
		mask |= config->aux2_output_mask;
		mask |= config->early_output_mask;
		mask |= config->vco_mask;
		mask |= config->alpha_en_mask;

		regmap_update_bits(regmap, pll->offset + PLL_USER_CTL,
					mask, val);
	}

	if (config->post_div_mask) {
		mask = config->post_div_mask;
		val = config->post_div_val;
		regmap_update_bits(regmap, pll->offset + PLL_USER_CTL,
					mask, val);
	}

	/* Do not bypass the latch interface */
	if (pll->flags & SUPPORTS_SLEW)
		regmap_update_bits(regmap, pll->offset + PLL_USER_CTL_U,
		PLL_LATCH_INTERFACE, (u32)~PLL_LATCH_INTERFACE);

	if (pll->flags & SUPPORTS_DYNAMIC_UPDATE) {
		regmap_update_bits(regmap, pll->offset + PLL_MODE,
				 PLL_HW_UPDATE_LOGIC_BYPASS,
				 PLL_HW_UPDATE_LOGIC_BYPASS);
	}

	if (config->test_ctl_mask) {
		mask = config->test_ctl_mask;
		val = config->test_ctl_val;
		regmap_update_bits(regmap, pll->offset + PLL_TEST_CTL,
					mask, val);
	}

	if (config->test_ctl_hi_mask) {
		mask = config->test_ctl_hi_mask;
		val = config->test_ctl_hi_val;
		regmap_update_bits(regmap, pll->offset + PLL_TEST_CTL_U,
					mask, val);
	}

	if (pll->flags & SUPPORTS_FSM_MODE)
		qcom_pll_set_fsm_mode(regmap, pll->offset + PLL_MODE,
					6, 0);
<<<<<<< HEAD
=======

	return 0;
>>>>>>> bdd2c138
}

static int clk_alpha_pll_hwfsm_enable(struct clk_hw *hw)
{
	int ret;
	u32 val, off;
	struct clk_alpha_pll *pll = to_clk_alpha_pll(hw);

	off = pll->offset;
	ret = regmap_read(pll->clkr.regmap, off + PLL_MODE, &val);
	if (ret)
		return ret;

	val |= PLL_FSM_ENA;

	if (pll->flags & SUPPORTS_OFFLINE_REQ)
		val &= ~PLL_OFFLINE_REQ;

	ret = regmap_write(pll->clkr.regmap, off + PLL_MODE, val);
	if (ret)
		return ret;

	/* Make sure enable request goes through before waiting for update */
	mb();

	return wait_for_pll_enable_active(pll);
}

static void clk_alpha_pll_hwfsm_disable(struct clk_hw *hw)
{
	int ret;
	u32 val, off;
	struct clk_alpha_pll *pll = to_clk_alpha_pll(hw);

	off = pll->offset;
	ret = regmap_read(pll->clkr.regmap, off + PLL_MODE, &val);
	if (ret)
		return;

	if (pll->flags & SUPPORTS_OFFLINE_REQ) {
		ret = regmap_update_bits(pll->clkr.regmap, off + PLL_MODE,
					 PLL_OFFLINE_REQ, PLL_OFFLINE_REQ);
		if (ret)
			return;

		ret = wait_for_pll_offline(pll);
		if (ret)
			return;
	}

	/* Disable hwfsm */
	ret = regmap_update_bits(pll->clkr.regmap, off + PLL_MODE,
				 PLL_FSM_ENA, 0);
	if (ret)
		return;

	wait_for_pll_disable(pll);
}

static int pll_is_enabled(struct clk_hw *hw, u32 mask)
{
	int ret;
	u32 val, off;
	struct clk_alpha_pll *pll = to_clk_alpha_pll(hw);

	off = pll->offset;
	ret = regmap_read(pll->clkr.regmap, off + PLL_MODE, &val);
	if (ret)
		return ret;

	return !!(val & mask);
}

static int clk_alpha_pll_hwfsm_is_enabled(struct clk_hw *hw)
{
	return pll_is_enabled(hw, PLL_ACTIVE_FLAG);
}

static int clk_alpha_pll_is_enabled(struct clk_hw *hw)
{
	return pll_is_enabled(hw, PLL_LOCK_DET);
}

static int clk_alpha_pll_enable(struct clk_hw *hw)
{
	int ret;
	struct clk_alpha_pll *pll = to_clk_alpha_pll(hw);
	u32 val, mask, off, l_val;

	off = pll->offset;

	mask = PLL_OUTCTRL | PLL_RESET_N | PLL_BYPASSNL;
	ret = regmap_read(pll->clkr.regmap, off + PLL_MODE, &val);
	if (ret)
		return ret;

	/* If in FSM mode, just vote for it */
	if (val & PLL_VOTE_FSM_ENA) {
		ret = clk_enable_regmap(hw);
		if (ret)
			return ret;
		ret = wait_for_pll_enable_active(pll);
		if (ret == 0)
			if (pll->flags & SUPPORTS_FSM_VOTE)
				*pll->soft_vote |= (pll->soft_vote_mask);
		return ret;
	}

	/* Skip if already enabled */
	if ((val & mask) == mask)
		return 0;

	ret = regmap_read(pll->clkr.regmap, off + PLL_L_VAL, &l_val);
	if (ret)
		return ret;

	/* PLL has lost it's L value, needs reconfiguration */
	if (!l_val) {
		if (pll->type == AGERA_PLL)
			ret = clk_agera_pll_configure(pll, pll->clkr.regmap,
						pll->config);
		else
			ret = clk_alpha_pll_configure(pll, pll->clkr.regmap,
						pll->config);
		if (ret) {
			pr_err("Failed to configure %s\n", clk_hw_get_name(hw));
			return ret;
		}
		pr_warn("%s: PLL configuration lost, reconfiguration of PLL done.\n",
				clk_hw_get_name(hw));
	}

	ret = regmap_update_bits(pll->clkr.regmap, off + PLL_MODE,
				 PLL_BYPASSNL, PLL_BYPASSNL);
	if (ret)
		return ret;

	/*
	 * H/W requires a 5us delay between disabling the bypass and
	 * de-asserting the reset.
	 */
	mb();
	udelay(5);

	ret = regmap_update_bits(pll->clkr.regmap, off + PLL_MODE,
				 PLL_RESET_N, PLL_RESET_N);
	if (ret)
		return ret;

	ret = wait_for_pll_enable_lock(pll);
	if (ret)
		return ret;

	ret = regmap_update_bits(pll->clkr.regmap, off + PLL_MODE,
				 PLL_OUTCTRL, PLL_OUTCTRL);

	/* Ensure that the write above goes through before returning. */
	mb();
	return ret;
}

static void clk_alpha_pll_disable(struct clk_hw *hw)
{
	int ret;
	struct clk_alpha_pll *pll = to_clk_alpha_pll(hw);
	u32 val, mask, off;

	off = pll->offset;

	ret = regmap_read(pll->clkr.regmap, off + PLL_MODE, &val);
	if (ret)
		return;

	/* If in FSM mode, just unvote it */
	if (val & PLL_VOTE_FSM_ENA) {
		if (pll->flags & SUPPORTS_FSM_VOTE) {
			*pll->soft_vote &= ~(pll->soft_vote_mask);
			if (!*pll->soft_vote)
				clk_disable_regmap(hw);
		} else
			clk_disable_regmap(hw);
		return;
	}

	mask = PLL_OUTCTRL;
	regmap_update_bits(pll->clkr.regmap, off + PLL_MODE, mask, 0);

	/* Delay of 2 output clock ticks required until output is disabled */
	mb();
	udelay(1);

	mask = PLL_RESET_N | PLL_BYPASSNL;
	regmap_update_bits(pll->clkr.regmap, off + PLL_MODE, mask, 0);
}

static unsigned long alpha_pll_calc_rate(const struct clk_alpha_pll *pll,
						u64 prate, u32 l, u32 a)
{
	int alpha_bw = ALPHA_BITWIDTH;

	if (pll->type == TRION_PLL || pll->type == REGERA_PLL
			|| pll->type == FABIA_PLL || pll->type == AGERA_PLL
			|| pll->type == LUCID_PLL)
		alpha_bw = ALPHA_REG_16BITWIDTH;

	return (prate * l) + ((prate * a) >> alpha_bw);
}

static unsigned long
alpha_pll_round_rate(const struct clk_alpha_pll *pll, unsigned long rate,
				unsigned long prate, u32 *l, u64 *a)
{
	u64 remainder;
	u64 quotient;
	int alpha_bw = ALPHA_BITWIDTH;

	/*
	 * The PLLs parent rate is zero probably since the parent hasn't
	 * registered yet. Return early with the requested rate.
	 */
	if (!prate) {
		pr_warn("PLLs parent rate hasn't been initialized.\n");
		return rate;
	}

	quotient = rate;
	remainder = do_div(quotient, prate);
	*l = quotient;

	if (!remainder) {
		*a = 0;
		return rate;
	}

	/*
	 * Trion/Regera/Fabia PLLs only have 16 bits to program
	 * the fractional divider.
	 */
	if (pll->type == TRION_PLL || pll->type == REGERA_PLL
			|| pll->type == FABIA_PLL || pll->type == AGERA_PLL
			|| pll->type == LUCID_PLL)
		alpha_bw = ALPHA_REG_16BITWIDTH;

	/* Upper ALPHA_BITWIDTH bits of Alpha */
	quotient = remainder << alpha_bw;
	remainder = do_div(quotient, prate);

	if (remainder)
		quotient++;

	*a = quotient;
	return alpha_pll_calc_rate(pll, prate, *l, *a);
}

static const struct pll_vco *
alpha_pll_find_vco(const struct clk_alpha_pll *pll, unsigned long rate)
{
	const struct pll_vco *v = pll->vco_table;
	const struct pll_vco *end = v + pll->num_vco;

	for (; v < end; v++)
		if (rate >= v->min_freq && rate <= v->max_freq)
			return v;

	return NULL;
}

static unsigned long
clk_alpha_pll_recalc_rate(struct clk_hw *hw, unsigned long parent_rate)
{
	u32 l, low, high, ctl;
	u64 a = 0, prate = parent_rate;
	struct clk_alpha_pll *pll = to_clk_alpha_pll(hw);
	u32 off = pll->offset;

	regmap_read(pll->clkr.regmap, off + PLL_L_VAL, &l);

	regmap_read(pll->clkr.regmap, off + PLL_USER_CTL, &ctl);
	if (ctl & PLL_ALPHA_EN) {
		regmap_read(pll->clkr.regmap, off + PLL_ALPHA_VAL, &low);
		if (pll->flags & SUPPORTS_16BIT_ALPHA) {
			a = low & ALPHA_16BIT_MASK;
		} else {
			regmap_read(pll->clkr.regmap, off + PLL_ALPHA_VAL_U,
				    &high);
			a = (u64)high << 32 | low;
			a >>= ALPHA_REG_BITWIDTH - ALPHA_BITWIDTH;
		}
	}

	return alpha_pll_calc_rate(pll, prate, l, a);
}

static int clk_alpha_pll_dynamic_update(struct clk_alpha_pll *pll)
{
	int ret;
	u32 off = pll->offset;

	/* Latch the input to the PLL */
	regmap_update_bits(pll->clkr.regmap, off + PLL_MODE,
				PLL_UPDATE, PLL_UPDATE);

	/* Wait for 2 reference cycle before checking ACK bit */
	udelay(1);

	ret = wait_for_pll_latch_ack(pll);
	if (ret)
		return ret;

	/* Return latch input to 0 */
	regmap_update_bits(pll->clkr.regmap, off + PLL_MODE,
				PLL_UPDATE, (u32)~PLL_UPDATE);

	ret = wait_for_pll_enable_lock(pll);
	if (ret)
		return ret;

	return 0;
}

static const struct pll_vco_data
	*find_vco_data(const struct pll_vco_data *data,
			unsigned long rate, size_t size)
{
	int i;

	if (!data)
		return NULL;

	for (i = 0; i < size; i++) {
		if (rate == data[i].freq)
			return &data[i];
	}

	return &data[i - 1];
}

static int clk_alpha_pll_set_rate(struct clk_hw *hw, unsigned long rate,
				  unsigned long prate)
{
	struct clk_alpha_pll *pll = to_clk_alpha_pll(hw);
	const struct pll_vco *vco;
	const struct pll_vco_data *data;
	bool is_enabled;
<<<<<<< HEAD
	u32 l, off = pll->offset;
	u64 a;
	unsigned long rrate;

	rrate = alpha_pll_round_rate(pll, rate, prate, &l, &a);
	if (rrate != rate) {
		pr_err("alpha_pll: Call clk_set_rate with rounded rates!\n");
		return -EINVAL;
	}

=======
	u32 l, l_val, off = pll->offset;
	int ret;
	u64 a;
	unsigned long rrate;

	rrate = alpha_pll_round_rate(pll, rate, prate, &l, &a);
	if (rrate != rate) {
		pr_err("alpha_pll: Call clk_set_rate with rounded rates!\n");
		return -EINVAL;
	}

>>>>>>> bdd2c138
	vco = alpha_pll_find_vco(pll, rrate);
	if (!vco) {
		pr_err("alpha pll not in a valid vco range\n");
		return -EINVAL;
	}

	is_enabled = clk_hw_is_enabled(hw);

	/*
	 * For PLLs that do not support dynamic programming (dynamic_update
	 * is not set), ensure PLL is off before changing rate. For
	 * optimization reasons, assume no downstream clock is actively
	 * using it.
	 */
	if (is_enabled && !(pll->flags & SUPPORTS_DYNAMIC_UPDATE))
		hw->init->ops->disable(hw);

<<<<<<< HEAD
=======
	ret = regmap_read(pll->clkr.regmap, off + PLL_L_VAL, &l_val);
	if (ret)
		return ret;

	/* PLL has lost it's L value, needs reconfiguration */
	if (!l_val) {
		if (pll->type == AGERA_PLL)
			ret = clk_agera_pll_configure(pll, pll->clkr.regmap,
						pll->config);
		else
			ret = clk_alpha_pll_configure(pll, pll->clkr.regmap,
						pll->config);

		if (ret) {
			pr_err("Failed to configure %s\n", clk_hw_get_name(hw));
			return ret;
		}
		pr_warn("%s: PLL configuration lost, reconfiguration of PLL done.\n",
				clk_hw_get_name(hw));
	}

>>>>>>> bdd2c138
	regmap_write(pll->clkr.regmap, off + PLL_L_VAL, l);

	if (pll->flags & SUPPORTS_16BIT_ALPHA) {
		regmap_write(pll->clkr.regmap, off + PLL_ALPHA_VAL,
			     a & ALPHA_16BIT_MASK);
	} else {
		a <<= (ALPHA_REG_BITWIDTH - ALPHA_BITWIDTH);
		regmap_write(pll->clkr.regmap, off + PLL_ALPHA_VAL, a);
		regmap_write(pll->clkr.regmap, off + PLL_ALPHA_VAL_U, a >> 32);
	}

	regmap_update_bits(pll->clkr.regmap, off + PLL_USER_CTL,
			   PLL_VCO_MASK << PLL_VCO_SHIFT,
			   vco->val << PLL_VCO_SHIFT);

	data = find_vco_data(pll->vco_data, rate, pll->num_vco_data);
	if (data) {
		if (data->freq == rate)
			regmap_update_bits(pll->clkr.regmap, off + PLL_USER_CTL,
				PLL_POST_DIV_MASK << PLL_POST_DIV_SHIFT,
				data->post_div_val << PLL_POST_DIV_SHIFT);
		else
			regmap_update_bits(pll->clkr.regmap, off + PLL_USER_CTL,
					PLL_POST_DIV_MASK << PLL_POST_DIV_SHIFT,
					0x0 << PLL_VCO_SHIFT);
	}

	regmap_update_bits(pll->clkr.regmap, off + PLL_USER_CTL, PLL_ALPHA_EN,
			   PLL_ALPHA_EN);

	if (is_enabled && (pll->flags & SUPPORTS_DYNAMIC_UPDATE))
		clk_alpha_pll_dynamic_update(pll);

	if (is_enabled && !(pll->flags & SUPPORTS_DYNAMIC_UPDATE))
		hw->init->ops->enable(hw);

	return 0;
}

static long clk_alpha_pll_round_rate(struct clk_hw *hw, unsigned long rate,
				     unsigned long *prate)
{
	struct clk_alpha_pll *pll = to_clk_alpha_pll(hw);
	u32 l;
	u64 a;
	unsigned long min_freq, max_freq;

	if (rate < pll->min_supported_freq)
		return pll->min_supported_freq;

	rate = alpha_pll_round_rate(pll, rate, *prate, &l, &a);
<<<<<<< HEAD
	if ((pll->type == ALPHA_PLL && alpha_pll_find_vco(pll, rate)) ||
		(pll->type == FABIA_PLL || alpha_pll_find_vco(pll, rate))
		|| pll->type == AGERA_PLL)
=======
	if (!pll->vco_table || alpha_pll_find_vco(pll, rate))
>>>>>>> bdd2c138
		return rate;

	min_freq = pll->vco_table[0].min_freq;
	max_freq = pll->vco_table[pll->num_vco - 1].max_freq;

	return clamp(rate, min_freq, max_freq);
}

static void print_pll_registers(struct seq_file *f, struct clk_hw *hw,
		struct clk_register_data *pll_regs, int size,
		struct clk_register_data *pll_vote_reg)
{
	struct clk_alpha_pll *pll = to_clk_alpha_pll(hw);
	int i, val;

	for (i = 0; i < size; i++) {
		regmap_read(pll->clkr.regmap, pll->offset + pll_regs[i].offset,
					&val);
		clock_debug_output(f, false, "%20s: 0x%.8x\n", pll_regs[i].name,
					val);
	}

	regmap_read(pll->clkr.regmap, pll->offset + PLL_MODE, &val);

	if (val & PLL_FSM_ENA) {
		regmap_read(pll->clkr.regmap, pll->clkr.enable_reg +
					pll_vote_reg->offset, &val);
		clock_debug_output(f, false, "%20s: 0x%.8x\n",
					pll_vote_reg->name, val);
	}
}

static void clk_alpha_pll_list_registers(struct seq_file *f, struct clk_hw *hw)
{
	static struct clk_register_data pll_regs[] = {
		{"PLL_MODE", 0x0},
		{"PLL_L_VAL", 0x4},
		{"PLL_ALPHA_VAL", 0x8},
		{"PLL_ALPHA_VAL_U", 0xC},
		{"PLL_USER_CTL", 0x10},
		{"PLL_USER_CTL_U", 0x14},
		{"PLL_CONFIG_CTL", 0x18},
		{"PLL_TEST_CTL", 0x1c},
		{"PLL_TEST_CTL_U", 0x20},
		{"PLL_STATUS", 0x24},
	};

	static struct clk_register_data pll_vote_reg = {
		"APSS_PLL_VOTE", 0x0
	};

	print_pll_registers(f, hw, pll_regs, ARRAY_SIZE(pll_regs),
							&pll_vote_reg);
}

static int trion_pll_is_enabled(struct clk_alpha_pll *pll,
					struct regmap *regmap)
{
	u32 mode_regval, opmode_regval;
	int ret;

	ret = regmap_read(regmap, pll->offset + PLL_MODE, &mode_regval);
	ret |= regmap_read(regmap, pll->offset + TRION_PLL_OPMODE,
					&opmode_regval);
	if (ret)
		return 0;

	return ((opmode_regval & TRION_PLL_RUN) && (mode_regval & PLL_OUTCTRL));
}

int clk_trion_pll_configure(struct clk_alpha_pll *pll, struct regmap *regmap,
				const struct alpha_pll_config *config)
{
	int ret = 0;

	if (!config) {
		pr_err("PLL configuration missing.\n");
		return -EINVAL;
	}

	if (pll->inited)
		return ret;

	if (trion_pll_is_enabled(pll, regmap)) {
		pr_warn("PLL is already enabled. Skipping configuration.\n");
		pll->inited = true;
		return ret;
	}

	if (config->l)
		regmap_write(regmap, pll->offset + PLL_L_VAL,
						config->l);

	regmap_write(regmap, pll->offset + TRION_PLL_CAL_L_VAL,
						TRION_PLL_CAL_VAL);

	if (config->alpha)
		regmap_write(regmap, pll->offset + TRION_PLL_ALPHA_VAL,
						config->alpha);
	if (config->config_ctl_val)
		regmap_write(regmap, pll->offset + TRION_PLL_CONFIG_CTL,
				config->config_ctl_val);

	if (config->config_ctl_hi_val)
		regmap_write(regmap, pll->offset + TRION_PLL_CONFIG_CTL_U,
				config->config_ctl_hi_val);

	if (config->config_ctl_hi1_val)
		regmap_write(regmap, pll->offset + TRION_PLL_CONFIG_CTL_U1,
				config->config_ctl_hi1_val);

	if (config->user_ctl_val)
		regmap_write(regmap, pll->offset + TRION_PLL_USER_CTL,
				config->user_ctl_val);

	if (config->user_ctl_hi_val)
		regmap_write(regmap, pll->offset + TRION_PLL_USER_CTL_U,
				config->user_ctl_hi_val);

	if (config->user_ctl_hi1_val)
		regmap_write(regmap, pll->offset + TRION_PLL_USER_CTL_U1,
				config->user_ctl_hi1_val);

	if (config->test_ctl_val)
		regmap_write(regmap, pll->offset + TRION_PLL_TEST_CTL,
				config->test_ctl_val);

	if (config->test_ctl_hi_val)
		regmap_write(regmap, pll->offset + TRION_PLL_TEST_CTL_U,
				config->test_ctl_hi_val);

	if (config->test_ctl_hi1_val)
		regmap_write(regmap, pll->offset + TRION_PLL_TEST_CTL_U1,
				config->test_ctl_hi1_val);

	regmap_update_bits(regmap, pll->offset + PLL_MODE,
				 TRION_PLL_HW_UPDATE_LOGIC_BYPASS,
				 TRION_PLL_HW_UPDATE_LOGIC_BYPASS);

	/* Disable PLL output */
	ret = regmap_update_bits(regmap, pll->offset + PLL_MODE,
					PLL_OUTCTRL, 0);
	if (ret)
		return ret;

	/* Set operation mode to OFF */
	regmap_write(regmap, pll->offset + TRION_PLL_OPMODE,
					TRION_PLL_STANDBY);

	/* PLL should be in OFF mode before continuing */
	wmb();

	/* Place the PLL in STANDBY mode */
	ret = regmap_update_bits(regmap, pll->offset + PLL_MODE,
				 PLL_RESET_N, PLL_RESET_N);
	if (ret)
		return ret;

	pll->inited = true;
	return 0;
}

static int clk_trion_pll_enable(struct clk_hw *hw)
{
	int ret;
	struct clk_alpha_pll *pll = to_clk_alpha_pll(hw);
	u32 val, off = pll->offset, l_val, cal_val;

	ret = regmap_read(pll->clkr.regmap, off + PLL_MODE, &val);
	if (ret)
		return ret;

	/* If in FSM mode, just vote for it */
	if (val & PLL_VOTE_FSM_ENA) {
		ret = clk_enable_regmap(hw);
		if (ret)
			return ret;
		return wait_for_pll_enable_active(pll);
	}

	ret = regmap_read(pll->clkr.regmap, pll->offset + PLL_L_VAL, &l_val);
	if (ret)
		return ret;

	ret = regmap_read(pll->clkr.regmap, pll->offset + TRION_PLL_CAL_L_VAL,
				&cal_val);
	if (ret)
		return ret;

	/* PLL has lost it's L or CAL value, needs reconfiguration */
	if (!l_val || !cal_val)
		pll->inited = false;
<<<<<<< HEAD

	if (unlikely(!pll->inited)) {
		ret = clk_trion_pll_configure(pll, pll->clkr.regmap,
						pll->config);
		if (ret) {
			pr_err("Failed to configure %s\n", clk_hw_get_name(hw));
			return ret;
		}
		pr_warn("PLL configuration lost, reconfiguration of PLL done.\n");
	}

	/* Set operation mode to RUN */
	regmap_write(pll->clkr.regmap, off + TRION_PLL_OPMODE, TRION_PLL_RUN);

	ret = wait_for_pll_enable_lock(pll);
	if (ret)
		return ret;

	/* Enable the PLL outputs */
	ret = regmap_update_bits(pll->clkr.regmap, off + TRION_PLL_USER_CTL,
				 TRION_PLL_OUT_MASK, TRION_PLL_OUT_MASK);
	if (ret)
		return ret;

	/* Enable the global PLL outputs */
	ret = regmap_update_bits(pll->clkr.regmap, off + PLL_MODE,
				 PLL_OUTCTRL, PLL_OUTCTRL);
	if (ret)
		return ret;

=======

	if (unlikely(!pll->inited)) {
		ret = clk_trion_pll_configure(pll, pll->clkr.regmap,
						pll->config);
		if (ret) {
			pr_err("Failed to configure %s\n", clk_hw_get_name(hw));
			return ret;
		}
		pr_warn("PLL configuration lost, reconfiguration of PLL done.\n");
	}

	/* Set operation mode to RUN */
	regmap_write(pll->clkr.regmap, off + TRION_PLL_OPMODE, TRION_PLL_RUN);

	ret = wait_for_pll_enable_lock(pll);
	if (ret)
		return ret;

	/* Enable the PLL outputs */
	ret = regmap_update_bits(pll->clkr.regmap, off + TRION_PLL_USER_CTL,
				 TRION_PLL_OUT_MASK, TRION_PLL_OUT_MASK);
	if (ret)
		return ret;

	/* Enable the global PLL outputs */
	ret = regmap_update_bits(pll->clkr.regmap, off + PLL_MODE,
				 PLL_OUTCTRL, PLL_OUTCTRL);
	if (ret)
		return ret;

>>>>>>> bdd2c138
	/* Ensure that the write above goes through before returning. */
	mb();
	return ret;
}

static void clk_trion_pll_disable(struct clk_hw *hw)
{
	int ret;
	struct clk_alpha_pll *pll = to_clk_alpha_pll(hw);
	u32 val, off = pll->offset;

	ret = regmap_read(pll->clkr.regmap, off + PLL_MODE, &val);
	if (ret)
		return;

	/* If in FSM mode, just unvote it */
	if (val & PLL_VOTE_FSM_ENA) {
		clk_disable_regmap(hw);
		return;
	}

	/* Disable the global PLL output */
	ret = regmap_update_bits(pll->clkr.regmap, off + PLL_MODE,
							PLL_OUTCTRL, 0);
	if (ret)
		return;
<<<<<<< HEAD

	/* Disable the PLL outputs */
	ret = regmap_update_bits(pll->clkr.regmap, off + TRION_PLL_USER_CTL,
			TRION_PLL_OUT_MASK, 0);
	if (ret)
		return;

	/* Place the PLL mode in STANDBY */
	regmap_write(pll->clkr.regmap, off + TRION_PLL_OPMODE,
			TRION_PLL_STANDBY);

=======

	/* Disable the PLL outputs */
	ret = regmap_update_bits(pll->clkr.regmap, off + TRION_PLL_USER_CTL,
			TRION_PLL_OUT_MASK, 0);
	if (ret)
		return;

	/* Place the PLL mode in STANDBY */
	regmap_write(pll->clkr.regmap, off + TRION_PLL_OPMODE,
			TRION_PLL_STANDBY);

>>>>>>> bdd2c138
	regmap_update_bits(pll->clkr.regmap, off + PLL_MODE, PLL_RESET_N,
			PLL_RESET_N);
}

/*
 * The Trion PLL requires a power-on self-calibration which happens when the
 * PLL comes out of reset. The calibration is performed at an output frequency
 * of ~1300 MHz which means that SW will have to vote on a voltage that's
 * equal to or greater than SVS_L1 on the corresponding rail. Since this is not
 * feasable to do in the atomic enable path, temporarily bring up the PLL here,
 * let it calibrate, and place it in standby before returning.
 */
static int clk_trion_pll_prepare(struct clk_hw *hw)
{
	struct clk_alpha_pll *pll = to_clk_alpha_pll(hw);
	u32 regval;
	int ret = 0;

	/* Return early if calibration is not needed. */
	regmap_read(pll->clkr.regmap, pll->offset + TRION_PLL_STATUS, &regval);
	if (regval & TRION_PCAL_DONE)
		return ret;

	ret = clk_vote_rate_vdd(hw->core, TRION_PLL_CAL_VAL * XO_RATE);
	if (ret)
		return ret;

	ret = clk_trion_pll_enable(hw);
	if (ret)
		goto ret_path;

	clk_trion_pll_disable(hw);
ret_path:
	clk_unvote_rate_vdd(hw->core, TRION_PLL_CAL_VAL * XO_RATE);
	return ret;
}

static unsigned long
clk_trion_pll_recalc_rate(struct clk_hw *hw, unsigned long parent_rate)
{
	u32 l, frac;
	u64 prate = parent_rate;
	struct clk_alpha_pll *pll = to_clk_alpha_pll(hw);
	u32 off = pll->offset;

	regmap_read(pll->clkr.regmap, off + PLL_L_VAL, &l);
	regmap_read(pll->clkr.regmap, off + TRION_PLL_ALPHA_VAL, &frac);

	return alpha_pll_calc_rate(pll, prate, l, frac);
}

static int clk_trion_pll_set_rate(struct clk_hw *hw, unsigned long rate,
				  unsigned long prate)
{
	struct clk_alpha_pll *pll = to_clk_alpha_pll(hw);
	unsigned long rrate;
	u32 regval, l, off = pll->offset;
	u64 a;
	int ret;

	rrate = alpha_pll_round_rate(pll, rate, prate, &l, &a);
	/*
	 * Due to a limited number of bits for fractional rate programming, the
	 * rounded up rate could be marginally higher than the requested rate.
	 */
	if (rrate > (rate + ALPHA_16_BIT_PLL_RATE_MARGIN) || rrate < rate) {
		pr_err("Call set rate on the PLL with rounded rates!\n");
		return -EINVAL;
	}

	regmap_write(pll->clkr.regmap, off + PLL_L_VAL, l);
	regmap_write(pll->clkr.regmap, off + TRION_PLL_ALPHA_VAL, a);

	/* Latch the PLL input */
	ret = regmap_update_bits(pll->clkr.regmap, off + PLL_MODE,
			   TRION_PLL_UPDATE, TRION_PLL_UPDATE);
	if (ret)
		return ret;

	/* Wait for 2 reference cycles before checking the ACK bit. */
	udelay(1);
	regmap_read(pll->clkr.regmap, off + PLL_MODE, &regval);
	if (!(regval & TRION_PLL_ACK_LATCH)) {
		WARN(1, "PLL latch failed. Output may be unstable!\n");
		return -EINVAL;
	}

	/* Return the latch input to 0 */
	ret = regmap_update_bits(pll->clkr.regmap, off + PLL_MODE,
			   TRION_PLL_UPDATE, 0);
	if (ret)
		return ret;

	if (clk_hw_is_enabled(hw)) {
		ret = wait_for_pll_enable_lock(pll);
		if (ret)
			return ret;
	}

	/* Wait for PLL output to stabilize */
	udelay(100);
	return 0;
}

static int clk_trion_pll_is_enabled(struct clk_hw *hw)
{
	struct clk_alpha_pll *pll = to_clk_alpha_pll(hw);

	return trion_pll_is_enabled(pll, pll->clkr.regmap);
}

static void clk_trion_pll_list_registers(struct seq_file *f, struct clk_hw *hw)
{
	static struct clk_register_data pll_regs[] = {
		{"PLL_MODE", 0x0},
		{"PLL_L_VAL", 0x4},
		{"PLL_CAL_L_VAL", 0x8},
		{"PLL_USER_CTL", 0xC},
		{"PLL_CONFIG_CTL", 0x18},
		{"PLL_OPMODE", 0x38},
		{"PLL_ALPHA_VAL", 0x40},
	};

	static struct clk_register_data pll_vote_reg = {
		"APSS_PLL_VOTE", 0x0
	};

	print_pll_registers(f, hw, pll_regs, ARRAY_SIZE(pll_regs),
							&pll_vote_reg);
}

int clk_regera_pll_configure(struct clk_alpha_pll *pll, struct regmap *regmap,
				const struct alpha_pll_config *config)
{
	u32 mode_regval;
	int ret = 0;

	if (!config) {
		pr_err("PLL configuration missing.\n");
		return -EINVAL;
	}

	if (pll->inited)
		return ret;

	ret = regmap_read(regmap, pll->offset + PLL_MODE, &mode_regval);
	if (ret)
		return ret;

	if (mode_regval & PLL_LOCK_DET) {
		pr_warn("PLL is already enabled. Skipping configuration.\n");
		pll->inited = true;
		return 0;
	}

	if (config->alpha)
		regmap_write(regmap, pll->offset + PLL_ALPHA_VAL,
						config->alpha);

	if (config->l)
		regmap_write(regmap, pll->offset + PLL_L_VAL, config->l);

	if (config->config_ctl_val)
		regmap_write(regmap, pll->offset + REGERA_PLL_CONFIG_CTL,
				config->config_ctl_val);

	if (config->config_ctl_hi_val)
		regmap_write(regmap, pll->offset + REGERA_PLL_CONFIG_CTL_U,
				config->config_ctl_hi_val);

	if (config->config_ctl_hi1_val)
		regmap_write(regmap, pll->offset + REGERA_PLL_CONFIG_CTL_U1,
				config->config_ctl_hi1_val);

	if (config->user_ctl_val)
		regmap_write(regmap, pll->offset + REGERA_PLL_USER_CTL,
				config->user_ctl_val);

	if (config->test_ctl_val)
		regmap_write(regmap, pll->offset + REGERA_PLL_TEST_CTL,
				config->test_ctl_val);

	if (config->test_ctl_hi_val)
		regmap_write(regmap, pll->offset + REGERA_PLL_TEST_CTL_U,
				config->test_ctl_hi_val);

	if (config->test_ctl_hi1_val)
		regmap_write(regmap, pll->offset + REGERA_PLL_TEST_CTL_U1,
				config->test_ctl_hi1_val);

	/* Set operation mode to OFF */
	regmap_write(regmap, pll->offset + REGERA_PLL_OPMODE, REGERA_PLL_OFF);

	/* PLL should be in OFF mode before continuing */
	wmb();

	pll->inited = true;
	return 0;
}

static int clk_regera_pll_enable(struct clk_hw *hw)
{
	int ret;
	struct clk_alpha_pll *pll = to_clk_alpha_pll(hw);
	u32 val, off = pll->offset, l_val;

	ret = regmap_read(pll->clkr.regmap, off + PLL_MODE, &val);
	if (ret)
		return ret;

	/* If in FSM mode, just vote for it */
	if (val & PLL_VOTE_FSM_ENA) {
		ret = clk_enable_regmap(hw);
		if (ret)
			return ret;
		return wait_for_pll_enable_active(pll);
	}

	ret = regmap_read(pll->clkr.regmap, off + PLL_L_VAL, &l_val);
	if (ret)
		return ret;

	/* PLL has lost it's L value, needs reconfiguration */
	if (!l_val)
		pll->inited = false;

	if (unlikely(!pll->inited)) {
		ret = clk_regera_pll_configure(pll, pll->clkr.regmap,
						pll->config);
		if (ret) {
			pr_err("Failed to configure %s\n", clk_hw_get_name(hw));
			return ret;
		}
		pr_warn("PLL configuration lost, reconfiguration of PLL done.\n");
	}

	/* Get the PLL out of bypass mode */
	ret = regmap_update_bits(pll->clkr.regmap, off + PLL_MODE,
						PLL_BYPASSNL, PLL_BYPASSNL);
	if (ret)
		return ret;

	/*
	 * H/W requires a 1us delay between disabling the bypass and
	 * de-asserting the reset.
	 */
	mb();
	udelay(1);

	ret = regmap_update_bits(pll->clkr.regmap, off + PLL_MODE,
						 PLL_RESET_N, PLL_RESET_N);
	if (ret)
		return ret;

	/* Set operation mode to RUN */
	regmap_write(pll->clkr.regmap, off + REGERA_PLL_OPMODE,
						REGERA_PLL_RUN);

	ret = wait_for_pll_enable_lock(pll);
	if (ret)
		return ret;

	/* Enable the PLL outputs */
	ret = regmap_update_bits(pll->clkr.regmap, off + REGERA_PLL_USER_CTL,
				REGERA_PLL_OUT_MASK, REGERA_PLL_OUT_MASK);
	if (ret)
		return ret;

	/* Enable the global PLL outputs */
	ret = regmap_update_bits(pll->clkr.regmap, off + PLL_MODE,
				 PLL_OUTCTRL, PLL_OUTCTRL);
	if (ret)
		return ret;

	/* Ensure that the write above goes through before returning. */
	mb();
	return ret;
}

static void clk_regera_pll_disable(struct clk_hw *hw)
{
	int ret;
	struct clk_alpha_pll *pll = to_clk_alpha_pll(hw);
	u32 val, mask, off = pll->offset;

	ret = regmap_read(pll->clkr.regmap, off + PLL_MODE, &val);
	if (ret)
		return;

	/* If in FSM mode, just unvote it */
	if (val & PLL_VOTE_FSM_ENA) {
		clk_disable_regmap(hw);
		return;
	}

	/* Disable the global PLL output */
	ret = regmap_update_bits(pll->clkr.regmap, off + PLL_MODE,
							PLL_OUTCTRL, 0);
	if (ret)
		return;

	/* Disable the PLL outputs */
	ret = regmap_update_bits(pll->clkr.regmap, off + REGERA_PLL_USER_CTL,
					REGERA_PLL_OUT_MASK, 0);

	/* Put the PLL in bypass and reset */
	mask = PLL_RESET_N | PLL_BYPASSNL;
	ret = regmap_update_bits(pll->clkr.regmap, off + PLL_MODE, mask, 0);
	if (ret)
		return;

	/* Place the PLL mode in OFF state */
	regmap_write(pll->clkr.regmap, off + REGERA_PLL_OPMODE,
			REGERA_PLL_OFF);
}

static int clk_regera_pll_set_rate(struct clk_hw *hw, unsigned long rate,
				  unsigned long prate)
{
	struct clk_alpha_pll *pll = to_clk_alpha_pll(hw);
	unsigned long rrate;
	u32 l, regval, off = pll->offset;
	u64 a;
	int ret;

	rrate = alpha_pll_round_rate(pll, rate, prate, &l, &a);
	/*
	 * Due to a limited number of bits for fractional rate programming, the
	 * rounded up rate could be marginally higher than the requested rate.
	 */
	if (rrate > (rate + ALPHA_16_BIT_PLL_RATE_MARGIN) || rrate < rate) {
		pr_err("Requested rate (%lu) not matching the PLL's supported frequency (%lu)\n",
				rate, rrate);
		return -EINVAL;
	}

	regmap_write(pll->clkr.regmap, off + PLL_ALPHA_VAL, a);
	regmap_write(pll->clkr.regmap, off + PLL_L_VAL, l);

	/* Return early if the PLL is disabled */
	ret = regmap_read(pll->clkr.regmap, off + REGERA_PLL_OPMODE, &regval);
	if (ret)
		return ret;
	else if (regval == REGERA_PLL_OFF)
		return 0;

	/* Wait before polling for the frequency latch */
	udelay(5);

	ret = wait_for_regera_pll_freq_lock(pll);
	if (ret)
		return ret;

	/* Wait for PLL output to stabilize */
	udelay(100);
	return 0;
}

static unsigned long
clk_regera_pll_recalc_rate(struct clk_hw *hw, unsigned long parent_rate)
{
	u32 l, frac;
	u64 prate = parent_rate;
	struct clk_alpha_pll *pll = to_clk_alpha_pll(hw);
	u32 off = pll->offset;

	regmap_read(pll->clkr.regmap, off + PLL_L_VAL, &l);
	regmap_read(pll->clkr.regmap, off + PLL_ALPHA_VAL, &frac);

	return alpha_pll_calc_rate(pll, prate, l, frac);
}

static void clk_regera_pll_list_registers(struct seq_file *f, struct clk_hw *hw)
{
	static struct clk_register_data pll_regs[] = {
		{"PLL_MODE", 0x0},
		{"PLL_L_VAL", 0x4},
		{"PLL_ALPHA_VAL", 0x8},
		{"PLL_USER_CTL", 0xC},
		{"PLL_CONFIG_CTL", 0x10},
		{"PLL_OPMODE", 0x28},
	};

	static struct clk_register_data pll_vote_reg = {
		"APSS_PLL_VOTE", 0x0
	};

	print_pll_registers(f, hw, pll_regs, ARRAY_SIZE(pll_regs),
							&pll_vote_reg);
}

const struct clk_ops clk_pll_sleep_vote_ops = {
	.enable = clk_enable_regmap,
	.disable = clk_disable_regmap,
	.list_registers = clk_alpha_pll_list_registers,
	.bus_vote = clk_debug_bus_vote,
};
EXPORT_SYMBOL(clk_pll_sleep_vote_ops);

const struct clk_ops clk_alpha_pll_ops = {
	.enable = clk_alpha_pll_enable,
	.disable = clk_alpha_pll_disable,
	.is_enabled = clk_alpha_pll_is_enabled,
	.recalc_rate = clk_alpha_pll_recalc_rate,
	.round_rate = clk_alpha_pll_round_rate,
	.set_rate = clk_alpha_pll_set_rate,
	.list_registers = clk_alpha_pll_list_registers,
	.bus_vote = clk_debug_bus_vote,
};
EXPORT_SYMBOL_GPL(clk_alpha_pll_ops);

const struct clk_ops clk_alpha_pll_hwfsm_ops = {
	.enable = clk_alpha_pll_hwfsm_enable,
	.disable = clk_alpha_pll_hwfsm_disable,
	.is_enabled = clk_alpha_pll_hwfsm_is_enabled,
	.recalc_rate = clk_alpha_pll_recalc_rate,
	.round_rate = clk_alpha_pll_round_rate,
	.set_rate = clk_alpha_pll_set_rate,
	.list_registers = clk_alpha_pll_list_registers,
	.bus_vote = clk_debug_bus_vote,
};
EXPORT_SYMBOL_GPL(clk_alpha_pll_hwfsm_ops);

const struct clk_ops clk_trion_pll_ops = {
	.prepare = clk_trion_pll_prepare,
	.enable = clk_trion_pll_enable,
	.disable = clk_trion_pll_disable,
	.is_enabled = clk_trion_pll_is_enabled,
	.recalc_rate = clk_trion_pll_recalc_rate,
	.round_rate = clk_alpha_pll_round_rate,
	.set_rate = clk_trion_pll_set_rate,
	.list_registers = clk_trion_pll_list_registers,
	.bus_vote = clk_debug_bus_vote,
};
EXPORT_SYMBOL_GPL(clk_trion_pll_ops);

const struct clk_ops clk_trion_fixed_pll_ops = {
	.enable = clk_trion_pll_enable,
	.disable = clk_trion_pll_disable,
	.is_enabled = clk_trion_pll_is_enabled,
	.recalc_rate = clk_trion_pll_recalc_rate,
	.round_rate = clk_alpha_pll_round_rate,
	.list_registers = clk_trion_pll_list_registers,
	.bus_vote = clk_debug_bus_vote,
};
EXPORT_SYMBOL_GPL(clk_trion_fixed_pll_ops);

const struct clk_ops clk_regera_pll_ops = {
	.enable = clk_regera_pll_enable,
	.disable = clk_regera_pll_disable,
	.is_enabled = clk_alpha_pll_is_enabled,
	.recalc_rate = clk_regera_pll_recalc_rate,
	.round_rate = clk_alpha_pll_round_rate,
	.set_rate = clk_regera_pll_set_rate,
	.list_registers = clk_regera_pll_list_registers,
	.bus_vote = clk_debug_bus_vote,
};
EXPORT_SYMBOL_GPL(clk_regera_pll_ops);

static unsigned long
clk_alpha_pll_postdiv_recalc_rate(struct clk_hw *hw, unsigned long parent_rate)
{
	struct clk_alpha_pll_postdiv *pll = to_clk_alpha_pll_postdiv(hw);
	u32 ctl, user_ctl = PLL_USER_CTL, post_div_mask = PLL_POST_DIV_MASK;
	u32 i, div = 0;

	if (pll->type == AGERA_PLL) {
		user_ctl = AGERA_PLL_USER_CTL;
		post_div_mask = AGERA_PLL_POST_DIV_MASK;
	}

	if (pll->type == LUCID_PLL)
		user_ctl = LUCID_PLL_OFF_USER_CTL;

	regmap_read(pll->clkr.regmap, pll->offset + user_ctl, &ctl);

	if (pll->postdiv == POSTDIV_EVEN) {
		ctl >>= PLL_POST_DIV_SHIFT;
		ctl &= post_div_mask;
		return parent_rate >> fls(ctl);
	}

	ctl >>= PLL_ODD_POST_DIV_SHIFT;

	if (pll->type == AGERA_PLL)
		ctl &= post_div_mask;
	else
		ctl &= PLL_ODD_POST_DIV_MASK;

	for (i = 0; i < pll->num_post_div; i++) {
		if (pll->post_div_table[i].val == ctl) {
			div = pll->post_div_table[i].div;
			break;
		}
	}

	if (div == 0)
		div = 1;

	return (parent_rate / div);
}

static const struct clk_div_table clk_alpha_div_table[] = {
	{ 0x0, 1 },
	{ 0x1, 2 },
	{ 0x3, 4 },
	{ 0x7, 8 },
	{ 0xf, 16 },
	{ }
};

static long
clk_alpha_pll_postdiv_round_rate(struct clk_hw *hw, unsigned long rate,
				 unsigned long *prate)
{
	struct clk_alpha_pll_postdiv *pll = to_clk_alpha_pll_postdiv(hw);
	const struct clk_div_table *postdiv_table = clk_alpha_div_table;
	u8 flag = CLK_DIVIDER_POWER_OF_TWO;

	if ((pll->postdiv == POSTDIV_ODD) && (pll->post_div_table)) {
		postdiv_table = pll->post_div_table;
		flag = CLK_DIVIDER_ROUND_CLOSEST;
	}

	return divider_round_rate(hw, rate, prate, postdiv_table, pll->width,
				  flag);
}

static int clk_alpha_pll_postdiv_set_rate(struct clk_hw *hw, unsigned long rate,
					  unsigned long parent_rate)
{
	struct clk_alpha_pll_postdiv *pll = to_clk_alpha_pll_postdiv(hw);
	int div;
	u32 user_ctl = PLL_USER_CTL, post_div_mask = PLL_POST_DIV_MASK;
	u32 post_div_shift = PLL_POST_DIV_SHIFT;

	if (pll->type == AGERA_PLL) {
		user_ctl = AGERA_PLL_USER_CTL;
		post_div_mask = AGERA_PLL_POST_DIV_MASK;
	}

	/*
	 * Even postdiv : 16 -> 0xf, 8 -> 0x7, 4 -> 0x3, 2 -> 0x1, 1 -> 0x0
	 * Odd postdiv :  7 -> 0x7, 5 -> 0x5, 3 -> 0x3, 1 -> 0x0
	 */
	div = DIV_ROUND_UP_ULL((u64)parent_rate, rate);
	if (pll->postdiv == POSTDIV_EVEN || div == 1)
		div--;

	if (pll->postdiv == POSTDIV_ODD) {
		if (!(pll->type == AGERA_PLL))
			post_div_shift = PLL_ODD_POST_DIV_SHIFT;
	}

	return regmap_update_bits(pll->clkr.regmap, pll->offset + user_ctl,
				  post_div_mask << post_div_shift,
				  div << post_div_shift);
}

const struct clk_ops clk_alpha_pll_postdiv_ops = {
	.recalc_rate = clk_alpha_pll_postdiv_recalc_rate,
	.round_rate = clk_alpha_pll_postdiv_round_rate,
	.set_rate = clk_alpha_pll_postdiv_set_rate,
	.bus_vote = clk_debug_bus_vote,
};
EXPORT_SYMBOL_GPL(clk_alpha_pll_postdiv_ops);

static unsigned long clk_trion_pll_postdiv_recalc_rate(struct clk_hw *hw,
				unsigned long parent_rate)
{
	struct clk_alpha_pll_postdiv *pll = to_clk_alpha_pll_postdiv(hw);
	u32 i, div = 1, val;

	if (!pll->post_div_table) {
		pr_err("Missing the post_div_table for the PLL\n");
		return -EINVAL;
	}

	regmap_read(pll->clkr.regmap, pll->offset + TRION_PLL_USER_CTL, &val);

	val >>= pll->post_div_shift;
	val &= PLL_POST_DIV_MASK;

	for (i = 0; i < pll->num_post_div; i++) {
		if (pll->post_div_table[i].val == val) {
			div = pll->post_div_table[i].div;
			break;
		}
	}

	return (parent_rate / div);
}

static long clk_trion_pll_postdiv_round_rate(struct clk_hw *hw,
				unsigned long rate, unsigned long *prate)
{
	struct clk_alpha_pll_postdiv *pll = to_clk_alpha_pll_postdiv(hw);

	if (!pll->post_div_table)
		return -EINVAL;

	return divider_round_rate(hw, rate, prate, pll->post_div_table,
					pll->width, CLK_DIVIDER_ROUND_CLOSEST);
}

static int clk_trion_pll_postdiv_set_rate(struct clk_hw *hw,
				unsigned long rate, unsigned long parent_rate)
{
	struct clk_alpha_pll_postdiv *pll = to_clk_alpha_pll_postdiv(hw);
	int i, val = 0, div, ret;

	/*
	 * If the PLL is in FSM mode, then treat the set_rate callback
	 * as a no-operation.
	 */
	ret = regmap_read(pll->clkr.regmap, pll->offset + PLL_MODE, &val);
	if (ret)
		return ret;

	if (val & PLL_VOTE_FSM_ENA)
		return 0;

	if (!pll->post_div_table) {
		pr_err("Missing the post_div_table for the PLL\n");
		return -EINVAL;
	}

	div = DIV_ROUND_UP_ULL((u64)parent_rate, rate);
	for (i = 0; i < pll->num_post_div; i++) {
		if (pll->post_div_table[i].div == div) {
			val = pll->post_div_table[i].val;
			break;
		}
	}

	return regmap_update_bits(pll->clkr.regmap,
				pll->offset + TRION_PLL_USER_CTL,
				PLL_POST_DIV_MASK << pll->post_div_shift,
				val << pll->post_div_shift);
}

const struct clk_ops clk_trion_pll_postdiv_ops = {
	.recalc_rate = clk_trion_pll_postdiv_recalc_rate,
	.round_rate = clk_trion_pll_postdiv_round_rate,
	.set_rate = clk_trion_pll_postdiv_set_rate,
	.bus_vote = clk_debug_bus_vote,
};
EXPORT_SYMBOL_GPL(clk_trion_pll_postdiv_ops);

static int clk_alpha_pll_slew_update(struct clk_alpha_pll *pll)
{
	int ret = 0;
	u32 val;

	regmap_update_bits(pll->clkr.regmap, pll->offset + PLL_MODE,
					PLL_UPDATE, PLL_UPDATE);
	regmap_read(pll->clkr.regmap, pll->offset + PLL_MODE, &val);

	ret = wait_for_pll_update(pll);
	if (ret)
		return ret;
	/*
	 * HPG mandates a wait of at least 570ns before polling the LOCK
	 * detect bit. Have a delay of 1us just to be safe.
	 */
	mb();
	udelay(1);

	ret = wait_for_pll_enable_lock(pll);

	return ret;
}

static int clk_alpha_pll_calibrate(struct clk_hw *hw);

static unsigned long
clk_alpha_pll_slew_recalc_rate(struct clk_hw *hw, unsigned long parent_rate)
{
	struct clk_alpha_pll *pll = to_clk_alpha_pll(hw);
	u64 a = 0;
	u32 l, low, high, ctl, off = pll->offset;

	regmap_read(pll->clkr.regmap, off + PLL_L_VAL, &l);

	regmap_read(pll->clkr.regmap, off + PLL_USER_CTL, &ctl);
	if (ctl & PLL_ALPHA_EN) {
		regmap_read(pll->clkr.regmap, off + PLL_ALPHA_VAL, &low);
		if (pll->flags & SUPPORTS_16BIT_ALPHA) {
			a = low & ALPHA_16BIT_MASK;
		} else {
			regmap_read(pll->clkr.regmap, off + PLL_ALPHA_VAL_U,
						&high);
			a = (u64)high << 32 | low;
			a >>= ALPHA_REG_BITWIDTH - ALPHA_BITWIDTH;
		}
	}

	ctl >>= PLL_POST_DIV_SHIFT;
	ctl &= PLL_POST_DIV_MASK;

	return alpha_pll_calc_rate(pll, parent_rate, l, a) >> fls(ctl);
}

static int clk_alpha_pll_slew_set_rate(struct clk_hw *hw, unsigned long rate,
			unsigned long parent_rate)
{
	struct clk_alpha_pll *pll = to_clk_alpha_pll(hw);
	unsigned long freq_hz;
	const struct pll_vco *curr_vco = NULL, *vco;
	u32 l, ctl;
	u64 a;
	int i = 0;

	freq_hz = alpha_pll_round_rate(pll, rate, parent_rate, &l, &a);
	if (freq_hz != rate) {
		pr_err("alpha_pll: Call clk_set_rate with rounded rates!\n");
		return -EINVAL;
	}

	regmap_read(pll->clkr.regmap, pll->offset + PLL_USER_CTL, &ctl);
	ctl >>= PLL_POST_DIV_SHIFT;
	ctl &= PLL_POST_DIV_MASK;

	for (i = 0; i < ARRAY_SIZE(clk_alpha_div_table); i++) {
		if (clk_alpha_div_table[i].val == ctl)
			break;
	}

	if (i < ARRAY_SIZE(clk_alpha_div_table))
		curr_vco = alpha_pll_find_vco(pll, clk_hw_get_rate(hw) *
						clk_alpha_div_table[i].div);
	if (!curr_vco) {
		pr_err("alpha pll: not in a valid vco range\n");
		return -EINVAL;
	}

	vco = alpha_pll_find_vco(pll, freq_hz);
	if (!vco) {
		pr_err("alpha pll: not in a valid vco range\n");
		return -EINVAL;
	}

	/*
	 * Dynamic pll update will not support switching frequencies across
	 * vco ranges. In those cases fall back to normal alpha set rate.
	 */
	if (curr_vco->val != vco->val)
		return clk_alpha_pll_set_rate(hw, rate, parent_rate);

	a = a << (ALPHA_REG_BITWIDTH - ALPHA_BITWIDTH);

	regmap_write(pll->clkr.regmap, pll->offset + PLL_L_VAL, l);
	regmap_write(pll->clkr.regmap, pll->offset + PLL_ALPHA_VAL, a);
	regmap_write(pll->clkr.regmap, pll->offset + PLL_ALPHA_VAL_U, a >> 32);

	/* Ensure that the write above goes through before proceeding. */
	mb();

	if (clk_hw_is_enabled(hw))
		clk_alpha_pll_slew_update(pll);

	return 0;
}

/*
 * Slewing plls should be bought up at frequency which is in the middle of the
 * desired VCO range. So after bringing up the pll at calibration freq, set it
 * back to desired frequency(that was set by previous clk_set_rate).
 */
static int clk_alpha_pll_calibrate(struct clk_hw *hw)
{
	unsigned long calibration_freq, freq_hz;
	struct clk_alpha_pll *pll = to_clk_alpha_pll(hw);
	struct clk_hw *parent;
	const struct pll_vco *vco = NULL;
	u64 a;
	u32 l, ctl;
	int rc, i = 0;

	parent = clk_hw_get_parent(hw);
	if (!parent) {
		pr_err("alpha pll: no valid parent found\n");
		return -EINVAL;
	}

	regmap_read(pll->clkr.regmap, pll->offset + PLL_USER_CTL, &ctl);
	ctl >>= PLL_POST_DIV_SHIFT;
	ctl &= PLL_POST_DIV_MASK;

	for (i = 0; i < ARRAY_SIZE(clk_alpha_div_table); i++) {
		if (clk_alpha_div_table[i].val == ctl)
			break;
	}

	if (i < ARRAY_SIZE(clk_alpha_div_table))
		vco = alpha_pll_find_vco(pll, clk_hw_get_rate(hw) *
						clk_alpha_div_table[i].div);
	if (!vco) {
		pr_err("alpha pll: not in a valid vco range\n");
		return -EINVAL;
	}

	/*
	 * As during slewing plls vco_sel won't be allowed to change, vco table
	 * should have only one entry table, i.e. index = 0, find the
	 * calibration frequency.
	 */
	calibration_freq = (pll->vco_table[0].min_freq +
					pll->vco_table[0].max_freq)/2;

	freq_hz = alpha_pll_round_rate(pll, calibration_freq,
				clk_hw_get_rate(parent), &l, &a);
	if (freq_hz != calibration_freq) {
		pr_err("alpha_pll: call clk_set_rate with rounded rates!\n");
		return -EINVAL;
	}

	/* Setup PLL for calibration frequency */
	a <<= (ALPHA_REG_BITWIDTH - ALPHA_BITWIDTH);

	regmap_write(pll->clkr.regmap, pll->offset + PLL_L_VAL, l);
	regmap_write(pll->clkr.regmap, pll->offset + PLL_ALPHA_VAL, a);
	regmap_write(pll->clkr.regmap, pll->offset + PLL_ALPHA_VAL_U, a >> 32);

	regmap_update_bits(pll->clkr.regmap, pll->offset + PLL_USER_CTL,
				PLL_VCO_MASK << PLL_VCO_SHIFT,
				vco->val << PLL_VCO_SHIFT);

	regmap_update_bits(pll->clkr.regmap, pll->offset + PLL_USER_CTL,
				PLL_ALPHA_EN, PLL_ALPHA_EN);

	/* Bringup the pll at calibration frequency */
	rc = clk_alpha_pll_enable(hw);
	if (rc) {
		pr_err("alpha pll calibration failed\n");
		return rc;
	}

	/*
	 * PLL is already running at calibration frequency.
	 * So slew pll to the previously set frequency.
	 */
	freq_hz = alpha_pll_round_rate(pll, clk_hw_get_rate(hw) *
					clk_alpha_div_table[i].div,
					clk_hw_get_rate(parent), &l, &a);

	pr_debug("pll %s: setting back to required rate %lu, freq_hz %ld\n",
				hw->init->name, clk_hw_get_rate(hw), freq_hz);

	/* Setup the PLL for the new frequency */
	a <<= (ALPHA_REG_BITWIDTH - ALPHA_BITWIDTH);

	regmap_write(pll->clkr.regmap, pll->offset + PLL_L_VAL, l);
	regmap_write(pll->clkr.regmap, pll->offset + PLL_ALPHA_VAL, a);
	regmap_write(pll->clkr.regmap, pll->offset + PLL_ALPHA_VAL_U, a >> 32);

	regmap_update_bits(pll->clkr.regmap, pll->offset + PLL_USER_CTL,
				PLL_ALPHA_EN, PLL_ALPHA_EN);

	return clk_alpha_pll_slew_update(pll);
}

static int clk_alpha_pll_slew_enable(struct clk_hw *hw)
{
	int rc;

	rc = clk_alpha_pll_calibrate(hw);
	if (rc)
		return rc;

	return clk_alpha_pll_enable(hw);
}

const struct clk_ops clk_alpha_pll_slew_ops = {
	.enable = clk_alpha_pll_slew_enable,
	.disable = clk_alpha_pll_disable,
	.recalc_rate = clk_alpha_pll_slew_recalc_rate,
	.round_rate = clk_alpha_pll_round_rate,
	.set_rate = clk_alpha_pll_slew_set_rate,
	.list_registers = clk_alpha_pll_list_registers,
	.bus_vote = clk_debug_bus_vote,
};
EXPORT_SYMBOL(clk_alpha_pll_slew_ops);

static int clk_fabia_pll_latch_input(struct clk_alpha_pll *pll,
					struct regmap *regmap)
{
	u32 regval;
	int ret = 0;

	/* Latch the PLL input */
	ret = regmap_update_bits(regmap, pll->offset + PLL_MODE,
			   FABIA_PLL_UPDATE, FABIA_PLL_UPDATE);
	if (ret)
		return ret;

	/* Wait for 2 reference cycles before checking the ACK bit. */
	udelay(1);
	regmap_read(regmap, pll->offset + PLL_MODE, &regval);
	if (!(regval & FABIA_PLL_ACK_LATCH)) {
		WARN(1, "clk: PLL latch failed. Output may be unstable!\n");
		return -EINVAL;
	}

	/* Return the latch input to 0 */
	ret = regmap_update_bits(regmap, pll->offset + PLL_MODE,
			   FABIA_PLL_UPDATE, 0);
	if (ret)
		return ret;

	/* Wait for PLL output to stabilize */
	udelay(100);
	return ret;
}

<<<<<<< HEAD
void clk_fabia_pll_configure(struct clk_alpha_pll *pll, struct regmap *regmap,
=======
int clk_fabia_pll_configure(struct clk_alpha_pll *pll, struct regmap *regmap,
>>>>>>> bdd2c138
				const struct alpha_pll_config *config)
{
	u32 val, mask;

<<<<<<< HEAD
=======
	if (!config) {
		pr_err("PLL configuration missing.\n");
		return -EINVAL;
	}

>>>>>>> bdd2c138
	if (config->l)
		regmap_write(regmap, pll->offset + PLL_L_VAL,
						config->l);

	if (config->frac)
		regmap_write(regmap, pll->offset + FABIA_FRAC_VAL,
						config->frac);

	if (config->config_ctl_val)
		regmap_write(regmap, pll->offset + FABIA_CONFIG_CTL_LO,
					config->config_ctl_val);

	if (config->config_ctl_hi_val)
		regmap_write(regmap, pll->offset + FABIA_CONFIG_CTL_HI,
					config->config_ctl_hi_val);

	if (config->user_ctl_val)
		regmap_write(regmap, pll->offset + FABIA_USER_CTL_LO,
					config->user_ctl_val);

	if (config->user_ctl_hi_val)
		regmap_write(regmap, pll->offset + FABIA_USER_CTL_HI,
					config->user_ctl_hi_val);

	if (config->test_ctl_val)
		regmap_write(regmap, pll->offset + FABIA_TEST_CTL_LO,
					config->test_ctl_val);

	if (config->test_ctl_hi_val)
		regmap_write(regmap, pll->offset + FABIA_TEST_CTL_HI,
					config->test_ctl_hi_val);

	if (config->post_div_mask) {
		mask = config->post_div_mask;
		val = config->post_div_val;
		regmap_update_bits(regmap, pll->offset + FABIA_USER_CTL_LO,
					mask, val);
	}

	/*
	 * If the PLL has already been initialized, it would now be in a STANDBY
	 * state. Any new updates to the PLL frequency will require setting the
	 * PLL_UPDATE bit.
	 */
	if (pll->inited)
		clk_fabia_pll_latch_input(pll, regmap);

	regmap_update_bits(regmap, pll->offset + PLL_MODE,
				 FABIA_PLL_HW_UPDATE_LOGIC_BYPASS,
				 FABIA_PLL_HW_UPDATE_LOGIC_BYPASS);

	regmap_update_bits(regmap, pll->offset + PLL_MODE,
			   PLL_RESET_N, PLL_RESET_N);

	pll->inited = true;
<<<<<<< HEAD
=======
	return 0;
>>>>>>> bdd2c138
}

static int clk_fabia_pll_enable(struct clk_hw *hw)
{
	int ret;
	struct clk_alpha_pll *pll = to_clk_alpha_pll(hw);
<<<<<<< HEAD
	u32 val, off = pll->offset;
=======
	u32 val, opmode_val, off = pll->offset, l_val;
>>>>>>> bdd2c138

	ret = regmap_read(pll->clkr.regmap, off + PLL_MODE, &val);
	if (ret)
		return ret;

	/* If in FSM mode, just vote for it */
	if (val & PLL_VOTE_FSM_ENA) {
		ret = clk_enable_regmap(hw);
		if (ret)
			return ret;
		return wait_for_pll_enable_active(pll);
	}

<<<<<<< HEAD
	if (unlikely(!pll->inited))
		clk_fabia_pll_configure(pll, pll->clkr.regmap, pll->config);
=======
	ret = regmap_read(pll->clkr.regmap, off + PLL_MODE, &opmode_val);
	if (ret)
		return ret;

	/* Skip If PLL is already running */
	if ((opmode_val & FABIA_PLL_RUN) && (val & PLL_OUTCTRL))
		return 0;

	ret = regmap_read(pll->clkr.regmap, pll->offset + PLL_L_VAL, &l_val);
	if (ret)
		return ret;

	/* PLL has lost it's L value, needs reconfiguration */
	if (!l_val)
		pll->inited = false;

	if (unlikely(!pll->inited)) {
		ret = clk_fabia_pll_configure(pll, pll->clkr.regmap,
				pll->config);
		if (ret) {
			pr_err("Failed to configure %s\n", clk_hw_get_name(hw));
			return ret;
		}
		pr_warn("PLL configuration lost, reconfiguration of PLL done.\n");
	}
>>>>>>> bdd2c138

	/* Disable PLL output */
	ret = regmap_update_bits(pll->clkr.regmap, off + PLL_MODE,
					PLL_OUTCTRL, 0);
	if (ret)
		return ret;

	/* Set operation mode to STANDBY */
	regmap_write(pll->clkr.regmap, off + FABIA_OPMODE, FABIA_PLL_STANDBY);

	/* PLL should be in STANDBY mode before continuing */
	mb();

	/* Bring PLL out of reset */
	ret = regmap_update_bits(pll->clkr.regmap, off + PLL_MODE,
				 PLL_RESET_N, PLL_RESET_N);
	if (ret)
		return ret;

	/* Set operation mode to RUN */
	regmap_write(pll->clkr.regmap, off + FABIA_OPMODE, FABIA_PLL_RUN);

	ret = wait_for_pll_enable_lock(pll);
	if (ret)
		return ret;

	/* Enable the main PLL output */
	ret = regmap_update_bits(pll->clkr.regmap, off + FABIA_USER_CTL_LO,
				 FABIA_PLL_OUT_MASK, FABIA_PLL_OUT_MASK);
	if (ret)
		return ret;

	/* Enable PLL outputs */
	ret = regmap_update_bits(pll->clkr.regmap, off + PLL_MODE,
				 PLL_OUTCTRL, PLL_OUTCTRL);
	if (ret)
		return ret;

	/* Ensure that the write above goes through before returning. */
	mb();
	return ret;
}

static void clk_fabia_pll_disable(struct clk_hw *hw)
{
	int ret;
	struct clk_alpha_pll *pll = to_clk_alpha_pll(hw);
	u32 val, off = pll->offset;

	ret = regmap_read(pll->clkr.regmap, off + PLL_MODE, &val);
	if (ret)
		return;

	/* If in FSM mode, just unvote it */
	if (val & PLL_VOTE_FSM_ENA) {
		clk_disable_regmap(hw);
		return;
	}

	/* Disable PLL outputs */
	ret = regmap_update_bits(pll->clkr.regmap, off + PLL_MODE,
							PLL_OUTCTRL, 0);
	if (ret)
		return;

	/* Disable the main PLL output */
	ret = regmap_update_bits(pll->clkr.regmap, off + FABIA_USER_CTL_LO,
			FABIA_PLL_OUT_MASK, 0);
	if (ret)
		return;

	/* Place the PLL mode in STANDBY */
	regmap_write(pll->clkr.regmap, off + FABIA_OPMODE, FABIA_PLL_STANDBY);
}

/*
 * Fabia PLL requires power-on self calibration which happen when the PLL comes
 * out of reset. Calibration frequency is calculated by below relation:
 *
 * calibration freq = ((pll_l_valmax + pll_l_valmin) * 0.54)
 */
static int clk_fabia_pll_prepare(struct clk_hw *hw)
{
	unsigned long calibration_freq, freq_hz;
	struct clk_alpha_pll *pll = to_clk_alpha_pll(hw);
	const struct pll_vco *vco;
	struct clk_hw *parent;
	u64 a;
	u32 cal_l, regval, off = pll->offset;
	int ret;

	/* Check if calibration needs to be done i.e. PLL is in reset */
	ret = regmap_read(pll->clkr.regmap, off + PLL_MODE, &regval);
	if (ret)
		return ret;

	/* Return early if calibration is not needed. */
	if (regval & PLL_RESET_N)
		return 0;

	vco = alpha_pll_find_vco(pll, clk_hw_get_rate(hw));
	if (!vco) {
		pr_err("alpha pll: not in a valid vco range\n");
		return -EINVAL;
	}

	calibration_freq = ((pll->vco_table[0].min_freq +
				pll->vco_table[0].max_freq) * 54)/100;

	parent = clk_hw_get_parent(hw);
	if (!parent)
		return -EINVAL;

	freq_hz = alpha_pll_round_rate(pll, calibration_freq,
			clk_hw_get_rate(parent), &cal_l, &a);
	/*
	 * Due to a limited number of bits for fractional rate programming, the
	 * rounded up rate could be marginally higher than the requested rate.
	 */
	if (freq_hz > (calibration_freq + ALPHA_16_BIT_PLL_RATE_MARGIN) ||
						freq_hz < calibration_freq) {
		pr_err("fabia_pll: Call set rate with rounded rates!\n");
		return -EINVAL;
	}

	/* Setup PLL for calibration frequency */
	regmap_write(pll->clkr.regmap, pll->offset + FABIA_CAL_L_VAL, cal_l);

	/* Bringup the pll at calibration frequency */
	ret = clk_fabia_pll_enable(hw);
	if (ret) {
		pr_err("alpha pll calibration failed\n");
		return ret;
	}

	clk_fabia_pll_disable(hw);
	return 0;
}

static unsigned long
clk_fabia_pll_recalc_rate(struct clk_hw *hw, unsigned long parent_rate)
{
	u32 l, frac;
	u64 prate = parent_rate;
	struct clk_alpha_pll *pll = to_clk_alpha_pll(hw);
	u32 off = pll->offset;

	regmap_read(pll->clkr.regmap, off + PLL_L_VAL, &l);
	regmap_read(pll->clkr.regmap, off + FABIA_FRAC_VAL, &frac);

	return alpha_pll_calc_rate(pll, prate, l, frac);
}

static int clk_fabia_pll_set_rate(struct clk_hw *hw, unsigned long rate,
				  unsigned long prate)
{
	struct clk_alpha_pll *pll = to_clk_alpha_pll(hw);
	unsigned long rrate;
	u32 regval, l, off = pll->offset;
	u64 a;
	int ret;

	ret = regmap_read(pll->clkr.regmap, off + PLL_MODE, &regval);
	if (ret)
		return ret;

	rrate = alpha_pll_round_rate(pll, rate, prate, &l, &a);
	/*
	 * Due to limited number of bits for fractional rate programming, the
	 * rounded up rate could be marginally higher than the requested rate.
	 */
	if (rrate > (rate + ALPHA_16_BIT_PLL_RATE_MARGIN) || rrate < rate) {
		pr_err("Call set rate on the PLL with rounded rates!\n");
		return -EINVAL;
	}

	regmap_write(pll->clkr.regmap, off + PLL_L_VAL, l);
	regmap_write(pll->clkr.regmap, off + FABIA_FRAC_VAL, a);

	return clk_fabia_pll_latch_input(pll, pll->clkr.regmap);
}

static void clk_fabia_pll_list_registers(struct seq_file *f, struct clk_hw *hw)
{
	struct clk_alpha_pll *pll = to_clk_alpha_pll(hw);
	int size, i, val;

	static struct clk_register_data data[] = {
		{"PLL_MODE", 0x0},
		{"PLL_L_VAL", 0x4},
		{"PLL_FRAC_VAL", 0x38},
		{"PLL_USER_CTL_LO", 0xc},
		{"PLL_USER_CTL_HI", 0x10},
		{"PLL_CONFIG_CTL_LO", 0x14},
		{"PLL_CONFIG_CTL_HI", 0x18},
		{"PLL_OPMODE", 0x2c},
	};

	static struct clk_register_data data1[] = {
		{"APSS_PLL_VOTE", 0x0},
	};

	size = ARRAY_SIZE(data);

	for (i = 0; i < size; i++) {
		regmap_read(pll->clkr.regmap, pll->offset + data[i].offset,
					&val);
		clock_debug_output(f, false,
				"%20s: 0x%.8x\n", data[i].name, val);
	}

	regmap_read(pll->clkr.regmap, pll->offset + data[0].offset, &val);

	if (val & PLL_FSM_ENA) {
		regmap_read(pll->clkr.regmap, pll->clkr.enable_reg +
					data1[0].offset, &val);
		clock_debug_output(f, false,
				"%20s: 0x%.8x\n", data1[0].name, val);
	}
}

const struct clk_ops clk_fabia_pll_ops = {
	.prepare = clk_fabia_pll_prepare,
	.enable = clk_fabia_pll_enable,
	.disable = clk_fabia_pll_disable,
<<<<<<< HEAD
=======
	.is_enabled = clk_alpha_pll_is_enabled,
>>>>>>> bdd2c138
	.recalc_rate = clk_fabia_pll_recalc_rate,
	.round_rate = clk_alpha_pll_round_rate,
	.set_rate = clk_fabia_pll_set_rate,
	.list_registers = clk_fabia_pll_list_registers,
	.bus_vote = clk_debug_bus_vote,
};
EXPORT_SYMBOL(clk_fabia_pll_ops);

const struct clk_ops clk_fabia_fixed_pll_ops = {
	.enable = clk_fabia_pll_enable,
	.disable = clk_fabia_pll_disable,
<<<<<<< HEAD
=======
	.is_enabled = clk_alpha_pll_is_enabled,
>>>>>>> bdd2c138
	.recalc_rate = clk_fabia_pll_recalc_rate,
	.round_rate = clk_alpha_pll_round_rate,
	.list_registers = clk_fabia_pll_list_registers,
	.bus_vote = clk_debug_bus_vote,
};
EXPORT_SYMBOL(clk_fabia_fixed_pll_ops);

static unsigned long clk_generic_pll_postdiv_recalc_rate(struct clk_hw *hw,
				unsigned long parent_rate)
{
	struct clk_alpha_pll_postdiv *pll = to_clk_alpha_pll_postdiv(hw);
	u32 i, div = 1, val;

	if (!pll->post_div_table) {
		pr_err("Missing the post_div_table for the PLL\n");
		return -EINVAL;
	}

	regmap_read(pll->clkr.regmap, pll->offset + FABIA_USER_CTL_LO, &val);

	val >>= pll->post_div_shift;
	val &= PLL_POST_DIV_MASK;

	for (i = 0; i < pll->num_post_div; i++) {
		if (pll->post_div_table[i].val == val) {
			div = pll->post_div_table[i].div;
			break;
		}
	}

	return (parent_rate / div);
}

static long clk_generic_pll_postdiv_round_rate(struct clk_hw *hw,
				unsigned long rate, unsigned long *prate)
{
	struct clk_alpha_pll_postdiv *pll = to_clk_alpha_pll_postdiv(hw);

	if (!pll->post_div_table)
		return -EINVAL;

	return divider_round_rate(hw, rate, prate, pll->post_div_table,
					pll->width, CLK_DIVIDER_ROUND_KHZ);
}

static int clk_generic_pll_postdiv_set_rate(struct clk_hw *hw,
				unsigned long rate, unsigned long parent_rate)
{
	struct clk_alpha_pll_postdiv *pll = to_clk_alpha_pll_postdiv(hw);
	int i, val = 0, div, ret;

	/*
	 * If the PLL is in FSM mode, then treat the set_rate callback
	 * as a no-operation.
	 */
	ret = regmap_read(pll->clkr.regmap, pll->offset + PLL_MODE, &val);
	if (ret)
		return ret;

	if (val & PLL_VOTE_FSM_ENA)
		return 0;

	if (!pll->post_div_table) {
		pr_err("Missing the post_div_table for the PLL\n");
		return -EINVAL;
	}

	div = DIV_ROUND_UP_ULL((u64)parent_rate, rate);
	for (i = 0; i < pll->num_post_div; i++) {
		if (pll->post_div_table[i].div == div) {
			val = pll->post_div_table[i].val;
			break;
		}
	}

	return regmap_update_bits(pll->clkr.regmap,
				pll->offset + FABIA_USER_CTL_LO,
				PLL_POST_DIV_MASK << pll->post_div_shift,
				val << pll->post_div_shift);
}

const struct clk_ops clk_generic_pll_postdiv_ops = {
	.recalc_rate = clk_generic_pll_postdiv_recalc_rate,
	.round_rate = clk_generic_pll_postdiv_round_rate,
	.set_rate = clk_generic_pll_postdiv_set_rate,
	.bus_vote = clk_debug_bus_vote,
};
EXPORT_SYMBOL(clk_generic_pll_postdiv_ops);

<<<<<<< HEAD
void clk_agera_pll_configure(struct clk_alpha_pll *pll, struct regmap *regmap,
=======
int clk_agera_pll_configure(struct clk_alpha_pll *pll, struct regmap *regmap,
>>>>>>> bdd2c138
				const struct alpha_pll_config *config)
{
	u32 val, mask;

<<<<<<< HEAD
=======
	if (!config) {
		pr_err("PLL configuration missing.\n");
		return -EINVAL;
	}

>>>>>>> bdd2c138
	if (config->l)
		regmap_write(regmap, pll->offset + PLL_L_VAL,
						config->l);

	if (config->alpha)
		regmap_write(regmap, pll->offset + PLL_ALPHA_VAL,
						config->alpha);
	if (config->post_div_mask) {
		mask = config->post_div_mask;
		val = config->post_div_val;
		regmap_update_bits(regmap, pll->offset + AGERA_PLL_USER_CTL,
					mask, val);
	}

	if (config->main_output_mask || config->aux_output_mask ||
		config->aux2_output_mask || config->early_output_mask) {

		val = config->main_output_mask;
		val |= config->aux_output_mask;
		val |= config->aux2_output_mask;
		val |= config->early_output_mask;

		mask = config->main_output_mask;
		mask |= config->aux_output_mask;
		mask |= config->aux2_output_mask;
		mask |= config->early_output_mask;

		regmap_update_bits(regmap, pll->offset + AGERA_PLL_USER_CTL,
					mask, val);
	}

	if (config->config_ctl_val)
		regmap_write(regmap, pll->offset + AGERA_PLL_CONFIG_CTL,
				config->config_ctl_val);

	if (config->config_ctl_hi_val)
		regmap_write(regmap, pll->offset + AGERA_PLL_CONFIG_CTL_U,
				config->config_ctl_hi_val);

	if (config->test_ctl_val)
		regmap_write(regmap, pll->offset + AGERA_PLL_TEST_CTL,
					config->test_ctl_val);

	if (config->test_ctl_hi_val)
		regmap_write(regmap, pll->offset + AGERA_PLL_TEST_CTL_U,
					config->test_ctl_hi_val);
<<<<<<< HEAD
=======

	return 0;
>>>>>>> bdd2c138
}

static unsigned long
clk_agera_pll_recalc_rate(struct clk_hw *hw, unsigned long parent_rate)
{
	u32 l, a;
	u64 prate = parent_rate;
	struct clk_alpha_pll *pll = to_clk_alpha_pll(hw);
	u32 off = pll->offset;

	regmap_read(pll->clkr.regmap, off + PLL_L_VAL, &l);
	regmap_read(pll->clkr.regmap, off + PLL_ALPHA_VAL, &a);

	return alpha_pll_calc_rate(pll, prate, l, a);
}

static int clk_agera_pll_set_rate(struct clk_hw *hw, unsigned long rate,
				  unsigned long prate)
{
	struct clk_alpha_pll *pll = to_clk_alpha_pll(hw);
	unsigned long rrate;
	int ret;
	u32 l, off = pll->offset;
	u64 a;

	rrate = alpha_pll_round_rate(pll, rate, prate, &l, &a);
	/*
	 * Due to limited number of bits for fractional rate programming, the
	 * rounded up rate could be marginally higher than the requested rate.
	 */
	if (rrate > (rate + ALPHA_16_BIT_PLL_RATE_MARGIN) || rrate < rate) {
		pr_err("Call set rate on the PLL with rounded rates!\n");
		return -EINVAL;
	}

	/* change L_VAL without having to go through the power on sequence */
	regmap_write(pll->clkr.regmap, off + PLL_L_VAL, l);
	regmap_write(pll->clkr.regmap, off + PLL_ALPHA_VAL, a);

	/* Ensure that the write above goes through before proceeding. */
	mb();

	if (clk_hw_is_enabled(hw)) {
		ret = wait_for_pll_enable_lock(pll);
		if (ret) {
			pr_err("Failed to lock after L_VAL update\n");
			return ret;
		}
	}

	return 0;
}

static void clk_agera_pll_list_registers(struct seq_file *f, struct clk_hw *hw)
{
	static struct clk_register_data pll_regs[] = {
		{"PLL_MODE", 0x0},
		{"PLL_L_VAL", 0x4},
		{"PLL_ALPHA_VAL", 0x8},
		{"PLL_USER_CTL", 0xc},
		{"PLL_CONFIG_CTL", 0x10},
		{"PLL_CONFIG_CTL_U", 0x14},
		{"PLL_TEST_CTL", 0x18},
		{"PLL_TEST_CTL_U", 0x1c},
		{"PLL_STATUS", 0x2c},
	};

	static struct clk_register_data pll_vote_reg = {
		"APSS_PLL_VOTE", 0x0
	};

	print_pll_registers(f, hw, pll_regs, ARRAY_SIZE(pll_regs),
							&pll_vote_reg);
}

const struct clk_ops clk_agera_pll_ops = {
	.enable = clk_alpha_pll_enable,
	.disable = clk_alpha_pll_disable,
	.is_enabled = clk_alpha_pll_is_enabled,
	.recalc_rate = clk_agera_pll_recalc_rate,
	.round_rate = clk_alpha_pll_round_rate,
	.set_rate = clk_agera_pll_set_rate,
	.list_registers = clk_agera_pll_list_registers,
	.bus_vote = clk_debug_bus_vote,
};
EXPORT_SYMBOL(clk_agera_pll_ops);

static void clk_alpha_pll_lucid_list_registers(struct seq_file *f,
							struct clk_hw *hw)
{
	static struct clk_register_data pll_regs[] = {
		{"PLL_MODE", 0x0},
		{"PLL_L_VAL", 0x4},
		{"PLL_CAL_L_VAL", 0x8},
		{"PLL_USER_CTL", 0x0c},
		{"PLL_USER_CTL_U", 0x10},
		{"PLL_USER_CTL_U1", 0x14},
		{"PLL_CONFIG_CTL", 0x18},
		{"PLL_CONFIG_CTL_U", 0x1c},
		{"PLL_CONFIG_CTL_U1", 0x20},
		{"PLL_TEST_CTL", 0x24},
		{"PLL_TEST_CTL_U", 0x28},
		{"PLL_STATUS", 0x30},
		{"PLL_ALPHA_VAL", 0x40},
	};

	static struct clk_register_data pll_vote_reg = {
		"APSS_PLL_VOTE", 0x0
	};

	print_pll_registers(f, hw, pll_regs, ARRAY_SIZE(pll_regs),
							&pll_vote_reg);
}

static int lucid_pll_is_enabled(struct clk_alpha_pll *pll,
					struct regmap *regmap)
{
	u32 mode_regval, opmode_regval;
	int ret;

	ret = regmap_read(regmap, pll->offset + PLL_MODE, &mode_regval);
	ret |= regmap_read(regmap, pll->offset + LUCID_PLL_OFF_OPMODE,
				&opmode_regval);
	if (ret)
		return 0;

	return ((opmode_regval & LUCID_PLL_RUN) &&
			(mode_regval & PLL_OUTCTRL));
}

int clk_lucid_pll_configure(struct clk_alpha_pll *pll, struct regmap *regmap,
				const struct alpha_pll_config *config)
{
	int ret;

	if (config->l)
		regmap_write(regmap, pll->offset + LUCID_PLL_OFF_L_VAL,
				config->l);

	regmap_write(regmap, pll->offset + LUCID_PLL_OFF_CAL_L_VAL,
			LUCID_PLL_CAL_VAL);

	if (config->alpha)
		regmap_write(regmap, pll->offset + LUCID_PLL_OFF_ALPHA_VAL,
				config->alpha);
	if (config->config_ctl_val)
		regmap_write(regmap, pll->offset + LUCID_PLL_OFF_CONFIG_CTL,
				config->config_ctl_val);

	if (config->config_ctl_hi_val)
		regmap_write(regmap, pll->offset + LUCID_PLL_OFF_CONFIG_CTL_U,
				config->config_ctl_hi_val);

	if (config->config_ctl_hi1_val)
		regmap_write(regmap, pll->offset + LUCID_PLL_OFF_USER_CTL_U1,
				config->config_ctl_hi1_val);

	if (config->post_div_mask)
		regmap_update_bits(regmap, pll->offset + LUCID_PLL_OFF_USER_CTL,
			config->post_div_mask, config->post_div_val);

	regmap_update_bits(regmap, pll->offset + PLL_MODE,
				 LUCID_PLL_HW_UPDATE_LOGIC_BYPASS,
				 LUCID_PLL_HW_UPDATE_LOGIC_BYPASS);

	/* Disable PLL output */
	ret = regmap_update_bits(regmap, pll->offset + PLL_MODE,
					PLL_OUTCTRL, 0);
	if (ret)
		return ret;

	/* Set operation mode to OFF */
	regmap_write(regmap, pll->offset + LUCID_PLL_OFF_OPMODE,
			LUCID_PLL_STANDBY);

	/* PLL should be in OFF mode before continuing */
	wmb();

	/* Place the PLL in STANDBY mode */
	ret = regmap_update_bits(regmap, pll->offset + PLL_MODE,
				 PLL_RESET_N, PLL_RESET_N);
	if (ret)
		return ret;

	pll->inited = true;
	return 0;
}

static int alpha_pll_lucid_enable(struct clk_hw *hw)
{
	struct clk_alpha_pll *pll = to_clk_alpha_pll(hw);
	u32 val;
	int ret;

	ret = regmap_read(pll->clkr.regmap, pll->offset + PLL_MODE, &val);
	if (ret)
		return ret;

	/* If in FSM mode, just vote for it */
	if (val & PLL_VOTE_FSM_ENA) {
		ret = clk_enable_regmap(hw);
		if (ret)
			return ret;
		return wait_for_pll_enable_active(pll);
	}

	/* Set operation mode to RUN */
	regmap_write(pll->clkr.regmap, pll->offset + LUCID_PLL_OFF_OPMODE,
				LUCID_PLL_RUN);

	ret = wait_for_pll_enable_lock(pll);
	if (ret)
		return ret;

	/* Enable the PLL outputs */
	ret = regmap_update_bits(pll->clkr.regmap, pll->offset +
				LUCID_PLL_OFF_USER_CTL,
				LUCID_PLL_OUT_MASK, LUCID_PLL_OUT_MASK);
	if (ret)
		return ret;

	/* Enable the global PLL outputs */
	ret = regmap_update_bits(pll->clkr.regmap, pll->offset + PLL_MODE,
				 PLL_OUTCTRL, PLL_OUTCTRL);
	if (ret)
		return ret;

	/* Ensure that the write above goes through before returning. */
	mb();
	return ret;
}

static void alpha_pll_lucid_disable(struct clk_hw *hw)
{
	struct clk_alpha_pll *pll = to_clk_alpha_pll(hw);
	u32 val;
	int ret;

	ret = regmap_read(pll->clkr.regmap, pll->offset + PLL_MODE, &val);
	if (ret)
		return;

	/* If in FSM mode, just unvote it */
	if (val & PLL_VOTE_FSM_ENA) {
		clk_disable_regmap(hw);
		return;
	}

	/* Disable the global PLL output */
	ret = regmap_update_bits(pll->clkr.regmap, pll->offset + PLL_MODE,
							PLL_OUTCTRL, 0);
	if (ret)
		return;

	/* Disable the PLL outputs */
	ret = regmap_update_bits(pll->clkr.regmap, pll->offset +
				LUCID_PLL_OFF_USER_CTL,
				LUCID_PLL_OUT_MASK, 0);
	if (ret)
		return;

	/* Place the PLL mode in STANDBY */
	regmap_write(pll->clkr.regmap, pll->offset + LUCID_PLL_OFF_OPMODE,
			LUCID_PLL_STANDBY);

	regmap_update_bits(pll->clkr.regmap, pll->offset + PLL_MODE,
				PLL_RESET_N, PLL_RESET_N);
}

/*
 * The Lucid PLL requires a power-on self-calibration which happens when the
 * PLL comes out of reset. The calibration is performed at an output frequency
 * of ~1300 MHz which means that SW will have to vote on a voltage that's
 * equal to or greater than SVS_L1 on the corresponding rail. Since this is not
 * feasable to do in the atomic enable path, temporarily bring up the PLL here,
 * let it calibrate, and place it in standby before returning.
 */
static int alpha_pll_lucid_prepare(struct clk_hw *hw)
{
	struct clk_alpha_pll *pll = to_clk_alpha_pll(hw);
	struct clk_hw *p;
	u32 regval;
	unsigned long prate;
	int ret;

	if (pll->flags & SUPPORTS_NO_SLEW)
		return 0;

	/* Return early if calibration is not needed. */
	ret = regmap_read(pll->clkr.regmap, pll->offset, &regval);
	if (regval & LUCID_PCAL_DONE)
		return ret;

	p = clk_hw_get_parent(hw);
	if (!p)
		return -EINVAL;

	prate = clk_hw_get_rate(p);
	ret = clk_vote_rate_vdd(hw->core, LUCID_PLL_CAL_VAL * prate);
	if (ret)
		return ret;

	ret = alpha_pll_lucid_enable(hw);
	if (ret)
		goto ret_path;

	alpha_pll_lucid_disable(hw);
ret_path:
	clk_unvote_rate_vdd(hw->core, LUCID_PLL_CAL_VAL * prate);
	return 0;
}

static unsigned long
alpha_pll_lucid_recalc_rate(struct clk_hw *hw, unsigned long parent_rate)
{
	struct clk_alpha_pll *pll = to_clk_alpha_pll(hw);
	u32 l = 0, frac = 0;

	regmap_read(pll->clkr.regmap, pll->offset + LUCID_PLL_OFF_L_VAL, &l);
	regmap_read(pll->clkr.regmap, pll->offset + LUCID_PLL_OFF_ALPHA_VAL,
					&frac);

	return alpha_pll_calc_rate(pll, parent_rate, l, frac);
}

static int alpha_pll_lucid_set_rate(struct clk_hw *hw, unsigned long rate,
				  unsigned long prate)
{
	struct clk_alpha_pll *pll = to_clk_alpha_pll(hw);
	unsigned long rrate;
	u32 regval, l;
	u64 a;
	int ret;

	rrate = alpha_pll_round_rate(pll, rate, prate, &l, &a);

	/*
	 * Due to a limited number of bits for fractional rate programming, the
	 * rounded up rate could be marginally higher than the requested rate.
	 */
	if (rrate > (rate + LUCID_PLL_RATE_MARGIN) || rrate < rate) {
		pr_err("Call set rate on the PLL with rounded rates!\n");
		return -EINVAL;
	}

	if (pll->flags & SUPPORTS_NO_SLEW)
		alpha_pll_lucid_disable(hw);

	regmap_write(pll->clkr.regmap, pll->offset + LUCID_PLL_OFF_L_VAL, l);
	regmap_write(pll->clkr.regmap, pll->offset + LUCID_PLL_OFF_ALPHA_VAL,
							a);

	if (pll->flags & SUPPORTS_NO_SLEW)
		return alpha_pll_lucid_enable(hw);

	/* Latch the PLL input */
	ret = regmap_update_bits(pll->clkr.regmap, pll->offset + PLL_MODE,
			   LUCID_PLL_UPDATE, LUCID_PLL_UPDATE);
	if (ret)
		return ret;

	/*
	 * When PLL_HW_UPDATE_LOGIC_BYPASS bit is not set then waiting for
	 * pll_ack_latch to return to zero can be bypassed.
	 */
	if (!(pll->flags & SUPPORTS_NO_PLL_LATCH)) {
		/* Wait for 2 reference cycles before checking the ACK bit. */
		udelay(1);
		regmap_read(pll->clkr.regmap, pll->offset + PLL_MODE, &regval);
		if (!(regval & LUCID_PLL_ACK_LATCH)) {
			WARN(1, "PLL latch failed. Output may be unstable!\n");
			return -EINVAL;
		}
	}

	/* Return the latch input to 0 */
	ret = regmap_update_bits(pll->clkr.regmap, pll->offset + PLL_MODE,
			   LUCID_PLL_UPDATE, 0);
	if (ret)
		return ret;

	if (clk_hw_is_enabled(hw)) {
		ret = wait_for_pll_enable_lock(pll);
		if (ret)
			return ret;
	}

	/* Wait for PLL output to stabilize */
	udelay(100);
	return 0;
}

static int alpha_pll_lucid_is_enabled(struct clk_hw *hw)
{
	struct clk_alpha_pll *pll = to_clk_alpha_pll(hw);

	return lucid_pll_is_enabled(pll, pll->clkr.regmap);
}

const struct clk_ops clk_alpha_pll_lucid_ops = {
	.prepare = alpha_pll_lucid_prepare,
	.enable = alpha_pll_lucid_enable,
	.disable = alpha_pll_lucid_disable,
	.is_enabled = alpha_pll_lucid_is_enabled,
	.recalc_rate = alpha_pll_lucid_recalc_rate,
	.round_rate = clk_alpha_pll_round_rate,
	.set_rate = alpha_pll_lucid_set_rate,
	.list_registers = clk_alpha_pll_lucid_list_registers,
};
EXPORT_SYMBOL(clk_alpha_pll_lucid_ops);

const struct clk_ops clk_alpha_pll_fixed_lucid_ops = {
	.enable = alpha_pll_lucid_enable,
	.disable = alpha_pll_lucid_disable,
	.is_enabled = alpha_pll_lucid_is_enabled,
	.recalc_rate = alpha_pll_lucid_recalc_rate,
	.round_rate = clk_alpha_pll_round_rate,
	.list_registers = clk_alpha_pll_lucid_list_registers,
};
EXPORT_SYMBOL(clk_alpha_pll_fixed_lucid_ops);

const struct clk_ops clk_alpha_pll_postdiv_lucid_ops = {
	.recalc_rate = clk_alpha_pll_postdiv_recalc_rate,
	.round_rate = clk_alpha_pll_postdiv_round_rate,
	.set_rate = clk_alpha_pll_postdiv_set_rate,
};
EXPORT_SYMBOL(clk_alpha_pll_postdiv_lucid_ops);<|MERGE_RESOLUTION|>--- conflicted
+++ resolved
@@ -231,23 +231,16 @@
 #define wait_for_pll_update(pll) \
 	wait_for_pll(pll, PLL_UPDATE, 1, "pll update")
 
-<<<<<<< HEAD
-void clk_alpha_pll_configure(struct clk_alpha_pll *pll, struct regmap *regmap,
-=======
 int clk_alpha_pll_configure(struct clk_alpha_pll *pll, struct regmap *regmap,
->>>>>>> bdd2c138
 			     const struct alpha_pll_config *config)
 {
 	u32 val, mask;
 
-<<<<<<< HEAD
-=======
 	if (!config) {
 		pr_err("PLL configuration missing.\n");
 		return -EINVAL;
 	}
 
->>>>>>> bdd2c138
 	regmap_write(regmap, pll->offset + PLL_L_VAL, config->l);
 	regmap_write(regmap, pll->offset + PLL_ALPHA_VAL, config->alpha);
 	regmap_write(regmap, pll->offset + PLL_ALPHA_VAL_U, config->alpha_u);
@@ -313,11 +306,8 @@
 	if (pll->flags & SUPPORTS_FSM_MODE)
 		qcom_pll_set_fsm_mode(regmap, pll->offset + PLL_MODE,
 					6, 0);
-<<<<<<< HEAD
-=======
 
 	return 0;
->>>>>>> bdd2c138
 }
 
 static int clk_alpha_pll_hwfsm_enable(struct clk_hw *hw)
@@ -662,18 +652,6 @@
 	const struct pll_vco *vco;
 	const struct pll_vco_data *data;
 	bool is_enabled;
-<<<<<<< HEAD
-	u32 l, off = pll->offset;
-	u64 a;
-	unsigned long rrate;
-
-	rrate = alpha_pll_round_rate(pll, rate, prate, &l, &a);
-	if (rrate != rate) {
-		pr_err("alpha_pll: Call clk_set_rate with rounded rates!\n");
-		return -EINVAL;
-	}
-
-=======
 	u32 l, l_val, off = pll->offset;
 	int ret;
 	u64 a;
@@ -685,7 +663,6 @@
 		return -EINVAL;
 	}
 
->>>>>>> bdd2c138
 	vco = alpha_pll_find_vco(pll, rrate);
 	if (!vco) {
 		pr_err("alpha pll not in a valid vco range\n");
@@ -703,8 +680,6 @@
 	if (is_enabled && !(pll->flags & SUPPORTS_DYNAMIC_UPDATE))
 		hw->init->ops->disable(hw);
 
-<<<<<<< HEAD
-=======
 	ret = regmap_read(pll->clkr.regmap, off + PLL_L_VAL, &l_val);
 	if (ret)
 		return ret;
@@ -726,7 +701,6 @@
 				clk_hw_get_name(hw));
 	}
 
->>>>>>> bdd2c138
 	regmap_write(pll->clkr.regmap, off + PLL_L_VAL, l);
 
 	if (pll->flags & SUPPORTS_16BIT_ALPHA) {
@@ -778,13 +752,7 @@
 		return pll->min_supported_freq;
 
 	rate = alpha_pll_round_rate(pll, rate, *prate, &l, &a);
-<<<<<<< HEAD
-	if ((pll->type == ALPHA_PLL && alpha_pll_find_vco(pll, rate)) ||
-		(pll->type == FABIA_PLL || alpha_pll_find_vco(pll, rate))
-		|| pll->type == AGERA_PLL)
-=======
 	if (!pll->vco_table || alpha_pll_find_vco(pll, rate))
->>>>>>> bdd2c138
 		return rate;
 
 	min_freq = pll->vco_table[0].min_freq;
@@ -977,7 +945,6 @@
 	/* PLL has lost it's L or CAL value, needs reconfiguration */
 	if (!l_val || !cal_val)
 		pll->inited = false;
-<<<<<<< HEAD
 
 	if (unlikely(!pll->inited)) {
 		ret = clk_trion_pll_configure(pll, pll->clkr.regmap,
@@ -1008,38 +975,6 @@
 	if (ret)
 		return ret;
 
-=======
-
-	if (unlikely(!pll->inited)) {
-		ret = clk_trion_pll_configure(pll, pll->clkr.regmap,
-						pll->config);
-		if (ret) {
-			pr_err("Failed to configure %s\n", clk_hw_get_name(hw));
-			return ret;
-		}
-		pr_warn("PLL configuration lost, reconfiguration of PLL done.\n");
-	}
-
-	/* Set operation mode to RUN */
-	regmap_write(pll->clkr.regmap, off + TRION_PLL_OPMODE, TRION_PLL_RUN);
-
-	ret = wait_for_pll_enable_lock(pll);
-	if (ret)
-		return ret;
-
-	/* Enable the PLL outputs */
-	ret = regmap_update_bits(pll->clkr.regmap, off + TRION_PLL_USER_CTL,
-				 TRION_PLL_OUT_MASK, TRION_PLL_OUT_MASK);
-	if (ret)
-		return ret;
-
-	/* Enable the global PLL outputs */
-	ret = regmap_update_bits(pll->clkr.regmap, off + PLL_MODE,
-				 PLL_OUTCTRL, PLL_OUTCTRL);
-	if (ret)
-		return ret;
-
->>>>>>> bdd2c138
 	/* Ensure that the write above goes through before returning. */
 	mb();
 	return ret;
@@ -1066,7 +1001,6 @@
 							PLL_OUTCTRL, 0);
 	if (ret)
 		return;
-<<<<<<< HEAD
 
 	/* Disable the PLL outputs */
 	ret = regmap_update_bits(pll->clkr.regmap, off + TRION_PLL_USER_CTL,
@@ -1078,19 +1012,6 @@
 	regmap_write(pll->clkr.regmap, off + TRION_PLL_OPMODE,
 			TRION_PLL_STANDBY);
 
-=======
-
-	/* Disable the PLL outputs */
-	ret = regmap_update_bits(pll->clkr.regmap, off + TRION_PLL_USER_CTL,
-			TRION_PLL_OUT_MASK, 0);
-	if (ret)
-		return;
-
-	/* Place the PLL mode in STANDBY */
-	regmap_write(pll->clkr.regmap, off + TRION_PLL_OPMODE,
-			TRION_PLL_STANDBY);
-
->>>>>>> bdd2c138
 	regmap_update_bits(pll->clkr.regmap, off + PLL_MODE, PLL_RESET_N,
 			PLL_RESET_N);
 }
@@ -2006,23 +1927,16 @@
 	return ret;
 }
 
-<<<<<<< HEAD
-void clk_fabia_pll_configure(struct clk_alpha_pll *pll, struct regmap *regmap,
-=======
 int clk_fabia_pll_configure(struct clk_alpha_pll *pll, struct regmap *regmap,
->>>>>>> bdd2c138
 				const struct alpha_pll_config *config)
 {
 	u32 val, mask;
 
-<<<<<<< HEAD
-=======
 	if (!config) {
 		pr_err("PLL configuration missing.\n");
 		return -EINVAL;
 	}
 
->>>>>>> bdd2c138
 	if (config->l)
 		regmap_write(regmap, pll->offset + PLL_L_VAL,
 						config->l);
@@ -2078,21 +1992,14 @@
 			   PLL_RESET_N, PLL_RESET_N);
 
 	pll->inited = true;
-<<<<<<< HEAD
-=======
 	return 0;
->>>>>>> bdd2c138
 }
 
 static int clk_fabia_pll_enable(struct clk_hw *hw)
 {
 	int ret;
 	struct clk_alpha_pll *pll = to_clk_alpha_pll(hw);
-<<<<<<< HEAD
-	u32 val, off = pll->offset;
-=======
 	u32 val, opmode_val, off = pll->offset, l_val;
->>>>>>> bdd2c138
 
 	ret = regmap_read(pll->clkr.regmap, off + PLL_MODE, &val);
 	if (ret)
@@ -2106,10 +2013,6 @@
 		return wait_for_pll_enable_active(pll);
 	}
 
-<<<<<<< HEAD
-	if (unlikely(!pll->inited))
-		clk_fabia_pll_configure(pll, pll->clkr.regmap, pll->config);
-=======
 	ret = regmap_read(pll->clkr.regmap, off + PLL_MODE, &opmode_val);
 	if (ret)
 		return ret;
@@ -2135,7 +2038,6 @@
 		}
 		pr_warn("PLL configuration lost, reconfiguration of PLL done.\n");
 	}
->>>>>>> bdd2c138
 
 	/* Disable PLL output */
 	ret = regmap_update_bits(pll->clkr.regmap, off + PLL_MODE,
@@ -2361,10 +2263,7 @@
 	.prepare = clk_fabia_pll_prepare,
 	.enable = clk_fabia_pll_enable,
 	.disable = clk_fabia_pll_disable,
-<<<<<<< HEAD
-=======
 	.is_enabled = clk_alpha_pll_is_enabled,
->>>>>>> bdd2c138
 	.recalc_rate = clk_fabia_pll_recalc_rate,
 	.round_rate = clk_alpha_pll_round_rate,
 	.set_rate = clk_fabia_pll_set_rate,
@@ -2376,10 +2275,7 @@
 const struct clk_ops clk_fabia_fixed_pll_ops = {
 	.enable = clk_fabia_pll_enable,
 	.disable = clk_fabia_pll_disable,
-<<<<<<< HEAD
-=======
 	.is_enabled = clk_alpha_pll_is_enabled,
->>>>>>> bdd2c138
 	.recalc_rate = clk_fabia_pll_recalc_rate,
 	.round_rate = clk_alpha_pll_round_rate,
 	.list_registers = clk_fabia_pll_list_registers,
@@ -2469,23 +2365,16 @@
 };
 EXPORT_SYMBOL(clk_generic_pll_postdiv_ops);
 
-<<<<<<< HEAD
-void clk_agera_pll_configure(struct clk_alpha_pll *pll, struct regmap *regmap,
-=======
 int clk_agera_pll_configure(struct clk_alpha_pll *pll, struct regmap *regmap,
->>>>>>> bdd2c138
 				const struct alpha_pll_config *config)
 {
 	u32 val, mask;
 
-<<<<<<< HEAD
-=======
 	if (!config) {
 		pr_err("PLL configuration missing.\n");
 		return -EINVAL;
 	}
 
->>>>>>> bdd2c138
 	if (config->l)
 		regmap_write(regmap, pll->offset + PLL_L_VAL,
 						config->l);
@@ -2532,11 +2421,8 @@
 	if (config->test_ctl_hi_val)
 		regmap_write(regmap, pll->offset + AGERA_PLL_TEST_CTL_U,
 					config->test_ctl_hi_val);
-<<<<<<< HEAD
-=======
 
 	return 0;
->>>>>>> bdd2c138
 }
 
 static unsigned long
