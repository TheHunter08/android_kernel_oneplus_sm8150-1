--- conflicted
+++ resolved
@@ -1768,11 +1768,8 @@
 
 	}
 
-<<<<<<< HEAD
-=======
 	place_marker("M - DRIVER ADRENO Ready");
 
->>>>>>> 9528de5b
 	return 0;
 }
 
