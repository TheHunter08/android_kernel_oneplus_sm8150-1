/* Copyright (c)2017-2018, The Linux Foundation. All rights reserved.
 *
 * This program is free software; you can redistribute it and/or modify
 * it under the terms of the GNU General Public License version 2 and
 * only version 2 as published by the Free Software Foundation.
 *
 * This program is distributed in the hope that it will be useful,
 * but WITHOUT ANY WARRANTY; without even the implied warranty of
 * MERCHANTABILITY or FITNESS FOR A PARTICULAR PURPOSE.  See the
 * GNU General Public License for more details.
 *
 */
#include <linux/firmware.h>
#include <soc/qcom/subsystem_restart.h>
#include <linux/pm_opp.h>
#include <linux/jiffies.h>

#include "adreno.h"
#include "a6xx_reg.h"
#include "adreno_a6xx.h"
#include "adreno_cp_parser.h"
#include "adreno_trace.h"
#include "adreno_pm4types.h"
#include "adreno_perfcounter.h"
#include "adreno_ringbuffer.h"
#include "adreno_llc.h"
#include "kgsl_sharedmem.h"
#include "kgsl_log.h"
#include "kgsl.h"
#include "kgsl_hfi.h"
#include "kgsl_trace.h"

#define MIN_HBB		13

#define A6XX_LLC_NUM_GPU_SCIDS		5
#define A6XX_GPU_LLC_SCID_NUM_BITS	5
#define A6XX_GPU_LLC_SCID_MASK \
	((1 << (A6XX_LLC_NUM_GPU_SCIDS * A6XX_GPU_LLC_SCID_NUM_BITS)) - 1)
#define A6XX_GPUHTW_LLC_SCID_SHIFT	25
#define A6XX_GPUHTW_LLC_SCID_MASK \
	(((1 << A6XX_GPU_LLC_SCID_NUM_BITS) - 1) << A6XX_GPUHTW_LLC_SCID_SHIFT)

#define A6XX_GPU_CX_REG_BASE		0x509E000
#define A6XX_GPU_CX_REG_SIZE		0x1000


static const struct adreno_vbif_data a630_vbif[] = {
	{A6XX_VBIF_GATE_OFF_WRREQ_EN, 0x00000009},
	{A6XX_RBBM_VBIF_CLIENT_QOS_CNTL, 0x3},
	{0, 0},
};

static const struct adreno_vbif_data a615_gbif[] = {
	{A6XX_RBBM_VBIF_CLIENT_QOS_CNTL, 0x3},
	{0, 0},
};

static const struct adreno_vbif_data a640_gbif[] = {
	{A6XX_GBIF_QSB_SIDE0, 0x00071620},
	{A6XX_GBIF_QSB_SIDE1, 0x00071620},
	{A6XX_GBIF_QSB_SIDE2, 0x00071620},
	{A6XX_GBIF_QSB_SIDE3, 0x00071620},
	{A6XX_RBBM_GBIF_CLIENT_QOS_CNTL, 0x3},
	{0, 0},
};

static const struct adreno_vbif_platform a6xx_vbif_platforms[] = {
	{ adreno_is_a630, a630_vbif },
	{ adreno_is_a615, a615_gbif },
	{ adreno_is_a640, a640_gbif },
	{ adreno_is_a680, a640_gbif },
};

struct kgsl_hwcg_reg {
	unsigned int off;
	unsigned int val;
};
static const struct kgsl_hwcg_reg a630_hwcg_regs[] = {
	{A6XX_RBBM_CLOCK_CNTL_SP0, 0x02222222},
	{A6XX_RBBM_CLOCK_CNTL_SP1, 0x02222222},
	{A6XX_RBBM_CLOCK_CNTL_SP2, 0x02222222},
	{A6XX_RBBM_CLOCK_CNTL_SP3, 0x02222222},
	{A6XX_RBBM_CLOCK_CNTL2_SP0, 0x02022220},
	{A6XX_RBBM_CLOCK_CNTL2_SP1, 0x02022220},
	{A6XX_RBBM_CLOCK_CNTL2_SP2, 0x02022220},
	{A6XX_RBBM_CLOCK_CNTL2_SP3, 0x02022220},
	{A6XX_RBBM_CLOCK_DELAY_SP0, 0x00000080},
	{A6XX_RBBM_CLOCK_DELAY_SP1, 0x00000080},
	{A6XX_RBBM_CLOCK_DELAY_SP2, 0x00000080},
	{A6XX_RBBM_CLOCK_DELAY_SP3, 0x00000080},
	{A6XX_RBBM_CLOCK_HYST_SP0, 0x0000F3CF},
	{A6XX_RBBM_CLOCK_HYST_SP1, 0x0000F3CF},
	{A6XX_RBBM_CLOCK_HYST_SP2, 0x0000F3CF},
	{A6XX_RBBM_CLOCK_HYST_SP3, 0x0000F3CF},
	{A6XX_RBBM_CLOCK_CNTL_TP0, 0x02222222},
	{A6XX_RBBM_CLOCK_CNTL_TP1, 0x02222222},
	{A6XX_RBBM_CLOCK_CNTL_TP2, 0x02222222},
	{A6XX_RBBM_CLOCK_CNTL_TP3, 0x02222222},
	{A6XX_RBBM_CLOCK_CNTL2_TP0, 0x22222222},
	{A6XX_RBBM_CLOCK_CNTL2_TP1, 0x22222222},
	{A6XX_RBBM_CLOCK_CNTL2_TP2, 0x22222222},
	{A6XX_RBBM_CLOCK_CNTL2_TP3, 0x22222222},
	{A6XX_RBBM_CLOCK_CNTL3_TP0, 0x22222222},
	{A6XX_RBBM_CLOCK_CNTL3_TP1, 0x22222222},
	{A6XX_RBBM_CLOCK_CNTL3_TP2, 0x22222222},
	{A6XX_RBBM_CLOCK_CNTL3_TP3, 0x22222222},
	{A6XX_RBBM_CLOCK_CNTL4_TP0, 0x00022222},
	{A6XX_RBBM_CLOCK_CNTL4_TP1, 0x00022222},
	{A6XX_RBBM_CLOCK_CNTL4_TP2, 0x00022222},
	{A6XX_RBBM_CLOCK_CNTL4_TP3, 0x00022222},
	{A6XX_RBBM_CLOCK_HYST_TP0, 0x77777777},
	{A6XX_RBBM_CLOCK_HYST_TP1, 0x77777777},
	{A6XX_RBBM_CLOCK_HYST_TP2, 0x77777777},
	{A6XX_RBBM_CLOCK_HYST_TP3, 0x77777777},
	{A6XX_RBBM_CLOCK_HYST2_TP0, 0x77777777},
	{A6XX_RBBM_CLOCK_HYST2_TP1, 0x77777777},
	{A6XX_RBBM_CLOCK_HYST2_TP2, 0x77777777},
	{A6XX_RBBM_CLOCK_HYST2_TP3, 0x77777777},
	{A6XX_RBBM_CLOCK_HYST3_TP0, 0x77777777},
	{A6XX_RBBM_CLOCK_HYST3_TP1, 0x77777777},
	{A6XX_RBBM_CLOCK_HYST3_TP2, 0x77777777},
	{A6XX_RBBM_CLOCK_HYST3_TP3, 0x77777777},
	{A6XX_RBBM_CLOCK_HYST4_TP0, 0x00077777},
	{A6XX_RBBM_CLOCK_HYST4_TP1, 0x00077777},
	{A6XX_RBBM_CLOCK_HYST4_TP2, 0x00077777},
	{A6XX_RBBM_CLOCK_HYST4_TP3, 0x00077777},
	{A6XX_RBBM_CLOCK_DELAY_TP0, 0x11111111},
	{A6XX_RBBM_CLOCK_DELAY_TP1, 0x11111111},
	{A6XX_RBBM_CLOCK_DELAY_TP2, 0x11111111},
	{A6XX_RBBM_CLOCK_DELAY_TP3, 0x11111111},
	{A6XX_RBBM_CLOCK_DELAY2_TP0, 0x11111111},
	{A6XX_RBBM_CLOCK_DELAY2_TP1, 0x11111111},
	{A6XX_RBBM_CLOCK_DELAY2_TP2, 0x11111111},
	{A6XX_RBBM_CLOCK_DELAY2_TP3, 0x11111111},
	{A6XX_RBBM_CLOCK_DELAY3_TP0, 0x11111111},
	{A6XX_RBBM_CLOCK_DELAY3_TP1, 0x11111111},
	{A6XX_RBBM_CLOCK_DELAY3_TP2, 0x11111111},
	{A6XX_RBBM_CLOCK_DELAY3_TP3, 0x11111111},
	{A6XX_RBBM_CLOCK_DELAY4_TP0, 0x00011111},
	{A6XX_RBBM_CLOCK_DELAY4_TP1, 0x00011111},
	{A6XX_RBBM_CLOCK_DELAY4_TP2, 0x00011111},
	{A6XX_RBBM_CLOCK_DELAY4_TP3, 0x00011111},
	{A6XX_RBBM_CLOCK_CNTL_UCHE, 0x22222222},
	{A6XX_RBBM_CLOCK_CNTL2_UCHE, 0x22222222},
	{A6XX_RBBM_CLOCK_CNTL3_UCHE, 0x22222222},
	{A6XX_RBBM_CLOCK_CNTL4_UCHE, 0x00222222},
	{A6XX_RBBM_CLOCK_HYST_UCHE, 0x00000004},
	{A6XX_RBBM_CLOCK_DELAY_UCHE, 0x00000002},
	{A6XX_RBBM_CLOCK_CNTL_RB0, 0x22222222},
	{A6XX_RBBM_CLOCK_CNTL_RB1, 0x22222222},
	{A6XX_RBBM_CLOCK_CNTL_RB2, 0x22222222},
	{A6XX_RBBM_CLOCK_CNTL_RB3, 0x22222222},
	{A6XX_RBBM_CLOCK_CNTL2_RB0, 0x00002222},
	{A6XX_RBBM_CLOCK_CNTL2_RB1, 0x00002222},
	{A6XX_RBBM_CLOCK_CNTL2_RB2, 0x00002222},
	{A6XX_RBBM_CLOCK_CNTL2_RB3, 0x00002222},
	{A6XX_RBBM_CLOCK_CNTL_CCU0, 0x00002220},
	{A6XX_RBBM_CLOCK_CNTL_CCU1, 0x00002220},
	{A6XX_RBBM_CLOCK_CNTL_CCU2, 0x00002220},
	{A6XX_RBBM_CLOCK_CNTL_CCU3, 0x00002220},
	{A6XX_RBBM_CLOCK_HYST_RB_CCU0, 0x00040F00},
	{A6XX_RBBM_CLOCK_HYST_RB_CCU1, 0x00040F00},
	{A6XX_RBBM_CLOCK_HYST_RB_CCU2, 0x00040F00},
	{A6XX_RBBM_CLOCK_HYST_RB_CCU3, 0x00040F00},
	{A6XX_RBBM_CLOCK_CNTL_RAC, 0x05022022},
	{A6XX_RBBM_CLOCK_CNTL2_RAC, 0x00005555},
	{A6XX_RBBM_CLOCK_DELAY_RAC, 0x00000011},
	{A6XX_RBBM_CLOCK_HYST_RAC, 0x00445044},
	{A6XX_RBBM_CLOCK_CNTL_TSE_RAS_RBBM, 0x04222222},
	{A6XX_RBBM_CLOCK_MODE_GPC, 0x00222222},
	{A6XX_RBBM_CLOCK_MODE_VFD, 0x00002222},
	{A6XX_RBBM_CLOCK_HYST_TSE_RAS_RBBM, 0x00000000},
	{A6XX_RBBM_CLOCK_HYST_GPC, 0x04104004},
	{A6XX_RBBM_CLOCK_HYST_VFD, 0x00000000},
	{A6XX_RBBM_CLOCK_DELAY_HLSQ, 0x00000000},
	{A6XX_RBBM_CLOCK_DELAY_TSE_RAS_RBBM, 0x00004000},
	{A6XX_RBBM_CLOCK_DELAY_GPC, 0x00000200},
	{A6XX_RBBM_CLOCK_DELAY_VFD, 0x00002222},
	{A6XX_RBBM_CLOCK_DELAY_HLSQ_2, 0x00000002},
	{A6XX_RBBM_CLOCK_MODE_HLSQ, 0x00002222},
	{A6XX_RBBM_CLOCK_CNTL_GMU_GX, 0x00000222},
	{A6XX_RBBM_CLOCK_DELAY_GMU_GX, 0x00000111},
	{A6XX_RBBM_CLOCK_HYST_GMU_GX, 0x00000555}
};

static const struct kgsl_hwcg_reg a615_hwcg_regs[] = {
	{A6XX_RBBM_CLOCK_CNTL_SP0,  0x02222222},
	{A6XX_RBBM_CLOCK_CNTL2_SP0, 0x02222220},
	{A6XX_RBBM_CLOCK_DELAY_SP0, 0x00000080},
	{A6XX_RBBM_CLOCK_HYST_SP0,  0x0000F3CF},
	{A6XX_RBBM_CLOCK_CNTL_TP0,  0x02222222},
	{A6XX_RBBM_CLOCK_CNTL_TP1,  0x02222222},
	{A6XX_RBBM_CLOCK_CNTL2_TP0, 0x22222222},
	{A6XX_RBBM_CLOCK_CNTL2_TP1, 0x22222222},
	{A6XX_RBBM_CLOCK_CNTL3_TP0, 0x22222222},
	{A6XX_RBBM_CLOCK_CNTL3_TP1, 0x22222222},
	{A6XX_RBBM_CLOCK_CNTL4_TP0, 0x00022222},
	{A6XX_RBBM_CLOCK_CNTL4_TP1, 0x00022222},
	{A6XX_RBBM_CLOCK_HYST_TP0,  0x77777777},
	{A6XX_RBBM_CLOCK_HYST_TP1,  0x77777777},
	{A6XX_RBBM_CLOCK_HYST2_TP0, 0x77777777},
	{A6XX_RBBM_CLOCK_HYST2_TP1, 0x77777777},
	{A6XX_RBBM_CLOCK_HYST3_TP0, 0x77777777},
	{A6XX_RBBM_CLOCK_HYST3_TP1, 0x77777777},
	{A6XX_RBBM_CLOCK_HYST4_TP0, 0x00077777},
	{A6XX_RBBM_CLOCK_HYST4_TP1, 0x00077777},
	{A6XX_RBBM_CLOCK_DELAY_TP0, 0x11111111},
	{A6XX_RBBM_CLOCK_DELAY_TP1, 0x11111111},
	{A6XX_RBBM_CLOCK_DELAY2_TP0, 0x11111111},
	{A6XX_RBBM_CLOCK_DELAY2_TP1, 0x11111111},
	{A6XX_RBBM_CLOCK_DELAY3_TP0, 0x11111111},
	{A6XX_RBBM_CLOCK_DELAY3_TP1, 0x11111111},
	{A6XX_RBBM_CLOCK_DELAY4_TP0, 0x00011111},
	{A6XX_RBBM_CLOCK_DELAY4_TP1, 0x00011111},
	{A6XX_RBBM_CLOCK_CNTL_UCHE,  0x22222222},
	{A6XX_RBBM_CLOCK_CNTL2_UCHE, 0x22222222},
	{A6XX_RBBM_CLOCK_CNTL3_UCHE, 0x22222222},
	{A6XX_RBBM_CLOCK_CNTL4_UCHE, 0x00222222},
	{A6XX_RBBM_CLOCK_HYST_UCHE,  0x00000004},
	{A6XX_RBBM_CLOCK_DELAY_UCHE, 0x00000002},
	{A6XX_RBBM_CLOCK_CNTL_RB0, 0x22222222},
	{A6XX_RBBM_CLOCK_CNTL2_RB0, 0x00002222},
	{A6XX_RBBM_CLOCK_CNTL_CCU0, 0x00002220},
	{A6XX_RBBM_CLOCK_CNTL_CCU1, 0x00002220},
	{A6XX_RBBM_CLOCK_CNTL_CCU2, 0x00002220},
	{A6XX_RBBM_CLOCK_CNTL_CCU3, 0x00002220},
	{A6XX_RBBM_CLOCK_HYST_RB_CCU0, 0x00040F00},
	{A6XX_RBBM_CLOCK_HYST_RB_CCU1, 0x00040F00},
	{A6XX_RBBM_CLOCK_HYST_RB_CCU2, 0x00040F00},
	{A6XX_RBBM_CLOCK_HYST_RB_CCU3, 0x00040F00},
	{A6XX_RBBM_CLOCK_CNTL_RAC, 0x05022022},
	{A6XX_RBBM_CLOCK_CNTL2_RAC, 0x00005555},
	{A6XX_RBBM_CLOCK_DELAY_RAC, 0x00000011},
	{A6XX_RBBM_CLOCK_HYST_RAC, 0x00445044},
	{A6XX_RBBM_CLOCK_CNTL_TSE_RAS_RBBM, 0x04222222},
	{A6XX_RBBM_CLOCK_MODE_GPC, 0x00222222},
	{A6XX_RBBM_CLOCK_MODE_VFD, 0x00002222},
	{A6XX_RBBM_CLOCK_HYST_TSE_RAS_RBBM, 0x00000000},
	{A6XX_RBBM_CLOCK_HYST_GPC, 0x04104004},
	{A6XX_RBBM_CLOCK_HYST_VFD, 0x00000000},
	{A6XX_RBBM_CLOCK_DELAY_HLSQ, 0x00000000},
	{A6XX_RBBM_CLOCK_DELAY_TSE_RAS_RBBM, 0x00004000},
	{A6XX_RBBM_CLOCK_DELAY_GPC, 0x00000200},
	{A6XX_RBBM_CLOCK_DELAY_VFD, 0x00002222},
	{A6XX_RBBM_CLOCK_DELAY_HLSQ_2, 0x00000002},
	{A6XX_RBBM_CLOCK_MODE_HLSQ, 0x00002222},
	{A6XX_RBBM_CLOCK_CNTL_GMU_GX, 0x00000222},
	{A6XX_RBBM_CLOCK_DELAY_GMU_GX, 0x00000111},
	{A6XX_RBBM_CLOCK_HYST_GMU_GX, 0x00000555}
};

static const struct kgsl_hwcg_reg a640_hwcg_regs[] = {
	{A6XX_RBBM_CLOCK_CNTL_SP0, 0x02222222},
	{A6XX_RBBM_CLOCK_CNTL2_SP0, 0x02222220},
	{A6XX_RBBM_CLOCK_DELAY_SP0, 0x00000080},
	{A6XX_RBBM_CLOCK_HYST_SP0, 0x0000F3CF},
	{A6XX_RBBM_CLOCK_CNTL_TP0, 0x02222222},
	{A6XX_RBBM_CLOCK_CNTL2_TP0, 0x22222222},
	{A6XX_RBBM_CLOCK_CNTL3_TP0, 0x22222222},
	{A6XX_RBBM_CLOCK_CNTL4_TP0, 0x00022222},
	{A6XX_RBBM_CLOCK_DELAY_TP0, 0x11111111},
	{A6XX_RBBM_CLOCK_DELAY2_TP0, 0x11111111},
	{A6XX_RBBM_CLOCK_DELAY3_TP0, 0x11111111},
	{A6XX_RBBM_CLOCK_DELAY4_TP0, 0x00011111},
	{A6XX_RBBM_CLOCK_HYST_TP0, 0x77777777},
	{A6XX_RBBM_CLOCK_HYST2_TP0, 0x77777777},
	{A6XX_RBBM_CLOCK_HYST3_TP0, 0x77777777},
	{A6XX_RBBM_CLOCK_HYST4_TP0, 0x00077777},
	{A6XX_RBBM_CLOCK_CNTL_RB0, 0x22222222},
	{A6XX_RBBM_CLOCK_CNTL2_RB0, 0x01002222},
	{A6XX_RBBM_CLOCK_CNTL_CCU0, 0x00002220},
	{A6XX_RBBM_CLOCK_HYST_RB_CCU0, 0x00040F00},
	{A6XX_RBBM_CLOCK_CNTL_RAC, 0x05222022},
	{A6XX_RBBM_CLOCK_CNTL2_RAC, 0x00005555},
	{A6XX_RBBM_CLOCK_DELAY_RAC, 0x00000011},
	{A6XX_RBBM_CLOCK_HYST_RAC, 0x00445044},
	{A6XX_RBBM_CLOCK_CNTL_TSE_RAS_RBBM, 0x04222222},
	{A6XX_RBBM_CLOCK_MODE_VFD, 0x00002222},
	{A6XX_RBBM_CLOCK_MODE_GPC, 0x00222222},
	{A6XX_RBBM_CLOCK_DELAY_HLSQ_2, 0x00000002},
	{A6XX_RBBM_CLOCK_MODE_HLSQ, 0x00002222},
	{A6XX_RBBM_CLOCK_DELAY_TSE_RAS_RBBM, 0x00004000},
	{A6XX_RBBM_CLOCK_DELAY_VFD, 0x00002222},
	{A6XX_RBBM_CLOCK_DELAY_GPC, 0x00000200},
	{A6XX_RBBM_CLOCK_DELAY_HLSQ, 0x00000000},
	{A6XX_RBBM_CLOCK_HYST_TSE_RAS_RBBM, 0x00000000},
	{A6XX_RBBM_CLOCK_HYST_VFD, 0x00000000},
	{A6XX_RBBM_CLOCK_HYST_GPC, 0x04104004},
	{A6XX_RBBM_CLOCK_HYST_HLSQ, 0x00000000},
	{A6XX_RBBM_CLOCK_CNTL_TEX_FCHE, 0x00000222},
	{A6XX_RBBM_CLOCK_DELAY_TEX_FCHE, 0x00000111},
	{A6XX_RBBM_CLOCK_HYST_TEX_FCHE, 0x00000777},
	{A6XX_RBBM_CLOCK_CNTL_UCHE, 0x22222222},
	{A6XX_RBBM_CLOCK_HYST_UCHE, 0x00000004},
	{A6XX_RBBM_CLOCK_DELAY_UCHE, 0x00000002},
	{A6XX_RBBM_ISDB_CNT, 0x00000182},
	{A6XX_RBBM_RAC_THRESHOLD_CNT, 0x00000000},
	{A6XX_RBBM_SP_HYST_CNT, 0x00000000},
	{A6XX_RBBM_CLOCK_CNTL_GMU_GX, 0x00000222},
	{A6XX_RBBM_CLOCK_DELAY_GMU_GX, 0x00000111},
	{A6XX_RBBM_CLOCK_HYST_GMU_GX, 0x00000555},
};

static const struct {
	int (*devfunc)(struct adreno_device *adreno_dev);
	const struct kgsl_hwcg_reg *regs;
	unsigned int count;
} a6xx_hwcg_registers[] = {
	{adreno_is_a630, a630_hwcg_regs, ARRAY_SIZE(a630_hwcg_regs)},
	{adreno_is_a615, a615_hwcg_regs, ARRAY_SIZE(a615_hwcg_regs)},
	{adreno_is_a640, a640_hwcg_regs, ARRAY_SIZE(a640_hwcg_regs)},
	{adreno_is_a680, a640_hwcg_regs, ARRAY_SIZE(a640_hwcg_regs)},
};

static struct a6xx_protected_regs {
	unsigned int base;
	unsigned int count;
	int read_protect;
} a6xx_protected_regs_group[] = {
	{ 0x600, 0x51, 0 },
	{ 0xAE50, 0x2, 1 },
	{ 0x9624, 0x13, 1 },
	{ 0x8630, 0x8, 1 },
	{ 0x9E70, 0x1, 1 },
	{ 0x9E78, 0x187, 1 },
	{ 0xF000, 0x810, 1 },
	{ 0xFC00, 0x3, 0 },
	{ 0x50E, 0x0, 1 },
	{ 0x50F, 0x0, 0 },
	{ 0x510, 0x0, 1 },
	{ 0x0, 0x4F9, 0 },
	{ 0x501, 0xA, 0 },
	{ 0x511, 0x44, 0 },
	{ 0xE00, 0x1, 1 },
	{ 0xE03, 0xB, 1 },
	{ 0x8E00, 0x0, 1 },
	{ 0x8E50, 0xF, 1 },
	{ 0xBE02, 0x0, 1 },
	{ 0xBE20, 0x11F3, 1 },
	{ 0x800, 0x82, 1 },
	{ 0x8A0, 0x8, 1 },
	{ 0x8AB, 0x19, 1 },
	{ 0x900, 0x4D, 1 },
	{ 0x98D, 0x76, 1 },
	{ 0x8D0, 0x23, 0 },
	{ 0x980, 0x4, 0 },
	{ 0xA630, 0x0, 1 },
};

/* IFPC & Preemption static powerup restore list */
static struct reg_list_pair {
	uint32_t offset;
	uint32_t val;
} a6xx_pwrup_reglist[] = {
	{ A6XX_VSC_ADDR_MODE_CNTL, 0x0 },
	{ A6XX_GRAS_ADDR_MODE_CNTL, 0x0 },
	{ A6XX_RB_ADDR_MODE_CNTL, 0x0 },
	{ A6XX_PC_ADDR_MODE_CNTL, 0x0 },
	{ A6XX_HLSQ_ADDR_MODE_CNTL, 0x0 },
	{ A6XX_VFD_ADDR_MODE_CNTL, 0x0 },
	{ A6XX_VPC_ADDR_MODE_CNTL, 0x0 },
	{ A6XX_UCHE_ADDR_MODE_CNTL, 0x0 },
	{ A6XX_SP_ADDR_MODE_CNTL, 0x0 },
	{ A6XX_TPL1_ADDR_MODE_CNTL, 0x0 },
	{ A6XX_UCHE_WRITE_RANGE_MAX_LO, 0x0 },
	{ A6XX_UCHE_WRITE_RANGE_MAX_HI, 0x0 },
	{ A6XX_UCHE_TRAP_BASE_LO, 0x0 },
	{ A6XX_UCHE_TRAP_BASE_HI, 0x0 },
	{ A6XX_UCHE_WRITE_THRU_BASE_LO, 0x0 },
	{ A6XX_UCHE_WRITE_THRU_BASE_HI, 0x0 },
	{ A6XX_UCHE_GMEM_RANGE_MIN_LO, 0x0 },
	{ A6XX_UCHE_GMEM_RANGE_MIN_HI, 0x0 },
	{ A6XX_UCHE_GMEM_RANGE_MAX_LO, 0x0 },
	{ A6XX_UCHE_GMEM_RANGE_MAX_HI, 0x0 },
	{ A6XX_UCHE_FILTER_CNTL, 0x0 },
	{ A6XX_UCHE_CACHE_WAYS, 0x0 },
	{ A6XX_UCHE_MODE_CNTL, 0x0 },
	{ A6XX_RB_NC_MODE_CNTL, 0x0 },
	{ A6XX_TPL1_NC_MODE_CNTL, 0x0 },
	{ A6XX_SP_NC_MODE_CNTL, 0x0 },
	{ A6XX_PC_DBG_ECO_CNTL, 0x0 },
	{ A6XX_RB_CONTEXT_SWITCH_GMEM_SAVE_RESTORE, 0x0 },
};

/* IFPC only static powerup restore list */
static struct reg_list_pair a6xx_ifpc_pwrup_reglist[] = {
	{ A6XX_RBBM_VBIF_CLIENT_QOS_CNTL, 0x0 },
	{ A6XX_CP_CHICKEN_DBG, 0x0 },
	{ A6XX_CP_DBG_ECO_CNTL, 0x0 },
	{ A6XX_CP_PROTECT_CNTL, 0x0 },
	{ A6XX_CP_PROTECT_REG, 0x0 },
	{ A6XX_CP_PROTECT_REG+1, 0x0 },
	{ A6XX_CP_PROTECT_REG+2, 0x0 },
	{ A6XX_CP_PROTECT_REG+3, 0x0 },
	{ A6XX_CP_PROTECT_REG+4, 0x0 },
	{ A6XX_CP_PROTECT_REG+5, 0x0 },
	{ A6XX_CP_PROTECT_REG+6, 0x0 },
	{ A6XX_CP_PROTECT_REG+7, 0x0 },
	{ A6XX_CP_PROTECT_REG+8, 0x0 },
	{ A6XX_CP_PROTECT_REG+9, 0x0 },
	{ A6XX_CP_PROTECT_REG+10, 0x0 },
	{ A6XX_CP_PROTECT_REG+11, 0x0 },
	{ A6XX_CP_PROTECT_REG+12, 0x0 },
	{ A6XX_CP_PROTECT_REG+13, 0x0 },
	{ A6XX_CP_PROTECT_REG+14, 0x0 },
	{ A6XX_CP_PROTECT_REG+15, 0x0 },
	{ A6XX_CP_PROTECT_REG+16, 0x0 },
	{ A6XX_CP_PROTECT_REG+17, 0x0 },
	{ A6XX_CP_PROTECT_REG+18, 0x0 },
	{ A6XX_CP_PROTECT_REG+19, 0x0 },
	{ A6XX_CP_PROTECT_REG+20, 0x0 },
	{ A6XX_CP_PROTECT_REG+21, 0x0 },
	{ A6XX_CP_PROTECT_REG+22, 0x0 },
	{ A6XX_CP_PROTECT_REG+23, 0x0 },
	{ A6XX_CP_PROTECT_REG+24, 0x0 },
	{ A6XX_CP_PROTECT_REG+25, 0x0 },
	{ A6XX_CP_PROTECT_REG+26, 0x0 },
	{ A6XX_CP_PROTECT_REG+27, 0x0 },
	{ A6XX_CP_PROTECT_REG+28, 0x0 },
	{ A6XX_CP_PROTECT_REG+29, 0x0 },
	{ A6XX_CP_PROTECT_REG+30, 0x0 },
	{ A6XX_CP_PROTECT_REG+31, 0x0 },
	{ A6XX_CP_AHB_CNTL, 0x0 },
};

static struct reg_list_pair a615_pwrup_reglist[] = {
	{ A6XX_UCHE_GBIF_GX_CONFIG, 0x0 },
};

static void _update_always_on_regs(struct adreno_device *adreno_dev)
{
	struct adreno_gpudev *gpudev = ADRENO_GPU_DEVICE(adreno_dev);
	unsigned int *const regs = gpudev->reg_offsets->offsets;

	regs[ADRENO_REG_RBBM_ALWAYSON_COUNTER_LO] =
		A6XX_CP_ALWAYS_ON_COUNTER_LO;
	regs[ADRENO_REG_RBBM_ALWAYSON_COUNTER_HI] =
		A6XX_CP_ALWAYS_ON_COUNTER_HI;
}

static void a6xx_pwrup_reglist_init(struct adreno_device *adreno_dev)
{
	struct kgsl_device *device = KGSL_DEVICE(adreno_dev);

	if (kgsl_allocate_global(device, &adreno_dev->pwrup_reglist,
		PAGE_SIZE, 0, KGSL_MEMDESC_CONTIG | KGSL_MEMDESC_PRIVILEGED,
		"powerup_register_list")) {
		adreno_dev->pwrup_reglist.gpuaddr = 0;
		return;
	}

	kgsl_sharedmem_set(device, &adreno_dev->pwrup_reglist, 0, 0,
		PAGE_SIZE);
}

static void a6xx_init(struct adreno_device *adreno_dev)
{
	a6xx_crashdump_init(adreno_dev);

	/*
	 * If the GMU is not enabled, rewrite the offset for the always on
	 * counters to point to the CP always on instead of GMU always on
	 */
	if (!gmu_core_isenabled(KGSL_DEVICE(adreno_dev)))
		_update_always_on_regs(adreno_dev);

	a6xx_pwrup_reglist_init(adreno_dev);
}

/**
 * a6xx_protect_init() - Initializes register protection on a6xx
 * @device: Pointer to the device structure
 * Performs register writes to enable protected access to sensitive
 * registers
 */
static void a6xx_protect_init(struct adreno_device *adreno_dev)
{
	struct kgsl_device *device = KGSL_DEVICE(adreno_dev);
	struct kgsl_protected_registers *mmu_prot =
		kgsl_mmu_get_prot_regs(&device->mmu);
	int i, num_sets;
	int req_sets = ARRAY_SIZE(a6xx_protected_regs_group);
	int max_sets = adreno_dev->gpucore->num_protected_regs;
	unsigned int mmu_base = 0, mmu_range = 0, cur_range;

	/* enable access protection to privileged registers */
	kgsl_regwrite(device, A6XX_CP_PROTECT_CNTL, 0x00000003);

	if (mmu_prot) {
		mmu_base = mmu_prot->base;
		mmu_range = mmu_prot->range;
		req_sets += DIV_ROUND_UP(mmu_range, 0x2000);
	}

	if (req_sets > max_sets)
		WARN(1, "Size exceeds the num of protection regs available\n");

	/* Protect GPU registers */
	num_sets = min_t(unsigned int,
		ARRAY_SIZE(a6xx_protected_regs_group), max_sets);
	for (i = 0; i < num_sets; i++) {
		struct a6xx_protected_regs *regs =
					&a6xx_protected_regs_group[i];

		kgsl_regwrite(device, A6XX_CP_PROTECT_REG + i,
				regs->base | (regs->count << 18) |
				(regs->read_protect << 31));
	}

	/* Protect MMU registers */
	if (mmu_prot) {
		while ((i < max_sets) && (mmu_range > 0)) {
			cur_range = min_t(unsigned int, mmu_range,
						0x2000);
			kgsl_regwrite(device, A6XX_CP_PROTECT_REG + i,
				mmu_base | ((cur_range - 1) << 18) | (1 << 31));

			mmu_base += cur_range;
			mmu_range -= cur_range;
			i++;
		}
	}
}

static void a6xx_enable_64bit(struct adreno_device *adreno_dev)
{
	struct kgsl_device *device = KGSL_DEVICE(adreno_dev);

	kgsl_regwrite(device, A6XX_CP_ADDR_MODE_CNTL, 0x1);
	kgsl_regwrite(device, A6XX_VSC_ADDR_MODE_CNTL, 0x1);
	kgsl_regwrite(device, A6XX_GRAS_ADDR_MODE_CNTL, 0x1);
	kgsl_regwrite(device, A6XX_RB_ADDR_MODE_CNTL, 0x1);
	kgsl_regwrite(device, A6XX_PC_ADDR_MODE_CNTL, 0x1);
	kgsl_regwrite(device, A6XX_HLSQ_ADDR_MODE_CNTL, 0x1);
	kgsl_regwrite(device, A6XX_VFD_ADDR_MODE_CNTL, 0x1);
	kgsl_regwrite(device, A6XX_VPC_ADDR_MODE_CNTL, 0x1);
	kgsl_regwrite(device, A6XX_UCHE_ADDR_MODE_CNTL, 0x1);
	kgsl_regwrite(device, A6XX_SP_ADDR_MODE_CNTL, 0x1);
	kgsl_regwrite(device, A6XX_TPL1_ADDR_MODE_CNTL, 0x1);
	kgsl_regwrite(device, A6XX_RBBM_SECVID_TSB_ADDR_MODE_CNTL, 0x1);
}

static inline unsigned int
__get_rbbm_clock_cntl_on(struct adreno_device *adreno_dev)
{
	if (adreno_is_a630(adreno_dev))
		return 0x8AA8AA02;
	else
		return 0x8AA8AA82;
}

static inline unsigned int
__get_gmu_ao_cgc_mode_cntl(struct adreno_device *adreno_dev)
{
	if (adreno_is_a615(adreno_dev))
		return 0x00000222;
	else
		return 0x00020202;
}

static inline unsigned int
__get_gmu_ao_cgc_delay_cntl(struct adreno_device *adreno_dev)
{
	if (adreno_is_a615(adreno_dev))
		return 0x00000111;
	else
		return 0x00010111;
}

static inline unsigned int
__get_gmu_ao_cgc_hyst_cntl(struct adreno_device *adreno_dev)
{
	if (adreno_is_a615(adreno_dev))
		return 0x00000555;
	else
		return 0x00005555;
}

static void a6xx_hwcg_set(struct adreno_device *adreno_dev, bool on)
{
	struct kgsl_device *device = KGSL_DEVICE(adreno_dev);
	const struct kgsl_hwcg_reg *regs;
	unsigned int value;
	int i, j;

	if (!test_bit(ADRENO_HWCG_CTRL, &adreno_dev->pwrctrl_flag))
		on = false;

	if (gmu_core_isenabled(device)) {
		gmu_core_regwrite(device, A6XX_GPU_GMU_AO_GMU_CGC_MODE_CNTL,
			on ? __get_gmu_ao_cgc_mode_cntl(adreno_dev) : 0);
		gmu_core_regwrite(device, A6XX_GPU_GMU_AO_GMU_CGC_DELAY_CNTL,
			on ? __get_gmu_ao_cgc_delay_cntl(adreno_dev) : 0);
		gmu_core_regwrite(device, A6XX_GPU_GMU_AO_GMU_CGC_HYST_CNTL,
			on ? __get_gmu_ao_cgc_hyst_cntl(adreno_dev) : 0);
	}

	kgsl_regread(device, A6XX_RBBM_CLOCK_CNTL, &value);

	if (value == __get_rbbm_clock_cntl_on(adreno_dev) && on)
		return;

	if (value == 0 && !on)
		return;

	for (i = 0; i < ARRAY_SIZE(a6xx_hwcg_registers); i++) {
		if (a6xx_hwcg_registers[i].devfunc(adreno_dev))
			break;
	}

	if (i == ARRAY_SIZE(a6xx_hwcg_registers))
		return;

	regs = a6xx_hwcg_registers[i].regs;

	/* Disable SP clock before programming HWCG registers */
	gmu_core_regrmw(device, A6XX_GPU_GMU_GX_SPTPRAC_CLOCK_CONTROL, 1, 0);

	for (j = 0; j < a6xx_hwcg_registers[i].count; j++)
		kgsl_regwrite(device, regs[j].off, on ? regs[j].val : 0);

	/* Enable SP clock */
	gmu_core_regrmw(device, A6XX_GPU_GMU_GX_SPTPRAC_CLOCK_CONTROL, 0, 1);

	/* enable top level HWCG */
	kgsl_regwrite(device, A6XX_RBBM_CLOCK_CNTL,
		on ? __get_rbbm_clock_cntl_on(adreno_dev) : 0);
}

static void a6xx_patch_pwrup_reglist(struct adreno_device *adreno_dev)
{
	uint32_t i;
	struct cpu_gpu_lock *lock;
	struct reg_list_pair *r;

	/* Set up the register values */
	for (i = 0; i < ARRAY_SIZE(a6xx_ifpc_pwrup_reglist); i++) {
		r = &a6xx_ifpc_pwrup_reglist[i];
		kgsl_regread(KGSL_DEVICE(adreno_dev), r->offset, &r->val);
	}

	for (i = 0; i < ARRAY_SIZE(a6xx_pwrup_reglist); i++) {
		r = &a6xx_pwrup_reglist[i];
		kgsl_regread(KGSL_DEVICE(adreno_dev), r->offset, &r->val);
	}

	lock = (struct cpu_gpu_lock *) adreno_dev->pwrup_reglist.hostptr;
	lock->flag_ucode = 0;
	lock->flag_kmd = 0;
	lock->turn = 0;

	/*
	 * The overall register list is composed of
	 * 1. Static IFPC-only registers
	 * 2. Static IFPC + preemption registers
	 * 2. Dynamic IFPC + preemption registers (ex: perfcounter selects)
	 *
	 * The CP views the second and third entries as one dynamic list
	 * starting from list_offset. Thus, list_length should be the sum
	 * of all three lists above (of which the third list will start off
	 * empty). And list_offset should be specified as the size in dwords
	 * of the static IFPC-only register list.
	 */
	lock->list_length = (sizeof(a6xx_ifpc_pwrup_reglist) +
			sizeof(a6xx_pwrup_reglist)) >> 2;
	lock->list_offset = sizeof(a6xx_ifpc_pwrup_reglist) >> 2;

	memcpy(adreno_dev->pwrup_reglist.hostptr + sizeof(*lock),
		a6xx_ifpc_pwrup_reglist, sizeof(a6xx_ifpc_pwrup_reglist));
	memcpy(adreno_dev->pwrup_reglist.hostptr + sizeof(*lock)
		+ sizeof(a6xx_ifpc_pwrup_reglist), a6xx_pwrup_reglist,
		sizeof(a6xx_pwrup_reglist));

	if (adreno_is_a615(adreno_dev)) {
		for (i = 0; i < ARRAY_SIZE(a615_pwrup_reglist); i++) {
			r = &a615_pwrup_reglist[i];
			kgsl_regread(KGSL_DEVICE(adreno_dev),
				r->offset, &r->val);
		}

		memcpy(adreno_dev->pwrup_reglist.hostptr + sizeof(*lock)
			+ sizeof(a6xx_ifpc_pwrup_reglist)
			+ sizeof(a6xx_pwrup_reglist), a615_pwrup_reglist,
			sizeof(a615_pwrup_reglist));

		lock->list_length += sizeof(a615_pwrup_reglist);
	}
}

/*
 * a6xx_start() - Device start
 * @adreno_dev: Pointer to adreno device
 *
 * a6xx device start
 */
static void a6xx_start(struct adreno_device *adreno_dev)
{
	struct kgsl_device *device = KGSL_DEVICE(adreno_dev);
	struct gmu_dev_ops *gmu_dev_ops = GMU_DEVICE_OPS(device);
	unsigned int bit, mal, mode, glbl_inv;
	unsigned int amsbc = 0;
	static bool patch_reglist;

	/* runtime adjust callbacks based on feature sets */
	if (!gmu_core_isenabled(device))
		/* Legacy idle management if gmu is disabled */
		ADRENO_GPU_DEVICE(adreno_dev)->hw_isidle = NULL;
	/* enable hardware clockgating */
	a6xx_hwcg_set(adreno_dev, true);

	if (ADRENO_FEATURE(adreno_dev, ADRENO_LM))
		adreno_dev->lm_threshold_count = A6XX_GMU_GENERAL_1;

	adreno_vbif_start(adreno_dev, a6xx_vbif_platforms,
			ARRAY_SIZE(a6xx_vbif_platforms));

	if (ADRENO_QUIRK(adreno_dev, ADRENO_QUIRK_LIMIT_UCHE_GBIF_RW))
		kgsl_regwrite(device, A6XX_UCHE_GBIF_GX_CONFIG, 0x10200F9);

	/* Make all blocks contribute to the GPU BUSY perf counter */
	kgsl_regwrite(device, A6XX_RBBM_PERFCTR_GPU_BUSY_MASKED, 0xFFFFFFFF);

	/*
	 * Set UCHE_WRITE_THRU_BASE to the UCHE_TRAP_BASE effectively
	 * disabling L2 bypass
	 */
	kgsl_regwrite(device, A6XX_UCHE_WRITE_RANGE_MAX_LO, 0xffffffc0);
	kgsl_regwrite(device, A6XX_UCHE_WRITE_RANGE_MAX_HI, 0x0001ffff);
	kgsl_regwrite(device, A6XX_UCHE_TRAP_BASE_LO, 0xfffff000);
	kgsl_regwrite(device, A6XX_UCHE_TRAP_BASE_HI, 0x0001ffff);
	kgsl_regwrite(device, A6XX_UCHE_WRITE_THRU_BASE_LO, 0xfffff000);
	kgsl_regwrite(device, A6XX_UCHE_WRITE_THRU_BASE_HI, 0x0001ffff);

	/* Program the GMEM VA range for the UCHE path */
	kgsl_regwrite(device, A6XX_UCHE_GMEM_RANGE_MIN_LO,
				ADRENO_UCHE_GMEM_BASE);
	kgsl_regwrite(device, A6XX_UCHE_GMEM_RANGE_MIN_HI, 0x0);
	kgsl_regwrite(device, A6XX_UCHE_GMEM_RANGE_MAX_LO,
				ADRENO_UCHE_GMEM_BASE +
				adreno_dev->gmem_size - 1);
	kgsl_regwrite(device, A6XX_UCHE_GMEM_RANGE_MAX_HI, 0x0);

	kgsl_regwrite(device, A6XX_UCHE_FILTER_CNTL, 0x804);
	kgsl_regwrite(device, A6XX_UCHE_CACHE_WAYS, 0x4);

	/* ROQ sizes are twice as big on a640/a680 than on a630 */
	if (adreno_is_a640(adreno_dev) || adreno_is_a680(adreno_dev))
		kgsl_regwrite(device, A6XX_CP_ROQ_THRESHOLDS_2, 0x02000140);
	else
		kgsl_regwrite(device, A6XX_CP_ROQ_THRESHOLDS_2, 0x010000C0);
	kgsl_regwrite(device, A6XX_CP_ROQ_THRESHOLDS_1, 0x8040362C);

	/* Setting the mem pool size */
	kgsl_regwrite(device, A6XX_CP_MEM_POOL_SIZE, 128);

	/* Setting the primFifo thresholds values */
	if (adreno_is_a640(adreno_dev))
		kgsl_regwrite(device, A6XX_PC_DBG_ECO_CNTL, (0x400 << 11));
<<<<<<< HEAD
=======
	else if (adreno_is_a680(adreno_dev))
		kgsl_regwrite(device, A6XX_PC_DBG_ECO_CNTL, (0x800 << 11));
>>>>>>> d8914c3a
	else
		kgsl_regwrite(device, A6XX_PC_DBG_ECO_CNTL, (0x300 << 11));

	/* Set the AHB default slave response to "ERROR" */
	kgsl_regwrite(device, A6XX_CP_AHB_CNTL, 0x1);

	/* Turn on performance counters */
	kgsl_regwrite(device, A6XX_RBBM_PERFCTR_CNTL, 0x1);

	if (of_property_read_u32(device->pdev->dev.of_node,
		"qcom,highest-bank-bit", &bit))
		bit = MIN_HBB;

	if (of_property_read_u32(device->pdev->dev.of_node,
		"qcom,min-access-length", &mal))
		mal = 32;

	if (of_property_read_u32(device->pdev->dev.of_node,
		"qcom,ubwc-mode", &mode))
		mode = 0;

	switch (mode) {
	case KGSL_UBWC_1_0:
		mode = 1;
		break;
	case KGSL_UBWC_2_0:
		mode = 0;
		break;
	case KGSL_UBWC_3_0:
		mode = 0;
		amsbc = 1; /* Only valid for A640 and A680 */
		break;
	default:
		break;
	}

	if (bit >= 13 && bit <= 16)
		bit = (bit - 13) & 0x03;
	else
		bit = 0;

	mal = (mal == 64) ? 1 : 0;

	/* (1 << 29)globalInvFlushFilterDis bit needs to be set for A630 V1 */
	glbl_inv = (adreno_is_a630v1(adreno_dev)) ? 1 : 0;

	kgsl_regwrite(device, A6XX_RB_NC_MODE_CNTL, (amsbc << 4) | (mal << 3) |
							(bit << 1) | mode);
	kgsl_regwrite(device, A6XX_TPL1_NC_MODE_CNTL, (mal << 3) |
							(bit << 1) | mode);
	kgsl_regwrite(device, A6XX_SP_NC_MODE_CNTL, (mal << 3) | (bit << 1) |
								mode);

	kgsl_regwrite(device, A6XX_UCHE_MODE_CNTL, (glbl_inv << 29) |
						(mal << 23) | (bit << 21));

	/* Set hang detection threshold to 0x1FFFFF * 16 cycles */
	kgsl_regwrite(device, A6XX_RBBM_INTERFACE_HANG_INT_CNTL,
					  (1 << 30) | 0x1fffff);

	kgsl_regwrite(device, A6XX_UCHE_CLIENT_PF, 1);

	/* Set TWOPASSUSEWFI in A6XX_PC_DBG_ECO_CNTL if requested */
	if (ADRENO_QUIRK(adreno_dev, ADRENO_QUIRK_TWO_PASS_USE_WFI))
		kgsl_regrmw(device, A6XX_PC_DBG_ECO_CNTL, 0, (1 << 8));

	/* Enable the GMEM save/restore feature for preemption */
	if (adreno_is_preemption_enabled(adreno_dev))
		kgsl_regwrite(device, A6XX_RB_CONTEXT_SWITCH_GMEM_SAVE_RESTORE,
			0x1);

	a6xx_protect_init(adreno_dev);

	if (!patch_reglist && (adreno_dev->pwrup_reglist.gpuaddr != 0)) {
		a6xx_patch_pwrup_reglist(adreno_dev);
		patch_reglist = true;
	}

	a6xx_preemption_start(adreno_dev);

	/*
	 * We start LM here because we want all the following to be up
	 * 1. GX HS
	 * 2. SPTPRAC
	 * 3. HFI
	 * At this point, we are guaranteed all.
	 */
	if (gmu_dev_ops->enable_lm)
		gmu_dev_ops->enable_lm(device);
}

/*
 * a6xx_microcode_load() - Load microcode
 * @adreno_dev: Pointer to adreno device
 */
static int a6xx_microcode_load(struct adreno_device *adreno_dev)
{
	struct kgsl_device *device = KGSL_DEVICE(adreno_dev);
	struct adreno_firmware *fw = ADRENO_FW(adreno_dev, ADRENO_FW_SQE);
	uint64_t gpuaddr;
	void *zap;
	int ret = 0;

	gpuaddr = fw->memdesc.gpuaddr;
	kgsl_regwrite(device, A6XX_CP_SQE_INSTR_BASE_LO,
				lower_32_bits(gpuaddr));
	kgsl_regwrite(device, A6XX_CP_SQE_INSTR_BASE_HI,
				upper_32_bits(gpuaddr));

	/* Load the zap shader firmware through PIL if its available */
	if (adreno_dev->gpucore->zap_name && !adreno_dev->zap_loaded) {
		zap = subsystem_get(adreno_dev->gpucore->zap_name);

		/* Return error if the zap shader cannot be loaded */
		if (IS_ERR_OR_NULL(zap)) {
			ret = (zap == NULL) ? -ENODEV : PTR_ERR(zap);
			zap = NULL;
		} else
			adreno_dev->zap_loaded = 1;
	}

	return ret;
}


/*
 * CP_INIT_MAX_CONTEXT bit tells if the multiple hardware contexts can
 * be used at once of if they should be serialized
 */
#define CP_INIT_MAX_CONTEXT BIT(0)

/* Enables register protection mode */
#define CP_INIT_ERROR_DETECTION_CONTROL BIT(1)

/* Header dump information */
#define CP_INIT_HEADER_DUMP BIT(2) /* Reserved */

/* Default Reset states enabled for PFP and ME */
#define CP_INIT_DEFAULT_RESET_STATE BIT(3)

/* Drawcall filter range */
#define CP_INIT_DRAWCALL_FILTER_RANGE BIT(4)

/* Ucode workaround masks */
#define CP_INIT_UCODE_WORKAROUND_MASK BIT(5)

/*
 * Operation mode mask
 *
 * This ordinal provides the option to disable the
 * save/restore of performance counters across preemption.
 */
#define CP_INIT_OPERATION_MODE_MASK BIT(6)

/* Register initialization list */
#define CP_INIT_REGISTER_INIT_LIST BIT(7)

/* Register initialization list with spinlock */
#define CP_INIT_REGISTER_INIT_LIST_WITH_SPINLOCK BIT(8)

#define CP_INIT_MASK (CP_INIT_MAX_CONTEXT | \
		CP_INIT_ERROR_DETECTION_CONTROL | \
		CP_INIT_HEADER_DUMP | \
		CP_INIT_DEFAULT_RESET_STATE | \
		CP_INIT_UCODE_WORKAROUND_MASK | \
		CP_INIT_OPERATION_MODE_MASK | \
		CP_INIT_REGISTER_INIT_LIST_WITH_SPINLOCK)

static void _set_ordinals(struct adreno_device *adreno_dev,
		unsigned int *cmds, unsigned int count)
{
	unsigned int *start = cmds;

	/* Enabled ordinal mask */
	*cmds++ = CP_INIT_MASK;

	if (CP_INIT_MASK & CP_INIT_MAX_CONTEXT)
		*cmds++ = 0x00000003;

	if (CP_INIT_MASK & CP_INIT_ERROR_DETECTION_CONTROL)
		*cmds++ = 0x20000000;

	if (CP_INIT_MASK & CP_INIT_HEADER_DUMP) {
		/* Header dump address */
		*cmds++ = 0x00000000;
		/* Header dump enable and dump size */
		*cmds++ = 0x00000000;
	}

	if (CP_INIT_MASK & CP_INIT_DRAWCALL_FILTER_RANGE) {
		/* Start range */
		*cmds++ = 0x00000000;
		/* End range (inclusive) */
		*cmds++ = 0x00000000;
	}

	if (CP_INIT_MASK & CP_INIT_UCODE_WORKAROUND_MASK)
		*cmds++ = 0x00000000;

	if (CP_INIT_MASK & CP_INIT_OPERATION_MODE_MASK)
		*cmds++ = 0x00000002;

	if (CP_INIT_MASK & CP_INIT_REGISTER_INIT_LIST_WITH_SPINLOCK) {
		uint64_t gpuaddr = adreno_dev->pwrup_reglist.gpuaddr;

		*cmds++ = lower_32_bits(gpuaddr);
		*cmds++ = upper_32_bits(gpuaddr);
		*cmds++ =  0;

	} else if (CP_INIT_MASK & CP_INIT_REGISTER_INIT_LIST) {
		uint64_t gpuaddr = adreno_dev->pwrup_reglist.gpuaddr;

		*cmds++ = lower_32_bits(gpuaddr);
		*cmds++ = upper_32_bits(gpuaddr);
		/* Size is in dwords */
		*cmds++ = (sizeof(a6xx_ifpc_pwrup_reglist) +
			sizeof(a6xx_pwrup_reglist)) >> 2;
	}

	/* Pad rest of the cmds with 0's */
	while ((unsigned int)(cmds - start) < count)
		*cmds++ = 0x0;
}

/*
 * a6xx_send_cp_init() - Initialize ringbuffer
 * @adreno_dev: Pointer to adreno device
 * @rb: Pointer to the ringbuffer of device
 *
 * Submit commands for ME initialization,
 */
static int a6xx_send_cp_init(struct adreno_device *adreno_dev,
			 struct adreno_ringbuffer *rb)
{
	unsigned int *cmds;
	int ret;

	cmds = adreno_ringbuffer_allocspace(rb, 12);
	if (IS_ERR(cmds))
		return PTR_ERR(cmds);

	*cmds++ = cp_type7_packet(CP_ME_INIT, 11);

	_set_ordinals(adreno_dev, cmds, 11);

	ret = adreno_ringbuffer_submit_spin(rb, NULL, 2000);
	if (ret)
		adreno_spin_idle_debug(adreno_dev,
				"CP initialization failed to idle\n");

	return ret;
}

/*
 * Follow the ME_INIT sequence with a preemption yield to allow the GPU to move
 * to a different ringbuffer, if desired
 */
static int _preemption_init(struct adreno_device *adreno_dev,
		struct adreno_ringbuffer *rb, unsigned int *cmds,
		struct kgsl_context *context)
{
	unsigned int *cmds_orig = cmds;

	/* Turn CP protection OFF */
	*cmds++ = cp_type7_packet(CP_SET_PROTECTED_MODE, 1);
	*cmds++ = 0;

	*cmds++ = cp_type7_packet(CP_SET_PSEUDO_REGISTER, 6);
	*cmds++ = 1;
	cmds += cp_gpuaddr(adreno_dev, cmds,
			rb->preemption_desc.gpuaddr);

	*cmds++ = 2;
	cmds += cp_gpuaddr(adreno_dev, cmds,
			rb->secure_preemption_desc.gpuaddr);

	/* Turn CP protection ON */
	*cmds++ = cp_type7_packet(CP_SET_PROTECTED_MODE, 1);
	*cmds++ = 1;

	*cmds++ = cp_type7_packet(CP_CONTEXT_SWITCH_YIELD, 4);
	cmds += cp_gpuaddr(adreno_dev, cmds, 0x0);
	*cmds++ = 0;
	/* generate interrupt on preemption completion */
	*cmds++ = 0;

	return cmds - cmds_orig;
}

static int a6xx_post_start(struct adreno_device *adreno_dev)
{
	int ret;
	unsigned int *cmds, *start;
	struct adreno_ringbuffer *rb = adreno_dev->cur_rb;
	struct kgsl_device *device = KGSL_DEVICE(adreno_dev);

	if (!adreno_is_preemption_enabled(adreno_dev))
		return 0;

	cmds = adreno_ringbuffer_allocspace(rb, 42);
	if (IS_ERR(cmds)) {
		KGSL_DRV_ERR(device, "error allocating preemption init cmds");
		return PTR_ERR(cmds);
	}
	start = cmds;

	cmds += _preemption_init(adreno_dev, rb, cmds, NULL);

	rb->_wptr = rb->_wptr - (42 - (cmds - start));

	ret = adreno_ringbuffer_submit_spin(rb, NULL, 2000);
	if (ret)
		adreno_spin_idle_debug(adreno_dev,
			"hw preemption initialization failed to idle\n");

	return ret;
}

/*
 * a6xx_rb_start() - Start the ringbuffer
 * @adreno_dev: Pointer to adreno device
 * @start_type: Warm or cold start
 */
static int a6xx_rb_start(struct adreno_device *adreno_dev,
			 unsigned int start_type)
{
	struct adreno_ringbuffer *rb = ADRENO_CURRENT_RINGBUFFER(adreno_dev);
	struct kgsl_device *device = &adreno_dev->dev;
	uint64_t addr;
	int ret;

	addr = SCRATCH_RPTR_GPU_ADDR(device, rb->id);

	adreno_writereg64(adreno_dev, ADRENO_REG_CP_RB_RPTR_ADDR_LO,
				ADRENO_REG_CP_RB_RPTR_ADDR_HI, addr);

	/*
	 * The size of the ringbuffer in the hardware is the log2
	 * representation of the size in quadwords (sizedwords / 2).
	 */
	adreno_writereg(adreno_dev, ADRENO_REG_CP_RB_CNTL,
					A6XX_CP_RB_CNTL_DEFAULT);

	adreno_writereg64(adreno_dev, ADRENO_REG_CP_RB_BASE,
			ADRENO_REG_CP_RB_BASE_HI, rb->buffer_desc.gpuaddr);

	ret = a6xx_microcode_load(adreno_dev);
	if (ret)
		return ret;

	/* Clear the SQE_HALT to start the CP engine */
	kgsl_regwrite(device, A6XX_CP_SQE_CNTL, 1);

	ret = a6xx_send_cp_init(adreno_dev, rb);
	if (ret)
		return ret;

	/* GPU comes up in secured mode, make it unsecured by default */
	ret = adreno_set_unsecured_mode(adreno_dev, rb);
	if (ret)
		return ret;

	return a6xx_post_start(adreno_dev);
}

unsigned int a6xx_set_marker(
		unsigned int *cmds, enum adreno_cp_marker_type type)
{
	unsigned int cmd = 0;

	*cmds++ = cp_type7_packet(CP_SET_MARKER, 1);

	/*
	 * Indicate the beginning and end of the IB1 list with a SET_MARKER.
	 * Among other things, this will implicitly enable and disable
	 * preemption respectively. IFPC can also be disabled and enabled
	 * with a SET_MARKER. Bit 8 tells the CP the marker is for IFPC.
	 */
	switch (type) {
	case IFPC_DISABLE:
		cmd = 0x101;
		break;
	case IFPC_ENABLE:
		cmd = 0x100;
		break;
	case IB1LIST_START:
		cmd = 0xD;
		break;
	case IB1LIST_END:
		cmd = 0xE;
		break;
	}

	*cmds++ = cmd;
	return 2;
}

static int _load_firmware(struct kgsl_device *device, const char *fwfile,
			  struct adreno_firmware *firmware)
{
	const struct firmware *fw = NULL;
	int ret;

	ret = request_firmware(&fw, fwfile, device->dev);

	if (ret) {
		KGSL_DRV_ERR(device, "request_firmware(%s) failed: %d\n",
				fwfile, ret);
		return ret;
	}

	ret = kgsl_allocate_global(device, &firmware->memdesc, fw->size - 4,
				KGSL_MEMFLAGS_GPUREADONLY, KGSL_MEMDESC_UCODE,
				"ucode");

	if (!ret) {
		memcpy(firmware->memdesc.hostptr, &fw->data[4], fw->size - 4);
		firmware->size = (fw->size - 4) / sizeof(uint32_t);
		firmware->version = *(unsigned int *)&fw->data[4];
	}

	release_firmware(fw);
	return ret;
}

/*
 * a6xx_gpu_keepalive() - GMU reg write to request GPU stays on
 * @adreno_dev: Pointer to the adreno device that has the GMU
 * @state: State to set: true is ON, false is OFF
 */
static inline void a6xx_gpu_keepalive(struct adreno_device *adreno_dev,
		bool state)
{
	adreno_write_gmureg(adreno_dev,
			ADRENO_REG_GMU_PWR_COL_KEEPALIVE, state);
}

/* Bitmask for GPU idle status check */
#define GPUBUSYIGNAHB		BIT(23)
static bool a6xx_hw_isidle(struct adreno_device *adreno_dev)
{
	unsigned int reg;

	gmu_core_regread(KGSL_DEVICE(adreno_dev),
		A6XX_GPU_GMU_AO_GPU_CX_BUSY_STATUS, &reg);
	if (reg & GPUBUSYIGNAHB)
		return false;
	return true;
}

/*
 * a6xx_microcode_read() - Read microcode
 * @adreno_dev: Pointer to adreno device
 */
static int a6xx_microcode_read(struct adreno_device *adreno_dev)
{
	int ret;
	struct kgsl_device *device = KGSL_DEVICE(adreno_dev);
	struct gmu_dev_ops *gmu_dev_ops = GMU_DEVICE_OPS(device);
	struct adreno_firmware *sqe_fw = ADRENO_FW(adreno_dev, ADRENO_FW_SQE);

	if (sqe_fw->memdesc.hostptr == NULL) {
		ret = _load_firmware(device, adreno_dev->gpucore->sqefw_name,
				sqe_fw);
		if (ret)
			return ret;
	}

	return gmu_dev_ops->load_firmware(device);
}

static int a6xx_soft_reset(struct adreno_device *adreno_dev)
{
	struct kgsl_device *device = KGSL_DEVICE(adreno_dev);
	unsigned int reg;
	unsigned long time;
	bool vbif_acked = false;

	/*
	 * For the soft reset case with GMU enabled this part is done
	 * by the GMU firmware
	 */
	if (gmu_core_isenabled(device) &&
		!test_bit(ADRENO_DEVICE_HARD_RESET, &adreno_dev->priv))
		return 0;


	adreno_writereg(adreno_dev, ADRENO_REG_RBBM_SW_RESET_CMD, 1);
	/*
	 * Do a dummy read to get a brief read cycle delay for the
	 * reset to take effect
	 */
	adreno_readreg(adreno_dev, ADRENO_REG_RBBM_SW_RESET_CMD, &reg);
	adreno_writereg(adreno_dev, ADRENO_REG_RBBM_SW_RESET_CMD, 0);

	/* Wait for the VBIF reset ack to complete */
	time = jiffies + msecs_to_jiffies(VBIF_RESET_ACK_TIMEOUT);

	do {
		kgsl_regread(device, A6XX_RBBM_VBIF_GX_RESET_STATUS, &reg);
		if ((reg & VBIF_RESET_ACK_MASK) == VBIF_RESET_ACK_MASK) {
			vbif_acked = true;
			break;
		}
		cpu_relax();
	} while (!time_after(jiffies, time));

	if (!vbif_acked)
		return -ETIMEDOUT;

	/* Clear GBIF client halt and CX arbiter halt */
	adreno_deassert_gbif_halt(adreno_dev);

	a6xx_gmu_sptprac_enable(adreno_dev);

	return 0;
}

static void a6xx_count_throttles(struct adreno_device *adreno_dev,
	uint64_t adj)
{
	if (!ADRENO_FEATURE(adreno_dev, ADRENO_LM) ||
		!test_bit(ADRENO_LM_CTRL, &adreno_dev->pwrctrl_flag))
		return;

	gmu_core_regread(KGSL_DEVICE(adreno_dev),
		adreno_dev->lm_threshold_count,
		&adreno_dev->lm_threshold_cross);
}

/**
 * a6xx_reset() - Helper function to reset the GPU
 * @device: Pointer to the KGSL device structure for the GPU
 * @fault: Type of fault. Needed to skip soft reset for MMU fault
 *
 * Try to reset the GPU to recover from a fault.  First, try to do a low latency
 * soft reset.  If the soft reset fails for some reason, then bring out the big
 * guns and toggle the footswitch.
 */
static int a6xx_reset(struct kgsl_device *device, int fault)
{
	struct adreno_device *adreno_dev = ADRENO_DEVICE(device);
	int ret = -EINVAL;
	int i = 0;

	/* Use the regular reset sequence for No GMU */
	if (!gmu_core_isenabled(device))
		return adreno_reset(device, fault);

	/* Transition from ACTIVE to RESET state */
	kgsl_pwrctrl_change_state(device, KGSL_STATE_RESET);

	if (ret) {
		/* If soft reset failed/skipped, then pull the power */
		set_bit(ADRENO_DEVICE_HARD_RESET, &adreno_dev->priv);
		/* since device is officially off now clear start bit */
		clear_bit(ADRENO_DEVICE_STARTED, &adreno_dev->priv);

		/* Keep trying to start the device until it works */
		for (i = 0; i < NUM_TIMES_RESET_RETRY; i++) {
			ret = adreno_start(device, 0);
			if (!ret)
				break;

			msleep(20);
		}
	}

	clear_bit(ADRENO_DEVICE_HARD_RESET, &adreno_dev->priv);

	if (ret)
		return ret;

	if (i != 0)
		KGSL_DRV_WARN(device, "Device hard reset tried %d tries\n", i);

	/*
	 * If active_cnt is non-zero then the system was active before
	 * going into a reset - put it back in that state
	 */

	if (atomic_read(&device->active_cnt))
		kgsl_pwrctrl_change_state(device, KGSL_STATE_ACTIVE);
	else
		kgsl_pwrctrl_change_state(device, KGSL_STATE_NAP);

	return ret;
}

static void a6xx_cp_hw_err_callback(struct adreno_device *adreno_dev, int bit)
{
	struct kgsl_device *device = KGSL_DEVICE(adreno_dev);
	unsigned int status1, status2;

	kgsl_regread(device, A6XX_CP_INTERRUPT_STATUS, &status1);

	if (status1 & BIT(A6XX_CP_OPCODE_ERROR)) {
		unsigned int opcode;

		kgsl_regwrite(device, A6XX_CP_SQE_STAT_ADDR, 1);
		kgsl_regread(device, A6XX_CP_SQE_STAT_DATA, &opcode);
		KGSL_DRV_CRIT_RATELIMIT(device,
				"CP opcode error interrupt | opcode=0x%8.8x\n",
				opcode);
	}
	if (status1 & BIT(A6XX_CP_UCODE_ERROR))
		KGSL_DRV_CRIT_RATELIMIT(device, "CP ucode error interrupt\n");
	if (status1 & BIT(A6XX_CP_HW_FAULT_ERROR)) {
		kgsl_regread(device, A6XX_CP_HW_FAULT, &status2);
		KGSL_DRV_CRIT_RATELIMIT(device,
			"CP | Ringbuffer HW fault | status=%x\n",
			status2);
	}
	if (status1 & BIT(A6XX_CP_REGISTER_PROTECTION_ERROR)) {
		kgsl_regread(device, A6XX_CP_PROTECT_STATUS, &status2);
		KGSL_DRV_CRIT_RATELIMIT(device,
			"CP | Protected mode error | %s | addr=%x | status=%x\n",
			status2 & (1 << 20) ? "READ" : "WRITE",
			status2 & 0x3FFFF, status2);
	}
	if (status1 & BIT(A6XX_CP_AHB_ERROR))
		KGSL_DRV_CRIT_RATELIMIT(device,
			"CP AHB error interrupt\n");
	if (status1 & BIT(A6XX_CP_VSD_PARITY_ERROR))
		KGSL_DRV_CRIT_RATELIMIT(device,
			"CP VSD decoder parity error\n");
	if (status1 & BIT(A6XX_CP_ILLEGAL_INSTR_ERROR))
		KGSL_DRV_CRIT_RATELIMIT(device,
			"CP Illegal instruction error\n");

}

static void a6xx_err_callback(struct adreno_device *adreno_dev, int bit)
{
	struct kgsl_device *device = KGSL_DEVICE(adreno_dev);

	switch (bit) {
	case A6XX_INT_CP_AHB_ERROR:
		KGSL_DRV_CRIT_RATELIMIT(device, "CP: AHB bus error\n");
		break;
	case A6XX_INT_ATB_ASYNCFIFO_OVERFLOW:
		KGSL_DRV_CRIT_RATELIMIT(device, "RBBM: ATB ASYNC overflow\n");
		break;
	case A6XX_INT_RBBM_ATB_BUS_OVERFLOW:
		KGSL_DRV_CRIT_RATELIMIT(device, "RBBM: ATB bus overflow\n");
		break;
	case A6XX_INT_UCHE_OOB_ACCESS:
		KGSL_DRV_CRIT_RATELIMIT(device, "UCHE: Out of bounds access\n");
		break;
	case A6XX_INT_UCHE_TRAP_INTR:
		KGSL_DRV_CRIT_RATELIMIT(device, "UCHE: Trap interrupt\n");
		break;
	default:
		KGSL_DRV_CRIT_RATELIMIT(device, "Unknown interrupt %d\n", bit);
	}
}

/* GPU System Cache control registers */
#define A6XX_GPU_CX_MISC_SYSTEM_CACHE_CNTL_0   0x4
#define A6XX_GPU_CX_MISC_SYSTEM_CACHE_CNTL_1   0x8

static inline void _reg_rmw(void __iomem *regaddr,
	unsigned int mask, unsigned int bits)
{
	unsigned int val = 0;

	val = __raw_readl(regaddr);
	/* Make sure the above read completes before we proceed  */
	rmb();
	val &= ~mask;
	__raw_writel(val | bits, regaddr);
	/* Make sure the above write posts before we proceed*/
	wmb();
}

/*
 * a6xx_llc_configure_gpu_scid() - Program the sub-cache ID for all GPU blocks
 * @adreno_dev: The adreno device pointer
 */
static void a6xx_llc_configure_gpu_scid(struct adreno_device *adreno_dev)
{
	uint32_t gpu_scid;
	uint32_t gpu_cntl1_val = 0;
	int i;

	gpu_scid = adreno_llc_get_scid(adreno_dev->gpu_llc_slice);
	for (i = 0; i < A6XX_LLC_NUM_GPU_SCIDS; i++)
		gpu_cntl1_val = (gpu_cntl1_val << A6XX_GPU_LLC_SCID_NUM_BITS)
			| gpu_scid;

	if (adreno_is_a640(adreno_dev)) {
		kgsl_regrmw(KGSL_DEVICE(adreno_dev), A6XX_GBIF_SCACHE_CNTL1,
			A6XX_GPU_LLC_SCID_MASK, gpu_cntl1_val);
	} else {
		void __iomem *gpu_cx_reg;

		gpu_cx_reg = ioremap(A6XX_GPU_CX_REG_BASE,
			A6XX_GPU_CX_REG_SIZE);
		_reg_rmw(gpu_cx_reg + A6XX_GPU_CX_MISC_SYSTEM_CACHE_CNTL_1,
			A6XX_GPU_LLC_SCID_MASK, gpu_cntl1_val);
		iounmap(gpu_cx_reg);
	}
}

/*
 * a6xx_llc_configure_gpuhtw_scid() - Program the SCID for GPU pagetables
 * @adreno_dev: The adreno device pointer
 */
static void a6xx_llc_configure_gpuhtw_scid(struct adreno_device *adreno_dev)
{
	uint32_t gpuhtw_scid;
	void __iomem *gpu_cx_reg;

	/*
	 * On A640, the GPUHTW SCID is configured via a NoC override in the
	 * XBL image.
	 */
	if (adreno_is_a640(adreno_dev))
		return;

	gpuhtw_scid = adreno_llc_get_scid(adreno_dev->gpuhtw_llc_slice);

	gpu_cx_reg = ioremap(A6XX_GPU_CX_REG_BASE, A6XX_GPU_CX_REG_SIZE);
	_reg_rmw(gpu_cx_reg + A6XX_GPU_CX_MISC_SYSTEM_CACHE_CNTL_1,
			A6XX_GPUHTW_LLC_SCID_MASK,
			gpuhtw_scid << A6XX_GPUHTW_LLC_SCID_SHIFT);
	iounmap(gpu_cx_reg);
}

/*
 * a6xx_llc_enable_overrides() - Override the page attributes
 * @adreno_dev: The adreno device pointer
 */
static void a6xx_llc_enable_overrides(struct adreno_device *adreno_dev)
{
	void __iomem *gpu_cx_reg;

	/*
	 * Attributes override through GBIF is not supported with MMU-500.
	 * Attributes are used as configured through SMMU pagetable entries.
	 */
	if (adreno_is_a640(adreno_dev))
		return;

	/*
	 * 0x3: readnoallocoverrideen=0
	 *      read-no-alloc=0 - Allocate lines on read miss
	 *      writenoallocoverrideen=1
	 *      write-no-alloc=1 - Do not allocates lines on write miss
	 */
	gpu_cx_reg = ioremap(A6XX_GPU_CX_REG_BASE, A6XX_GPU_CX_REG_SIZE);
	__raw_writel(0x3, gpu_cx_reg + A6XX_GPU_CX_MISC_SYSTEM_CACHE_CNTL_0);
	/* Make sure the above write posts before we proceed*/
	wmb();
	iounmap(gpu_cx_reg);
}

static const char *fault_block[8] = {
	[0] = "CP",
	[1] = "UCHE",
	[2] = "VFD",
	[3] = "UCHE",
	[4] = "CCU",
	[5] = "unknown",
	[6] = "CDP Prefetch",
	[7] = "GPMU",
};

static const char *uche_client[8] = {
	[0] = "VFD",
	[1] = "SP",
	[2] = "VSC",
	[3] = "VPC",
	[4] = "HLSQ",
	[5] = "PC",
	[6] = "LRZ",
	[7] = "unknown",
};

static const char *a6xx_iommu_fault_block(struct adreno_device *adreno_dev,
						unsigned int fsynr1)
{
	struct kgsl_device *device = KGSL_DEVICE(adreno_dev);
	unsigned int client_id;
	unsigned int uche_client_id;

	client_id = fsynr1 & 0xff;

	if (client_id >= ARRAY_SIZE(fault_block))
		return "unknown";
	else if (client_id != 3)
		return fault_block[client_id];

	mutex_lock(&device->mutex);
	kgsl_regread(device, A6XX_UCHE_CLIENT_PF, &uche_client_id);
	mutex_unlock(&device->mutex);

	return uche_client[uche_client_id & A6XX_UCHE_CLIENT_PF_CLIENT_ID_MASK];
}

static void a6xx_cp_callback(struct adreno_device *adreno_dev, int bit)
{
	struct kgsl_device *device = KGSL_DEVICE(adreno_dev);

	if (adreno_is_preemption_enabled(adreno_dev))
		a6xx_preemption_trigger(adreno_dev);

	adreno_dispatcher_schedule(device);
}

#define A6XX_INT_MASK \
	((1 << A6XX_INT_CP_AHB_ERROR) |			\
	 (1 << A6XX_INT_ATB_ASYNCFIFO_OVERFLOW) |	\
	 (1 << A6XX_INT_RBBM_GPC_ERROR) |		\
	 (1 << A6XX_INT_CP_SW) |			\
	 (1 << A6XX_INT_CP_HW_ERROR) |			\
	 (1 << A6XX_INT_CP_IB2) |			\
	 (1 << A6XX_INT_CP_IB1) |			\
	 (1 << A6XX_INT_CP_RB) |			\
	 (1 << A6XX_INT_CP_CACHE_FLUSH_TS) |		\
	 (1 << A6XX_INT_RBBM_ATB_BUS_OVERFLOW) |	\
	 (1 << A6XX_INT_RBBM_HANG_DETECT) |		\
	 (1 << A6XX_INT_UCHE_OOB_ACCESS) |		\
	 (1 << A6XX_INT_UCHE_TRAP_INTR))

static struct adreno_irq_funcs a6xx_irq_funcs[32] = {
	ADRENO_IRQ_CALLBACK(NULL),              /* 0 - RBBM_GPU_IDLE */
	ADRENO_IRQ_CALLBACK(a6xx_err_callback), /* 1 - RBBM_AHB_ERROR */
	ADRENO_IRQ_CALLBACK(NULL), /* 2 - UNUSED */
	ADRENO_IRQ_CALLBACK(NULL), /* 3 - UNUSED */
	ADRENO_IRQ_CALLBACK(NULL), /* 4 - UNUSED */
	ADRENO_IRQ_CALLBACK(NULL), /* 5 - UNUSED */
	/* 6 - RBBM_ATB_ASYNC_OVERFLOW */
	ADRENO_IRQ_CALLBACK(a6xx_err_callback),
	ADRENO_IRQ_CALLBACK(NULL), /* 7 - GPC_ERR */
	ADRENO_IRQ_CALLBACK(a6xx_preemption_callback),/* 8 - CP_SW */
	ADRENO_IRQ_CALLBACK(a6xx_cp_hw_err_callback), /* 9 - CP_HW_ERROR */
	ADRENO_IRQ_CALLBACK(NULL),  /* 10 - CP_CCU_FLUSH_DEPTH_TS */
	ADRENO_IRQ_CALLBACK(NULL), /* 11 - CP_CCU_FLUSH_COLOR_TS */
	ADRENO_IRQ_CALLBACK(NULL), /* 12 - CP_CCU_RESOLVE_TS */
	ADRENO_IRQ_CALLBACK(adreno_cp_callback), /* 13 - CP_IB2_INT */
	ADRENO_IRQ_CALLBACK(adreno_cp_callback), /* 14 - CP_IB1_INT */
	ADRENO_IRQ_CALLBACK(adreno_cp_callback), /* 15 - CP_RB_INT */
	ADRENO_IRQ_CALLBACK(NULL), /* 16 - UNUSED */
	ADRENO_IRQ_CALLBACK(NULL), /* 17 - CP_RB_DONE_TS */
	ADRENO_IRQ_CALLBACK(NULL), /* 18 - CP_WT_DONE_TS */
	ADRENO_IRQ_CALLBACK(NULL), /* 19 - UNUSED */
	ADRENO_IRQ_CALLBACK(a6xx_cp_callback), /* 20 - CP_CACHE_FLUSH_TS */
	ADRENO_IRQ_CALLBACK(NULL), /* 21 - UNUSED */
	ADRENO_IRQ_CALLBACK(a6xx_err_callback), /* 22 - RBBM_ATB_BUS_OVERFLOW */
	/* 23 - MISC_HANG_DETECT */
	ADRENO_IRQ_CALLBACK(adreno_hang_int_callback),
	ADRENO_IRQ_CALLBACK(a6xx_err_callback), /* 24 - UCHE_OOB_ACCESS */
	ADRENO_IRQ_CALLBACK(a6xx_err_callback), /* 25 - UCHE_TRAP_INTR */
	ADRENO_IRQ_CALLBACK(NULL), /* 26 - DEBBUS_INTR_0 */
	ADRENO_IRQ_CALLBACK(NULL), /* 27 - DEBBUS_INTR_1 */
	ADRENO_IRQ_CALLBACK(NULL), /* 28 - UNUSED */
	ADRENO_IRQ_CALLBACK(NULL), /* 29 - UNUSED */
	ADRENO_IRQ_CALLBACK(NULL), /* 30 - ISDB_CPU_IRQ */
	ADRENO_IRQ_CALLBACK(NULL), /* 31 - ISDB_UNDER_DEBUG */
};

static struct adreno_irq a6xx_irq = {
	.funcs = a6xx_irq_funcs,
	.mask = A6XX_INT_MASK,
};

static struct adreno_snapshot_sizes a6xx_snap_sizes = {
	.cp_pfp = 0x33,
	.roq = 0x400,
};

static struct adreno_snapshot_data a6xx_snapshot_data = {
	.sect_sizes = &a6xx_snap_sizes,
};

static struct adreno_coresight_register a6xx_coresight_regs[] = {
	{ A6XX_DBGC_CFG_DBGBUS_SEL_A },
	{ A6XX_DBGC_CFG_DBGBUS_SEL_B },
	{ A6XX_DBGC_CFG_DBGBUS_SEL_C },
	{ A6XX_DBGC_CFG_DBGBUS_SEL_D },
	{ A6XX_DBGC_CFG_DBGBUS_CNTLT },
	{ A6XX_DBGC_CFG_DBGBUS_CNTLM },
	{ A6XX_DBGC_CFG_DBGBUS_OPL },
	{ A6XX_DBGC_CFG_DBGBUS_OPE },
	{ A6XX_DBGC_CFG_DBGBUS_IVTL_0 },
	{ A6XX_DBGC_CFG_DBGBUS_IVTL_1 },
	{ A6XX_DBGC_CFG_DBGBUS_IVTL_2 },
	{ A6XX_DBGC_CFG_DBGBUS_IVTL_3 },
	{ A6XX_DBGC_CFG_DBGBUS_MASKL_0 },
	{ A6XX_DBGC_CFG_DBGBUS_MASKL_1 },
	{ A6XX_DBGC_CFG_DBGBUS_MASKL_2 },
	{ A6XX_DBGC_CFG_DBGBUS_MASKL_3 },
	{ A6XX_DBGC_CFG_DBGBUS_BYTEL_0 },
	{ A6XX_DBGC_CFG_DBGBUS_BYTEL_1 },
	{ A6XX_DBGC_CFG_DBGBUS_IVTE_0 },
	{ A6XX_DBGC_CFG_DBGBUS_IVTE_1 },
	{ A6XX_DBGC_CFG_DBGBUS_IVTE_2 },
	{ A6XX_DBGC_CFG_DBGBUS_IVTE_3 },
	{ A6XX_DBGC_CFG_DBGBUS_MASKE_0 },
	{ A6XX_DBGC_CFG_DBGBUS_MASKE_1 },
	{ A6XX_DBGC_CFG_DBGBUS_MASKE_2 },
	{ A6XX_DBGC_CFG_DBGBUS_MASKE_3 },
	{ A6XX_DBGC_CFG_DBGBUS_NIBBLEE },
	{ A6XX_DBGC_CFG_DBGBUS_PTRC0 },
	{ A6XX_DBGC_CFG_DBGBUS_PTRC1 },
	{ A6XX_DBGC_CFG_DBGBUS_LOADREG },
	{ A6XX_DBGC_CFG_DBGBUS_IDX },
	{ A6XX_DBGC_CFG_DBGBUS_CLRC },
	{ A6XX_DBGC_CFG_DBGBUS_LOADIVT },
	{ A6XX_DBGC_VBIF_DBG_CNTL },
	{ A6XX_DBGC_DBG_LO_HI_GPIO },
	{ A6XX_DBGC_EXT_TRACE_BUS_CNTL },
	{ A6XX_DBGC_READ_AHB_THROUGH_DBG },
	{ A6XX_DBGC_CFG_DBGBUS_TRACE_BUF1 },
	{ A6XX_DBGC_CFG_DBGBUS_TRACE_BUF2 },
	{ A6XX_DBGC_EVT_CFG },
	{ A6XX_DBGC_EVT_INTF_SEL_0 },
	{ A6XX_DBGC_EVT_INTF_SEL_1 },
	{ A6XX_DBGC_PERF_ATB_CFG },
	{ A6XX_DBGC_PERF_ATB_COUNTER_SEL_0 },
	{ A6XX_DBGC_PERF_ATB_COUNTER_SEL_1 },
	{ A6XX_DBGC_PERF_ATB_COUNTER_SEL_2 },
	{ A6XX_DBGC_PERF_ATB_COUNTER_SEL_3 },
	{ A6XX_DBGC_PERF_ATB_TRIG_INTF_SEL_0 },
	{ A6XX_DBGC_PERF_ATB_TRIG_INTF_SEL_1 },
	{ A6XX_DBGC_PERF_ATB_DRAIN_CMD },
	{ A6XX_DBGC_ECO_CNTL },
	{ A6XX_DBGC_AHB_DBG_CNTL },
};

static struct adreno_coresight_register a6xx_coresight_regs_cx[] = {
	{ A6XX_CX_DBGC_CFG_DBGBUS_SEL_A },
	{ A6XX_CX_DBGC_CFG_DBGBUS_SEL_B },
	{ A6XX_CX_DBGC_CFG_DBGBUS_SEL_C },
	{ A6XX_CX_DBGC_CFG_DBGBUS_SEL_D },
	{ A6XX_CX_DBGC_CFG_DBGBUS_CNTLT },
	{ A6XX_CX_DBGC_CFG_DBGBUS_CNTLM },
	{ A6XX_CX_DBGC_CFG_DBGBUS_OPL },
	{ A6XX_CX_DBGC_CFG_DBGBUS_OPE },
	{ A6XX_CX_DBGC_CFG_DBGBUS_IVTL_0 },
	{ A6XX_CX_DBGC_CFG_DBGBUS_IVTL_1 },
	{ A6XX_CX_DBGC_CFG_DBGBUS_IVTL_2 },
	{ A6XX_CX_DBGC_CFG_DBGBUS_IVTL_3 },
	{ A6XX_CX_DBGC_CFG_DBGBUS_MASKL_0 },
	{ A6XX_CX_DBGC_CFG_DBGBUS_MASKL_1 },
	{ A6XX_CX_DBGC_CFG_DBGBUS_MASKL_2 },
	{ A6XX_CX_DBGC_CFG_DBGBUS_MASKL_3 },
	{ A6XX_CX_DBGC_CFG_DBGBUS_BYTEL_0 },
	{ A6XX_CX_DBGC_CFG_DBGBUS_BYTEL_1 },
	{ A6XX_CX_DBGC_CFG_DBGBUS_IVTE_0 },
	{ A6XX_CX_DBGC_CFG_DBGBUS_IVTE_1 },
	{ A6XX_CX_DBGC_CFG_DBGBUS_IVTE_2 },
	{ A6XX_CX_DBGC_CFG_DBGBUS_IVTE_3 },
	{ A6XX_CX_DBGC_CFG_DBGBUS_MASKE_0 },
	{ A6XX_CX_DBGC_CFG_DBGBUS_MASKE_1 },
	{ A6XX_CX_DBGC_CFG_DBGBUS_MASKE_2 },
	{ A6XX_CX_DBGC_CFG_DBGBUS_MASKE_3 },
	{ A6XX_CX_DBGC_CFG_DBGBUS_NIBBLEE },
	{ A6XX_CX_DBGC_CFG_DBGBUS_PTRC0 },
	{ A6XX_CX_DBGC_CFG_DBGBUS_PTRC1 },
	{ A6XX_CX_DBGC_CFG_DBGBUS_LOADREG },
	{ A6XX_CX_DBGC_CFG_DBGBUS_IDX },
	{ A6XX_CX_DBGC_CFG_DBGBUS_CLRC },
	{ A6XX_CX_DBGC_CFG_DBGBUS_LOADIVT },
	{ A6XX_CX_DBGC_VBIF_DBG_CNTL },
	{ A6XX_CX_DBGC_DBG_LO_HI_GPIO },
	{ A6XX_CX_DBGC_EXT_TRACE_BUS_CNTL },
	{ A6XX_CX_DBGC_READ_AHB_THROUGH_DBG },
	{ A6XX_CX_DBGC_CFG_DBGBUS_TRACE_BUF1 },
	{ A6XX_CX_DBGC_CFG_DBGBUS_TRACE_BUF2 },
	{ A6XX_CX_DBGC_EVT_CFG },
	{ A6XX_CX_DBGC_EVT_INTF_SEL_0 },
	{ A6XX_CX_DBGC_EVT_INTF_SEL_1 },
	{ A6XX_CX_DBGC_PERF_ATB_CFG },
	{ A6XX_CX_DBGC_PERF_ATB_COUNTER_SEL_0 },
	{ A6XX_CX_DBGC_PERF_ATB_COUNTER_SEL_1 },
	{ A6XX_CX_DBGC_PERF_ATB_COUNTER_SEL_2 },
	{ A6XX_CX_DBGC_PERF_ATB_COUNTER_SEL_3 },
	{ A6XX_CX_DBGC_PERF_ATB_TRIG_INTF_SEL_0 },
	{ A6XX_CX_DBGC_PERF_ATB_TRIG_INTF_SEL_1 },
	{ A6XX_CX_DBGC_PERF_ATB_DRAIN_CMD },
	{ A6XX_CX_DBGC_ECO_CNTL },
	{ A6XX_CX_DBGC_AHB_DBG_CNTL },
};

static ADRENO_CORESIGHT_ATTR(cfg_dbgbus_sel_a, &a6xx_coresight_regs[0]);
static ADRENO_CORESIGHT_ATTR(cfg_dbgbus_sel_b, &a6xx_coresight_regs[1]);
static ADRENO_CORESIGHT_ATTR(cfg_dbgbus_sel_c, &a6xx_coresight_regs[2]);
static ADRENO_CORESIGHT_ATTR(cfg_dbgbus_sel_d, &a6xx_coresight_regs[3]);
static ADRENO_CORESIGHT_ATTR(cfg_dbgbus_cntlt, &a6xx_coresight_regs[4]);
static ADRENO_CORESIGHT_ATTR(cfg_dbgbus_cntlm, &a6xx_coresight_regs[5]);
static ADRENO_CORESIGHT_ATTR(cfg_dbgbus_opl, &a6xx_coresight_regs[6]);
static ADRENO_CORESIGHT_ATTR(cfg_dbgbus_ope, &a6xx_coresight_regs[7]);
static ADRENO_CORESIGHT_ATTR(cfg_dbgbus_ivtl_0, &a6xx_coresight_regs[8]);
static ADRENO_CORESIGHT_ATTR(cfg_dbgbus_ivtl_1, &a6xx_coresight_regs[9]);
static ADRENO_CORESIGHT_ATTR(cfg_dbgbus_ivtl_2, &a6xx_coresight_regs[10]);
static ADRENO_CORESIGHT_ATTR(cfg_dbgbus_ivtl_3, &a6xx_coresight_regs[11]);
static ADRENO_CORESIGHT_ATTR(cfg_dbgbus_maskl_0, &a6xx_coresight_regs[12]);
static ADRENO_CORESIGHT_ATTR(cfg_dbgbus_maskl_1, &a6xx_coresight_regs[13]);
static ADRENO_CORESIGHT_ATTR(cfg_dbgbus_maskl_2, &a6xx_coresight_regs[14]);
static ADRENO_CORESIGHT_ATTR(cfg_dbgbus_maskl_3, &a6xx_coresight_regs[15]);
static ADRENO_CORESIGHT_ATTR(cfg_dbgbus_bytel_0, &a6xx_coresight_regs[16]);
static ADRENO_CORESIGHT_ATTR(cfg_dbgbus_bytel_1, &a6xx_coresight_regs[17]);
static ADRENO_CORESIGHT_ATTR(cfg_dbgbus_ivte_0, &a6xx_coresight_regs[18]);
static ADRENO_CORESIGHT_ATTR(cfg_dbgbus_ivte_1, &a6xx_coresight_regs[19]);
static ADRENO_CORESIGHT_ATTR(cfg_dbgbus_ivte_2, &a6xx_coresight_regs[20]);
static ADRENO_CORESIGHT_ATTR(cfg_dbgbus_ivte_3, &a6xx_coresight_regs[21]);
static ADRENO_CORESIGHT_ATTR(cfg_dbgbus_maske_0, &a6xx_coresight_regs[22]);
static ADRENO_CORESIGHT_ATTR(cfg_dbgbus_maske_1, &a6xx_coresight_regs[23]);
static ADRENO_CORESIGHT_ATTR(cfg_dbgbus_maske_2, &a6xx_coresight_regs[24]);
static ADRENO_CORESIGHT_ATTR(cfg_dbgbus_maske_3, &a6xx_coresight_regs[25]);
static ADRENO_CORESIGHT_ATTR(cfg_dbgbus_nibblee, &a6xx_coresight_regs[26]);
static ADRENO_CORESIGHT_ATTR(cfg_dbgbus_ptrc0, &a6xx_coresight_regs[27]);
static ADRENO_CORESIGHT_ATTR(cfg_dbgbus_ptrc1, &a6xx_coresight_regs[28]);
static ADRENO_CORESIGHT_ATTR(cfg_dbgbus_loadreg, &a6xx_coresight_regs[29]);
static ADRENO_CORESIGHT_ATTR(cfg_dbgbus_idx, &a6xx_coresight_regs[30]);
static ADRENO_CORESIGHT_ATTR(cfg_dbgbus_clrc, &a6xx_coresight_regs[31]);
static ADRENO_CORESIGHT_ATTR(cfg_dbgbus_loadivt, &a6xx_coresight_regs[32]);
static ADRENO_CORESIGHT_ATTR(vbif_dbg_cntl, &a6xx_coresight_regs[33]);
static ADRENO_CORESIGHT_ATTR(dbg_lo_hi_gpio, &a6xx_coresight_regs[34]);
static ADRENO_CORESIGHT_ATTR(ext_trace_bus_cntl, &a6xx_coresight_regs[35]);
static ADRENO_CORESIGHT_ATTR(read_ahb_through_dbg, &a6xx_coresight_regs[36]);
static ADRENO_CORESIGHT_ATTR(cfg_dbgbus_trace_buf1, &a6xx_coresight_regs[37]);
static ADRENO_CORESIGHT_ATTR(cfg_dbgbus_trace_buf2, &a6xx_coresight_regs[38]);
static ADRENO_CORESIGHT_ATTR(evt_cfg, &a6xx_coresight_regs[39]);
static ADRENO_CORESIGHT_ATTR(evt_intf_sel_0, &a6xx_coresight_regs[40]);
static ADRENO_CORESIGHT_ATTR(evt_intf_sel_1, &a6xx_coresight_regs[41]);
static ADRENO_CORESIGHT_ATTR(perf_atb_cfg, &a6xx_coresight_regs[42]);
static ADRENO_CORESIGHT_ATTR(perf_atb_counter_sel_0, &a6xx_coresight_regs[43]);
static ADRENO_CORESIGHT_ATTR(perf_atb_counter_sel_1, &a6xx_coresight_regs[44]);
static ADRENO_CORESIGHT_ATTR(perf_atb_counter_sel_2, &a6xx_coresight_regs[45]);
static ADRENO_CORESIGHT_ATTR(perf_atb_counter_sel_3, &a6xx_coresight_regs[46]);
static ADRENO_CORESIGHT_ATTR(perf_atb_trig_intf_sel_0,
				&a6xx_coresight_regs[47]);
static ADRENO_CORESIGHT_ATTR(perf_atb_trig_intf_sel_1,
				&a6xx_coresight_regs[48]);
static ADRENO_CORESIGHT_ATTR(perf_atb_drain_cmd, &a6xx_coresight_regs[49]);
static ADRENO_CORESIGHT_ATTR(eco_cntl, &a6xx_coresight_regs[50]);
static ADRENO_CORESIGHT_ATTR(ahb_dbg_cntl, &a6xx_coresight_regs[51]);

/*CX debug registers*/
static ADRENO_CORESIGHT_ATTR(cx_cfg_dbgbus_sel_a,
				&a6xx_coresight_regs_cx[0]);
static ADRENO_CORESIGHT_ATTR(cx_cfg_dbgbus_sel_b,
				&a6xx_coresight_regs_cx[1]);
static ADRENO_CORESIGHT_ATTR(cx_cfg_dbgbus_sel_c,
				&a6xx_coresight_regs_cx[2]);
static ADRENO_CORESIGHT_ATTR(cx_cfg_dbgbus_sel_d,
				&a6xx_coresight_regs_cx[3]);
static ADRENO_CORESIGHT_ATTR(cx_cfg_dbgbus_cntlt,
				&a6xx_coresight_regs_cx[4]);
static ADRENO_CORESIGHT_ATTR(cx_cfg_dbgbus_cntlm,
				&a6xx_coresight_regs_cx[5]);
static ADRENO_CORESIGHT_ATTR(cx_cfg_dbgbus_opl,
				&a6xx_coresight_regs_cx[6]);
static ADRENO_CORESIGHT_ATTR(cx_cfg_dbgbus_ope,
				&a6xx_coresight_regs_cx[7]);
static ADRENO_CORESIGHT_ATTR(cx_cfg_dbgbus_ivtl_0,
				&a6xx_coresight_regs_cx[8]);
static ADRENO_CORESIGHT_ATTR(cx_cfg_dbgbus_ivtl_1,
				&a6xx_coresight_regs_cx[9]);
static ADRENO_CORESIGHT_ATTR(cx_cfg_dbgbus_ivtl_2,
				&a6xx_coresight_regs_cx[10]);
static ADRENO_CORESIGHT_ATTR(cx_cfg_dbgbus_ivtl_3,
				&a6xx_coresight_regs_cx[11]);
static ADRENO_CORESIGHT_ATTR(cx_cfg_dbgbus_maskl_0,
				&a6xx_coresight_regs_cx[12]);
static ADRENO_CORESIGHT_ATTR(cx_cfg_dbgbus_maskl_1,
				&a6xx_coresight_regs_cx[13]);
static ADRENO_CORESIGHT_ATTR(cx_cfg_dbgbus_maskl_2,
				&a6xx_coresight_regs_cx[14]);
static ADRENO_CORESIGHT_ATTR(cx_cfg_dbgbus_maskl_3,
				&a6xx_coresight_regs_cx[15]);
static ADRENO_CORESIGHT_ATTR(cx_cfg_dbgbus_bytel_0,
				&a6xx_coresight_regs_cx[16]);
static ADRENO_CORESIGHT_ATTR(cx_cfg_dbgbus_bytel_1,
				&a6xx_coresight_regs_cx[17]);
static ADRENO_CORESIGHT_ATTR(cx_cfg_dbgbus_ivte_0,
				&a6xx_coresight_regs_cx[18]);
static ADRENO_CORESIGHT_ATTR(cx_cfg_dbgbus_ivte_1,
				&a6xx_coresight_regs_cx[19]);
static ADRENO_CORESIGHT_ATTR(cx_cfg_dbgbus_ivte_2,
				&a6xx_coresight_regs_cx[20]);
static ADRENO_CORESIGHT_ATTR(cx_cfg_dbgbus_ivte_3,
				&a6xx_coresight_regs_cx[21]);
static ADRENO_CORESIGHT_ATTR(cx_cfg_dbgbus_maske_0,
				&a6xx_coresight_regs_cx[22]);
static ADRENO_CORESIGHT_ATTR(cx_cfg_dbgbus_maske_1,
				&a6xx_coresight_regs_cx[23]);
static ADRENO_CORESIGHT_ATTR(cx_cfg_dbgbus_maske_2,
				&a6xx_coresight_regs_cx[24]);
static ADRENO_CORESIGHT_ATTR(cx_cfg_dbgbus_maske_3,
				&a6xx_coresight_regs_cx[25]);
static ADRENO_CORESIGHT_ATTR(cx_cfg_dbgbus_nibblee,
				&a6xx_coresight_regs_cx[26]);
static ADRENO_CORESIGHT_ATTR(cx_cfg_dbgbus_ptrc0,
				&a6xx_coresight_regs_cx[27]);
static ADRENO_CORESIGHT_ATTR(cx_cfg_dbgbus_ptrc1,
				&a6xx_coresight_regs_cx[28]);
static ADRENO_CORESIGHT_ATTR(cx_cfg_dbgbus_loadreg,
				&a6xx_coresight_regs_cx[29]);
static ADRENO_CORESIGHT_ATTR(cx_cfg_dbgbus_idx,
				&a6xx_coresight_regs_cx[30]);
static ADRENO_CORESIGHT_ATTR(cx_cfg_dbgbus_clrc,
				&a6xx_coresight_regs_cx[31]);
static ADRENO_CORESIGHT_ATTR(cx_cfg_dbgbus_loadivt,
				&a6xx_coresight_regs_cx[32]);
static ADRENO_CORESIGHT_ATTR(cx_vbif_dbg_cntl,
				&a6xx_coresight_regs_cx[33]);
static ADRENO_CORESIGHT_ATTR(cx_dbg_lo_hi_gpio,
				&a6xx_coresight_regs_cx[34]);
static ADRENO_CORESIGHT_ATTR(cx_ext_trace_bus_cntl,
				&a6xx_coresight_regs_cx[35]);
static ADRENO_CORESIGHT_ATTR(cx_read_ahb_through_dbg,
				&a6xx_coresight_regs_cx[36]);
static ADRENO_CORESIGHT_ATTR(cx_cfg_dbgbus_trace_buf1,
				&a6xx_coresight_regs_cx[37]);
static ADRENO_CORESIGHT_ATTR(cx_cfg_dbgbus_trace_buf2,
				&a6xx_coresight_regs_cx[38]);
static ADRENO_CORESIGHT_ATTR(cx_evt_cfg,
				&a6xx_coresight_regs_cx[39]);
static ADRENO_CORESIGHT_ATTR(cx_evt_intf_sel_0,
				&a6xx_coresight_regs_cx[40]);
static ADRENO_CORESIGHT_ATTR(cx_evt_intf_sel_1,
				&a6xx_coresight_regs_cx[41]);
static ADRENO_CORESIGHT_ATTR(cx_perf_atb_cfg,
				&a6xx_coresight_regs_cx[42]);
static ADRENO_CORESIGHT_ATTR(cx_perf_atb_counter_sel_0,
				&a6xx_coresight_regs_cx[43]);
static ADRENO_CORESIGHT_ATTR(cx_perf_atb_counter_sel_1,
				&a6xx_coresight_regs_cx[44]);
static ADRENO_CORESIGHT_ATTR(cx_perf_atb_counter_sel_2,
				&a6xx_coresight_regs_cx[45]);
static ADRENO_CORESIGHT_ATTR(cx_perf_atb_counter_sel_3,
				&a6xx_coresight_regs_cx[46]);
static ADRENO_CORESIGHT_ATTR(cx_perf_atb_trig_intf_sel_0,
				&a6xx_coresight_regs_cx[47]);
static ADRENO_CORESIGHT_ATTR(cx_perf_atb_trig_intf_sel_1,
				&a6xx_coresight_regs_cx[48]);
static ADRENO_CORESIGHT_ATTR(cx_perf_atb_drain_cmd,
				&a6xx_coresight_regs_cx[49]);
static ADRENO_CORESIGHT_ATTR(cx_eco_cntl,
				&a6xx_coresight_regs_cx[50]);
static ADRENO_CORESIGHT_ATTR(cx_ahb_dbg_cntl,
				&a6xx_coresight_regs_cx[51]);

static struct attribute *a6xx_coresight_attrs[] = {
	&coresight_attr_cfg_dbgbus_sel_a.attr.attr,
	&coresight_attr_cfg_dbgbus_sel_b.attr.attr,
	&coresight_attr_cfg_dbgbus_sel_c.attr.attr,
	&coresight_attr_cfg_dbgbus_sel_d.attr.attr,
	&coresight_attr_cfg_dbgbus_cntlt.attr.attr,
	&coresight_attr_cfg_dbgbus_cntlm.attr.attr,
	&coresight_attr_cfg_dbgbus_opl.attr.attr,
	&coresight_attr_cfg_dbgbus_ope.attr.attr,
	&coresight_attr_cfg_dbgbus_ivtl_0.attr.attr,
	&coresight_attr_cfg_dbgbus_ivtl_1.attr.attr,
	&coresight_attr_cfg_dbgbus_ivtl_2.attr.attr,
	&coresight_attr_cfg_dbgbus_ivtl_3.attr.attr,
	&coresight_attr_cfg_dbgbus_maskl_0.attr.attr,
	&coresight_attr_cfg_dbgbus_maskl_1.attr.attr,
	&coresight_attr_cfg_dbgbus_maskl_2.attr.attr,
	&coresight_attr_cfg_dbgbus_maskl_3.attr.attr,
	&coresight_attr_cfg_dbgbus_bytel_0.attr.attr,
	&coresight_attr_cfg_dbgbus_bytel_1.attr.attr,
	&coresight_attr_cfg_dbgbus_ivte_0.attr.attr,
	&coresight_attr_cfg_dbgbus_ivte_1.attr.attr,
	&coresight_attr_cfg_dbgbus_ivte_2.attr.attr,
	&coresight_attr_cfg_dbgbus_ivte_3.attr.attr,
	&coresight_attr_cfg_dbgbus_maske_0.attr.attr,
	&coresight_attr_cfg_dbgbus_maske_1.attr.attr,
	&coresight_attr_cfg_dbgbus_maske_2.attr.attr,
	&coresight_attr_cfg_dbgbus_maske_3.attr.attr,
	&coresight_attr_cfg_dbgbus_nibblee.attr.attr,
	&coresight_attr_cfg_dbgbus_ptrc0.attr.attr,
	&coresight_attr_cfg_dbgbus_ptrc1.attr.attr,
	&coresight_attr_cfg_dbgbus_loadreg.attr.attr,
	&coresight_attr_cfg_dbgbus_idx.attr.attr,
	&coresight_attr_cfg_dbgbus_clrc.attr.attr,
	&coresight_attr_cfg_dbgbus_loadivt.attr.attr,
	&coresight_attr_vbif_dbg_cntl.attr.attr,
	&coresight_attr_dbg_lo_hi_gpio.attr.attr,
	&coresight_attr_ext_trace_bus_cntl.attr.attr,
	&coresight_attr_read_ahb_through_dbg.attr.attr,
	&coresight_attr_cfg_dbgbus_trace_buf1.attr.attr,
	&coresight_attr_cfg_dbgbus_trace_buf2.attr.attr,
	&coresight_attr_evt_cfg.attr.attr,
	&coresight_attr_evt_intf_sel_0.attr.attr,
	&coresight_attr_evt_intf_sel_1.attr.attr,
	&coresight_attr_perf_atb_cfg.attr.attr,
	&coresight_attr_perf_atb_counter_sel_0.attr.attr,
	&coresight_attr_perf_atb_counter_sel_1.attr.attr,
	&coresight_attr_perf_atb_counter_sel_2.attr.attr,
	&coresight_attr_perf_atb_counter_sel_3.attr.attr,
	&coresight_attr_perf_atb_trig_intf_sel_0.attr.attr,
	&coresight_attr_perf_atb_trig_intf_sel_1.attr.attr,
	&coresight_attr_perf_atb_drain_cmd.attr.attr,
	&coresight_attr_eco_cntl.attr.attr,
	&coresight_attr_ahb_dbg_cntl.attr.attr,
	NULL,
};

/*cx*/
static struct attribute *a6xx_coresight_attrs_cx[] = {
	&coresight_attr_cx_cfg_dbgbus_sel_a.attr.attr,
	&coresight_attr_cx_cfg_dbgbus_sel_b.attr.attr,
	&coresight_attr_cx_cfg_dbgbus_sel_c.attr.attr,
	&coresight_attr_cx_cfg_dbgbus_sel_d.attr.attr,
	&coresight_attr_cx_cfg_dbgbus_cntlt.attr.attr,
	&coresight_attr_cx_cfg_dbgbus_cntlm.attr.attr,
	&coresight_attr_cx_cfg_dbgbus_opl.attr.attr,
	&coresight_attr_cx_cfg_dbgbus_ope.attr.attr,
	&coresight_attr_cx_cfg_dbgbus_ivtl_0.attr.attr,
	&coresight_attr_cx_cfg_dbgbus_ivtl_1.attr.attr,
	&coresight_attr_cx_cfg_dbgbus_ivtl_2.attr.attr,
	&coresight_attr_cx_cfg_dbgbus_ivtl_3.attr.attr,
	&coresight_attr_cx_cfg_dbgbus_maskl_0.attr.attr,
	&coresight_attr_cx_cfg_dbgbus_maskl_1.attr.attr,
	&coresight_attr_cx_cfg_dbgbus_maskl_2.attr.attr,
	&coresight_attr_cx_cfg_dbgbus_maskl_3.attr.attr,
	&coresight_attr_cx_cfg_dbgbus_bytel_0.attr.attr,
	&coresight_attr_cx_cfg_dbgbus_bytel_1.attr.attr,
	&coresight_attr_cx_cfg_dbgbus_ivte_0.attr.attr,
	&coresight_attr_cx_cfg_dbgbus_ivte_1.attr.attr,
	&coresight_attr_cx_cfg_dbgbus_ivte_2.attr.attr,
	&coresight_attr_cx_cfg_dbgbus_ivte_3.attr.attr,
	&coresight_attr_cx_cfg_dbgbus_maske_0.attr.attr,
	&coresight_attr_cx_cfg_dbgbus_maske_1.attr.attr,
	&coresight_attr_cx_cfg_dbgbus_maske_2.attr.attr,
	&coresight_attr_cx_cfg_dbgbus_maske_3.attr.attr,
	&coresight_attr_cx_cfg_dbgbus_nibblee.attr.attr,
	&coresight_attr_cx_cfg_dbgbus_ptrc0.attr.attr,
	&coresight_attr_cx_cfg_dbgbus_ptrc1.attr.attr,
	&coresight_attr_cx_cfg_dbgbus_loadreg.attr.attr,
	&coresight_attr_cx_cfg_dbgbus_idx.attr.attr,
	&coresight_attr_cx_cfg_dbgbus_clrc.attr.attr,
	&coresight_attr_cx_cfg_dbgbus_loadivt.attr.attr,
	&coresight_attr_cx_vbif_dbg_cntl.attr.attr,
	&coresight_attr_cx_dbg_lo_hi_gpio.attr.attr,
	&coresight_attr_cx_ext_trace_bus_cntl.attr.attr,
	&coresight_attr_cx_read_ahb_through_dbg.attr.attr,
	&coresight_attr_cx_cfg_dbgbus_trace_buf1.attr.attr,
	&coresight_attr_cx_cfg_dbgbus_trace_buf2.attr.attr,
	&coresight_attr_cx_evt_cfg.attr.attr,
	&coresight_attr_cx_evt_intf_sel_0.attr.attr,
	&coresight_attr_cx_evt_intf_sel_1.attr.attr,
	&coresight_attr_cx_perf_atb_cfg.attr.attr,
	&coresight_attr_cx_perf_atb_counter_sel_0.attr.attr,
	&coresight_attr_cx_perf_atb_counter_sel_1.attr.attr,
	&coresight_attr_cx_perf_atb_counter_sel_2.attr.attr,
	&coresight_attr_cx_perf_atb_counter_sel_3.attr.attr,
	&coresight_attr_cx_perf_atb_trig_intf_sel_0.attr.attr,
	&coresight_attr_cx_perf_atb_trig_intf_sel_1.attr.attr,
	&coresight_attr_cx_perf_atb_drain_cmd.attr.attr,
	&coresight_attr_cx_eco_cntl.attr.attr,
	&coresight_attr_cx_ahb_dbg_cntl.attr.attr,
	NULL,
};

static const struct attribute_group a6xx_coresight_group = {
	.attrs = a6xx_coresight_attrs,
};

static const struct attribute_group *a6xx_coresight_groups[] = {
	&a6xx_coresight_group,
	NULL,
};

static const struct attribute_group a6xx_coresight_group_cx = {
	.attrs = a6xx_coresight_attrs_cx,
};

static const struct attribute_group *a6xx_coresight_groups_cx[] = {
	&a6xx_coresight_group_cx,
	NULL,
};

static struct adreno_coresight a6xx_coresight = {
	.registers = a6xx_coresight_regs,
	.count = ARRAY_SIZE(a6xx_coresight_regs),
	.groups = a6xx_coresight_groups,
};

static struct adreno_coresight a6xx_coresight_cx = {
	.registers = a6xx_coresight_regs_cx,
	.count = ARRAY_SIZE(a6xx_coresight_regs_cx),
	.groups = a6xx_coresight_groups_cx,
};

static struct adreno_perfcount_register a6xx_perfcounters_cp[] = {
	{ KGSL_PERFCOUNTER_NOT_USED, 0, 0, A6XX_RBBM_PERFCTR_CP_0_LO,
		A6XX_RBBM_PERFCTR_CP_0_HI, 0, A6XX_CP_PERFCTR_CP_SEL_0 },
	{ KGSL_PERFCOUNTER_NOT_USED, 0, 0, A6XX_RBBM_PERFCTR_CP_1_LO,
		A6XX_RBBM_PERFCTR_CP_1_HI, 1, A6XX_CP_PERFCTR_CP_SEL_1 },
	{ KGSL_PERFCOUNTER_NOT_USED, 0, 0, A6XX_RBBM_PERFCTR_CP_2_LO,
		A6XX_RBBM_PERFCTR_CP_2_HI, 2, A6XX_CP_PERFCTR_CP_SEL_2 },
	{ KGSL_PERFCOUNTER_NOT_USED, 0, 0, A6XX_RBBM_PERFCTR_CP_3_LO,
		A6XX_RBBM_PERFCTR_CP_3_HI, 3, A6XX_CP_PERFCTR_CP_SEL_3 },
	{ KGSL_PERFCOUNTER_NOT_USED, 0, 0, A6XX_RBBM_PERFCTR_CP_4_LO,
		A6XX_RBBM_PERFCTR_CP_4_HI, 4, A6XX_CP_PERFCTR_CP_SEL_4 },
	{ KGSL_PERFCOUNTER_NOT_USED, 0, 0, A6XX_RBBM_PERFCTR_CP_5_LO,
		A6XX_RBBM_PERFCTR_CP_5_HI, 5, A6XX_CP_PERFCTR_CP_SEL_5 },
	{ KGSL_PERFCOUNTER_NOT_USED, 0, 0, A6XX_RBBM_PERFCTR_CP_6_LO,
		A6XX_RBBM_PERFCTR_CP_6_HI, 6, A6XX_CP_PERFCTR_CP_SEL_6 },
	{ KGSL_PERFCOUNTER_NOT_USED, 0, 0, A6XX_RBBM_PERFCTR_CP_7_LO,
		A6XX_RBBM_PERFCTR_CP_7_HI, 7, A6XX_CP_PERFCTR_CP_SEL_7 },
	{ KGSL_PERFCOUNTER_NOT_USED, 0, 0, A6XX_RBBM_PERFCTR_CP_8_LO,
		A6XX_RBBM_PERFCTR_CP_8_HI, 8, A6XX_CP_PERFCTR_CP_SEL_8 },
	{ KGSL_PERFCOUNTER_NOT_USED, 0, 0, A6XX_RBBM_PERFCTR_CP_9_LO,
		A6XX_RBBM_PERFCTR_CP_9_HI, 9, A6XX_CP_PERFCTR_CP_SEL_9 },
	{ KGSL_PERFCOUNTER_NOT_USED, 0, 0, A6XX_RBBM_PERFCTR_CP_10_LO,
		A6XX_RBBM_PERFCTR_CP_10_HI, 10, A6XX_CP_PERFCTR_CP_SEL_10 },
	{ KGSL_PERFCOUNTER_NOT_USED, 0, 0, A6XX_RBBM_PERFCTR_CP_11_LO,
		A6XX_RBBM_PERFCTR_CP_11_HI, 11, A6XX_CP_PERFCTR_CP_SEL_11 },
	{ KGSL_PERFCOUNTER_NOT_USED, 0, 0, A6XX_RBBM_PERFCTR_CP_12_LO,
		A6XX_RBBM_PERFCTR_CP_12_HI, 12, A6XX_CP_PERFCTR_CP_SEL_12 },
	{ KGSL_PERFCOUNTER_NOT_USED, 0, 0, A6XX_RBBM_PERFCTR_CP_13_LO,
		A6XX_RBBM_PERFCTR_CP_13_HI, 13, A6XX_CP_PERFCTR_CP_SEL_13 },
};

static struct adreno_perfcount_register a6xx_perfcounters_rbbm[] = {
	{ KGSL_PERFCOUNTER_NOT_USED, 0, 0, A6XX_RBBM_PERFCTR_RBBM_0_LO,
		A6XX_RBBM_PERFCTR_RBBM_0_HI, 15, A6XX_RBBM_PERFCTR_RBBM_SEL_0 },
	{ KGSL_PERFCOUNTER_NOT_USED, 0, 0, A6XX_RBBM_PERFCTR_RBBM_1_LO,
		A6XX_RBBM_PERFCTR_RBBM_1_HI, 15, A6XX_RBBM_PERFCTR_RBBM_SEL_1 },
	{ KGSL_PERFCOUNTER_NOT_USED, 0, 0, A6XX_RBBM_PERFCTR_RBBM_2_LO,
		A6XX_RBBM_PERFCTR_RBBM_2_HI, 16, A6XX_RBBM_PERFCTR_RBBM_SEL_2 },
	{ KGSL_PERFCOUNTER_NOT_USED, 0, 0, A6XX_RBBM_PERFCTR_RBBM_3_LO,
		A6XX_RBBM_PERFCTR_RBBM_3_HI, 17, A6XX_RBBM_PERFCTR_RBBM_SEL_3 },
};

static struct adreno_perfcount_register a6xx_perfcounters_pc[] = {
	{ KGSL_PERFCOUNTER_NOT_USED, 0, 0, A6XX_RBBM_PERFCTR_PC_0_LO,
		A6XX_RBBM_PERFCTR_PC_0_HI, 18, A6XX_PC_PERFCTR_PC_SEL_0 },
	{ KGSL_PERFCOUNTER_NOT_USED, 0, 0, A6XX_RBBM_PERFCTR_PC_1_LO,
		A6XX_RBBM_PERFCTR_PC_1_HI, 19, A6XX_PC_PERFCTR_PC_SEL_1 },
	{ KGSL_PERFCOUNTER_NOT_USED, 0, 0, A6XX_RBBM_PERFCTR_PC_2_LO,
		A6XX_RBBM_PERFCTR_PC_2_HI, 20, A6XX_PC_PERFCTR_PC_SEL_2 },
	{ KGSL_PERFCOUNTER_NOT_USED, 0, 0, A6XX_RBBM_PERFCTR_PC_3_LO,
		A6XX_RBBM_PERFCTR_PC_3_HI, 21, A6XX_PC_PERFCTR_PC_SEL_3 },
	{ KGSL_PERFCOUNTER_NOT_USED, 0, 0, A6XX_RBBM_PERFCTR_PC_4_LO,
		A6XX_RBBM_PERFCTR_PC_4_HI, 22, A6XX_PC_PERFCTR_PC_SEL_4 },
	{ KGSL_PERFCOUNTER_NOT_USED, 0, 0, A6XX_RBBM_PERFCTR_PC_5_LO,
		A6XX_RBBM_PERFCTR_PC_5_HI, 23, A6XX_PC_PERFCTR_PC_SEL_5 },
	{ KGSL_PERFCOUNTER_NOT_USED, 0, 0, A6XX_RBBM_PERFCTR_PC_6_LO,
		A6XX_RBBM_PERFCTR_PC_6_HI, 24, A6XX_PC_PERFCTR_PC_SEL_6 },
	{ KGSL_PERFCOUNTER_NOT_USED, 0, 0, A6XX_RBBM_PERFCTR_PC_7_LO,
		A6XX_RBBM_PERFCTR_PC_7_HI, 25, A6XX_PC_PERFCTR_PC_SEL_7 },
};

static struct adreno_perfcount_register a6xx_perfcounters_vfd[] = {
	{ KGSL_PERFCOUNTER_NOT_USED, 0, 0, A6XX_RBBM_PERFCTR_VFD_0_LO,
		A6XX_RBBM_PERFCTR_VFD_0_HI, 26, A6XX_VFD_PERFCTR_VFD_SEL_0 },
	{ KGSL_PERFCOUNTER_NOT_USED, 0, 0, A6XX_RBBM_PERFCTR_VFD_1_LO,
		A6XX_RBBM_PERFCTR_VFD_1_HI, 27, A6XX_VFD_PERFCTR_VFD_SEL_1 },
	{ KGSL_PERFCOUNTER_NOT_USED, 0, 0, A6XX_RBBM_PERFCTR_VFD_2_LO,
		A6XX_RBBM_PERFCTR_VFD_2_HI, 28, A6XX_VFD_PERFCTR_VFD_SEL_2 },
	{ KGSL_PERFCOUNTER_NOT_USED, 0, 0, A6XX_RBBM_PERFCTR_VFD_3_LO,
		A6XX_RBBM_PERFCTR_VFD_3_HI, 29, A6XX_VFD_PERFCTR_VFD_SEL_3 },
	{ KGSL_PERFCOUNTER_NOT_USED, 0, 0, A6XX_RBBM_PERFCTR_VFD_4_LO,
		A6XX_RBBM_PERFCTR_VFD_4_HI, 30, A6XX_VFD_PERFCTR_VFD_SEL_4 },
	{ KGSL_PERFCOUNTER_NOT_USED, 0, 0, A6XX_RBBM_PERFCTR_VFD_5_LO,
		A6XX_RBBM_PERFCTR_VFD_5_HI, 31, A6XX_VFD_PERFCTR_VFD_SEL_5 },
	{ KGSL_PERFCOUNTER_NOT_USED, 0, 0, A6XX_RBBM_PERFCTR_VFD_6_LO,
		A6XX_RBBM_PERFCTR_VFD_6_HI, 32, A6XX_VFD_PERFCTR_VFD_SEL_6 },
	{ KGSL_PERFCOUNTER_NOT_USED, 0, 0, A6XX_RBBM_PERFCTR_VFD_7_LO,
		A6XX_RBBM_PERFCTR_VFD_7_HI, 33, A6XX_VFD_PERFCTR_VFD_SEL_7 },
};

static struct adreno_perfcount_register a6xx_perfcounters_hlsq[] = {
	{ KGSL_PERFCOUNTER_NOT_USED, 0, 0, A6XX_RBBM_PERFCTR_HLSQ_0_LO,
		A6XX_RBBM_PERFCTR_HLSQ_0_HI, 34, A6XX_HLSQ_PERFCTR_HLSQ_SEL_0 },
	{ KGSL_PERFCOUNTER_NOT_USED, 0, 0, A6XX_RBBM_PERFCTR_HLSQ_1_LO,
		A6XX_RBBM_PERFCTR_HLSQ_1_HI, 35, A6XX_HLSQ_PERFCTR_HLSQ_SEL_1 },
	{ KGSL_PERFCOUNTER_NOT_USED, 0, 0, A6XX_RBBM_PERFCTR_HLSQ_2_LO,
		A6XX_RBBM_PERFCTR_HLSQ_2_HI, 36, A6XX_HLSQ_PERFCTR_HLSQ_SEL_2 },
	{ KGSL_PERFCOUNTER_NOT_USED, 0, 0, A6XX_RBBM_PERFCTR_HLSQ_3_LO,
		A6XX_RBBM_PERFCTR_HLSQ_3_HI, 37, A6XX_HLSQ_PERFCTR_HLSQ_SEL_3 },
	{ KGSL_PERFCOUNTER_NOT_USED, 0, 0, A6XX_RBBM_PERFCTR_HLSQ_4_LO,
		A6XX_RBBM_PERFCTR_HLSQ_4_HI, 38, A6XX_HLSQ_PERFCTR_HLSQ_SEL_4 },
	{ KGSL_PERFCOUNTER_NOT_USED, 0, 0, A6XX_RBBM_PERFCTR_HLSQ_5_LO,
		A6XX_RBBM_PERFCTR_HLSQ_5_HI, 39, A6XX_HLSQ_PERFCTR_HLSQ_SEL_5 },
};

static struct adreno_perfcount_register a6xx_perfcounters_vpc[] = {
	{ KGSL_PERFCOUNTER_NOT_USED, 0, 0, A6XX_RBBM_PERFCTR_VPC_0_LO,
		A6XX_RBBM_PERFCTR_VPC_0_HI, 40, A6XX_VPC_PERFCTR_VPC_SEL_0 },
	{ KGSL_PERFCOUNTER_NOT_USED, 0, 0, A6XX_RBBM_PERFCTR_VPC_1_LO,
		A6XX_RBBM_PERFCTR_VPC_1_HI, 41, A6XX_VPC_PERFCTR_VPC_SEL_1 },
	{ KGSL_PERFCOUNTER_NOT_USED, 0, 0, A6XX_RBBM_PERFCTR_VPC_2_LO,
		A6XX_RBBM_PERFCTR_VPC_2_HI, 42, A6XX_VPC_PERFCTR_VPC_SEL_2 },
	{ KGSL_PERFCOUNTER_NOT_USED, 0, 0, A6XX_RBBM_PERFCTR_VPC_3_LO,
		A6XX_RBBM_PERFCTR_VPC_3_HI, 43, A6XX_VPC_PERFCTR_VPC_SEL_3 },
	{ KGSL_PERFCOUNTER_NOT_USED, 0, 0, A6XX_RBBM_PERFCTR_VPC_4_LO,
		A6XX_RBBM_PERFCTR_VPC_4_HI, 44, A6XX_VPC_PERFCTR_VPC_SEL_4 },
	{ KGSL_PERFCOUNTER_NOT_USED, 0, 0, A6XX_RBBM_PERFCTR_VPC_5_LO,
		A6XX_RBBM_PERFCTR_VPC_5_HI, 45, A6XX_VPC_PERFCTR_VPC_SEL_5 },
};

static struct adreno_perfcount_register a6xx_perfcounters_ccu[] = {
	{ KGSL_PERFCOUNTER_NOT_USED, 0, 0, A6XX_RBBM_PERFCTR_CCU_0_LO,
		A6XX_RBBM_PERFCTR_CCU_0_HI, 46, A6XX_RB_PERFCTR_CCU_SEL_0 },
	{ KGSL_PERFCOUNTER_NOT_USED, 0, 0, A6XX_RBBM_PERFCTR_CCU_1_LO,
		A6XX_RBBM_PERFCTR_CCU_1_HI, 47, A6XX_RB_PERFCTR_CCU_SEL_1 },
	{ KGSL_PERFCOUNTER_NOT_USED, 0, 0, A6XX_RBBM_PERFCTR_CCU_2_LO,
		A6XX_RBBM_PERFCTR_CCU_2_HI, 48, A6XX_RB_PERFCTR_CCU_SEL_2 },
	{ KGSL_PERFCOUNTER_NOT_USED, 0, 0, A6XX_RBBM_PERFCTR_CCU_3_LO,
		A6XX_RBBM_PERFCTR_CCU_3_HI, 49, A6XX_RB_PERFCTR_CCU_SEL_3 },
	{ KGSL_PERFCOUNTER_NOT_USED, 0, 0, A6XX_RBBM_PERFCTR_CCU_4_LO,
		A6XX_RBBM_PERFCTR_CCU_4_HI, 50, A6XX_RB_PERFCTR_CCU_SEL_4 },
};

static struct adreno_perfcount_register a6xx_perfcounters_tse[] = {
	{ KGSL_PERFCOUNTER_NOT_USED, 0, 0, A6XX_RBBM_PERFCTR_TSE_0_LO,
		A6XX_RBBM_PERFCTR_TSE_0_HI, 51, A6XX_GRAS_PERFCTR_TSE_SEL_0 },
	{ KGSL_PERFCOUNTER_NOT_USED, 0, 0, A6XX_RBBM_PERFCTR_TSE_1_LO,
		A6XX_RBBM_PERFCTR_TSE_1_HI, 52, A6XX_GRAS_PERFCTR_TSE_SEL_1 },
	{ KGSL_PERFCOUNTER_NOT_USED, 0, 0, A6XX_RBBM_PERFCTR_TSE_2_LO,
		A6XX_RBBM_PERFCTR_TSE_2_HI, 53, A6XX_GRAS_PERFCTR_TSE_SEL_2 },
	{ KGSL_PERFCOUNTER_NOT_USED, 0, 0, A6XX_RBBM_PERFCTR_TSE_3_LO,
		A6XX_RBBM_PERFCTR_TSE_3_HI, 54, A6XX_GRAS_PERFCTR_TSE_SEL_3 },
};

static struct adreno_perfcount_register a6xx_perfcounters_ras[] = {
	{ KGSL_PERFCOUNTER_NOT_USED, 0, 0, A6XX_RBBM_PERFCTR_RAS_0_LO,
		A6XX_RBBM_PERFCTR_RAS_0_HI, 55, A6XX_GRAS_PERFCTR_RAS_SEL_0 },
	{ KGSL_PERFCOUNTER_NOT_USED, 0, 0, A6XX_RBBM_PERFCTR_RAS_1_LO,
		A6XX_RBBM_PERFCTR_RAS_1_HI, 56, A6XX_GRAS_PERFCTR_RAS_SEL_1 },
	{ KGSL_PERFCOUNTER_NOT_USED, 0, 0, A6XX_RBBM_PERFCTR_RAS_2_LO,
		A6XX_RBBM_PERFCTR_RAS_2_HI, 57, A6XX_GRAS_PERFCTR_RAS_SEL_2 },
	{ KGSL_PERFCOUNTER_NOT_USED, 0, 0, A6XX_RBBM_PERFCTR_RAS_3_LO,
		A6XX_RBBM_PERFCTR_RAS_3_HI, 58, A6XX_GRAS_PERFCTR_RAS_SEL_3 },
};

static struct adreno_perfcount_register a6xx_perfcounters_uche[] = {
	{ KGSL_PERFCOUNTER_NOT_USED, 0, 0, A6XX_RBBM_PERFCTR_UCHE_0_LO,
		A6XX_RBBM_PERFCTR_UCHE_0_HI, 59, A6XX_UCHE_PERFCTR_UCHE_SEL_0 },
	{ KGSL_PERFCOUNTER_NOT_USED, 0, 0, A6XX_RBBM_PERFCTR_UCHE_1_LO,
		A6XX_RBBM_PERFCTR_UCHE_1_HI, 60, A6XX_UCHE_PERFCTR_UCHE_SEL_1 },
	{ KGSL_PERFCOUNTER_NOT_USED, 0, 0, A6XX_RBBM_PERFCTR_UCHE_2_LO,
		A6XX_RBBM_PERFCTR_UCHE_2_HI, 61, A6XX_UCHE_PERFCTR_UCHE_SEL_2 },
	{ KGSL_PERFCOUNTER_NOT_USED, 0, 0, A6XX_RBBM_PERFCTR_UCHE_3_LO,
		A6XX_RBBM_PERFCTR_UCHE_3_HI, 62, A6XX_UCHE_PERFCTR_UCHE_SEL_3 },
	{ KGSL_PERFCOUNTER_NOT_USED, 0, 0, A6XX_RBBM_PERFCTR_UCHE_4_LO,
		A6XX_RBBM_PERFCTR_UCHE_4_HI, 63, A6XX_UCHE_PERFCTR_UCHE_SEL_4 },
	{ KGSL_PERFCOUNTER_NOT_USED, 0, 0, A6XX_RBBM_PERFCTR_UCHE_5_LO,
		A6XX_RBBM_PERFCTR_UCHE_5_HI, 64, A6XX_UCHE_PERFCTR_UCHE_SEL_5 },
	{ KGSL_PERFCOUNTER_NOT_USED, 0, 0, A6XX_RBBM_PERFCTR_UCHE_6_LO,
		A6XX_RBBM_PERFCTR_UCHE_6_HI, 65, A6XX_UCHE_PERFCTR_UCHE_SEL_6 },
	{ KGSL_PERFCOUNTER_NOT_USED, 0, 0, A6XX_RBBM_PERFCTR_UCHE_7_LO,
		A6XX_RBBM_PERFCTR_UCHE_7_HI, 66, A6XX_UCHE_PERFCTR_UCHE_SEL_7 },
	{ KGSL_PERFCOUNTER_NOT_USED, 0, 0, A6XX_RBBM_PERFCTR_UCHE_8_LO,
		A6XX_RBBM_PERFCTR_UCHE_8_HI, 67, A6XX_UCHE_PERFCTR_UCHE_SEL_8 },
	{ KGSL_PERFCOUNTER_NOT_USED, 0, 0, A6XX_RBBM_PERFCTR_UCHE_9_LO,
		A6XX_RBBM_PERFCTR_UCHE_9_HI, 68, A6XX_UCHE_PERFCTR_UCHE_SEL_9 },
	{ KGSL_PERFCOUNTER_NOT_USED, 0, 0, A6XX_RBBM_PERFCTR_UCHE_10_LO,
		A6XX_RBBM_PERFCTR_UCHE_10_HI, 69,
					A6XX_UCHE_PERFCTR_UCHE_SEL_10 },
	{ KGSL_PERFCOUNTER_NOT_USED, 0, 0, A6XX_RBBM_PERFCTR_UCHE_11_LO,
		A6XX_RBBM_PERFCTR_UCHE_11_HI, 70,
					A6XX_UCHE_PERFCTR_UCHE_SEL_11 },
};

static struct adreno_perfcount_register a6xx_perfcounters_tp[] = {
	{ KGSL_PERFCOUNTER_NOT_USED, 0, 0, A6XX_RBBM_PERFCTR_TP_0_LO,
		A6XX_RBBM_PERFCTR_TP_0_HI, 71, A6XX_TPL1_PERFCTR_TP_SEL_0 },
	{ KGSL_PERFCOUNTER_NOT_USED, 0, 0, A6XX_RBBM_PERFCTR_TP_1_LO,
		A6XX_RBBM_PERFCTR_TP_1_HI, 72, A6XX_TPL1_PERFCTR_TP_SEL_1 },
	{ KGSL_PERFCOUNTER_NOT_USED, 0, 0, A6XX_RBBM_PERFCTR_TP_2_LO,
		A6XX_RBBM_PERFCTR_TP_2_HI, 73, A6XX_TPL1_PERFCTR_TP_SEL_2 },
	{ KGSL_PERFCOUNTER_NOT_USED, 0, 0, A6XX_RBBM_PERFCTR_TP_3_LO,
		A6XX_RBBM_PERFCTR_TP_3_HI, 74, A6XX_TPL1_PERFCTR_TP_SEL_3 },
	{ KGSL_PERFCOUNTER_NOT_USED, 0, 0, A6XX_RBBM_PERFCTR_TP_4_LO,
		A6XX_RBBM_PERFCTR_TP_4_HI, 75, A6XX_TPL1_PERFCTR_TP_SEL_4 },
	{ KGSL_PERFCOUNTER_NOT_USED, 0, 0, A6XX_RBBM_PERFCTR_TP_5_LO,
		A6XX_RBBM_PERFCTR_TP_5_HI, 76, A6XX_TPL1_PERFCTR_TP_SEL_5 },
	{ KGSL_PERFCOUNTER_NOT_USED, 0, 0, A6XX_RBBM_PERFCTR_TP_6_LO,
		A6XX_RBBM_PERFCTR_TP_6_HI, 77, A6XX_TPL1_PERFCTR_TP_SEL_6 },
	{ KGSL_PERFCOUNTER_NOT_USED, 0, 0, A6XX_RBBM_PERFCTR_TP_7_LO,
		A6XX_RBBM_PERFCTR_TP_7_HI, 78, A6XX_TPL1_PERFCTR_TP_SEL_7 },
	{ KGSL_PERFCOUNTER_NOT_USED, 0, 0, A6XX_RBBM_PERFCTR_TP_8_LO,
		A6XX_RBBM_PERFCTR_TP_8_HI, 79, A6XX_TPL1_PERFCTR_TP_SEL_8 },
	{ KGSL_PERFCOUNTER_NOT_USED, 0, 0, A6XX_RBBM_PERFCTR_TP_9_LO,
		A6XX_RBBM_PERFCTR_TP_9_HI, 80, A6XX_TPL1_PERFCTR_TP_SEL_9 },
	{ KGSL_PERFCOUNTER_NOT_USED, 0, 0, A6XX_RBBM_PERFCTR_TP_10_LO,
		A6XX_RBBM_PERFCTR_TP_10_HI, 81, A6XX_TPL1_PERFCTR_TP_SEL_10 },
	{ KGSL_PERFCOUNTER_NOT_USED, 0, 0, A6XX_RBBM_PERFCTR_TP_11_LO,
		A6XX_RBBM_PERFCTR_TP_11_HI, 82, A6XX_TPL1_PERFCTR_TP_SEL_11 },
};

static struct adreno_perfcount_register a6xx_perfcounters_sp[] = {
	{ KGSL_PERFCOUNTER_NOT_USED, 0, 0, A6XX_RBBM_PERFCTR_SP_0_LO,
		A6XX_RBBM_PERFCTR_SP_0_HI, 83, A6XX_SP_PERFCTR_SP_SEL_0 },
	{ KGSL_PERFCOUNTER_NOT_USED, 0, 0, A6XX_RBBM_PERFCTR_SP_1_LO,
		A6XX_RBBM_PERFCTR_SP_1_HI, 84, A6XX_SP_PERFCTR_SP_SEL_1 },
	{ KGSL_PERFCOUNTER_NOT_USED, 0, 0, A6XX_RBBM_PERFCTR_SP_2_LO,
		A6XX_RBBM_PERFCTR_SP_2_HI, 85, A6XX_SP_PERFCTR_SP_SEL_2 },
	{ KGSL_PERFCOUNTER_NOT_USED, 0, 0, A6XX_RBBM_PERFCTR_SP_3_LO,
		A6XX_RBBM_PERFCTR_SP_3_HI, 86, A6XX_SP_PERFCTR_SP_SEL_3 },
	{ KGSL_PERFCOUNTER_NOT_USED, 0, 0, A6XX_RBBM_PERFCTR_SP_4_LO,
		A6XX_RBBM_PERFCTR_SP_4_HI, 87, A6XX_SP_PERFCTR_SP_SEL_4 },
	{ KGSL_PERFCOUNTER_NOT_USED, 0, 0, A6XX_RBBM_PERFCTR_SP_5_LO,
		A6XX_RBBM_PERFCTR_SP_5_HI, 88, A6XX_SP_PERFCTR_SP_SEL_5 },
	{ KGSL_PERFCOUNTER_NOT_USED, 0, 0, A6XX_RBBM_PERFCTR_SP_6_LO,
		A6XX_RBBM_PERFCTR_SP_6_HI, 89, A6XX_SP_PERFCTR_SP_SEL_6 },
	{ KGSL_PERFCOUNTER_NOT_USED, 0, 0, A6XX_RBBM_PERFCTR_SP_7_LO,
		A6XX_RBBM_PERFCTR_SP_7_HI, 90, A6XX_SP_PERFCTR_SP_SEL_7 },
	{ KGSL_PERFCOUNTER_NOT_USED, 0, 0, A6XX_RBBM_PERFCTR_SP_8_LO,
		A6XX_RBBM_PERFCTR_SP_8_HI, 91, A6XX_SP_PERFCTR_SP_SEL_8 },
	{ KGSL_PERFCOUNTER_NOT_USED, 0, 0, A6XX_RBBM_PERFCTR_SP_9_LO,
		A6XX_RBBM_PERFCTR_SP_9_HI, 92, A6XX_SP_PERFCTR_SP_SEL_9 },
	{ KGSL_PERFCOUNTER_NOT_USED, 0, 0, A6XX_RBBM_PERFCTR_SP_10_LO,
		A6XX_RBBM_PERFCTR_SP_10_HI, 93, A6XX_SP_PERFCTR_SP_SEL_10 },
	{ KGSL_PERFCOUNTER_NOT_USED, 0, 0, A6XX_RBBM_PERFCTR_SP_11_LO,
		A6XX_RBBM_PERFCTR_SP_11_HI, 94, A6XX_SP_PERFCTR_SP_SEL_11 },
	{ KGSL_PERFCOUNTER_NOT_USED, 0, 0, A6XX_RBBM_PERFCTR_SP_12_LO,
		A6XX_RBBM_PERFCTR_SP_12_HI, 95, A6XX_SP_PERFCTR_SP_SEL_12 },
	{ KGSL_PERFCOUNTER_NOT_USED, 0, 0, A6XX_RBBM_PERFCTR_SP_13_LO,
		A6XX_RBBM_PERFCTR_SP_13_HI, 96, A6XX_SP_PERFCTR_SP_SEL_13 },
	{ KGSL_PERFCOUNTER_NOT_USED, 0, 0, A6XX_RBBM_PERFCTR_SP_14_LO,
		A6XX_RBBM_PERFCTR_SP_14_HI, 97, A6XX_SP_PERFCTR_SP_SEL_14 },
	{ KGSL_PERFCOUNTER_NOT_USED, 0, 0, A6XX_RBBM_PERFCTR_SP_15_LO,
		A6XX_RBBM_PERFCTR_SP_15_HI, 98, A6XX_SP_PERFCTR_SP_SEL_15 },
	{ KGSL_PERFCOUNTER_NOT_USED, 0, 0, A6XX_RBBM_PERFCTR_SP_16_LO,
		A6XX_RBBM_PERFCTR_SP_16_HI, 99, A6XX_SP_PERFCTR_SP_SEL_16 },
	{ KGSL_PERFCOUNTER_NOT_USED, 0, 0, A6XX_RBBM_PERFCTR_SP_17_LO,
		A6XX_RBBM_PERFCTR_SP_17_HI, 100, A6XX_SP_PERFCTR_SP_SEL_17 },
	{ KGSL_PERFCOUNTER_NOT_USED, 0, 0, A6XX_RBBM_PERFCTR_SP_18_LO,
		A6XX_RBBM_PERFCTR_SP_18_HI, 101, A6XX_SP_PERFCTR_SP_SEL_18 },
	{ KGSL_PERFCOUNTER_NOT_USED, 0, 0, A6XX_RBBM_PERFCTR_SP_19_LO,
		A6XX_RBBM_PERFCTR_SP_19_HI, 102, A6XX_SP_PERFCTR_SP_SEL_19 },
	{ KGSL_PERFCOUNTER_NOT_USED, 0, 0, A6XX_RBBM_PERFCTR_SP_20_LO,
		A6XX_RBBM_PERFCTR_SP_20_HI, 103, A6XX_SP_PERFCTR_SP_SEL_20 },
	{ KGSL_PERFCOUNTER_NOT_USED, 0, 0, A6XX_RBBM_PERFCTR_SP_21_LO,
		A6XX_RBBM_PERFCTR_SP_21_HI, 104, A6XX_SP_PERFCTR_SP_SEL_21 },
	{ KGSL_PERFCOUNTER_NOT_USED, 0, 0, A6XX_RBBM_PERFCTR_SP_22_LO,
		A6XX_RBBM_PERFCTR_SP_22_HI, 105, A6XX_SP_PERFCTR_SP_SEL_22 },
	{ KGSL_PERFCOUNTER_NOT_USED, 0, 0, A6XX_RBBM_PERFCTR_SP_23_LO,
		A6XX_RBBM_PERFCTR_SP_23_HI, 106, A6XX_SP_PERFCTR_SP_SEL_23 },
};

static struct adreno_perfcount_register a6xx_perfcounters_rb[] = {
	{ KGSL_PERFCOUNTER_NOT_USED, 0, 0, A6XX_RBBM_PERFCTR_RB_0_LO,
		A6XX_RBBM_PERFCTR_RB_0_HI, 107, A6XX_RB_PERFCTR_RB_SEL_0 },
	{ KGSL_PERFCOUNTER_NOT_USED, 0, 0, A6XX_RBBM_PERFCTR_RB_1_LO,
		A6XX_RBBM_PERFCTR_RB_1_HI, 108, A6XX_RB_PERFCTR_RB_SEL_1 },
	{ KGSL_PERFCOUNTER_NOT_USED, 0, 0, A6XX_RBBM_PERFCTR_RB_2_LO,
		A6XX_RBBM_PERFCTR_RB_2_HI, 109, A6XX_RB_PERFCTR_RB_SEL_2 },
	{ KGSL_PERFCOUNTER_NOT_USED, 0, 0, A6XX_RBBM_PERFCTR_RB_3_LO,
		A6XX_RBBM_PERFCTR_RB_3_HI, 110, A6XX_RB_PERFCTR_RB_SEL_3 },
	{ KGSL_PERFCOUNTER_NOT_USED, 0, 0, A6XX_RBBM_PERFCTR_RB_4_LO,
		A6XX_RBBM_PERFCTR_RB_4_HI, 111, A6XX_RB_PERFCTR_RB_SEL_4 },
	{ KGSL_PERFCOUNTER_NOT_USED, 0, 0, A6XX_RBBM_PERFCTR_RB_5_LO,
		A6XX_RBBM_PERFCTR_RB_5_HI, 112, A6XX_RB_PERFCTR_RB_SEL_5 },
	{ KGSL_PERFCOUNTER_NOT_USED, 0, 0, A6XX_RBBM_PERFCTR_RB_6_LO,
		A6XX_RBBM_PERFCTR_RB_6_HI, 113, A6XX_RB_PERFCTR_RB_SEL_6 },
	{ KGSL_PERFCOUNTER_NOT_USED, 0, 0, A6XX_RBBM_PERFCTR_RB_7_LO,
		A6XX_RBBM_PERFCTR_RB_7_HI, 114, A6XX_RB_PERFCTR_RB_SEL_7 },
};

static struct adreno_perfcount_register a6xx_perfcounters_vsc[] = {
	{ KGSL_PERFCOUNTER_NOT_USED, 0, 0, A6XX_RBBM_PERFCTR_VSC_0_LO,
		A6XX_RBBM_PERFCTR_VSC_0_HI, 115, A6XX_VSC_PERFCTR_VSC_SEL_0 },
	{ KGSL_PERFCOUNTER_NOT_USED, 0, 0, A6XX_RBBM_PERFCTR_VSC_1_LO,
		A6XX_RBBM_PERFCTR_VSC_1_HI, 116, A6XX_VSC_PERFCTR_VSC_SEL_1 },
};

static struct adreno_perfcount_register a6xx_perfcounters_lrz[] = {
	{ KGSL_PERFCOUNTER_NOT_USED, 0, 0, A6XX_RBBM_PERFCTR_LRZ_0_LO,
		A6XX_RBBM_PERFCTR_LRZ_0_HI, 117, A6XX_GRAS_PERFCTR_LRZ_SEL_0 },
	{ KGSL_PERFCOUNTER_NOT_USED, 0, 0, A6XX_RBBM_PERFCTR_LRZ_1_LO,
		A6XX_RBBM_PERFCTR_LRZ_1_HI, 118, A6XX_GRAS_PERFCTR_LRZ_SEL_1 },
	{ KGSL_PERFCOUNTER_NOT_USED, 0, 0, A6XX_RBBM_PERFCTR_LRZ_2_LO,
		A6XX_RBBM_PERFCTR_LRZ_2_HI, 119, A6XX_GRAS_PERFCTR_LRZ_SEL_2 },
	{ KGSL_PERFCOUNTER_NOT_USED, 0, 0, A6XX_RBBM_PERFCTR_LRZ_3_LO,
		A6XX_RBBM_PERFCTR_LRZ_3_HI, 120, A6XX_GRAS_PERFCTR_LRZ_SEL_3 },
};

static struct adreno_perfcount_register a6xx_perfcounters_cmp[] = {
	{ KGSL_PERFCOUNTER_NOT_USED, 0, 0, A6XX_RBBM_PERFCTR_CMP_0_LO,
		A6XX_RBBM_PERFCTR_CMP_0_HI, 121, A6XX_RB_PERFCTR_CMP_SEL_0 },
	{ KGSL_PERFCOUNTER_NOT_USED, 0, 0, A6XX_RBBM_PERFCTR_CMP_1_LO,
		A6XX_RBBM_PERFCTR_CMP_1_HI, 122, A6XX_RB_PERFCTR_CMP_SEL_1 },
	{ KGSL_PERFCOUNTER_NOT_USED, 0, 0, A6XX_RBBM_PERFCTR_CMP_2_LO,
		A6XX_RBBM_PERFCTR_CMP_2_HI, 123, A6XX_RB_PERFCTR_CMP_SEL_2 },
	{ KGSL_PERFCOUNTER_NOT_USED, 0, 0, A6XX_RBBM_PERFCTR_CMP_3_LO,
		A6XX_RBBM_PERFCTR_CMP_3_HI, 124, A6XX_RB_PERFCTR_CMP_SEL_3 },
};

static struct adreno_perfcount_register a6xx_perfcounters_vbif[] = {
	{ KGSL_PERFCOUNTER_NOT_USED, 0, 0, A6XX_VBIF_PERF_CNT_LOW0,
		A6XX_VBIF_PERF_CNT_HIGH0, -1, A6XX_VBIF_PERF_CNT_SEL0 },
	{ KGSL_PERFCOUNTER_NOT_USED, 0, 0, A6XX_VBIF_PERF_CNT_LOW1,
		A6XX_VBIF_PERF_CNT_HIGH1, -1, A6XX_VBIF_PERF_CNT_SEL1 },
	{ KGSL_PERFCOUNTER_NOT_USED, 0, 0, A6XX_VBIF_PERF_CNT_LOW2,
		A6XX_VBIF_PERF_CNT_HIGH2, -1, A6XX_VBIF_PERF_CNT_SEL2 },
	{ KGSL_PERFCOUNTER_NOT_USED, 0, 0, A6XX_VBIF_PERF_CNT_LOW3,
		A6XX_VBIF_PERF_CNT_HIGH3, -1, A6XX_VBIF_PERF_CNT_SEL3 },
};

static struct adreno_perfcount_register a6xx_perfcounters_vbif_pwr[] = {
	{ KGSL_PERFCOUNTER_NOT_USED, 0, 0, A6XX_VBIF_PERF_PWR_CNT_LOW0,
		A6XX_VBIF_PERF_PWR_CNT_HIGH0, -1, A6XX_VBIF_PERF_PWR_CNT_EN0 },
	{ KGSL_PERFCOUNTER_NOT_USED, 0, 0, A6XX_VBIF_PERF_PWR_CNT_LOW1,
		A6XX_VBIF_PERF_PWR_CNT_HIGH1, -1, A6XX_VBIF_PERF_PWR_CNT_EN1 },
	{ KGSL_PERFCOUNTER_NOT_USED, 0, 0, A6XX_VBIF_PERF_PWR_CNT_LOW2,
		A6XX_VBIF_PERF_PWR_CNT_HIGH2, -1, A6XX_VBIF_PERF_PWR_CNT_EN2 },
};


static struct adreno_perfcount_register a6xx_perfcounters_gbif[] = {
	{ KGSL_PERFCOUNTER_NOT_USED, 0, 0, A6XX_GBIF_PERF_CNT_LOW0,
		A6XX_GBIF_PERF_CNT_HIGH0, -1, A6XX_GBIF_PERF_CNT_SEL },
	{ KGSL_PERFCOUNTER_NOT_USED, 0, 0, A6XX_GBIF_PERF_CNT_LOW1,
		A6XX_GBIF_PERF_CNT_HIGH1, -1, A6XX_GBIF_PERF_CNT_SEL },
	{ KGSL_PERFCOUNTER_NOT_USED, 0, 0, A6XX_GBIF_PERF_CNT_LOW2,
		A6XX_GBIF_PERF_CNT_HIGH2, -1, A6XX_GBIF_PERF_CNT_SEL },
	{ KGSL_PERFCOUNTER_NOT_USED, 0, 0, A6XX_GBIF_PERF_CNT_LOW3,
		A6XX_GBIF_PERF_CNT_HIGH3, -1, A6XX_GBIF_PERF_CNT_SEL },
};

static struct adreno_perfcount_register a6xx_perfcounters_gbif_pwr[] = {
	{ KGSL_PERFCOUNTER_NOT_USED, 0, 0, A6XX_GBIF_PWR_CNT_LOW0,
		A6XX_GBIF_PWR_CNT_HIGH0, -1, A6XX_GBIF_PERF_PWR_CNT_EN },
	{ KGSL_PERFCOUNTER_NOT_USED, 0, 0, A6XX_GBIF_PWR_CNT_LOW1,
		A6XX_GBIF_PWR_CNT_HIGH1, -1, A6XX_GBIF_PERF_PWR_CNT_EN },
	{ KGSL_PERFCOUNTER_NOT_USED, 0, 0, A6XX_GBIF_PWR_CNT_LOW2,
		A6XX_GBIF_PWR_CNT_HIGH2, -1, A6XX_GBIF_PERF_PWR_CNT_EN },
};

static struct adreno_perfcount_register a6xx_perfcounters_pwr[] = {
	{ KGSL_PERFCOUNTER_BROKEN, 0, 0, 0, 0, -1, 0 },
	{ KGSL_PERFCOUNTER_NOT_USED, 0, 0,
		A6XX_GMU_CX_GMU_POWER_COUNTER_XOCLK_0_L,
		A6XX_GMU_CX_GMU_POWER_COUNTER_XOCLK_0_H, -1, 0 },
};

static struct adreno_perfcount_register a6xx_perfcounters_alwayson[] = {
	{ KGSL_PERFCOUNTER_NOT_USED, 0, 0, A6XX_CP_ALWAYS_ON_COUNTER_LO,
		A6XX_CP_ALWAYS_ON_COUNTER_HI, -1 },
};

static struct adreno_perfcount_register a6xx_pwrcounters_gpmu[] = {
	/*
	 * A6XX_GMU_CX_GMU_POWER_COUNTER_XOCLK_0 is used for the GPU
	 * busy count (see the PWR group above). Mark it as broken
	 * so it's not re-used.
	 */
	{ KGSL_PERFCOUNTER_BROKEN, 0, 0,
		A6XX_GMU_CX_GMU_POWER_COUNTER_XOCLK_0_L,
		A6XX_GMU_CX_GMU_POWER_COUNTER_XOCLK_0_H, -1,
		A6XX_GMU_CX_GMU_POWER_COUNTER_SELECT_0, },
	{ KGSL_PERFCOUNTER_NOT_USED, 0, 0,
		A6XX_GMU_CX_GMU_POWER_COUNTER_XOCLK_1_L,
		A6XX_GMU_CX_GMU_POWER_COUNTER_XOCLK_1_H, -1,
		A6XX_GMU_CX_GMU_POWER_COUNTER_SELECT_0, },
	{ KGSL_PERFCOUNTER_NOT_USED, 0, 0,
		A6XX_GMU_CX_GMU_POWER_COUNTER_XOCLK_2_L,
		A6XX_GMU_CX_GMU_POWER_COUNTER_XOCLK_2_H, -1,
		A6XX_GMU_CX_GMU_POWER_COUNTER_SELECT_0, },
	{ KGSL_PERFCOUNTER_NOT_USED, 0, 0,
		A6XX_GMU_CX_GMU_POWER_COUNTER_XOCLK_3_L,
		A6XX_GMU_CX_GMU_POWER_COUNTER_XOCLK_3_H, -1,
		A6XX_GMU_CX_GMU_POWER_COUNTER_SELECT_0, },
	/*
	 * Both A6XX_GMU_CX_GMU_POWER_COUNTER_XOCLK_4 and
	 * A6XX_GMU_CX_GMU_POWER_COUNTER_XOCLK_5 are owned
	 * by the GMU. Mark them as broken so there is no
	 * dual ownership.
	 */
	{ KGSL_PERFCOUNTER_BROKEN, 0, 0,
		A6XX_GMU_CX_GMU_POWER_COUNTER_XOCLK_4_L,
		A6XX_GMU_CX_GMU_POWER_COUNTER_XOCLK_4_H, -1,
		A6XX_GMU_CX_GMU_POWER_COUNTER_SELECT_1, },
	{ KGSL_PERFCOUNTER_BROKEN, 0, 0,
		A6XX_GMU_CX_GMU_POWER_COUNTER_XOCLK_5_L,
		A6XX_GMU_CX_GMU_POWER_COUNTER_XOCLK_5_H, -1,
		A6XX_GMU_CX_GMU_POWER_COUNTER_SELECT_1, },
};

/*
 * ADRENO_PERFCOUNTER_GROUP_RESTORE flag is enabled by default
 * because most of the perfcounter groups need to be restored
 * as part of preemption and IFPC. Perfcounter groups that are
 * not restored as part of preemption and IFPC should be defined
 * using A6XX_PERFCOUNTER_GROUP_FLAGS macro
 */
#define A6XX_PERFCOUNTER_GROUP(offset, name) \
	ADRENO_PERFCOUNTER_GROUP_FLAGS(a6xx, offset, name, \
	ADRENO_PERFCOUNTER_GROUP_RESTORE)

#define A6XX_PERFCOUNTER_GROUP_FLAGS(offset, name, flags) \
	ADRENO_PERFCOUNTER_GROUP_FLAGS(a6xx, offset, name, flags)

#define A6XX_POWER_COUNTER_GROUP(offset, name) \
	ADRENO_POWER_COUNTER_GROUP(a6xx, offset, name)

static struct adreno_perfcount_group a6xx_perfcounter_groups
				[KGSL_PERFCOUNTER_GROUP_MAX] = {
	A6XX_PERFCOUNTER_GROUP(CP, cp),
	A6XX_PERFCOUNTER_GROUP_FLAGS(RBBM, rbbm, 0),
	A6XX_PERFCOUNTER_GROUP(PC, pc),
	A6XX_PERFCOUNTER_GROUP(VFD, vfd),
	A6XX_PERFCOUNTER_GROUP(HLSQ, hlsq),
	A6XX_PERFCOUNTER_GROUP(VPC, vpc),
	A6XX_PERFCOUNTER_GROUP(CCU, ccu),
	A6XX_PERFCOUNTER_GROUP(CMP, cmp),
	A6XX_PERFCOUNTER_GROUP(TSE, tse),
	A6XX_PERFCOUNTER_GROUP(RAS, ras),
	A6XX_PERFCOUNTER_GROUP(LRZ, lrz),
	A6XX_PERFCOUNTER_GROUP(UCHE, uche),
	A6XX_PERFCOUNTER_GROUP(TP, tp),
	A6XX_PERFCOUNTER_GROUP(SP, sp),
	A6XX_PERFCOUNTER_GROUP(RB, rb),
	A6XX_PERFCOUNTER_GROUP(VSC, vsc),
	A6XX_PERFCOUNTER_GROUP_FLAGS(VBIF, vbif, 0),
	A6XX_PERFCOUNTER_GROUP_FLAGS(VBIF_PWR, vbif_pwr,
		ADRENO_PERFCOUNTER_GROUP_FIXED),
	A6XX_PERFCOUNTER_GROUP_FLAGS(PWR, pwr,
		ADRENO_PERFCOUNTER_GROUP_FIXED),
	A6XX_PERFCOUNTER_GROUP_FLAGS(ALWAYSON, alwayson,
		ADRENO_PERFCOUNTER_GROUP_FIXED),
	A6XX_POWER_COUNTER_GROUP(GPMU, gpmu),
};

static struct adreno_perfcounters a6xx_perfcounters = {
	a6xx_perfcounter_groups,
	ARRAY_SIZE(a6xx_perfcounter_groups),
};

/* Program the GMU power counter to count GPU busy cycles */
static int a6xx_enable_pwr_counters(struct adreno_device *adreno_dev,
		unsigned int counter)
{
	struct kgsl_device *device = KGSL_DEVICE(adreno_dev);

	/*
	 * We have a limited number of power counters. Since we're not using
	 * total GPU cycle count, return error if requested.
	 */
	if (counter == 0)
		return -EINVAL;

	if (!gmu_core_isenabled(device))
		return -ENODEV;

	kgsl_regwrite(device, A6XX_GPU_GMU_AO_GPU_CX_BUSY_MASK, 0xFF000000);
	kgsl_regrmw(device,
			A6XX_GMU_CX_GMU_POWER_COUNTER_SELECT_0, 0xFF, 0x20);
	kgsl_regwrite(device, A6XX_GMU_CX_GMU_POWER_COUNTER_ENABLE, 0x1);

	return 0;
}

static void a6xx_efuse_speed_bin(struct adreno_device *adreno_dev)
{
	unsigned int val;
	unsigned int speed_bin[3];
	struct kgsl_device *device = &adreno_dev->dev;

	if (of_property_read_u32_array(device->pdev->dev.of_node,
		"qcom,gpu-speed-bin", speed_bin, 3))
		return;

	adreno_efuse_read_u32(adreno_dev, speed_bin[0], &val);

	adreno_dev->speed_bin = (val & speed_bin[1]) >> speed_bin[2];
}

static const struct {
	int (*check)(struct adreno_device *adreno_dev);
	void (*func)(struct adreno_device *adreno_dev);
} a6xx_efuse_funcs[] = {
	{ adreno_is_a615, a6xx_efuse_speed_bin },
};

static void a6xx_check_features(struct adreno_device *adreno_dev)
{
	unsigned int i;

	if (adreno_efuse_map(adreno_dev))
		return;
	for (i = 0; i < ARRAY_SIZE(a6xx_efuse_funcs); i++) {
		if (a6xx_efuse_funcs[i].check(adreno_dev))
			a6xx_efuse_funcs[i].func(adreno_dev);
	}

	adreno_efuse_unmap(adreno_dev);
}
static void a6xx_platform_setup(struct adreno_device *adreno_dev)
{
	uint64_t addr;
	struct adreno_gpudev *gpudev = ADRENO_GPU_DEVICE(adreno_dev);

	/* Calculate SP local and private mem addresses */
	addr = ALIGN(ADRENO_UCHE_GMEM_BASE + adreno_dev->gmem_size, SZ_64K);
	adreno_dev->sp_local_gpuaddr = addr;
	adreno_dev->sp_pvt_gpuaddr = addr + SZ_64K;

	if (adreno_has_gbif(adreno_dev)) {
		a6xx_perfcounter_groups[KGSL_PERFCOUNTER_GROUP_VBIF].regs =
				a6xx_perfcounters_gbif;
		a6xx_perfcounter_groups[KGSL_PERFCOUNTER_GROUP_VBIF].reg_count
				= ARRAY_SIZE(a6xx_perfcounters_gbif);

		a6xx_perfcounter_groups[KGSL_PERFCOUNTER_GROUP_VBIF_PWR].regs =
				a6xx_perfcounters_gbif_pwr;
		a6xx_perfcounter_groups[
			KGSL_PERFCOUNTER_GROUP_VBIF_PWR].reg_count
				= ARRAY_SIZE(a6xx_perfcounters_gbif_pwr);

		gpudev->gbif_client_halt_mask = A6XX_GBIF_CLIENT_HALT_MASK;
		gpudev->gbif_arb_halt_mask = A6XX_GBIF_ARB_HALT_MASK;
	} else
		gpudev->vbif_xin_halt_ctrl0_mask =
				A6XX_VBIF_XIN_HALT_CTRL0_MASK;

	/* Check efuse bits for various capabilties */
	a6xx_check_features(adreno_dev);
}


static unsigned int a6xx_ccu_invalidate(struct adreno_device *adreno_dev,
	unsigned int *cmds)
{
	/* CCU_INVALIDATE_DEPTH */
	*cmds++ = cp_packet(adreno_dev, CP_EVENT_WRITE, 1);
	*cmds++ = 24;

	/* CCU_INVALIDATE_COLOR */
	*cmds++ = cp_packet(adreno_dev, CP_EVENT_WRITE, 1);
	*cmds++ = 25;

	return 4;
}

/* Register offset defines for A6XX, in order of enum adreno_regs */
static unsigned int a6xx_register_offsets[ADRENO_REG_REGISTER_MAX] = {

	ADRENO_REG_DEFINE(ADRENO_REG_CP_RB_BASE, A6XX_CP_RB_BASE),
	ADRENO_REG_DEFINE(ADRENO_REG_CP_RB_BASE_HI, A6XX_CP_RB_BASE_HI),
	ADRENO_REG_DEFINE(ADRENO_REG_CP_RB_RPTR_ADDR_LO,
				A6XX_CP_RB_RPTR_ADDR_LO),
	ADRENO_REG_DEFINE(ADRENO_REG_CP_RB_RPTR_ADDR_HI,
				A6XX_CP_RB_RPTR_ADDR_HI),
	ADRENO_REG_DEFINE(ADRENO_REG_CP_RB_RPTR, A6XX_CP_RB_RPTR),
	ADRENO_REG_DEFINE(ADRENO_REG_CP_RB_WPTR, A6XX_CP_RB_WPTR),
	ADRENO_REG_DEFINE(ADRENO_REG_CP_RB_CNTL, A6XX_CP_RB_CNTL),
	ADRENO_REG_DEFINE(ADRENO_REG_CP_ME_CNTL, A6XX_CP_SQE_CNTL),
	ADRENO_REG_DEFINE(ADRENO_REG_CP_CNTL, A6XX_CP_MISC_CNTL),
	ADRENO_REG_DEFINE(ADRENO_REG_CP_HW_FAULT, A6XX_CP_HW_FAULT),
	ADRENO_REG_DEFINE(ADRENO_REG_CP_IB1_BASE, A6XX_CP_IB1_BASE),
	ADRENO_REG_DEFINE(ADRENO_REG_CP_IB1_BASE_HI, A6XX_CP_IB1_BASE_HI),
	ADRENO_REG_DEFINE(ADRENO_REG_CP_IB1_BUFSZ, A6XX_CP_IB1_REM_SIZE),
	ADRENO_REG_DEFINE(ADRENO_REG_CP_IB2_BASE, A6XX_CP_IB2_BASE),
	ADRENO_REG_DEFINE(ADRENO_REG_CP_IB2_BASE_HI, A6XX_CP_IB2_BASE_HI),
	ADRENO_REG_DEFINE(ADRENO_REG_CP_IB2_BUFSZ, A6XX_CP_IB2_REM_SIZE),
	ADRENO_REG_DEFINE(ADRENO_REG_CP_ROQ_ADDR, A6XX_CP_ROQ_DBG_ADDR),
	ADRENO_REG_DEFINE(ADRENO_REG_CP_ROQ_DATA, A6XX_CP_ROQ_DBG_DATA),
	ADRENO_REG_DEFINE(ADRENO_REG_CP_PREEMPT, A6XX_CP_CONTEXT_SWITCH_CNTL),
	ADRENO_REG_DEFINE(ADRENO_REG_CP_CONTEXT_SWITCH_SMMU_INFO_LO,
			A6XX_CP_CONTEXT_SWITCH_SMMU_INFO_LO),
	ADRENO_REG_DEFINE(ADRENO_REG_CP_CONTEXT_SWITCH_SMMU_INFO_HI,
			A6XX_CP_CONTEXT_SWITCH_SMMU_INFO_HI),
	ADRENO_REG_DEFINE(
		ADRENO_REG_CP_CONTEXT_SWITCH_PRIV_NON_SECURE_RESTORE_ADDR_LO,
			A6XX_CP_CONTEXT_SWITCH_PRIV_NON_SECURE_RESTORE_ADDR_LO),
	ADRENO_REG_DEFINE(
		ADRENO_REG_CP_CONTEXT_SWITCH_PRIV_NON_SECURE_RESTORE_ADDR_HI,
			A6XX_CP_CONTEXT_SWITCH_PRIV_NON_SECURE_RESTORE_ADDR_HI),
	ADRENO_REG_DEFINE(
		ADRENO_REG_CP_CONTEXT_SWITCH_PRIV_SECURE_RESTORE_ADDR_LO,
			A6XX_CP_CONTEXT_SWITCH_PRIV_SECURE_RESTORE_ADDR_LO),
	ADRENO_REG_DEFINE(
		ADRENO_REG_CP_CONTEXT_SWITCH_PRIV_SECURE_RESTORE_ADDR_HI,
			A6XX_CP_CONTEXT_SWITCH_PRIV_SECURE_RESTORE_ADDR_HI),
	ADRENO_REG_DEFINE(ADRENO_REG_CP_CONTEXT_SWITCH_NON_PRIV_RESTORE_ADDR_LO,
			A6XX_CP_CONTEXT_SWITCH_NON_PRIV_RESTORE_ADDR_LO),
	ADRENO_REG_DEFINE(ADRENO_REG_CP_CONTEXT_SWITCH_NON_PRIV_RESTORE_ADDR_HI,
			A6XX_CP_CONTEXT_SWITCH_NON_PRIV_RESTORE_ADDR_HI),
	ADRENO_REG_DEFINE(ADRENO_REG_CP_PREEMPT_LEVEL_STATUS,
			A6XX_CP_CONTEXT_SWITCH_LEVEL_STATUS),
	ADRENO_REG_DEFINE(ADRENO_REG_RBBM_STATUS, A6XX_RBBM_STATUS),
	ADRENO_REG_DEFINE(ADRENO_REG_RBBM_STATUS3, A6XX_RBBM_STATUS3),
	ADRENO_REG_DEFINE(ADRENO_REG_RBBM_PERFCTR_CTL, A6XX_RBBM_PERFCTR_CNTL),
	ADRENO_REG_DEFINE(ADRENO_REG_RBBM_PERFCTR_LOAD_CMD0,
					A6XX_RBBM_PERFCTR_LOAD_CMD0),
	ADRENO_REG_DEFINE(ADRENO_REG_RBBM_PERFCTR_LOAD_CMD1,
					A6XX_RBBM_PERFCTR_LOAD_CMD1),
	ADRENO_REG_DEFINE(ADRENO_REG_RBBM_PERFCTR_LOAD_CMD2,
					A6XX_RBBM_PERFCTR_LOAD_CMD2),
	ADRENO_REG_DEFINE(ADRENO_REG_RBBM_PERFCTR_LOAD_CMD3,
					A6XX_RBBM_PERFCTR_LOAD_CMD3),

	ADRENO_REG_DEFINE(ADRENO_REG_RBBM_INT_0_MASK, A6XX_RBBM_INT_0_MASK),
	ADRENO_REG_DEFINE(ADRENO_REG_RBBM_INT_0_STATUS, A6XX_RBBM_INT_0_STATUS),
	ADRENO_REG_DEFINE(ADRENO_REG_RBBM_CLOCK_CTL, A6XX_RBBM_CLOCK_CNTL),
	ADRENO_REG_DEFINE(ADRENO_REG_RBBM_INT_CLEAR_CMD,
				A6XX_RBBM_INT_CLEAR_CMD),
	ADRENO_REG_DEFINE(ADRENO_REG_RBBM_SW_RESET_CMD, A6XX_RBBM_SW_RESET_CMD),
	ADRENO_REG_DEFINE(ADRENO_REG_RBBM_BLOCK_SW_RESET_CMD,
					  A6XX_RBBM_BLOCK_SW_RESET_CMD),
	ADRENO_REG_DEFINE(ADRENO_REG_RBBM_BLOCK_SW_RESET_CMD2,
					  A6XX_RBBM_BLOCK_SW_RESET_CMD2),
	ADRENO_REG_DEFINE(ADRENO_REG_RBBM_PERFCTR_LOAD_VALUE_LO,
				A6XX_RBBM_PERFCTR_LOAD_VALUE_LO),
	ADRENO_REG_DEFINE(ADRENO_REG_RBBM_PERFCTR_LOAD_VALUE_HI,
				A6XX_RBBM_PERFCTR_LOAD_VALUE_HI),
	ADRENO_REG_DEFINE(ADRENO_REG_VBIF_VERSION, A6XX_VBIF_VERSION),
	ADRENO_REG_DEFINE(ADRENO_REG_VBIF_XIN_HALT_CTRL0,
				A6XX_VBIF_XIN_HALT_CTRL0),
	ADRENO_REG_DEFINE(ADRENO_REG_VBIF_XIN_HALT_CTRL1,
				A6XX_VBIF_XIN_HALT_CTRL1),
	ADRENO_REG_DEFINE(ADRENO_REG_RBBM_GPR0_CNTL, A6XX_RBBM_GPR0_CNTL),
	ADRENO_REG_DEFINE(ADRENO_REG_RBBM_VBIF_GX_RESET_STATUS,
				A6XX_RBBM_VBIF_GX_RESET_STATUS),
	ADRENO_REG_DEFINE(ADRENO_REG_GBIF_HALT, A6XX_GBIF_HALT),
	ADRENO_REG_DEFINE(ADRENO_REG_GBIF_HALT_ACK, A6XX_GBIF_HALT_ACK),
	ADRENO_REG_DEFINE(ADRENO_REG_RBBM_ALWAYSON_COUNTER_LO,
				A6XX_GMU_ALWAYS_ON_COUNTER_L),
	ADRENO_REG_DEFINE(ADRENO_REG_RBBM_ALWAYSON_COUNTER_HI,
				A6XX_GMU_ALWAYS_ON_COUNTER_H),
	ADRENO_REG_DEFINE(ADRENO_REG_GMU_AO_AHB_FENCE_CTRL,
				A6XX_GMU_AO_AHB_FENCE_CTRL),
	ADRENO_REG_DEFINE(ADRENO_REG_GMU_AO_INTERRUPT_EN,
				A6XX_GMU_AO_INTERRUPT_EN),
	ADRENO_REG_DEFINE(ADRENO_REG_GMU_AO_HOST_INTERRUPT_CLR,
				A6XX_GMU_AO_HOST_INTERRUPT_CLR),
	ADRENO_REG_DEFINE(ADRENO_REG_GMU_AO_HOST_INTERRUPT_STATUS,
				A6XX_GMU_AO_HOST_INTERRUPT_STATUS),
	ADRENO_REG_DEFINE(ADRENO_REG_GMU_AO_HOST_INTERRUPT_MASK,
				A6XX_GMU_AO_HOST_INTERRUPT_MASK),
	ADRENO_REG_DEFINE(ADRENO_REG_GMU_PWR_COL_KEEPALIVE,
				A6XX_GMU_GMU_PWR_COL_KEEPALIVE),
	ADRENO_REG_DEFINE(ADRENO_REG_GMU_AHB_FENCE_STATUS,
				A6XX_GMU_AHB_FENCE_STATUS),
	ADRENO_REG_DEFINE(ADRENO_REG_GMU_HFI_CTRL_STATUS,
				A6XX_GMU_HFI_CTRL_STATUS),
	ADRENO_REG_DEFINE(ADRENO_REG_GMU_HFI_VERSION_INFO,
				A6XX_GMU_HFI_VERSION_INFO),
	ADRENO_REG_DEFINE(ADRENO_REG_GMU_HFI_SFR_ADDR,
				A6XX_GMU_HFI_SFR_ADDR),
	ADRENO_REG_DEFINE(ADRENO_REG_GMU_RPMH_POWER_STATE,
				A6XX_GPU_GMU_CX_GMU_RPMH_POWER_STATE),
	ADRENO_REG_DEFINE(ADRENO_REG_GMU_GMU2HOST_INTR_CLR,
				A6XX_GMU_GMU2HOST_INTR_CLR),
	ADRENO_REG_DEFINE(ADRENO_REG_GMU_GMU2HOST_INTR_INFO,
				A6XX_GMU_GMU2HOST_INTR_INFO),
	ADRENO_REG_DEFINE(ADRENO_REG_GMU_GMU2HOST_INTR_MASK,
				A6XX_GMU_GMU2HOST_INTR_MASK),
	ADRENO_REG_DEFINE(ADRENO_REG_GMU_HOST2GMU_INTR_SET,
				A6XX_GMU_HOST2GMU_INTR_SET),
	ADRENO_REG_DEFINE(ADRENO_REG_GMU_HOST2GMU_INTR_CLR,
				A6XX_GMU_HOST2GMU_INTR_CLR),
	ADRENO_REG_DEFINE(ADRENO_REG_GMU_HOST2GMU_INTR_RAW_INFO,
				A6XX_GMU_HOST2GMU_INTR_RAW_INFO),
	ADRENO_REG_DEFINE(ADRENO_REG_GMU_NMI_CONTROL_STATUS,
				A6XX_GMU_NMI_CONTROL_STATUS),
	ADRENO_REG_DEFINE(ADRENO_REG_GMU_CM3_CFG,
				A6XX_GMU_CM3_CFG),
	ADRENO_REG_DEFINE(ADRENO_REG_GMU_RBBM_INT_UNMASKED_STATUS,
				A6XX_GMU_RBBM_INT_UNMASKED_STATUS),
	ADRENO_REG_DEFINE(ADRENO_REG_RBBM_SECVID_TRUST_CONTROL,
				A6XX_RBBM_SECVID_TRUST_CNTL),
	ADRENO_REG_DEFINE(ADRENO_REG_RBBM_SECVID_TSB_TRUSTED_BASE,
				A6XX_RBBM_SECVID_TSB_TRUSTED_BASE_LO),
	ADRENO_REG_DEFINE(ADRENO_REG_RBBM_SECVID_TSB_TRUSTED_BASE_HI,
				A6XX_RBBM_SECVID_TSB_TRUSTED_BASE_HI),
	ADRENO_REG_DEFINE(ADRENO_REG_RBBM_SECVID_TSB_TRUSTED_SIZE,
				A6XX_RBBM_SECVID_TSB_TRUSTED_SIZE),
	ADRENO_REG_DEFINE(ADRENO_REG_RBBM_SECVID_TSB_CONTROL,
				A6XX_RBBM_SECVID_TSB_CNTL),
};

static const struct adreno_reg_offsets a6xx_reg_offsets = {
	.offsets = a6xx_register_offsets,
	.offset_0 = ADRENO_REG_REGISTER_MAX,
};

static int a6xx_perfcounter_update(struct adreno_device *adreno_dev,
	struct adreno_perfcount_register *reg, bool update_reg)
{
	struct kgsl_device *device = KGSL_DEVICE(adreno_dev);
	struct cpu_gpu_lock *lock = adreno_dev->pwrup_reglist.hostptr;
	struct reg_list_pair *reg_pair = (struct reg_list_pair *)(lock + 1);
	unsigned int i;
	unsigned long timeout = jiffies + msecs_to_jiffies(1000);
	int ret = 0;

	lock->flag_kmd = 1;
	/* Write flag_kmd before turn */
	wmb();
	lock->turn = 0;
	/* Write these fields before looping */
	mb();

	/*
	 * Spin here while GPU ucode holds the lock, lock->flag_ucode will
	 * be set to 0 after GPU ucode releases the lock. Minimum wait time
	 * is 1 second and this should be enough for GPU to release the lock
	 */
	while (lock->flag_ucode == 1 && lock->turn == 0) {
		cpu_relax();
		/* Get the latest updates from GPU */
		rmb();
		/*
		 * Make sure we wait at least 1sec for the lock,
		 * if we did not get it after 1sec return an error.
		 */
		if (time_after(jiffies, timeout) &&
			(lock->flag_ucode == 1 && lock->turn == 0)) {
			ret = -EBUSY;
			goto unlock;
		}
	}

	/* Read flag_ucode and turn before list_length */
	rmb();
	/*
	 * If the perfcounter select register is already present in reglist
	 * update it, otherwise append the <select register, value> pair to
	 * the end of the list.
	 */
	for (i = 0; i < lock->list_length >> 1; i++)
		if (reg_pair[i].offset == reg->select)
			break;

	reg_pair[i].offset = reg->select;
	reg_pair[i].val = reg->countable;
	if (i == lock->list_length >> 1)
		lock->list_length += 2;

	if (update_reg)
		kgsl_regwrite(device, reg->select, reg->countable);

unlock:
	/* All writes done before releasing the lock */
	wmb();
	lock->flag_kmd = 0;
	return ret;
}

struct adreno_gpudev adreno_a6xx_gpudev = {
	.reg_offsets = &a6xx_reg_offsets,
	.start = a6xx_start,
	.snapshot = a6xx_snapshot,
	.snapshot_debugbus = a6xx_snapshot_debugbus,
	.irq = &a6xx_irq,
	.snapshot_data = &a6xx_snapshot_data,
	.irq_trace = trace_kgsl_a5xx_irq_status,
	.num_prio_levels = KGSL_PRIORITY_MAX_RB_LEVELS,
	.platform_setup = a6xx_platform_setup,
	.init = a6xx_init,
	.rb_start = a6xx_rb_start,
	.regulator_enable = a6xx_gmu_sptprac_enable,
	.regulator_disable = a6xx_gmu_sptprac_disable,
	.perfcounters = &a6xx_perfcounters,
	.enable_pwr_counters = a6xx_enable_pwr_counters,
	.count_throttles = a6xx_count_throttles,
	.microcode_read = a6xx_microcode_read,
	.enable_64bit = a6xx_enable_64bit,
	.llc_configure_gpu_scid = a6xx_llc_configure_gpu_scid,
	.llc_configure_gpuhtw_scid = a6xx_llc_configure_gpuhtw_scid,
	.llc_enable_overrides = a6xx_llc_enable_overrides,
	.gpu_keepalive = a6xx_gpu_keepalive,
	.hw_isidle = a6xx_hw_isidle, /* Replaced by NULL if GMU is disabled */
	.iommu_fault_block = a6xx_iommu_fault_block,
	.reset = a6xx_reset,
	.soft_reset = a6xx_soft_reset,
	.preemption_pre_ibsubmit = a6xx_preemption_pre_ibsubmit,
	.preemption_post_ibsubmit = a6xx_preemption_post_ibsubmit,
	.preemption_init = a6xx_preemption_init,
	.preemption_schedule = a6xx_preemption_schedule,
	.set_marker = a6xx_set_marker,
	.preemption_context_init = a6xx_preemption_context_init,
	.preemption_context_destroy = a6xx_preemption_context_destroy,
	.gx_is_on = a6xx_gmu_gx_is_on,
	.sptprac_is_on = a6xx_gmu_sptprac_is_on,
	.ccu_invalidate = a6xx_ccu_invalidate,
	.perfcounter_update = a6xx_perfcounter_update,
	.coresight = {&a6xx_coresight, &a6xx_coresight_cx},
};<|MERGE_RESOLUTION|>--- conflicted
+++ resolved
@@ -756,11 +756,8 @@
 	/* Setting the primFifo thresholds values */
 	if (adreno_is_a640(adreno_dev))
 		kgsl_regwrite(device, A6XX_PC_DBG_ECO_CNTL, (0x400 << 11));
-<<<<<<< HEAD
-=======
 	else if (adreno_is_a680(adreno_dev))
 		kgsl_regwrite(device, A6XX_PC_DBG_ECO_CNTL, (0x800 << 11));
->>>>>>> d8914c3a
 	else
 		kgsl_regwrite(device, A6XX_PC_DBG_ECO_CNTL, (0x300 << 11));
 
