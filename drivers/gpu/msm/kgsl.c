--- conflicted
+++ resolved
@@ -529,14 +529,7 @@
 		idr_remove(&entry->priv->mem_idr, entry->id);
 	entry->id = 0;
 
-<<<<<<< HEAD
-	type = kgsl_memdesc_usermem_type(&entry->memdesc);
-
-	if (type != KGSL_MEM_ENTRY_ION)
-		entry->priv->gpumem_mapped -= entry->memdesc.mapsize;
-=======
 	entry->priv->gpumem_mapped -= entry->memdesc.mapsize;
->>>>>>> 9528de5b
 
 	spin_unlock(&entry->priv->mem_lock);
 
@@ -887,7 +880,6 @@
 static int kgsl_suspend(struct device *dev)
 {
 	struct kgsl_device *device = dev_get_drvdata(dev);
-<<<<<<< HEAD
 
 	return kgsl_suspend_device(device, PMSG_SUSPEND);
 }
@@ -899,19 +891,6 @@
 	return kgsl_suspend_device(device, PMSG_FREEZE);
 }
 
-=======
-
-	return kgsl_suspend_device(device, PMSG_SUSPEND);
-}
-
-static int kgsl_freeze(struct device *dev)
-{
-	struct kgsl_device *device = dev_get_drvdata(dev);
-
-	return kgsl_suspend_device(device, PMSG_FREEZE);
-}
-
->>>>>>> 9528de5b
 static int kgsl_poweroff(struct device *dev)
 {
 	struct kgsl_device *device = dev_get_drvdata(dev);
