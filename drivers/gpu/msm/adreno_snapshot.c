--- conflicted
+++ resolved
@@ -866,8 +866,6 @@
 
 	snapshot_frozen_objsize = 0;
 
-<<<<<<< HEAD
-=======
 	/*
 	 * We read lots of registers during GPU snapshot. Keep
 	 * high bus vote to reduce AHB latency.
@@ -876,7 +874,6 @@
 		msm_bus_scale_client_update_request(device->pwrctrl.ahbpath_pcl,
 			KGSL_AHB_PATH_HIGH);
 
->>>>>>> 9528de5b
 	/* Add GPU specific sections - registers mainly, but other stuff too */
 	if (gpudev->snapshot)
 		gpudev->snapshot(adreno_dev, snapshot);
@@ -885,9 +882,6 @@
 	if (GMU_DEV_OP_VALID(gmu_dev_ops, gx_is_on) &&
 			!gmu_dev_ops->gx_is_on(adreno_dev))
 		goto out;
-
-	setup_fault_process(device, snapshot,
-			context ? context->proc_priv : NULL);
 
 	setup_fault_process(device, snapshot,
 			context ? context->proc_priv : NULL);
