/*
 * \author Rickard E. (Rik) Faith <faith@valinux.com>
 * \author Daryll Strauss <daryll@valinux.com>
 * \author Gareth Hughes <gareth@valinux.com>
 */

/*
 * Created: Mon Jan  4 08:58:31 1999 by faith@valinux.com
 *
 * Copyright 1999 Precision Insight, Inc., Cedar Park, Texas.
 * Copyright 2000 VA Linux Systems, Inc., Sunnyvale, California.
 * All Rights Reserved.
 *
 * Permission is hereby granted, free of charge, to any person obtaining a
 * copy of this software and associated documentation files (the "Software"),
 * to deal in the Software without restriction, including without limitation
 * the rights to use, copy, modify, merge, publish, distribute, sublicense,
 * and/or sell copies of the Software, and to permit persons to whom the
 * Software is furnished to do so, subject to the following conditions:
 *
 * The above copyright notice and this permission notice (including the next
 * paragraph) shall be included in all copies or substantial portions of the
 * Software.
 *
 * THE SOFTWARE IS PROVIDED "AS IS", WITHOUT WARRANTY OF ANY KIND, EXPRESS OR
 * IMPLIED, INCLUDING BUT NOT LIMITED TO THE WARRANTIES OF MERCHANTABILITY,
 * FITNESS FOR A PARTICULAR PURPOSE AND NONINFRINGEMENT.  IN NO EVENT SHALL
 * VA LINUX SYSTEMS AND/OR ITS SUPPLIERS BE LIABLE FOR ANY CLAIM, DAMAGES OR
 * OTHER LIABILITY, WHETHER IN AN ACTION OF CONTRACT, TORT OR OTHERWISE,
 * ARISING FROM, OUT OF OR IN CONNECTION WITH THE SOFTWARE OR THE USE OR
 * OTHER DEALINGS IN THE SOFTWARE.
 */

#include <linux/poll.h>
#include <linux/slab.h>
#include <linux/module.h>

#include <drm/drm_file.h>
#include <drm/drmP.h>

#include "drm_legacy.h"
#include "drm_internal.h"
#include "drm_crtc_internal.h"

/* from BKL pushdown */
DEFINE_MUTEX(drm_global_mutex);

<<<<<<< HEAD
#define MAX_DRM_OPEN_COUNT		128
=======
#define MAX_DRM_OPEN_COUNT		1024
>>>>>>> 2fbfa6c7

/**
 * DOC: file operations
 *
 * Drivers must define the file operations structure that forms the DRM
 * userspace API entry point, even though most of those operations are
 * implemented in the DRM core. The resulting &struct file_operations must be
 * stored in the &drm_driver.fops field. The mandatory functions are drm_open(),
 * drm_read(), drm_ioctl() and drm_compat_ioctl() if CONFIG_COMPAT is enabled
 * Note that drm_compat_ioctl will be NULL if CONFIG_COMPAT=n, so there's no
 * need to sprinkle #ifdef into the code. Drivers which implement private ioctls
 * that require 32/64 bit compatibility support must provide their own
 * &file_operations.compat_ioctl handler that processes private ioctls and calls
 * drm_compat_ioctl() for core ioctls.
 *
 * In addition drm_read() and drm_poll() provide support for DRM events. DRM
 * events are a generic and extensible means to send asynchronous events to
 * userspace through the file descriptor. They are used to send vblank event and
 * page flip completions by the KMS API. But drivers can also use it for their
 * own needs, e.g. to signal completion of rendering.
 *
 * For the driver-side event interface see drm_event_reserve_init() and
 * drm_send_event() as the main starting points.
 *
 * The memory mapping implementation will vary depending on how the driver
 * manages memory. Legacy drivers will use the deprecated drm_legacy_mmap()
 * function, modern drivers should use one of the provided memory-manager
 * specific implementations. For GEM-based drivers this is drm_gem_mmap(), and
 * for drivers which use the CMA GEM helpers it's drm_gem_cma_mmap().
 *
 * No other file operations are supported by the DRM userspace API. Overall the
 * following is an example &file_operations structure::
 *
 *     static const example_drm_fops = {
 *             .owner = THIS_MODULE,
 *             .open = drm_open,
 *             .release = drm_release,
 *             .unlocked_ioctl = drm_ioctl,
 *             .compat_ioctl = drm_compat_ioctl, // NULL if CONFIG_COMPAT=n
 *             .poll = drm_poll,
 *             .read = drm_read,
 *             .llseek = no_llseek,
 *             .mmap = drm_gem_mmap,
 *     };
 *
 * For plain GEM based drivers there is the DEFINE_DRM_GEM_FOPS() macro, and for
 * CMA based drivers there is the DEFINE_DRM_GEM_CMA_FOPS() macro to make this
 * simpler.
 *
 * The driver's &file_operations must be stored in &drm_driver.fops.
 *
 * For driver-private IOCTL handling see the more detailed discussion in
 * :ref:`IOCTL support in the userland interfaces chapter<drm_driver_ioctl>`.
 */

static int drm_open_helper(struct file *filp, struct drm_minor *minor);

static int drm_setup(struct drm_device * dev)
{
	int ret;

	if (dev->driver->firstopen &&
	    drm_core_check_feature(dev, DRIVER_LEGACY)) {
		ret = dev->driver->firstopen(dev);
		if (ret != 0)
			return ret;
	}

	ret = drm_legacy_dma_setup(dev);
	if (ret < 0)
		return ret;


	DRM_DEBUG("\n");
	return 0;
}

/**
 * drm_open - open method for DRM file
 * @inode: device inode
 * @filp: file pointer.
 *
 * This function must be used by drivers as their &file_operations.open method.
 * It looks up the correct DRM device and instantiates all the per-file
 * resources for it. It also calls the &drm_driver.open driver callback.
 *
 * RETURNS:
 *
 * 0 on success or negative errno value on falure.
 */
int drm_open(struct inode *inode, struct file *filp)
{
	struct drm_device *dev;
	struct drm_minor *minor;
	int retcode;
	int need_setup = 0;

	minor = drm_minor_acquire(iminor(inode));
	if (IS_ERR(minor))
		return PTR_ERR(minor);

	dev = minor->dev;
	if (!dev->open_count++)
		need_setup = 1;

	if (dev->open_count >= MAX_DRM_OPEN_COUNT) {
		pr_err("drm open count exceed count %d\n", dev->open_count);
		retcode = -EPERM;
		goto err_undo;
	}

	/* share address_space across all char-devs of a single device */
	filp->f_mapping = dev->anon_inode->i_mapping;

	retcode = drm_open_helper(filp, minor);
	if (retcode)
		goto err_undo;
	if (need_setup) {
		retcode = drm_setup(dev);
		if (retcode)
			goto err_undo;
	}
	return 0;

err_undo:
	dev->open_count--;
	drm_minor_release(minor);
	return retcode;
}
EXPORT_SYMBOL(drm_open);

/*
 * Check whether DRI will run on this CPU.
 *
 * \return non-zero if the DRI will run on this CPU, or zero otherwise.
 */
static int drm_cpu_valid(void)
{
#if defined(__sparc__) && !defined(__sparc_v9__)
	return 0;		/* No cmpxchg before v9 sparc. */
#endif
	return 1;
}

/*
 * Called whenever a process opens /dev/drm.
 *
 * \param filp file pointer.
 * \param minor acquired minor-object.
 * \return zero on success or a negative number on failure.
 *
 * Creates and initializes a drm_file structure for the file private data in \p
 * filp and add it into the double linked list in \p dev.
 */
static int drm_open_helper(struct file *filp, struct drm_minor *minor)
{
	struct drm_device *dev = minor->dev;
	struct drm_file *priv;
	int ret;

	if (filp->f_flags & O_EXCL)
		return -EBUSY;	/* No exclusive opens */
	if (!drm_cpu_valid())
		return -EINVAL;
	if (dev->switch_power_state != DRM_SWITCH_POWER_ON && dev->switch_power_state != DRM_SWITCH_POWER_DYNAMIC_OFF)
		return -EINVAL;

	DRM_DEBUG("pid = %d, minor = %d\n", task_pid_nr(current), minor->index);

	priv = kzalloc(sizeof(*priv), GFP_KERNEL);
	if (!priv)
		return -ENOMEM;

	filp->private_data = priv;
	filp->f_mode |= FMODE_UNSIGNED_OFFSET;
	priv->filp = filp;
	priv->pid = get_pid(task_pid(current));
	priv->minor = minor;

	/* for compatibility root is always authenticated */
	priv->authenticated = capable(CAP_SYS_ADMIN);
	priv->lock_count = 0;

	INIT_LIST_HEAD(&priv->lhead);
	INIT_LIST_HEAD(&priv->fbs);
	mutex_init(&priv->fbs_lock);
	INIT_LIST_HEAD(&priv->blobs);
	INIT_LIST_HEAD(&priv->pending_event_list);
	INIT_LIST_HEAD(&priv->event_list);
	init_waitqueue_head(&priv->event_wait);
	priv->event_space = 4096; /* set aside 4k for event buffer */

	mutex_init(&priv->event_read_lock);

	if (drm_core_check_feature(dev, DRIVER_GEM))
		drm_gem_open(dev, priv);

	if (drm_core_check_feature(dev, DRIVER_SYNCOBJ))
		drm_syncobj_open(priv);

	if (drm_core_check_feature(dev, DRIVER_PRIME))
		drm_prime_init_file_private(&priv->prime);

	if (dev->driver->open) {
		ret = dev->driver->open(dev, priv);
		if (ret < 0)
			goto out_prime_destroy;
	}

	if (drm_is_primary_client(priv)) {
		ret = drm_master_open(priv);
		if (ret)
			goto out_close;
	}

	mutex_lock(&dev->filelist_mutex);
	list_add(&priv->lhead, &dev->filelist);
	mutex_unlock(&dev->filelist_mutex);

#ifdef __alpha__
	/*
	 * Default the hose
	 */
	if (!dev->hose) {
		struct pci_dev *pci_dev;
		pci_dev = pci_get_class(PCI_CLASS_DISPLAY_VGA << 8, NULL);
		if (pci_dev) {
			dev->hose = pci_dev->sysdata;
			pci_dev_put(pci_dev);
		}
		if (!dev->hose) {
			struct pci_bus *b = list_entry(pci_root_buses.next,
				struct pci_bus, node);
			if (b)
				dev->hose = b->sysdata;
		}
	}
#endif

	return 0;

out_close:
	if (dev->driver->postclose)
		dev->driver->postclose(dev, priv);
out_prime_destroy:
	if (drm_core_check_feature(dev, DRIVER_PRIME))
		drm_prime_destroy_file_private(&priv->prime);
	if (drm_core_check_feature(dev, DRIVER_SYNCOBJ))
		drm_syncobj_release(priv);
	if (drm_core_check_feature(dev, DRIVER_GEM))
		drm_gem_release(dev, priv);
	put_pid(priv->pid);
	kfree(priv);
	filp->private_data = NULL;
	return ret;
}

static void drm_events_release(struct drm_file *file_priv)
{
	struct drm_device *dev = file_priv->minor->dev;
	struct drm_pending_event *e, *et;
	unsigned long flags;

	spin_lock_irqsave(&dev->event_lock, flags);

	/* Unlink pending events */
	list_for_each_entry_safe(e, et, &file_priv->pending_event_list,
				 pending_link) {
		list_del(&e->pending_link);
		e->file_priv = NULL;
	}

	/* Remove unconsumed events */
	list_for_each_entry_safe(e, et, &file_priv->event_list, link) {
		list_del(&e->link);
		kfree(e);
	}

	spin_unlock_irqrestore(&dev->event_lock, flags);
}

static void drm_legacy_dev_reinit(struct drm_device *dev)
{
	if (dev->irq_enabled)
		drm_irq_uninstall(dev);

	mutex_lock(&dev->struct_mutex);

	drm_legacy_agp_clear(dev);

	drm_legacy_sg_cleanup(dev);
	drm_legacy_vma_flush(dev);
	drm_legacy_dma_takedown(dev);

	mutex_unlock(&dev->struct_mutex);

	dev->sigdata.lock = NULL;

	dev->context_flag = 0;
	dev->last_context = 0;
	dev->if_version = 0;

	DRM_DEBUG("lastclose completed\n");
}

void drm_lastclose(struct drm_device * dev)
{
	DRM_DEBUG("\n");

	if (dev->driver->lastclose)
		dev->driver->lastclose(dev);
	DRM_DEBUG("driver lastclose completed\n");

	if (drm_core_check_feature(dev, DRIVER_LEGACY))
		drm_legacy_dev_reinit(dev);
}

/**
 * drm_release - release method for DRM file
 * @inode: device inode
 * @filp: file pointer.
 *
 * This function must be used by drivers as their &file_operations.release
 * method. It frees any resources associated with the open file, and calls the
 * &drm_driver.postclose driver callback. If this is the last open file for the
 * DRM device also proceeds to call the &drm_driver.lastclose driver callback.
 *
 * RETURNS:
 *
 * Always succeeds and returns 0.
 */
int drm_release(struct inode *inode, struct file *filp)
{
	struct drm_file *file_priv = filp->private_data;
	struct drm_minor *minor = file_priv->minor;
	struct drm_device *dev = minor->dev;

	mutex_lock(&drm_global_mutex);

	DRM_DEBUG("open_count = %d\n", dev->open_count);

	mutex_lock(&dev->filelist_mutex);
	list_del(&file_priv->lhead);
	mutex_unlock(&dev->filelist_mutex);

	if (drm_core_check_feature(dev, DRIVER_LEGACY) &&
	    dev->driver->preclose)
		dev->driver->preclose(dev, file_priv);

	/* ========================================================
	 * Begin inline drm_release
	 */

	DRM_DEBUG("pid = %d, device = 0x%lx, open_count = %d\n",
		  task_pid_nr(current),
		  (long)old_encode_dev(file_priv->minor->kdev->devt),
		  dev->open_count);

	if (drm_core_check_feature(dev, DRIVER_LEGACY))
		drm_legacy_lock_release(dev, filp);

	if (drm_core_check_feature(dev, DRIVER_HAVE_DMA))
		drm_legacy_reclaim_buffers(dev, file_priv);

	drm_events_release(file_priv);

	if (drm_core_check_feature(dev, DRIVER_MODESET)) {
		drm_fb_release(file_priv);
		drm_property_destroy_user_blobs(dev, file_priv);
	}

	if (drm_core_check_feature(dev, DRIVER_SYNCOBJ))
		drm_syncobj_release(file_priv);

	if (drm_core_check_feature(dev, DRIVER_GEM))
		drm_gem_release(dev, file_priv);

	drm_legacy_ctxbitmap_flush(dev, file_priv);

	if (drm_is_primary_client(file_priv))
		drm_master_release(file_priv);

	if (dev->driver->postclose)
		dev->driver->postclose(dev, file_priv);

	if (drm_core_check_feature(dev, DRIVER_PRIME))
		drm_prime_destroy_file_private(&file_priv->prime);

	WARN_ON(!list_empty(&file_priv->event_list));

	put_pid(file_priv->pid);
	kfree(file_priv);

	/* ========================================================
	 * End inline drm_release
	 */

	if (!--dev->open_count) {
		drm_lastclose(dev);
		if (drm_dev_is_unplugged(dev))
			drm_put_dev(dev);
	}
	mutex_unlock(&drm_global_mutex);

	drm_minor_release(minor);

	return 0;
}
EXPORT_SYMBOL(drm_release);

/**
 * drm_read - read method for DRM file
 * @filp: file pointer
 * @buffer: userspace destination pointer for the read
 * @count: count in bytes to read
 * @offset: offset to read
 *
 * This function must be used by drivers as their &file_operations.read
 * method iff they use DRM events for asynchronous signalling to userspace.
 * Since events are used by the KMS API for vblank and page flip completion this
 * means all modern display drivers must use it.
 *
 * @offset is ignored, DRM events are read like a pipe. Therefore drivers also
 * must set the &file_operation.llseek to no_llseek(). Polling support is
 * provided by drm_poll().
 *
 * This function will only ever read a full event. Therefore userspace must
 * supply a big enough buffer to fit any event to ensure forward progress. Since
 * the maximum event space is currently 4K it's recommended to just use that for
 * safety.
 *
 * RETURNS:
 *
 * Number of bytes read (always aligned to full events, and can be 0) or a
 * negative error code on failure.
 */
ssize_t drm_read(struct file *filp, char __user *buffer,
		 size_t count, loff_t *offset)
{
	struct drm_file *file_priv = filp->private_data;
	struct drm_device *dev = file_priv->minor->dev;
	ssize_t ret;

	if (!access_ok(VERIFY_WRITE, buffer, count))
		return -EFAULT;

	ret = mutex_lock_interruptible(&file_priv->event_read_lock);
	if (ret)
		return ret;

	for (;;) {
		struct drm_pending_event *e = NULL;

		spin_lock_irq(&dev->event_lock);
		if (!list_empty(&file_priv->event_list)) {
			e = list_first_entry(&file_priv->event_list,
					struct drm_pending_event, link);
			file_priv->event_space += e->event->length;
			list_del(&e->link);
		}
		spin_unlock_irq(&dev->event_lock);

		if (e == NULL) {
			if (ret)
				break;

			if (filp->f_flags & O_NONBLOCK) {
				ret = -EAGAIN;
				break;
			}

			mutex_unlock(&file_priv->event_read_lock);
			ret = wait_event_interruptible(file_priv->event_wait,
						       !list_empty(&file_priv->event_list));
			if (ret >= 0)
				ret = mutex_lock_interruptible(&file_priv->event_read_lock);
			if (ret)
				return ret;
		} else {
			unsigned length = e->event->length;

			if (length > count - ret) {
put_back_event:
				spin_lock_irq(&dev->event_lock);
				file_priv->event_space -= length;
				list_add(&e->link, &file_priv->event_list);
				spin_unlock_irq(&dev->event_lock);
				break;
			}

			if (copy_to_user(buffer + ret, e->event, length)) {
				if (ret == 0)
					ret = -EFAULT;
				goto put_back_event;
			}

			ret += length;
			kfree(e);
		}
	}
	mutex_unlock(&file_priv->event_read_lock);

	return ret;
}
EXPORT_SYMBOL(drm_read);

/**
 * drm_poll - poll method for DRM file
 * @filp: file pointer
 * @wait: poll waiter table
 *
 * This function must be used by drivers as their &file_operations.read method
 * iff they use DRM events for asynchronous signalling to userspace.  Since
 * events are used by the KMS API for vblank and page flip completion this means
 * all modern display drivers must use it.
 *
 * See also drm_read().
 *
 * RETURNS:
 *
 * Mask of POLL flags indicating the current status of the file.
 */
unsigned int drm_poll(struct file *filp, struct poll_table_struct *wait)
{
	struct drm_file *file_priv = filp->private_data;
	unsigned int mask = 0;

	poll_wait(filp, &file_priv->event_wait, wait);

	if (!list_empty(&file_priv->event_list))
		mask |= POLLIN | POLLRDNORM;

	return mask;
}
EXPORT_SYMBOL(drm_poll);

/**
 * drm_event_reserve_init_locked - init a DRM event and reserve space for it
 * @dev: DRM device
 * @file_priv: DRM file private data
 * @p: tracking structure for the pending event
 * @e: actual event data to deliver to userspace
 *
 * This function prepares the passed in event for eventual delivery. If the event
 * doesn't get delivered (because the IOCTL fails later on, before queuing up
 * anything) then the even must be cancelled and freed using
 * drm_event_cancel_free(). Successfully initialized events should be sent out
 * using drm_send_event() or drm_send_event_locked() to signal completion of the
 * asynchronous event to userspace.
 *
 * If callers embedded @p into a larger structure it must be allocated with
 * kmalloc and @p must be the first member element.
 *
 * This is the locked version of drm_event_reserve_init() for callers which
 * already hold &drm_device.event_lock.
 *
 * RETURNS:
 *
 * 0 on success or a negative error code on failure.
 */
int drm_event_reserve_init_locked(struct drm_device *dev,
				  struct drm_file *file_priv,
				  struct drm_pending_event *p,
				  struct drm_event *e)
{
	if (file_priv->event_space < e->length)
		return -ENOMEM;

	file_priv->event_space -= e->length;

	p->event = e;
	list_add(&p->pending_link, &file_priv->pending_event_list);
	p->file_priv = file_priv;

	return 0;
}
EXPORT_SYMBOL(drm_event_reserve_init_locked);

/**
 * drm_event_reserve_init - init a DRM event and reserve space for it
 * @dev: DRM device
 * @file_priv: DRM file private data
 * @p: tracking structure for the pending event
 * @e: actual event data to deliver to userspace
 *
 * This function prepares the passed in event for eventual delivery. If the event
 * doesn't get delivered (because the IOCTL fails later on, before queuing up
 * anything) then the even must be cancelled and freed using
 * drm_event_cancel_free(). Successfully initialized events should be sent out
 * using drm_send_event() or drm_send_event_locked() to signal completion of the
 * asynchronous event to userspace.
 *
 * If callers embedded @p into a larger structure it must be allocated with
 * kmalloc and @p must be the first member element.
 *
 * Callers which already hold &drm_device.event_lock should use
 * drm_event_reserve_init_locked() instead.
 *
 * RETURNS:
 *
 * 0 on success or a negative error code on failure.
 */
int drm_event_reserve_init(struct drm_device *dev,
			   struct drm_file *file_priv,
			   struct drm_pending_event *p,
			   struct drm_event *e)
{
	unsigned long flags;
	int ret;

	spin_lock_irqsave(&dev->event_lock, flags);
	ret = drm_event_reserve_init_locked(dev, file_priv, p, e);
	spin_unlock_irqrestore(&dev->event_lock, flags);

	return ret;
}
EXPORT_SYMBOL(drm_event_reserve_init);

/**
 * drm_event_cancel_free - free a DRM event and release it's space
 * @dev: DRM device
 * @p: tracking structure for the pending event
 *
 * This function frees the event @p initialized with drm_event_reserve_init()
 * and releases any allocated space. It is used to cancel an event when the
 * nonblocking operation could not be submitted and needed to be aborted.
 */
void drm_event_cancel_free(struct drm_device *dev,
			   struct drm_pending_event *p)
{
	unsigned long flags;
	spin_lock_irqsave(&dev->event_lock, flags);
	if (p->file_priv) {
		p->file_priv->event_space += p->event->length;
		list_del(&p->pending_link);
	}
	spin_unlock_irqrestore(&dev->event_lock, flags);

	if (p->fence)
		dma_fence_put(p->fence);

	kfree(p);
}
EXPORT_SYMBOL(drm_event_cancel_free);

/**
 * drm_send_event_locked - send DRM event to file descriptor
 * @dev: DRM device
 * @e: DRM event to deliver
 *
 * This function sends the event @e, initialized with drm_event_reserve_init(),
 * to its associated userspace DRM file. Callers must already hold
 * &drm_device.event_lock, see drm_send_event() for the unlocked version.
 *
 * Note that the core will take care of unlinking and disarming events when the
 * corresponding DRM file is closed. Drivers need not worry about whether the
 * DRM file for this event still exists and can call this function upon
 * completion of the asynchronous work unconditionally.
 */
void drm_send_event_locked(struct drm_device *dev, struct drm_pending_event *e)
{
	assert_spin_locked(&dev->event_lock);

	if (e->completion) {
		complete_all(e->completion);
		e->completion_release(e->completion);
		e->completion = NULL;
	}

	if (e->fence) {
		dma_fence_signal(e->fence);
		dma_fence_put(e->fence);
	}

	if (!e->file_priv) {
		kfree(e);
		return;
	}

	list_del(&e->pending_link);
	list_add_tail(&e->link,
		      &e->file_priv->event_list);
	wake_up_interruptible(&e->file_priv->event_wait);
}
EXPORT_SYMBOL(drm_send_event_locked);

/**
 * drm_send_event - send DRM event to file descriptor
 * @dev: DRM device
 * @e: DRM event to deliver
 *
 * This function sends the event @e, initialized with drm_event_reserve_init(),
 * to its associated userspace DRM file. This function acquires
 * &drm_device.event_lock, see drm_send_event_locked() for callers which already
 * hold this lock.
 *
 * Note that the core will take care of unlinking and disarming events when the
 * corresponding DRM file is closed. Drivers need not worry about whether the
 * DRM file for this event still exists and can call this function upon
 * completion of the asynchronous work unconditionally.
 */
void drm_send_event(struct drm_device *dev, struct drm_pending_event *e)
{
	unsigned long irqflags;

	spin_lock_irqsave(&dev->event_lock, irqflags);
	drm_send_event_locked(dev, e);
	spin_unlock_irqrestore(&dev->event_lock, irqflags);
}
EXPORT_SYMBOL(drm_send_event);<|MERGE_RESOLUTION|>--- conflicted
+++ resolved
@@ -45,11 +45,7 @@
 /* from BKL pushdown */
 DEFINE_MUTEX(drm_global_mutex);
 
-<<<<<<< HEAD
 #define MAX_DRM_OPEN_COUNT		128
-=======
-#define MAX_DRM_OPEN_COUNT		1024
->>>>>>> 2fbfa6c7
 
 /**
  * DOC: file operations
