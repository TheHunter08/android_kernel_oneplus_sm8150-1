/*
 * Copyright (c) 2014-2019, The Linux Foundation. All rights reserved.
 * Copyright (C) 2013 Red Hat
 * Author: Rob Clark <robdclark@gmail.com>
 *
 * This program is free software; you can redistribute it and/or modify it
 * under the terms of the GNU General Public License version 2 as published by
 * the Free Software Foundation.
 *
 * This program is distributed in the hope that it will be useful, but WITHOUT
 * ANY WARRANTY; without even the implied warranty of MERCHANTABILITY or
 * FITNESS FOR A PARTICULAR PURPOSE.  See the GNU General Public License for
 * more details.
 *
 * You should have received a copy of the GNU General Public License along with
 * this program.  If not, see <http://www.gnu.org/licenses/>.
 */

#define pr_fmt(fmt)	"[drm:%s:%d] " fmt, __func__, __LINE__
#include <linux/kthread.h>
#include <linux/debugfs.h>
#include <linux/seq_file.h>
#include <linux/sde_rsc.h>

#include "msm_drv.h"
#include "sde_kms.h"
#include <drm/drm_crtc.h>
#include <drm/drm_crtc_helper.h>
#include "sde_hwio.h"
#include "sde_hw_catalog.h"
#include "sde_hw_intf.h"
#include "sde_hw_ctl.h"
#include "sde_formats.h"
#include "sde_encoder_phys.h"
#include "sde_power_handle.h"
#include "sde_hw_dsc.h"
#include "sde_crtc.h"
#include "sde_trace.h"
#include "sde_core_irq.h"
#include "sde_hw_top.h"
#include "sde_hw_qdss.h"
#include "sde_connector.h"


#define SDE_DEBUG_ENC(e, fmt, ...) SDE_DEBUG("enc%d " fmt,\
		(e) ? (e)->base.base.id : -1, ##__VA_ARGS__)

#define SDE_ERROR_ENC(e, fmt, ...) SDE_ERROR("enc%d " fmt,\
		(e) ? (e)->base.base.id : -1, ##__VA_ARGS__)

#define SDE_DEBUG_PHYS(p, fmt, ...) SDE_DEBUG("enc%d intf%d pp%d " fmt,\
		(p) ? (p)->parent->base.id : -1, \
		(p) ? (p)->intf_idx - INTF_0 : -1, \
		(p) ? ((p)->hw_pp ? (p)->hw_pp->idx - PINGPONG_0 : -1) : -1, \
		##__VA_ARGS__)

#define SDE_ERROR_PHYS(p, fmt, ...) SDE_ERROR("enc%d intf%d pp%d " fmt,\
		(p) ? (p)->parent->base.id : -1, \
		(p) ? (p)->intf_idx - INTF_0 : -1, \
		(p) ? ((p)->hw_pp ? (p)->hw_pp->idx - PINGPONG_0 : -1) : -1, \
		##__VA_ARGS__)

/*
 * Two to anticipate panels that can do cmd/vid dynamic switching
 * plan is to create all possible physical encoder types, and switch between
 * them at runtime
 */
#define NUM_PHYS_ENCODER_TYPES 2

#define MAX_PHYS_ENCODERS_PER_VIRTUAL \
	(MAX_H_TILES_PER_DISPLAY * NUM_PHYS_ENCODER_TYPES)

#define MAX_CHANNELS_PER_ENC 2

#define MISR_BUFF_SIZE			256

#define IDLE_SHORT_TIMEOUT	1

#define EVT_TIME_OUT_SPLIT 2

/* Maximum number of VSYNC wait attempts for RSC state transition */
#define MAX_RSC_WAIT	5

#define TOPOLOGY_DUALPIPE_MERGE_MODE(x) \
		(((x) == SDE_RM_TOPOLOGY_DUALPIPE_DSCMERGE) || \
		((x) == SDE_RM_TOPOLOGY_DUALPIPE_3DMERGE) || \
		((x) == SDE_RM_TOPOLOGY_DUALPIPE_3DMERGE_DSC))

#define DSI_PANEL_SAMSUNG_S6E3HC2 0
#define DSI_PANEL_SAMSUNG_S6E3FC2X01 1
#define DSI_PANEL_SAMSUNG_SOFEF03F_M 2

extern char dsi_panel_name;

/**
 * enum sde_enc_rc_events - events for resource control state machine
 * @SDE_ENC_RC_EVENT_KICKOFF:
 *	This event happens at NORMAL priority.
 *	Event that signals the start of the transfer. When this event is
 *	received, enable MDP/DSI core clocks and request RSC with CMD state.
 *	Regardless of the previous state, the resource should be in ON state
 *	at the end of this event.
 * @SDE_ENC_RC_EVENT_FRAME_DONE:
 *	This event happens at INTERRUPT level.
 *	Event signals the end of the data transfer after the PP FRAME_DONE
 *	event. At the end of this event, a delayed work is scheduled to go to
 *	IDLE_PC state after IDLE_POWERCOLLAPSE_DURATION time.
 * @SDE_ENC_RC_EVENT_PRE_STOP:
 *	This event happens at NORMAL priority.
 *	This event, when received during the ON state, set RSC to IDLE, and
 *	and leave the RC STATE in the PRE_OFF state.
 *	It should be followed by the STOP event as part of encoder disable.
 *	If received during IDLE or OFF states, it will do nothing.
 * @SDE_ENC_RC_EVENT_STOP:
 *	This event happens at NORMAL priority.
 *	When this event is received, disable all the MDP/DSI core clocks, and
 *	disable IRQs. It should be called from the PRE_OFF or IDLE states.
 *	IDLE is expected when IDLE_PC has run, and PRE_OFF did nothing.
 *	PRE_OFF is expected when PRE_STOP was executed during the ON state.
 *	Resource state should be in OFF at the end of the event.
 * @SDE_ENC_RC_EVENT_PRE_MODESET:
 *	This event happens at NORMAL priority from a work item.
 *	Event signals that there is a seamless mode switch is in prgoress. A
 *	client needs to turn of only irq - leave clocks ON to reduce the mode
 *	switch latency.
 * @SDE_ENC_RC_EVENT_POST_MODESET:
 *	This event happens at NORMAL priority from a work item.
 *	Event signals that seamless mode switch is complete and resources are
 *	acquired. Clients wants to turn on the irq again and update the rsc
 *	with new vtotal.
 * @SDE_ENC_RC_EVENT_ENTER_IDLE:
 *	This event happens at NORMAL priority from a work item.
 *	Event signals that there were no frame updates for
 *	IDLE_POWERCOLLAPSE_DURATION time. This would disable MDP/DSI core clocks
 *      and request RSC with IDLE state and change the resource state to IDLE.
 * @SDE_ENC_RC_EVENT_EARLY_WAKEUP:
 *	This event is triggered from the input event thread when touch event is
 *	received from the input device. On receiving this event,
 *      - If the device is in SDE_ENC_RC_STATE_IDLE state, it turns ON the
	  clocks and enable RSC.
 *      - If the device is in SDE_ENC_RC_STATE_ON state, it resets the delayed
 *        off work since a new commit is imminent.
 */
enum sde_enc_rc_events {
	SDE_ENC_RC_EVENT_KICKOFF = 1,
	SDE_ENC_RC_EVENT_FRAME_DONE,
	SDE_ENC_RC_EVENT_PRE_STOP,
	SDE_ENC_RC_EVENT_STOP,
	SDE_ENC_RC_EVENT_PRE_MODESET,
	SDE_ENC_RC_EVENT_POST_MODESET,
	SDE_ENC_RC_EVENT_ENTER_IDLE,
	SDE_ENC_RC_EVENT_EARLY_WAKEUP,
};

/*
 * enum sde_enc_rc_states - states that the resource control maintains
 * @SDE_ENC_RC_STATE_OFF: Resource is in OFF state
 * @SDE_ENC_RC_STATE_PRE_OFF: Resource is transitioning to OFF state
 * @SDE_ENC_RC_STATE_ON: Resource is in ON state
 * @SDE_ENC_RC_STATE_MODESET: Resource is in modeset state
 * @SDE_ENC_RC_STATE_IDLE: Resource is in IDLE state
 */
enum sde_enc_rc_states {
	SDE_ENC_RC_STATE_OFF,
	SDE_ENC_RC_STATE_PRE_OFF,
	SDE_ENC_RC_STATE_ON,
	SDE_ENC_RC_STATE_MODESET,
	SDE_ENC_RC_STATE_IDLE
};

/**
 * struct sde_encoder_virt - virtual encoder. Container of one or more physical
 *	encoders. Virtual encoder manages one "logical" display. Physical
 *	encoders manage one intf block, tied to a specific panel/sub-panel.
 *	Virtual encoder defers as much as possible to the physical encoders.
 *	Virtual encoder registers itself with the DRM Framework as the encoder.
 * @base:		drm_encoder base class for registration with DRM
 * @enc_spin_lock:	Virtual-Encoder-Wide Spin Lock for IRQ purposes
 * @bus_scaling_client:	Client handle to the bus scaling interface
 * @te_source:		vsync source pin information
 * @ops:		Encoder ops from init function
 * @num_phys_encs:	Actual number of physical encoders contained.
 * @phys_encs:		Container of physical encoders managed.
 * @cur_master:		Pointer to the current master in this mode. Optimization
 *			Only valid after enable. Cleared as disable.
 * @hw_pp		Handle to the pingpong blocks used for the display. No.
 *			pingpong blocks can be different than num_phys_encs.
 * @hw_dsc:		Array of DSC block handles used for the display.
 * @dirty_dsc_ids:	Cached dsc indexes for dirty DSC blocks needing flush
 * @intfs_swapped	Whether or not the phys_enc interfaces have been swapped
 *			for partial update right-only cases, such as pingpong
 *			split where virtual pingpong does not generate IRQs
 * @qdss_status:		indicate if qdss is modified since last update
 * @crtc_vblank_cb:	Callback into the upper layer / CRTC for
 *			notification of the VBLANK
 * @crtc_vblank_cb_data:	Data from upper layer for VBLANK notification
 * @crtc_kickoff_cb:		Callback into CRTC that will flush & start
 *				all CTL paths
 * @crtc_kickoff_cb_data:	Opaque user data given to crtc_kickoff_cb
 * @debugfs_root:		Debug file system root file node
 * @enc_lock:			Lock around physical encoder create/destroy and
				access.
 * @frame_busy_mask:		Bitmask tracking which phys_enc we are still
 *				busy processing current command.
 *				Bit0 = phys_encs[0] etc.
 * @crtc_frame_event_cb:	callback handler for frame event
 * @crtc_frame_event_cb_data:	callback handler private data
 * @vsync_event_timer:		vsync timer
 * @rsc_client:			rsc client pointer
 * @rsc_state_init:		boolean to indicate rsc config init
 * @disp_info:			local copy of msm_display_info struct
 * @misr_enable:		misr enable/disable status
 * @misr_frame_count:		misr frame count before start capturing the data
 * @idle_pc_enabled:		indicate if idle power collapse is enabled
 *				currently. This can be controlled by user-mode
 * @rc_lock:			resource control mutex lock to protect
 *				virt encoder over various state changes
 * @rc_state:			resource controller state
 * @delayed_off_work:		delayed worker to schedule disabling of
 *				clks and resources after IDLE_TIMEOUT time.
 * @vsync_event_work:		worker to handle vsync event for autorefresh
 * @input_event_work:		worker to handle input device touch events
 * @esd_trigger_work:		worker to handle esd trigger events
 * @input_handler:			handler for input device events
 * @topology:                   topology of the display
 * @vblank_enabled:		boolean to track userspace vblank vote
 * @idle_pc_restore:		flag to indicate idle_pc_restore happened
 * @rsc_config:			rsc configuration for display vtotal, fps, etc.
 * @cur_conn_roi:		current connector roi
 * @prv_conn_roi:		previous connector roi to optimize if unchanged
 * @crtc			pointer to drm_crtc
 * @recovery_events_enabled:	status of hw recovery feature enable by client
 * @elevated_ahb_vote:		increase AHB bus speed for the first frame
 *				after power collapse
 * @pm_qos_cpu_req:		pm_qos request for cpu frequency
 */
struct sde_encoder_virt {
	struct drm_encoder base;
	spinlock_t enc_spinlock;
	struct mutex vblank_ctl_lock;
	uint32_t bus_scaling_client;

	uint32_t display_num_of_h_tiles;
	uint32_t te_source;

	struct sde_encoder_ops ops;

	unsigned int num_phys_encs;
	struct sde_encoder_phys *phys_encs[MAX_PHYS_ENCODERS_PER_VIRTUAL];
	struct sde_encoder_phys *cur_master;
	struct sde_hw_pingpong *hw_pp[MAX_CHANNELS_PER_ENC];
	struct sde_hw_dsc *hw_dsc[MAX_CHANNELS_PER_ENC];
	struct sde_hw_pingpong *hw_dsc_pp[MAX_CHANNELS_PER_ENC];
	enum sde_dsc dirty_dsc_ids[MAX_CHANNELS_PER_ENC];

	bool intfs_swapped;
	bool qdss_status;

	void (*crtc_vblank_cb)(void *);
	void *crtc_vblank_cb_data;

	struct dentry *debugfs_root;
	struct mutex enc_lock;
	DECLARE_BITMAP(frame_busy_mask, MAX_PHYS_ENCODERS_PER_VIRTUAL);
	void (*crtc_frame_event_cb)(void *, u32 event);
	struct sde_crtc_frame_event_cb_data crtc_frame_event_cb_data;

	struct timer_list vsync_event_timer;

	struct sde_rsc_client *rsc_client;
	bool rsc_state_init;
	struct msm_display_info disp_info;
	bool misr_enable;
	u32 misr_frame_count;

	bool idle_pc_enabled;
	struct mutex rc_lock;
	enum sde_enc_rc_states rc_state;
	struct kthread_delayed_work delayed_off_work;
	struct kthread_work vsync_event_work;
	struct kthread_work input_event_work;
	struct kthread_work esd_trigger_work;
	struct input_handler *input_handler;
	bool input_handler_registered;
	struct msm_display_topology topology;
	bool vblank_enabled;
	bool idle_pc_restore;

	struct sde_rsc_cmd_config rsc_config;
	struct sde_rect cur_conn_roi;
	struct sde_rect prv_conn_roi;
	struct drm_crtc *crtc;

	bool recovery_events_enabled;
	bool elevated_ahb_vote;
	struct pm_qos_request pm_qos_cpu_req;
};

#define to_sde_encoder_virt(x) container_of(x, struct sde_encoder_virt, base)

static void _sde_encoder_pm_qos_add_request(struct drm_encoder *drm_enc,
	struct sde_kms *sde_kms)
{
	struct sde_encoder_virt *sde_enc = to_sde_encoder_virt(drm_enc);
	struct pm_qos_request *req;
	u32 cpu_mask;
	u32 cpu_dma_latency;
	int cpu;

	if (!sde_kms->catalog || !sde_kms->catalog->perf.cpu_mask)
		return;

	cpu_mask = sde_kms->catalog->perf.cpu_mask;
	cpu_dma_latency = sde_kms->catalog->perf.cpu_dma_latency;

	req = &sde_enc->pm_qos_cpu_req;
	req->type = PM_QOS_REQ_AFFINE_CORES;
	cpumask_empty(&req->cpus_affine);
	for_each_possible_cpu(cpu) {
		if ((1 << cpu) & cpu_mask)
			cpumask_set_cpu(cpu, &req->cpus_affine);
	}
	pm_qos_add_request(req, PM_QOS_CPU_DMA_LATENCY, cpu_dma_latency);

	SDE_EVT32_VERBOSE(DRMID(drm_enc), cpu_mask, cpu_dma_latency);
}

static void _sde_encoder_pm_qos_remove_request(struct drm_encoder *drm_enc,
	struct sde_kms *sde_kms)
{
	struct sde_encoder_virt *sde_enc = to_sde_encoder_virt(drm_enc);

	if (!sde_kms->catalog || !sde_kms->catalog->perf.cpu_mask)
		return;

	pm_qos_remove_request(&sde_enc->pm_qos_cpu_req);
}

static struct drm_connector_state *_sde_encoder_get_conn_state(
		struct drm_encoder *drm_enc)
{
	struct msm_drm_private *priv;
	struct sde_kms *sde_kms;
	struct list_head *connector_list;
	struct drm_connector *conn_iter;

	if (!drm_enc) {
		SDE_ERROR("invalid argument\n");
		return NULL;
	}

	priv = drm_enc->dev->dev_private;
	sde_kms = to_sde_kms(priv->kms);
	connector_list = &sde_kms->dev->mode_config.connector_list;

	list_for_each_entry(conn_iter, connector_list, head)
		if (conn_iter->encoder == drm_enc)
			return conn_iter->state;

	return NULL;
}

static int _sde_encoder_get_mode_info(struct drm_encoder *drm_enc,
		struct msm_mode_info *mode_info)
{
	struct drm_connector_state *conn_state;

	if (!drm_enc || !mode_info) {
		SDE_ERROR("invalid arguments\n");
		return -EINVAL;
	}

	conn_state = _sde_encoder_get_conn_state(drm_enc);
	if (!conn_state) {
		SDE_ERROR("invalid connector state for the encoder: %d\n",
			drm_enc->base.id);
		return -EINVAL;
	}

	return sde_connector_get_mode_info(conn_state, mode_info);
}

static bool _sde_encoder_is_autorefresh_enabled(
		struct sde_encoder_virt *sde_enc)
{
	struct drm_connector *drm_conn;

	if (!sde_enc->cur_master ||
		!(sde_enc->disp_info.capabilities & MSM_DISPLAY_CAP_CMD_MODE))
		return false;

	drm_conn = sde_enc->cur_master->connector;

	if (!drm_conn || !drm_conn->state)
		return false;

	return sde_connector_get_property(drm_conn->state,
			CONNECTOR_PROP_AUTOREFRESH) ? true : false;
}

static bool _sde_encoder_is_dsc_enabled(struct drm_encoder *drm_enc)
{
	struct msm_compression_info *comp_info;
	struct msm_mode_info mode_info;
	int rc = 0;

	if (!drm_enc)
		return false;

	rc = _sde_encoder_get_mode_info(drm_enc, &mode_info);
	if (rc) {
		SDE_ERROR("failed to get mode info, enc: %d\n",
			drm_enc->base.id);
		return false;
	}

	comp_info = &mode_info.comp_info;
	SDE_EVT32(comp_info->comp_type);
	return (comp_info->comp_type == MSM_DISPLAY_COMPRESSION_DSC);
}

static void sde_configure_qdss(struct sde_encoder_virt *sde_enc,
				struct sde_hw_qdss *hw_qdss,
				struct sde_encoder_phys *phys, bool enable)
{
	if (sde_enc->qdss_status == enable)
		return;

	sde_enc->qdss_status = enable;

	phys->hw_mdptop->ops.set_mdp_hw_events(phys->hw_mdptop,
						sde_enc->qdss_status);
	hw_qdss->ops.enable_qdss_events(hw_qdss, sde_enc->qdss_status);
}

static int _sde_encoder_wait_timeout(int32_t drm_id, int32_t hw_id,
	s64 timeout_ms, struct sde_encoder_wait_info *info)
{
	int rc = 0;
	s64 wait_time_jiffies = msecs_to_jiffies(timeout_ms);
	ktime_t cur_ktime;
	ktime_t exp_ktime = ktime_add_ms(ktime_get(), timeout_ms);

	do {
		rc = wait_event_timeout(*(info->wq),
			atomic_read(info->atomic_cnt) == 0, wait_time_jiffies);
		cur_ktime = ktime_get();

		SDE_EVT32(drm_id, hw_id, rc, ktime_to_ms(cur_ktime),
			timeout_ms, atomic_read(info->atomic_cnt));
	/* If we timed out, counter is valid and time is less, wait again */
	} while (atomic_read(info->atomic_cnt) && (rc == 0) &&
			(ktime_compare_safe(exp_ktime, cur_ktime) > 0));

	return rc;
}

bool sde_encoder_is_dsc_merge(struct drm_encoder *drm_enc)
{
	enum sde_rm_topology_name topology;
	struct sde_encoder_virt *sde_enc;
	struct drm_connector *drm_conn;

	if (!drm_enc)
		return false;

	sde_enc = to_sde_encoder_virt(drm_enc);
	if (!sde_enc->cur_master)
		return false;

	drm_conn = sde_enc->cur_master->connector;
	if (!drm_conn)
		return false;

	topology = sde_connector_get_topology_name(drm_conn);
	if (topology == SDE_RM_TOPOLOGY_DUALPIPE_DSCMERGE)
		return true;

	return false;
}

bool sde_encoder_is_primary_display(struct drm_encoder *drm_enc)
{
	struct sde_encoder_virt *sde_enc = to_sde_encoder_virt(drm_enc);

	return sde_enc && sde_enc->disp_info.is_primary;
}

int sde_encoder_in_cont_splash(struct drm_encoder *drm_enc)
{
	struct sde_encoder_virt *sde_enc = to_sde_encoder_virt(drm_enc);

	return sde_enc && sde_enc->cur_master &&
		sde_enc->cur_master->cont_splash_enabled;
}

static inline int _sde_encoder_power_enable(struct sde_encoder_virt *sde_enc,
								bool enable)
{
	struct drm_encoder *drm_enc;
	struct msm_drm_private *priv;
	struct sde_kms *sde_kms;

	if (!sde_enc) {
		SDE_ERROR("invalid sde enc\n");
		return -EINVAL;
	}

	drm_enc = &sde_enc->base;
	if (!drm_enc->dev || !drm_enc->dev->dev_private) {
		SDE_ERROR("drm device invalid\n");
		return -EINVAL;
	}

	priv = drm_enc->dev->dev_private;
	if (!priv->kms) {
		SDE_ERROR("invalid kms\n");
		return -EINVAL;
	}

	sde_kms = to_sde_kms(priv->kms);

	return sde_power_resource_enable(&priv->phandle, sde_kms->core_client,
									enable);
}

void sde_encoder_helper_report_irq_timeout(struct sde_encoder_phys *phys_enc,
		enum sde_intr_idx intr_idx)
{
	SDE_EVT32(DRMID(phys_enc->parent),
			phys_enc->intf_idx - INTF_0,
			phys_enc->hw_pp->idx - PINGPONG_0,
			intr_idx);
	SDE_ERROR_PHYS(phys_enc, "irq %d timeout\n", intr_idx);

	if (phys_enc->parent_ops.handle_frame_done)
		phys_enc->parent_ops.handle_frame_done(
				phys_enc->parent, phys_enc,
				SDE_ENCODER_FRAME_EVENT_ERROR);
}

int sde_encoder_helper_wait_for_irq(struct sde_encoder_phys *phys_enc,
		enum sde_intr_idx intr_idx,
		struct sde_encoder_wait_info *wait_info)
{
	struct sde_encoder_irq *irq;
	u32 irq_status;
	int ret, i;

	if (!phys_enc || !wait_info || intr_idx >= INTR_IDX_MAX) {
		SDE_ERROR("invalid params\n");
		return -EINVAL;
	}
	irq = &phys_enc->irq[intr_idx];

	/* note: do master / slave checking outside */

	/* return EWOULDBLOCK since we know the wait isn't necessary */
	if (phys_enc->enable_state == SDE_ENC_DISABLED) {
		SDE_ERROR_PHYS(phys_enc, "encoder is disabled\n");
		SDE_EVT32(DRMID(phys_enc->parent), intr_idx, irq->hw_idx,
				irq->irq_idx, intr_idx, SDE_EVTLOG_ERROR);
		return -EWOULDBLOCK;
	}

	if (irq->irq_idx < 0) {
		SDE_DEBUG_PHYS(phys_enc, "irq %s hw %d disabled, skip wait\n",
				irq->name, irq->hw_idx);
		SDE_EVT32(DRMID(phys_enc->parent), intr_idx, irq->hw_idx,
				irq->irq_idx);
		return 0;
	}

	SDE_DEBUG_PHYS(phys_enc, "pending_cnt %d\n",
			atomic_read(wait_info->atomic_cnt));
	SDE_EVT32_VERBOSE(DRMID(phys_enc->parent), intr_idx, irq->hw_idx,
		irq->irq_idx, phys_enc->hw_pp->idx - PINGPONG_0,
		atomic_read(wait_info->atomic_cnt), SDE_EVTLOG_FUNC_ENTRY);

	/*
	 * Some module X may disable interrupt for longer duration
	 * and it may trigger all interrupts including timer interrupt
	 * when module X again enable the interrupt.
	 * That may cause interrupt wait timeout API in this API.
	 * It is handled by split the wait timer in two halves.
	 */

	for (i = 0; i < EVT_TIME_OUT_SPLIT; i++) {
		ret = _sde_encoder_wait_timeout(DRMID(phys_enc->parent),
				irq->hw_idx,
				(wait_info->timeout_ms/EVT_TIME_OUT_SPLIT),
				wait_info);
		if (ret)
			break;
	}

	if (ret <= 0) {
		irq_status = sde_core_irq_read(phys_enc->sde_kms,
				irq->irq_idx, true);
		if (irq_status) {
			unsigned long flags;

			SDE_EVT32(DRMID(phys_enc->parent), intr_idx,
				irq->hw_idx, irq->irq_idx,
				phys_enc->hw_pp->idx - PINGPONG_0,
				atomic_read(wait_info->atomic_cnt));
			SDE_DEBUG_PHYS(phys_enc,
					"done but irq %d not triggered\n",
					irq->irq_idx);
			local_irq_save(flags);
			irq->cb.func(phys_enc, irq->irq_idx);
			local_irq_restore(flags);
			ret = 0;
		} else {
			ret = -ETIMEDOUT;
			SDE_EVT32(DRMID(phys_enc->parent), intr_idx,
				irq->hw_idx, irq->irq_idx,
				phys_enc->hw_pp->idx - PINGPONG_0,
				atomic_read(wait_info->atomic_cnt), irq_status,
				SDE_EVTLOG_ERROR);
		}
	} else {
		ret = 0;
		SDE_EVT32(DRMID(phys_enc->parent), intr_idx, irq->hw_idx,
			irq->irq_idx, phys_enc->hw_pp->idx - PINGPONG_0,
			atomic_read(wait_info->atomic_cnt));
	}

	SDE_EVT32_VERBOSE(DRMID(phys_enc->parent), intr_idx, irq->hw_idx,
		irq->irq_idx, ret, phys_enc->hw_pp->idx - PINGPONG_0,
		atomic_read(wait_info->atomic_cnt), SDE_EVTLOG_FUNC_EXIT);

	return ret;
}

int sde_encoder_helper_register_irq(struct sde_encoder_phys *phys_enc,
		enum sde_intr_idx intr_idx)
{
	struct sde_encoder_irq *irq;
	int ret = 0;

	if (!phys_enc || intr_idx >= INTR_IDX_MAX) {
		SDE_ERROR("invalid params\n");
		return -EINVAL;
	}
	irq = &phys_enc->irq[intr_idx];

	if (irq->irq_idx >= 0) {
		SDE_DEBUG_PHYS(phys_enc,
				"skipping already registered irq %s type %d\n",
				irq->name, irq->intr_type);
		return 0;
	}

	irq->irq_idx = sde_core_irq_idx_lookup(phys_enc->sde_kms,
			irq->intr_type, irq->hw_idx);
	if (irq->irq_idx < 0) {
		SDE_ERROR_PHYS(phys_enc,
			"failed to lookup IRQ index for %s type:%d\n",
			irq->name, irq->intr_type);
		return -EINVAL;
	}

	ret = sde_core_irq_register_callback(phys_enc->sde_kms, irq->irq_idx,
			&irq->cb);
	if (ret) {
		SDE_ERROR_PHYS(phys_enc,
			"failed to register IRQ callback for %s\n",
			irq->name);
		irq->irq_idx = -EINVAL;
		return ret;
	}

	ret = sde_core_irq_enable(phys_enc->sde_kms, &irq->irq_idx, 1);
	if (ret) {
		SDE_ERROR_PHYS(phys_enc,
			"enable IRQ for intr:%s failed, irq_idx %d\n",
			irq->name, irq->irq_idx);

		sde_core_irq_unregister_callback(phys_enc->sde_kms,
				irq->irq_idx, &irq->cb);

		SDE_EVT32(DRMID(phys_enc->parent), intr_idx, irq->hw_idx,
				irq->irq_idx, SDE_EVTLOG_ERROR);
		irq->irq_idx = -EINVAL;
		return ret;
	}

	SDE_EVT32(DRMID(phys_enc->parent), intr_idx, irq->hw_idx, irq->irq_idx);
	SDE_DEBUG_PHYS(phys_enc, "registered irq %s idx: %d\n",
			irq->name, irq->irq_idx);

	return ret;
}

int sde_encoder_helper_unregister_irq(struct sde_encoder_phys *phys_enc,
		enum sde_intr_idx intr_idx)
{
	struct sde_encoder_irq *irq;
	int ret;

	if (!phys_enc) {
		SDE_ERROR("invalid encoder\n");
		return -EINVAL;
	}
	irq = &phys_enc->irq[intr_idx];

	/* silently skip irqs that weren't registered */
	if (irq->irq_idx < 0) {
		SDE_ERROR(
			"extra unregister irq, enc%d intr_idx:0x%x hw_idx:0x%x irq_idx:0x%x\n",
				DRMID(phys_enc->parent), intr_idx, irq->hw_idx,
				irq->irq_idx);
		SDE_EVT32(DRMID(phys_enc->parent), intr_idx, irq->hw_idx,
				irq->irq_idx, SDE_EVTLOG_ERROR);
		return 0;
	}

	ret = sde_core_irq_disable(phys_enc->sde_kms, &irq->irq_idx, 1);
	if (ret)
		SDE_EVT32(DRMID(phys_enc->parent), intr_idx, irq->hw_idx,
				irq->irq_idx, ret, SDE_EVTLOG_ERROR);

	ret = sde_core_irq_unregister_callback(phys_enc->sde_kms, irq->irq_idx,
			&irq->cb);
	if (ret)
		SDE_EVT32(DRMID(phys_enc->parent), intr_idx, irq->hw_idx,
				irq->irq_idx, ret, SDE_EVTLOG_ERROR);

	SDE_EVT32(DRMID(phys_enc->parent), intr_idx, irq->hw_idx, irq->irq_idx);
	SDE_DEBUG_PHYS(phys_enc, "unregistered %d\n", irq->irq_idx);

	irq->irq_idx = -EINVAL;

	return 0;
}

void sde_encoder_get_hw_resources(struct drm_encoder *drm_enc,
		struct sde_encoder_hw_resources *hw_res,
		struct drm_connector_state *conn_state)
{
	struct sde_encoder_virt *sde_enc = NULL;
	struct msm_mode_info mode_info;
	int rc, i = 0;

	if (!hw_res || !drm_enc || !conn_state) {
		SDE_ERROR("invalid argument(s), drm_enc %d, res %d, state %d\n",
				drm_enc != 0, hw_res != 0, conn_state != 0);
		return;
	}

	sde_enc = to_sde_encoder_virt(drm_enc);
	SDE_DEBUG_ENC(sde_enc, "\n");

	/* Query resources used by phys encs, expected to be without overlap */
	memset(hw_res, 0, sizeof(*hw_res));
	hw_res->display_num_of_h_tiles = sde_enc->display_num_of_h_tiles;

	for (i = 0; i < sde_enc->num_phys_encs; i++) {
		struct sde_encoder_phys *phys = sde_enc->phys_encs[i];

		if (phys && phys->ops.get_hw_resources)
			phys->ops.get_hw_resources(phys, hw_res, conn_state);
	}

	/**
	 * NOTE: Do not use sde_encoder_get_mode_info here as this function is
	 * called from atomic_check phase. Use the below API to get mode
	 * information of the temporary conn_state passed.
	 */
	rc = sde_connector_get_mode_info(conn_state, &mode_info);
	if (rc) {
		SDE_ERROR_ENC(sde_enc, "failed to get mode info\n");
		return;
	}

	hw_res->topology = mode_info.topology;
	hw_res->is_primary = sde_enc->disp_info.is_primary;
}

void sde_encoder_destroy(struct drm_encoder *drm_enc)
{
	struct sde_encoder_virt *sde_enc = NULL;
	int i = 0;

	if (!drm_enc) {
		SDE_ERROR("invalid encoder\n");
		return;
	}

	sde_enc = to_sde_encoder_virt(drm_enc);
	SDE_DEBUG_ENC(sde_enc, "\n");

	mutex_lock(&sde_enc->enc_lock);
	sde_rsc_client_destroy(sde_enc->rsc_client);

	for (i = 0; i < sde_enc->num_phys_encs; i++) {
		struct sde_encoder_phys *phys = sde_enc->phys_encs[i];

		if (phys && phys->ops.destroy) {
			phys->ops.destroy(phys);
			--sde_enc->num_phys_encs;
			sde_enc->phys_encs[i] = NULL;
		}
	}

	if (sde_enc->num_phys_encs)
		SDE_ERROR_ENC(sde_enc, "expected 0 num_phys_encs not %d\n",
				sde_enc->num_phys_encs);
	sde_enc->num_phys_encs = 0;
	mutex_unlock(&sde_enc->enc_lock);

	drm_encoder_cleanup(drm_enc);
	mutex_destroy(&sde_enc->enc_lock);

	if (sde_enc->input_handler) {
		kfree(sde_enc->input_handler);
		sde_enc->input_handler = NULL;
		sde_enc->input_handler_registered = false;
	}

	kfree(sde_enc);
}

void sde_encoder_helper_update_intf_cfg(
		struct sde_encoder_phys *phys_enc)
{
	struct sde_encoder_virt *sde_enc;
	struct sde_hw_intf_cfg_v1 *intf_cfg;
	enum sde_3d_blend_mode mode_3d;

	if (!phys_enc) {
		SDE_ERROR("invalid arg, encoder %d\n", phys_enc != 0);
		return;
	}

	sde_enc = to_sde_encoder_virt(phys_enc->parent);
	intf_cfg = &sde_enc->cur_master->intf_cfg_v1;

	SDE_DEBUG_ENC(sde_enc,
			"intf_cfg updated for %d at idx %d\n",
			phys_enc->intf_idx,
			intf_cfg->intf_count);


	/* setup interface configuration */
	if (intf_cfg->intf_count >= MAX_INTF_PER_CTL_V1) {
		pr_err("invalid inf_count %d\n", intf_cfg->intf_count);
		return;
	}
	intf_cfg->intf[intf_cfg->intf_count++] = phys_enc->intf_idx;
	if (phys_enc == sde_enc->cur_master) {
		if (sde_enc->cur_master->intf_mode == INTF_MODE_CMD)
			intf_cfg->intf_mode_sel = SDE_CTL_MODE_SEL_CMD;
		else
			intf_cfg->intf_mode_sel = SDE_CTL_MODE_SEL_VID;
	}

	/* configure this interface as master for split display */
	if (phys_enc->split_role == ENC_ROLE_MASTER)
		intf_cfg->intf_master = phys_enc->hw_intf->idx;

	/* setup which pp blk will connect to this intf */
	if (phys_enc->hw_intf->ops.bind_pingpong_blk)
		phys_enc->hw_intf->ops.bind_pingpong_blk(
				phys_enc->hw_intf,
				true,
				phys_enc->hw_pp->idx);


	/*setup merge_3d configuration */
	mode_3d = sde_encoder_helper_get_3d_blend_mode(phys_enc);

	if (mode_3d && phys_enc->hw_pp->merge_3d &&
			intf_cfg->merge_3d_count < MAX_MERGE_3D_PER_CTL_V1)
		intf_cfg->merge_3d[intf_cfg->merge_3d_count++] =
			phys_enc->hw_pp->merge_3d->idx;

	if (phys_enc->hw_pp->ops.setup_3d_mode)
		phys_enc->hw_pp->ops.setup_3d_mode(phys_enc->hw_pp,
				mode_3d);
}

void sde_encoder_helper_split_config(
		struct sde_encoder_phys *phys_enc,
		enum sde_intf interface)
{
	struct sde_encoder_virt *sde_enc;
	struct split_pipe_cfg *cfg;
	struct sde_hw_mdp *hw_mdptop;
	enum sde_rm_topology_name topology;
	struct msm_display_info *disp_info;
	struct msm_mode_info mode_info;
	struct drm_encoder *drm_enc;
	int ret;

	if (!phys_enc || !phys_enc->hw_mdptop || !phys_enc->parent) {
		SDE_ERROR("invalid arg(s), encoder %d\n", phys_enc != 0);
		return;
	}

	drm_enc = phys_enc->parent;
	sde_enc = to_sde_encoder_virt(phys_enc->parent);
	hw_mdptop = phys_enc->hw_mdptop;
	disp_info = &sde_enc->disp_info;
	cfg = &phys_enc->hw_intf->cfg;
	memset(cfg, 0, sizeof(*cfg));

	if (disp_info->intf_type != DRM_MODE_CONNECTOR_DSI)
		return;

	if (disp_info->capabilities & MSM_DISPLAY_SPLIT_LINK)
		cfg->split_link_en = true;

	/**
	 * disable split modes since encoder will be operating in as the only
	 * encoder, either for the entire use case in the case of, for example,
	 * single DSI, or for this frame in the case of left/right only partial
	 * update.
	 */
	if (phys_enc->split_role == ENC_ROLE_SOLO) {
		if (hw_mdptop->ops.setup_split_pipe)
			hw_mdptop->ops.setup_split_pipe(hw_mdptop, cfg);
		if (hw_mdptop->ops.setup_pp_split)
			hw_mdptop->ops.setup_pp_split(hw_mdptop, cfg);
		return;
	}

	cfg->en = true;
	cfg->mode = phys_enc->intf_mode;
	cfg->intf = interface;

	if (cfg->en && phys_enc->ops.needs_single_flush &&
			phys_enc->ops.needs_single_flush(phys_enc))
		cfg->split_flush_en = true;

	cfg->pp_split_slave = INTF_MAX;
	topology = sde_connector_get_topology_name(phys_enc->connector);
	if (topology == SDE_RM_TOPOLOGY_PPSPLIT) {
		cfg->pp_split_slave = cfg->intf;
		ret = _sde_encoder_get_mode_info(drm_enc, &mode_info);
		if (ret) {
			SDE_ERROR_ENC(sde_enc, "failed to get mode info\n");
			return;
		}
		cfg->overlap_pixel_width = mode_info.overlap_pixels;
	}

	if (topology == SDE_RM_TOPOLOGY_PPSPLIT
			&& phys_enc->split_role == ENC_ROLE_SLAVE)
		cfg->pp_slave_intf = true;

	if (phys_enc->split_role == ENC_ROLE_MASTER) {
		SDE_DEBUG_ENC(sde_enc, "enable %d\n", cfg->en);

		if (hw_mdptop->ops.setup_split_pipe)
			hw_mdptop->ops.setup_split_pipe(hw_mdptop, cfg);
	} else if (sde_enc->hw_pp[0]) {
		/*
		 * slave encoder
		 * - determine split index from master index,
		 *   assume master is first pp
		 */
		cfg->pp_split_index = sde_enc->hw_pp[0]->idx - PINGPONG_0;
		SDE_DEBUG_ENC(sde_enc, "master using pp%d\n",
				cfg->pp_split_index);

		if (hw_mdptop->ops.setup_pp_split)
			hw_mdptop->ops.setup_pp_split(hw_mdptop, cfg);
	}
}

bool sde_encoder_in_clone_mode(struct drm_encoder *drm_enc)
{
	struct sde_encoder_virt *sde_enc;
	int i = 0;

	if (!drm_enc)
		return false;

	sde_enc = to_sde_encoder_virt(drm_enc);
	if (!sde_enc)
		return false;

	for (i = 0; i < sde_enc->num_phys_encs; i++) {
		struct sde_encoder_phys *phys = sde_enc->phys_encs[i];

		if (phys && phys->in_clone_mode)
			return true;
	}

	return false;
}

bool sde_encoder_is_topology_ppsplit(struct drm_encoder *drm_enc)
{
	struct sde_encoder_virt *sde_enc;
	struct sde_encoder_phys *master;

	if (!drm_enc)
		return false;

	sde_enc = to_sde_encoder_virt(drm_enc);
	master = sde_enc->cur_master;

	if (!master || !master->connector)
		return false;

	return  (sde_connector_get_topology_name(master->connector)
			== SDE_RM_TOPOLOGY_PPSPLIT);
}

static int sde_encoder_virt_atomic_check(
		struct drm_encoder *drm_enc,
		struct drm_crtc_state *crtc_state,
		struct drm_connector_state *conn_state)
{
	struct sde_encoder_virt *sde_enc;
	struct msm_drm_private *priv;
	struct sde_kms *sde_kms;
	const struct drm_display_mode *mode;
	struct drm_display_mode *adj_mode;
	struct sde_connector *sde_conn = NULL;
	struct sde_connector_state *sde_conn_state = NULL;
	struct sde_crtc_state *sde_crtc_state = NULL;
	int i = 0;
	int ret = 0;

	if (!drm_enc || !crtc_state || !conn_state) {
		SDE_ERROR("invalid arg(s), drm_enc %d, crtc/conn state %d/%d\n",
				drm_enc != 0, crtc_state != 0, conn_state != 0);
		return -EINVAL;
	}

	sde_enc = to_sde_encoder_virt(drm_enc);
	SDE_DEBUG_ENC(sde_enc, "\n");

	priv = drm_enc->dev->dev_private;
	sde_kms = to_sde_kms(priv->kms);
	mode = &crtc_state->mode;
	adj_mode = &crtc_state->adjusted_mode;
	sde_conn = to_sde_connector(conn_state->connector);
	sde_conn_state = to_sde_connector_state(conn_state);
	sde_crtc_state = to_sde_crtc_state(crtc_state);

	SDE_EVT32(DRMID(drm_enc), drm_atomic_crtc_needs_modeset(crtc_state));

	/* perform atomic check on the first physical encoder (master) */
	for (i = 0; i < sde_enc->num_phys_encs; i++) {
		struct sde_encoder_phys *phys = sde_enc->phys_encs[i];

		if (phys && phys->ops.atomic_check)
			ret = phys->ops.atomic_check(phys, crtc_state,
					conn_state);
		else if (phys && phys->ops.mode_fixup)
			if (!phys->ops.mode_fixup(phys, mode, adj_mode))
				ret = -EINVAL;

		if (ret) {
			SDE_ERROR_ENC(sde_enc,
					"mode unsupported, phys idx %d\n", i);
			break;
		}
	}

	if (!ret && (crtc_state->mode_changed || crtc_state->active_changed)) {
		struct sde_rect mode_roi, roi;

		mode_roi.x = 0;
		mode_roi.y = 0;
		mode_roi.w = crtc_state->adjusted_mode.hdisplay;
		mode_roi.h = crtc_state->adjusted_mode.vdisplay;

		if (sde_conn_state->rois.num_rects) {
			sde_kms_rect_merge_rectangles(
					&sde_conn_state->rois, &roi);
			if (!sde_kms_rect_is_equal(&mode_roi, &roi)) {
				SDE_ERROR_ENC(sde_enc,
					"roi (%d,%d,%d,%d) on connector invalid during modeset\n",
					roi.x, roi.y, roi.w, roi.h);
				ret = -EINVAL;
			}
		}

		if (sde_crtc_state->user_roi_list.num_rects) {
			sde_kms_rect_merge_rectangles(
					&sde_crtc_state->user_roi_list, &roi);
			if (!sde_kms_rect_is_equal(&mode_roi, &roi)) {
				SDE_ERROR_ENC(sde_enc,
					"roi (%d,%d,%d,%d) on crtc invalid during modeset\n",
					roi.x, roi.y, roi.w, roi.h);
				ret = -EINVAL;
			}
		}

		if (ret)
			return ret;
	}

	if (!ret) {
		/**
		 * record topology in previous atomic state to be able to handle
		 * topology transitions correctly.
		 */
		enum sde_rm_topology_name old_top;

		old_top  = sde_connector_get_property(conn_state,
				CONNECTOR_PROP_TOPOLOGY_NAME);
		ret = sde_connector_set_old_topology_name(conn_state, old_top);
		if (ret)
			return ret;
	}

	if (!ret && sde_conn && drm_atomic_crtc_needs_modeset(crtc_state)) {
		struct msm_display_topology *topology = NULL;

		SDE_EVT32(sde_conn_state, ((unsigned long long)sde_conn_state) >> 32, 0x9999);
		ret = sde_conn->ops.get_mode_info(&sde_conn->base, adj_mode,
				&sde_conn_state->mode_info,
				sde_kms->catalog->max_mixer_width,
				sde_conn->display);
		if (ret) {
			SDE_ERROR_ENC(sde_enc,
				"failed to get mode info, rc = %d\n", ret);
			return ret;
		}

		if (sde_conn_state->mode_info.comp_info.comp_type &&
			sde_conn_state->mode_info.comp_info.comp_ratio >=
					MSM_DISPLAY_COMPRESSION_RATIO_MAX) {
			SDE_ERROR_ENC(sde_enc,
				"invalid compression ratio: %d\n",
				sde_conn_state->mode_info.comp_info.comp_ratio);
			ret = -EINVAL;
			return ret;
		}

		/* Reserve dynamic resources, indicating atomic_check phase */
		ret = sde_rm_reserve(&sde_kms->rm, drm_enc, crtc_state,
			conn_state, true);
		if (ret) {
			SDE_ERROR_ENC(sde_enc,
				"RM failed to reserve resources, rc = %d\n",
				ret);
			return ret;
		}

		/**
		 * Update connector state with the topology selected for the
		 * resource set validated. Reset the topology if we are
		 * de-activating crtc.
		 */
		if (crtc_state->active)
			topology = &sde_conn_state->mode_info.topology;

		ret = sde_rm_update_topology(conn_state, topology);
		if (ret) {
			SDE_ERROR_ENC(sde_enc,
				"RM failed to update topology, rc: %d\n", ret);
			return ret;
		}

		ret = sde_connector_set_blob_data(conn_state->connector,
				conn_state,
				CONNECTOR_PROP_SDE_INFO);
		if (ret) {
			SDE_ERROR_ENC(sde_enc,
				"connector failed to update info, rc: %d\n",
				ret);
			return ret;
		}

	}

	ret = sde_connector_roi_v1_check_roi(conn_state);
	if (ret) {
		SDE_ERROR_ENC(sde_enc, "connector roi check failed, rc: %d",
				ret);
		return ret;
	}

	if (!ret)
		drm_mode_set_crtcinfo(adj_mode, 0);

	SDE_EVT32(DRMID(drm_enc), adj_mode->flags, adj_mode->private_flags);

	return ret;
}

static int _sde_encoder_dsc_update_pic_dim(struct msm_display_dsc_info *dsc,
		int pic_width, int pic_height)
{
	if (!dsc || !pic_width || !pic_height) {
		SDE_ERROR("invalid input: pic_width=%d pic_height=%d\n",
			pic_width, pic_height);
		return -EINVAL;
	}

	if ((pic_width % dsc->slice_width) ||
	    (pic_height % dsc->slice_height)) {
		SDE_ERROR("pic_dim=%dx%d has to be multiple of slice=%dx%d\n",
			pic_width, pic_height,
			dsc->slice_width, dsc->slice_height);
		return -EINVAL;
	}

	dsc->pic_width = pic_width;
	dsc->pic_height = pic_height;

	return 0;
}

static void _sde_encoder_dsc_pclk_param_calc(struct msm_display_dsc_info *dsc,
		int intf_width)
{
	int slice_per_pkt, slice_per_intf;
	int bytes_in_slice, total_bytes_per_intf;

	if (!dsc || !dsc->slice_width || !dsc->slice_per_pkt ||
	    (intf_width < dsc->slice_width)) {
		SDE_ERROR("invalid input: intf_width=%d slice_width=%d\n",
			intf_width, dsc ? dsc->slice_width : -1);
		return;
	}

	slice_per_pkt = dsc->slice_per_pkt;
	slice_per_intf = DIV_ROUND_UP(intf_width, dsc->slice_width);

	/*
	 * If slice_per_pkt is greater than slice_per_intf then default to 1.
	 * This can happen during partial update.
	 */
	if (slice_per_pkt > slice_per_intf)
		slice_per_pkt = 1;

	bytes_in_slice = DIV_ROUND_UP(dsc->slice_width * dsc->bpp, 8);
	total_bytes_per_intf = bytes_in_slice * slice_per_intf;

	dsc->eol_byte_num = total_bytes_per_intf % 3;
	dsc->pclk_per_line =  DIV_ROUND_UP(total_bytes_per_intf, 3);
	dsc->bytes_in_slice = bytes_in_slice;
	dsc->bytes_per_pkt = bytes_in_slice * slice_per_pkt;
	dsc->pkt_per_line = slice_per_intf / slice_per_pkt;
}

static int _sde_encoder_dsc_initial_line_calc(struct msm_display_dsc_info *dsc,
		int enc_ip_width)
{
	int ssm_delay, total_pixels, soft_slice_per_enc;

	soft_slice_per_enc = enc_ip_width / dsc->slice_width;

	/*
	 * minimum number of initial line pixels is a sum of:
	 * 1. sub-stream multiplexer delay (83 groups for 8bpc,
	 *    91 for 10 bpc) * 3
	 * 2. for two soft slice cases, add extra sub-stream multiplexer * 3
	 * 3. the initial xmit delay
	 * 4. total pipeline delay through the "lock step" of encoder (47)
	 * 5. 6 additional pixels as the output of the rate buffer is
	 *    48 bits wide
	 */
	ssm_delay = ((dsc->bpc < 10) ? 84 : 92);
	total_pixels = ssm_delay * 3 + dsc->initial_xmit_delay + 47;
	if (soft_slice_per_enc > 1)
		total_pixels += (ssm_delay * 3);
	dsc->initial_lines = DIV_ROUND_UP(total_pixels, dsc->slice_width);
	return 0;
}

static bool _sde_encoder_dsc_ich_reset_override_needed(bool pu_en,
		struct msm_display_dsc_info *dsc)
{
	/*
	 * As per the DSC spec, ICH_RESET can be either end of the slice line
	 * or at the end of the slice. HW internally generates ich_reset at
	 * end of the slice line if DSC_MERGE is used or encoder has two
	 * soft slices. However, if encoder has only 1 soft slice and DSC_MERGE
	 * is not used then it will generate ich_reset at the end of slice.
	 *
	 * Now as per the spec, during one PPS session, position where
	 * ich_reset is generated should not change. Now if full-screen frame
	 * has more than 1 soft slice then HW will automatically generate
	 * ich_reset at the end of slice_line. But for the same panel, if
	 * partial frame is enabled and only 1 encoder is used with 1 slice,
	 * then HW will generate ich_reset at end of the slice. This is a
	 * mismatch. Prevent this by overriding HW's decision.
	 */
	return pu_en && dsc && (dsc->full_frame_slices > 1) &&
		(dsc->slice_width == dsc->pic_width);
}

static void _sde_encoder_dsc_pipe_cfg(struct sde_hw_dsc *hw_dsc,
		struct sde_hw_pingpong *hw_pp, struct msm_display_dsc_info *dsc,
		u32 common_mode, bool ich_reset, bool enable,
		struct sde_hw_pingpong *hw_dsc_pp)
{
	if (!enable) {
		if (hw_dsc_pp && hw_dsc_pp->ops.disable_dsc)
			hw_dsc_pp->ops.disable_dsc(hw_dsc_pp);

		if (hw_dsc && hw_dsc->ops.dsc_disable)
			hw_dsc->ops.dsc_disable(hw_dsc);

		if (hw_dsc && hw_dsc->ops.bind_pingpong_blk)
			hw_dsc->ops.bind_pingpong_blk(hw_dsc, false,
					PINGPONG_MAX);
		return;
	}

	if (!dsc || !hw_dsc || !hw_pp || !hw_dsc_pp) {
		SDE_ERROR("invalid params %d %d %d %d\n", !dsc, !hw_dsc,
				!hw_pp, !hw_dsc_pp);
		return;
	}

	if (hw_dsc->ops.dsc_config)
		hw_dsc->ops.dsc_config(hw_dsc, dsc, common_mode, ich_reset);

	if (hw_dsc->ops.dsc_config_thresh)
		hw_dsc->ops.dsc_config_thresh(hw_dsc, dsc);

	if (hw_dsc_pp->ops.setup_dsc)
		hw_dsc_pp->ops.setup_dsc(hw_dsc_pp);

	if (hw_dsc->ops.bind_pingpong_blk)
		hw_dsc->ops.bind_pingpong_blk(hw_dsc, true, hw_pp->idx);

	if (hw_dsc_pp->ops.enable_dsc)
		hw_dsc_pp->ops.enable_dsc(hw_dsc_pp);
}

static void _sde_encoder_get_connector_roi(
		struct sde_encoder_virt *sde_enc,
		struct sde_rect *merged_conn_roi)
{
	struct drm_connector *drm_conn;
	struct sde_connector_state *c_state;

	if (!sde_enc || !merged_conn_roi)
		return;

	drm_conn = sde_enc->phys_encs[0]->connector;

	if (!drm_conn || !drm_conn->state)
		return;

	c_state = to_sde_connector_state(drm_conn->state);
	sde_kms_rect_merge_rectangles(&c_state->rois, merged_conn_roi);
}

static int _sde_encoder_dsc_n_lm_1_enc_1_intf(struct sde_encoder_virt *sde_enc)
{
	int this_frame_slices;
	int intf_ip_w, enc_ip_w;
	int ich_res, dsc_common_mode = 0;

	struct sde_hw_pingpong *hw_pp = sde_enc->hw_pp[0];
	struct sde_hw_pingpong *hw_dsc_pp = sde_enc->hw_dsc_pp[0];
	struct sde_hw_dsc *hw_dsc = sde_enc->hw_dsc[0];
	struct sde_encoder_phys *enc_master = sde_enc->cur_master;
	const struct sde_rect *roi = &sde_enc->cur_conn_roi;
	struct msm_mode_info mode_info;
	struct msm_display_dsc_info *dsc = NULL;
	struct sde_hw_ctl *hw_ctl;
	struct sde_ctl_dsc_cfg cfg;
	int rc;

	if (hw_dsc == NULL || hw_pp == NULL || !enc_master) {
		SDE_ERROR_ENC(sde_enc, "invalid params for DSC\n");
		return -EINVAL;
	}

	rc = _sde_encoder_get_mode_info(&sde_enc->base, &mode_info);
	if (rc) {
		SDE_ERROR_ENC(sde_enc, "failed to get mode info\n");
		return -EINVAL;
	}

	hw_ctl = enc_master->hw_ctl;

	memset(&cfg, 0, sizeof(cfg));
	dsc = &mode_info.comp_info.dsc_info;
	_sde_encoder_dsc_update_pic_dim(dsc, roi->w, roi->h);

	this_frame_slices = roi->w / dsc->slice_width;
	intf_ip_w = this_frame_slices * dsc->slice_width;
	_sde_encoder_dsc_pclk_param_calc(dsc, intf_ip_w);

	enc_ip_w = intf_ip_w;
	_sde_encoder_dsc_initial_line_calc(dsc, enc_ip_w);

	ich_res = _sde_encoder_dsc_ich_reset_override_needed(false, dsc);

	if (enc_master->intf_mode == INTF_MODE_VIDEO)
		dsc_common_mode = DSC_MODE_VIDEO;

	SDE_DEBUG_ENC(sde_enc, "pic_w: %d pic_h: %d mode:%d\n",
		roi->w, roi->h, dsc_common_mode);
	SDE_EVT32(DRMID(&sde_enc->base), roi->w, roi->h, dsc_common_mode);

	_sde_encoder_dsc_pipe_cfg(hw_dsc, hw_pp, dsc, dsc_common_mode,
			ich_res, true, hw_dsc_pp);
	cfg.dsc[cfg.dsc_count++] = hw_dsc->idx;

	/* setup dsc active configuration in the control path */
	if (hw_ctl->ops.setup_dsc_cfg) {
		hw_ctl->ops.setup_dsc_cfg(hw_ctl, &cfg);
		SDE_DEBUG_ENC(sde_enc,
				"setup dsc_cfg hw_ctl[%d], count:%d,dsc[0]:%d, dsc[1]:%d\n",
				hw_ctl->idx,
				cfg.dsc_count,
				cfg.dsc[0],
				cfg.dsc[1]);
	}

	if (hw_ctl->ops.update_bitmask_dsc)
		hw_ctl->ops.update_bitmask_dsc(hw_ctl, hw_dsc->idx, 1);

	return 0;
}

static int _sde_encoder_dsc_2_lm_2_enc_2_intf(struct sde_encoder_virt *sde_enc,
		struct sde_encoder_kickoff_params *params)
{
	int this_frame_slices;
	int intf_ip_w, enc_ip_w;
	int ich_res, dsc_common_mode;

	struct sde_encoder_phys *enc_master = sde_enc->cur_master;
	const struct sde_rect *roi = &sde_enc->cur_conn_roi;
	struct sde_hw_dsc *hw_dsc[MAX_CHANNELS_PER_ENC];
	struct sde_hw_pingpong *hw_pp[MAX_CHANNELS_PER_ENC];
	struct sde_hw_pingpong *hw_dsc_pp[MAX_CHANNELS_PER_ENC];
	struct msm_display_dsc_info dsc[MAX_CHANNELS_PER_ENC];
	struct msm_mode_info mode_info;
	bool half_panel_partial_update;
	struct sde_hw_ctl *hw_ctl = enc_master->hw_ctl;
	struct sde_ctl_dsc_cfg cfg;
	int i, rc;

	memset(&cfg, 0, sizeof(cfg));

	for (i = 0; i < MAX_CHANNELS_PER_ENC; i++) {
		hw_pp[i] = sde_enc->hw_pp[i];
		hw_dsc[i] = sde_enc->hw_dsc[i];
		hw_dsc_pp[i] = sde_enc->hw_dsc_pp[i];

		if (!hw_pp[i] || !hw_dsc[i] || !hw_dsc_pp[i]) {
			SDE_ERROR_ENC(sde_enc, "invalid params for DSC\n");
			return -EINVAL;
		}
	}

	rc = _sde_encoder_get_mode_info(&sde_enc->base, &mode_info);
	if (rc) {
		SDE_ERROR_ENC(sde_enc, "failed to get mode info\n");
		return -EINVAL;
	}

	half_panel_partial_update =
			hweight_long(params->affected_displays) == 1;

	dsc_common_mode = 0;
	if (!half_panel_partial_update)
		dsc_common_mode |= DSC_MODE_SPLIT_PANEL;
	if (enc_master->intf_mode == INTF_MODE_VIDEO)
		dsc_common_mode |= DSC_MODE_VIDEO;

	memcpy(&dsc[0], &mode_info.comp_info.dsc_info, sizeof(dsc[0]));
	memcpy(&dsc[1], &mode_info.comp_info.dsc_info, sizeof(dsc[1]));

	/*
	 * Since both DSC use same pic dimension, set same pic dimension
	 * to both DSC structures.
	 */
	_sde_encoder_dsc_update_pic_dim(&dsc[0], roi->w, roi->h);
	_sde_encoder_dsc_update_pic_dim(&dsc[1], roi->w, roi->h);

	this_frame_slices = roi->w / dsc[0].slice_width;
	intf_ip_w = this_frame_slices * dsc[0].slice_width;

	if (!half_panel_partial_update)
		intf_ip_w /= 2;

	/*
	 * In this topology when both interfaces are active, they have same
	 * load so intf_ip_w will be same.
	 */
	_sde_encoder_dsc_pclk_param_calc(&dsc[0], intf_ip_w);
	_sde_encoder_dsc_pclk_param_calc(&dsc[1], intf_ip_w);

	/*
	 * In this topology, since there is no dsc_merge, uncompressed input
	 * to encoder and interface is same.
	 */
	enc_ip_w = intf_ip_w;
	_sde_encoder_dsc_initial_line_calc(&dsc[0], enc_ip_w);
	_sde_encoder_dsc_initial_line_calc(&dsc[1], enc_ip_w);

	/*
	 * __is_ich_reset_override_needed should be called only after
	 * updating pic dimension, mdss_panel_dsc_update_pic_dim.
	 */
	ich_res = _sde_encoder_dsc_ich_reset_override_needed(
			half_panel_partial_update, &dsc[0]);

	SDE_DEBUG_ENC(sde_enc, "pic_w: %d pic_h: %d mode:%d\n",
			roi->w, roi->h, dsc_common_mode);

	for (i = 0; i < sde_enc->num_phys_encs; i++) {
		bool active = !!((1 << i) & params->affected_displays);

		SDE_EVT32(DRMID(&sde_enc->base), roi->w, roi->h,
				dsc_common_mode, i, active);
		_sde_encoder_dsc_pipe_cfg(hw_dsc[i], hw_pp[i], &dsc[i],
				dsc_common_mode, ich_res, active, hw_dsc_pp[i]);

		if (active) {
			if (cfg.dsc_count >= MAX_DSC_PER_CTL_V1) {
				pr_err("Invalid dsc count:%d\n",
						cfg.dsc_count);
				return -EINVAL;
			}
			cfg.dsc[cfg.dsc_count++] = hw_dsc[i]->idx;

			if (hw_ctl->ops.update_bitmask_dsc)
				hw_ctl->ops.update_bitmask_dsc(hw_ctl,
						hw_dsc[i]->idx, 1);
		}
	}

	/* setup dsc active configuration in the control path */
	if (hw_ctl->ops.setup_dsc_cfg) {
		hw_ctl->ops.setup_dsc_cfg(hw_ctl, &cfg);
		SDE_DEBUG_ENC(sde_enc,
				"setup dsc_cfg hw_ctl[%d], count:%d,dsc[0]:%d, dsc[1]:%d\n",
				hw_ctl->idx,
				cfg.dsc_count,
				cfg.dsc[0],
				cfg.dsc[1]);
	}
	return 0;
}

static int _sde_encoder_dsc_2_lm_2_enc_1_intf(struct sde_encoder_virt *sde_enc,
		struct sde_encoder_kickoff_params *params)
{
	int this_frame_slices;
	int intf_ip_w, enc_ip_w;
	int ich_res, dsc_common_mode;

	struct sde_encoder_phys *enc_master = sde_enc->cur_master;
	const struct sde_rect *roi = &sde_enc->cur_conn_roi;
	struct sde_hw_dsc *hw_dsc[MAX_CHANNELS_PER_ENC];
	struct sde_hw_pingpong *hw_pp[MAX_CHANNELS_PER_ENC];
	struct sde_hw_pingpong *hw_dsc_pp[MAX_CHANNELS_PER_ENC];
	struct msm_display_dsc_info *dsc = NULL;
	struct msm_mode_info mode_info;
	bool half_panel_partial_update;
	struct sde_hw_ctl *hw_ctl = enc_master->hw_ctl;
	struct sde_ctl_dsc_cfg cfg;
	int i, rc;

	memset(&cfg, 0, sizeof(cfg));

	for (i = 0; i < MAX_CHANNELS_PER_ENC; i++) {
		hw_pp[i] = sde_enc->hw_pp[i];
		hw_dsc[i] = sde_enc->hw_dsc[i];
		hw_dsc_pp[i] = sde_enc->hw_dsc_pp[i];

		if (!hw_pp[i] || !hw_dsc[i] || !hw_dsc_pp[i]) {
			SDE_ERROR_ENC(sde_enc, "invalid params for DSC\n");
			return -EINVAL;
		}
	}

	rc = _sde_encoder_get_mode_info(&sde_enc->base, &mode_info);
	if (rc) {
		SDE_ERROR_ENC(sde_enc, "failed to get mode info\n");
		return -EINVAL;
	}

	dsc = &mode_info.comp_info.dsc_info;

	half_panel_partial_update =
			hweight_long(params->affected_displays) == 1;

	dsc_common_mode = 0;
	if (!half_panel_partial_update)
		dsc_common_mode |= DSC_MODE_SPLIT_PANEL | DSC_MODE_MULTIPLEX;
	if (enc_master->intf_mode == INTF_MODE_VIDEO)
		dsc_common_mode |= DSC_MODE_VIDEO;

	_sde_encoder_dsc_update_pic_dim(dsc, roi->w, roi->h);

	this_frame_slices = roi->w / dsc->slice_width;
	intf_ip_w = this_frame_slices * dsc->slice_width;
	_sde_encoder_dsc_pclk_param_calc(dsc, intf_ip_w);

	/*
	 * dsc merge case: when using 2 encoders for the same stream,
	 * no. of slices need to be same on both the encoders.
	 */
	enc_ip_w = intf_ip_w / 2;
	_sde_encoder_dsc_initial_line_calc(dsc, enc_ip_w);

	ich_res = _sde_encoder_dsc_ich_reset_override_needed(
			half_panel_partial_update, dsc);

	SDE_DEBUG_ENC(sde_enc, "pic_w: %d pic_h: %d mode:%d\n",
			roi->w, roi->h, dsc_common_mode);
	SDE_EVT32(DRMID(&sde_enc->base), roi->w, roi->h,
			dsc_common_mode, i, params->affected_displays);

	_sde_encoder_dsc_pipe_cfg(hw_dsc[0], hw_pp[0], dsc, dsc_common_mode,
			ich_res, true, hw_dsc_pp[0]);
	cfg.dsc[0] = hw_dsc[0]->idx;
	cfg.dsc_count++;
	if (hw_ctl->ops.update_bitmask_dsc)
		hw_ctl->ops.update_bitmask_dsc(hw_ctl, hw_dsc[0]->idx, 1);


	_sde_encoder_dsc_pipe_cfg(hw_dsc[1], hw_pp[1], dsc, dsc_common_mode,
			ich_res, !half_panel_partial_update, hw_dsc_pp[1]);
	if (!half_panel_partial_update) {
		cfg.dsc[1] = hw_dsc[1]->idx;
		cfg.dsc_count++;
		if (hw_ctl->ops.update_bitmask_dsc)
			hw_ctl->ops.update_bitmask_dsc(hw_ctl, hw_dsc[1]->idx,
					1);
	}
	/* setup dsc active configuration in the control path */
	if (hw_ctl->ops.setup_dsc_cfg) {
		hw_ctl->ops.setup_dsc_cfg(hw_ctl, &cfg);
		SDE_DEBUG_ENC(sde_enc,
				"setup_dsc_cfg hw_ctl[%d], count:%d,dsc[0]:%d, dsc[1]:%d\n",
				hw_ctl->idx,
				cfg.dsc_count,
				cfg.dsc[0],
				cfg.dsc[1]);
	}
	return 0;
}

static int _sde_encoder_update_roi(struct drm_encoder *drm_enc)
{
	struct sde_encoder_virt *sde_enc;
	struct drm_connector *drm_conn;
	struct drm_display_mode *adj_mode;
	struct sde_rect roi;

	if (!drm_enc) {
		SDE_ERROR("invalid encoder parameter\n");
		return -EINVAL;
	}

	sde_enc = to_sde_encoder_virt(drm_enc);
	if (!sde_enc->crtc || !sde_enc->crtc->state) {
		SDE_ERROR("invalid crtc parameter\n");
		return -EINVAL;
	}

	if (!sde_enc->cur_master) {
		SDE_ERROR("invalid cur_master parameter\n");
		return -EINVAL;
	}

	adj_mode = &sde_enc->cur_master->cached_mode;
	drm_conn = sde_enc->cur_master->connector;

	_sde_encoder_get_connector_roi(sde_enc, &roi);
	if (sde_kms_rect_is_null(&roi)) {
		roi.w = adj_mode->hdisplay;
		roi.h = adj_mode->vdisplay;
	}

	memcpy(&sde_enc->prv_conn_roi, &sde_enc->cur_conn_roi,
			sizeof(sde_enc->prv_conn_roi));
	memcpy(&sde_enc->cur_conn_roi, &roi, sizeof(sde_enc->cur_conn_roi));

	return 0;
}

static int _sde_encoder_dsc_setup(struct sde_encoder_virt *sde_enc,
		struct sde_encoder_kickoff_params *params)
{
	enum sde_rm_topology_name topology;
	struct drm_connector *drm_conn;
	int ret = 0;
	SDE_EVT32(sde_enc,params);

	if (!sde_enc || !params || !sde_enc->phys_encs[0] ||
			!sde_enc->phys_encs[0]->connector)
		return -EINVAL;

	drm_conn = sde_enc->phys_encs[0]->connector;

	topology = sde_connector_get_topology_name(drm_conn);
	if (topology == SDE_RM_TOPOLOGY_NONE) {
		SDE_EVT32(topology);
		SDE_ERROR_ENC(sde_enc, "topology not set yet\n");
		return -EINVAL;
	}

	SDE_DEBUG_ENC(sde_enc, "topology:%d\n", topology);
	SDE_EVT32(DRMID(&sde_enc->base), topology,
			sde_enc->cur_conn_roi.x,
			sde_enc->cur_conn_roi.y,
			sde_enc->cur_conn_roi.w,
			sde_enc->cur_conn_roi.h,
			sde_enc->prv_conn_roi.x,
			sde_enc->prv_conn_roi.y,
			sde_enc->prv_conn_roi.w,
			sde_enc->prv_conn_roi.h,
			sde_enc->cur_master->cached_mode.hdisplay,
			sde_enc->cur_master->cached_mode.vdisplay);

	if (sde_kms_rect_is_equal(&sde_enc->cur_conn_roi,
			&sde_enc->prv_conn_roi))
		return ret;

	switch (topology) {
	case SDE_RM_TOPOLOGY_SINGLEPIPE_DSC:
	case SDE_RM_TOPOLOGY_DUALPIPE_3DMERGE_DSC:
		ret = _sde_encoder_dsc_n_lm_1_enc_1_intf(sde_enc);
		break;
	case SDE_RM_TOPOLOGY_DUALPIPE_DSCMERGE:
		ret = _sde_encoder_dsc_2_lm_2_enc_1_intf(sde_enc, params);
		break;
	case SDE_RM_TOPOLOGY_DUALPIPE_DSC:
		ret = _sde_encoder_dsc_2_lm_2_enc_2_intf(sde_enc, params);
		break;
	default:
		SDE_ERROR_ENC(sde_enc, "No DSC support for topology %d",
				topology);
		return -EINVAL;
	};

	return ret;
}

void sde_encoder_helper_vsync_config(struct sde_encoder_phys *phys_enc,
			u32 vsync_source, bool is_dummy)
{
	struct sde_vsync_source_cfg vsync_cfg = { 0 };
	struct msm_drm_private *priv;
	struct sde_kms *sde_kms;
	struct sde_hw_mdp *hw_mdptop;
	struct drm_encoder *drm_enc;
	struct msm_mode_info mode_info;
	struct sde_encoder_virt *sde_enc;
	int i, rc = 0;

	sde_enc = to_sde_encoder_virt(phys_enc->parent);

	if (!sde_enc) {
		SDE_ERROR("invalid param sde_enc:%d\n", sde_enc != NULL);
		return;
	} else if (sde_enc->num_phys_encs > ARRAY_SIZE(sde_enc->hw_pp)) {
		SDE_ERROR("invalid num phys enc %d/%d\n",
				sde_enc->num_phys_encs,
				(int) ARRAY_SIZE(sde_enc->hw_pp));
		return;
	}

	drm_enc = &sde_enc->base;
	/* this pointers are checked in virt_enable_helper */
	priv = drm_enc->dev->dev_private;

	sde_kms = to_sde_kms(priv->kms);
	if (!sde_kms) {
		SDE_ERROR("invalid sde_kms\n");
		return;
	}

	hw_mdptop = sde_kms->hw_mdp;
	if (!hw_mdptop) {
		SDE_ERROR("invalid mdptop\n");
		return;
	}

	rc = _sde_encoder_get_mode_info(drm_enc, &mode_info);
	if (rc) {
		SDE_ERROR_ENC(sde_enc, "failed to get mode info\n");
		return;
	}

	if (hw_mdptop->ops.setup_vsync_source) {
		for (i = 0; i < sde_enc->num_phys_encs; i++)
			vsync_cfg.ppnumber[i] = sde_enc->hw_pp[i]->idx;

		vsync_cfg.pp_count = sde_enc->num_phys_encs;
		vsync_cfg.frame_rate = mode_info.frame_rate;
		vsync_cfg.vsync_source = vsync_source;
		vsync_cfg.is_dummy = is_dummy;

		hw_mdptop->ops.setup_vsync_source(hw_mdptop, &vsync_cfg);
	}
}

static void _sde_encoder_update_vsync_source(struct sde_encoder_virt *sde_enc,
			struct msm_display_info *disp_info, bool is_dummy)
{
	struct sde_encoder_phys *phys;
	int i;
	u32 vsync_source;

	if (!sde_enc || !disp_info) {
		SDE_ERROR("invalid param sde_enc:%d or disp_info:%d\n",
					sde_enc != NULL, disp_info != NULL);
		return;
	} else if (sde_enc->num_phys_encs > ARRAY_SIZE(sde_enc->hw_pp)) {
		SDE_ERROR("invalid num phys enc %d/%d\n",
				sde_enc->num_phys_encs,
				(int) ARRAY_SIZE(sde_enc->hw_pp));
		return;
	}

	if (disp_info->capabilities & MSM_DISPLAY_CAP_CMD_MODE) {
		if (is_dummy)
			vsync_source = SDE_VSYNC_SOURCE_WD_TIMER_0 -
					sde_enc->te_source;
		else if (disp_info->is_te_using_watchdog_timer)
			vsync_source = SDE_VSYNC_SOURCE_WD_TIMER_4;
		else
			vsync_source = sde_enc->te_source;

		for (i = 0; i < sde_enc->num_phys_encs; i++) {
			phys = sde_enc->phys_encs[i];

			if (phys && phys->ops.setup_vsync_source)
				phys->ops.setup_vsync_source(phys,
					vsync_source, is_dummy);
		}
	}
}

static void _sde_encoder_dsc_disable(struct sde_encoder_virt *sde_enc)
{
	int i;
	struct sde_hw_pingpong *hw_pp = NULL;
	struct sde_hw_pingpong *hw_dsc_pp = NULL;
	struct sde_hw_dsc *hw_dsc = NULL;
	struct sde_hw_ctl *hw_ctl = NULL;
	struct sde_ctl_dsc_cfg cfg;

	if (!sde_enc || !sde_enc->phys_encs[0] ||
			!sde_enc->phys_encs[0]->connector) {
		SDE_ERROR("invalid params %d %d\n",
			!sde_enc, sde_enc ? !sde_enc->phys_encs[0] : -1);
		return;
	}

	if (sde_enc->cur_master)
		hw_ctl = sde_enc->cur_master->hw_ctl;

	/* Disable DSC for all the pp's present in this topology */
	for (i = 0; i < MAX_CHANNELS_PER_ENC; i++) {
		hw_pp = sde_enc->hw_pp[i];
		hw_dsc = sde_enc->hw_dsc[i];
		hw_dsc_pp = sde_enc->hw_dsc_pp[i];

		_sde_encoder_dsc_pipe_cfg(hw_dsc, hw_pp, NULL,
						0, 0, 0, hw_dsc_pp);

		if (hw_dsc)
			sde_enc->dirty_dsc_ids[i] = hw_dsc->idx;
	}

	/* Clear the DSC ACTIVE config for this CTL */
	if (hw_ctl && hw_ctl->ops.setup_dsc_cfg) {
		memset(&cfg, 0, sizeof(cfg));
		hw_ctl->ops.setup_dsc_cfg(hw_ctl, &cfg);
	}

	/**
	 * Since pending flushes from previous commit get cleared
	 * sometime after this point, setting DSC flush bits now
	 * will have no effect. Therefore dirty_dsc_ids track which
	 * DSC blocks must be flushed for the next trigger.
	 */
}

static int _sde_encoder_switch_to_watchdog_vsync(struct drm_encoder *drm_enc)
{
	struct sde_encoder_virt *sde_enc;
	struct msm_display_info disp_info;

	if (!drm_enc) {
		pr_err("invalid drm encoder\n");
		return -EINVAL;
	}

	sde_enc = to_sde_encoder_virt(drm_enc);

	sde_encoder_control_te(drm_enc, false);

	memcpy(&disp_info, &sde_enc->disp_info, sizeof(disp_info));
	disp_info.is_te_using_watchdog_timer = true;
	_sde_encoder_update_vsync_source(sde_enc, &disp_info, false);

	sde_encoder_control_te(drm_enc, true);

	return 0;
}

static int _sde_encoder_update_rsc_client(
		struct drm_encoder *drm_enc,
		struct sde_encoder_rsc_config *config, bool enable)
{
	struct sde_encoder_virt *sde_enc;
	struct drm_crtc *crtc;
	enum sde_rsc_state rsc_state = SDE_RSC_IDLE_STATE;
	struct sde_rsc_cmd_config *rsc_config;
	int ret, prefill_lines;
	struct msm_display_info *disp_info;
	struct msm_mode_info mode_info;
	int wait_vblank_crtc_id = SDE_RSC_INVALID_CRTC_ID;
	int wait_count = 0;
	struct drm_crtc *primary_crtc;
	int pipe = -1;
	int rc = 0;
	int wait_refcount = 0;
	u32 qsync_mode = 0;

	if (!drm_enc || !drm_enc->dev) {
		SDE_ERROR("invalid encoder arguments\n");
		return -EINVAL;
	}

	sde_enc = to_sde_encoder_virt(drm_enc);
	crtc = sde_enc->crtc;

	if (!sde_enc->crtc) {
		SDE_ERROR("invalid crtc parameter\n");
		return -EINVAL;
	}
	disp_info = &sde_enc->disp_info;
	rsc_config = &sde_enc->rsc_config;

	if (!sde_enc->rsc_client) {
		SDE_DEBUG_ENC(sde_enc, "rsc client not created\n");
		return 0;
	}

	rc = _sde_encoder_get_mode_info(drm_enc, &mode_info);
	if (rc) {
		SDE_ERROR_ENC(sde_enc, "failed to mode info\n");
		return 0;
	}

	/**
	 * only primary command mode panel without Qsync can request CMD state.
	 * all other panels/displays can request for VID state including
	 * secondary command mode panel.
	 * Clone mode encoder can request CLK STATE only.
	 */
	if (sde_enc->cur_master)
		qsync_mode = sde_connector_get_qsync_mode(
				sde_enc->cur_master->connector);

	if (sde_encoder_in_clone_mode(drm_enc) || !disp_info->is_primary ||
			  (disp_info->is_primary && qsync_mode))
		rsc_state = enable ? SDE_RSC_CLK_STATE : SDE_RSC_IDLE_STATE;
	else if (disp_info->capabilities & MSM_DISPLAY_CAP_CMD_MODE)
		rsc_state = enable ? SDE_RSC_CMD_STATE : SDE_RSC_IDLE_STATE;
	else if (disp_info->capabilities & MSM_DISPLAY_CAP_VID_MODE)
		rsc_state = enable ? SDE_RSC_VID_STATE : SDE_RSC_IDLE_STATE;

	SDE_EVT32(rsc_state, qsync_mode);

	prefill_lines = config ? mode_info.prefill_lines +
		config->inline_rotate_prefill : mode_info.prefill_lines;

	/* compare specific items and reconfigure the rsc */
	if ((rsc_config->fps != mode_info.frame_rate) ||
	    (rsc_config->vtotal != mode_info.vtotal) ||
	    (rsc_config->prefill_lines != prefill_lines) ||
	    (rsc_config->jitter_numer != mode_info.jitter_numer) ||
	    (rsc_config->jitter_denom != mode_info.jitter_denom)) {
		if (dsi_panel_name == DSI_PANEL_SAMSUNG_S6E3HC2 || dsi_panel_name == DSI_PANEL_SAMSUNG_SOFEF03F_M) {
			rsc_config->fps = 90;
		}
		else {
			rsc_config->fps = mode_info.frame_rate;
		}
		rsc_config->vtotal = mode_info.vtotal;
		rsc_config->prefill_lines = prefill_lines;
		rsc_config->jitter_numer = mode_info.jitter_numer;
		rsc_config->jitter_denom = mode_info.jitter_denom;
		sde_enc->rsc_state_init = false;
	}

	if (rsc_state != SDE_RSC_IDLE_STATE && !sde_enc->rsc_state_init
					&& disp_info->is_primary) {
		/* update it only once */
		sde_enc->rsc_state_init = true;

		ret = sde_rsc_client_state_update(sde_enc->rsc_client,
			rsc_state, rsc_config, crtc->base.id,
			&wait_vblank_crtc_id);
	} else {
		ret = sde_rsc_client_state_update(sde_enc->rsc_client,
			rsc_state, NULL, crtc->base.id,
			&wait_vblank_crtc_id);
	}

	/**
	 * if RSC performed a state change that requires a VBLANK wait, it will
	 * set wait_vblank_crtc_id to the CRTC whose VBLANK we must wait on.
	 *
	 * if we are the primary display, we will need to enable and wait
	 * locally since we hold the commit thread
	 *
	 * if we are an external display, we must send a signal to the primary
	 * to enable its VBLANK and wait one, since the RSC hardware is driven
	 * by the primary panel's VBLANK signals
	 */
	SDE_EVT32_VERBOSE(DRMID(drm_enc), wait_vblank_crtc_id);
	if (ret) {
		SDE_ERROR_ENC(sde_enc,
				"sde rsc client update failed ret:%d\n", ret);
		return ret;
	} else if (wait_vblank_crtc_id == SDE_RSC_INVALID_CRTC_ID) {
		return ret;
	}

	if (wait_vblank_crtc_id)
		wait_refcount =
			sde_rsc_client_get_vsync_refcount(sde_enc->rsc_client);
	SDE_EVT32_VERBOSE(DRMID(drm_enc), wait_vblank_crtc_id, wait_refcount,
			SDE_EVTLOG_FUNC_ENTRY);

	if (crtc->base.id != wait_vblank_crtc_id) {
		primary_crtc = drm_crtc_find(drm_enc->dev,
				NULL, wait_vblank_crtc_id);
		if (!primary_crtc) {
			SDE_ERROR_ENC(sde_enc,
					"failed to find primary crtc id %d\n",
					wait_vblank_crtc_id);
			return -EINVAL;
		}
		pipe = drm_crtc_index(primary_crtc);
	}

	/**
	 * note: VBLANK is expected to be enabled at this point in
	 * resource control state machine if on primary CRTC
	 */
	for (wait_count = 0; wait_count < MAX_RSC_WAIT; wait_count++) {
		if (sde_rsc_client_is_state_update_complete(
				sde_enc->rsc_client))
			break;

		if (crtc->base.id == wait_vblank_crtc_id)
			ret = sde_encoder_wait_for_event(drm_enc,
					MSM_ENC_VBLANK);
		else
			drm_wait_one_vblank(drm_enc->dev, pipe);

		if (ret) {
			SDE_ERROR_ENC(sde_enc,
					"wait for vblank failed ret:%d\n", ret);
			/**
			 * rsc hardware may hang without vsync. avoid rsc hang
			 * by generating the vsync from watchdog timer.
			 */
			if (crtc->base.id == wait_vblank_crtc_id)
				_sde_encoder_switch_to_watchdog_vsync(drm_enc);
		}
	}

	if (wait_count >= MAX_RSC_WAIT)
		SDE_EVT32(DRMID(drm_enc), wait_vblank_crtc_id, wait_count,
				SDE_EVTLOG_ERROR);

	if (wait_refcount)
		sde_rsc_client_reset_vsync_refcount(sde_enc->rsc_client);
	SDE_EVT32_VERBOSE(DRMID(drm_enc), wait_vblank_crtc_id, wait_refcount,
			SDE_EVTLOG_FUNC_EXIT);

	return ret;
}

static void _sde_encoder_irq_control(struct drm_encoder *drm_enc, bool enable)
{
	struct sde_encoder_virt *sde_enc;
	int i;

	if (!drm_enc) {
		SDE_ERROR("invalid encoder\n");
		return;
	}

	sde_enc = to_sde_encoder_virt(drm_enc);

	SDE_DEBUG_ENC(sde_enc, "enable:%d\n", enable);
	for (i = 0; i < sde_enc->num_phys_encs; i++) {
		struct sde_encoder_phys *phys = sde_enc->phys_encs[i];

		if (phys && phys->ops.irq_control)
			phys->ops.irq_control(phys, enable);
	}

}

/* keep track of the userspace vblank during modeset */
static void _sde_encoder_modeset_helper_locked(struct drm_encoder *drm_enc,
		u32 sw_event)
{
	struct sde_encoder_virt *sde_enc;
	bool enable;
	int i;

	if (!drm_enc) {
		SDE_ERROR("invalid encoder\n");
		return;
	}

	sde_enc = to_sde_encoder_virt(drm_enc);
	SDE_DEBUG_ENC(sde_enc, "sw_event:%d, vblank_enabled:%d\n",
			sw_event, sde_enc->vblank_enabled);

	/* nothing to do if vblank not enabled by userspace */
	if (!sde_enc->vblank_enabled)
		return;

	/* disable vblank on pre_modeset */
	if (sw_event == SDE_ENC_RC_EVENT_PRE_MODESET)
		enable = false;
	/* enable vblank on post_modeset */
	else if (sw_event == SDE_ENC_RC_EVENT_POST_MODESET)
		enable = true;
	else
		return;

	for (i = 0; i < sde_enc->num_phys_encs; i++) {
		struct sde_encoder_phys *phys = sde_enc->phys_encs[i];

		if (phys && phys->ops.control_vblank_irq)
			phys->ops.control_vblank_irq(phys, enable);
	}
}

struct sde_rsc_client *sde_encoder_get_rsc_client(struct drm_encoder *drm_enc)
{
	struct sde_encoder_virt *sde_enc;

	if (!drm_enc)
		return NULL;
	sde_enc = to_sde_encoder_virt(drm_enc);
	return sde_enc->rsc_client;
}

static void _sde_encoder_resource_control_rsc_update(
		struct drm_encoder *drm_enc, bool enable)
{
	struct sde_encoder_rsc_config rsc_cfg = { 0 };
	struct sde_encoder_virt *sde_enc;

	if (!drm_enc) {
		SDE_ERROR("invalid encoder argument\n");
		return;
	}
	sde_enc = to_sde_encoder_virt(drm_enc);
	if (!sde_enc->crtc) {
		SDE_ERROR("invalid crtc\n");
		return;
	}

	if (enable) {
		rsc_cfg.inline_rotate_prefill =
				sde_crtc_get_inline_prefill(sde_enc->crtc);

		_sde_encoder_update_rsc_client(drm_enc, &rsc_cfg, true);
	} else {
		_sde_encoder_update_rsc_client(drm_enc, NULL, false);
	}
}

static int _sde_encoder_resource_control_helper(struct drm_encoder *drm_enc,
		bool enable)
{
	struct msm_drm_private *priv;
	struct sde_kms *sde_kms;
	struct sde_encoder_virt *sde_enc;
	int rc;
	bool is_cmd_mode, is_primary;

	sde_enc = to_sde_encoder_virt(drm_enc);
	priv = drm_enc->dev->dev_private;
	sde_kms = to_sde_kms(priv->kms);

	is_cmd_mode = sde_enc->disp_info.capabilities &
			MSM_DISPLAY_CAP_CMD_MODE;
	is_primary = sde_enc->disp_info.is_primary;

	SDE_DEBUG_ENC(sde_enc, "enable:%d\n", enable);
	SDE_EVT32(DRMID(drm_enc), enable);

	if (!sde_enc->cur_master) {
		SDE_ERROR("encoder master not set\n");
		return -EINVAL;
	}

	if (enable) {
		/* enable SDE core clks */
		rc = sde_power_resource_enable(&priv->phandle,
				sde_kms->core_client, true);
		if (rc) {
			SDE_ERROR("failed to enable power resource %d\n", rc);
			SDE_EVT32(rc, SDE_EVTLOG_ERROR);
			return rc;
		}

		sde_enc->elevated_ahb_vote = true;
		/* enable DSI clks */
		rc = sde_connector_clk_ctrl(sde_enc->cur_master->connector,
				true);
		if (rc) {
			SDE_ERROR("failed to enable clk control %d\n", rc);
			sde_power_resource_enable(&priv->phandle,
					sde_kms->core_client, false);
			return rc;
		}

		/* enable all the irq */
		_sde_encoder_irq_control(drm_enc, true);

		if (is_cmd_mode)
			_sde_encoder_pm_qos_add_request(drm_enc, sde_kms);

	} else {
		if (is_cmd_mode)
			_sde_encoder_pm_qos_remove_request(drm_enc, sde_kms);

		/* disable all the irq */
		_sde_encoder_irq_control(drm_enc, false);

		/* disable DSI clks */
		sde_connector_clk_ctrl(sde_enc->cur_master->connector, false);

		/* disable SDE core clks */
		sde_power_resource_enable(&priv->phandle,
				sde_kms->core_client, false);
	}

	return 0;
}

static void sde_encoder_input_event_handler(struct input_handle *handle,
	unsigned int type, unsigned int code, int value)
{
	struct drm_encoder *drm_enc = NULL;
	struct sde_encoder_virt *sde_enc = NULL;
	struct msm_drm_thread *disp_thread = NULL;
	struct msm_drm_private *priv = NULL;

	if (!handle || !handle->handler || !handle->handler->private) {
		SDE_ERROR("invalid encoder for the input event\n");
		return;
	}

	drm_enc = (struct drm_encoder *)handle->handler->private;
	if (!drm_enc->dev || !drm_enc->dev->dev_private) {
		SDE_ERROR("invalid parameters\n");
		return;
	}

	priv = drm_enc->dev->dev_private;
	sde_enc = to_sde_encoder_virt(drm_enc);
	if (!sde_enc->crtc || (sde_enc->crtc->index
			>= ARRAY_SIZE(priv->disp_thread))) {
		SDE_DEBUG_ENC(sde_enc,
			"invalid cached CRTC: %d or crtc index: %d\n",
			sde_enc->crtc == NULL,
			sde_enc->crtc ? sde_enc->crtc->index : -EINVAL);
		return;
	}

	SDE_EVT32_VERBOSE(DRMID(drm_enc));

	disp_thread = &priv->disp_thread[sde_enc->crtc->index];

	kthread_queue_work(&disp_thread->worker,
				&sde_enc->input_event_work);
}

void sde_encoder_control_idle_pc(struct drm_encoder *drm_enc, bool enable)
{
	struct sde_encoder_virt *sde_enc;

	if (!drm_enc) {
		SDE_ERROR("invalid encoder\n");
		return;
	}
	sde_enc = to_sde_encoder_virt(drm_enc);

	/* return early if there is no state change */
	if (sde_enc->idle_pc_enabled == enable)
		return;

	sde_enc->idle_pc_enabled = enable;

	SDE_DEBUG("idle-pc state:%d\n", sde_enc->idle_pc_enabled);
	SDE_EVT32(sde_enc->idle_pc_enabled);
}

static int sde_encoder_resource_control(struct drm_encoder *drm_enc,
		u32 sw_event)
{
	bool autorefresh_enabled = false;
	unsigned int lp, idle_pc_duration;
	struct sde_encoder_virt *sde_enc;
	struct msm_drm_private *priv;
	struct msm_drm_thread *disp_thread;
	int ret;
	bool is_vid_mode = false;

	if (!drm_enc || !drm_enc->dev || !drm_enc->dev->dev_private) {
		SDE_ERROR("invalid encoder parameters, sw_event:%u\n",
				sw_event);
		return -EINVAL;
	}
	sde_enc = to_sde_encoder_virt(drm_enc);
	priv = drm_enc->dev->dev_private;
	is_vid_mode = sde_enc->disp_info.capabilities &
						MSM_DISPLAY_CAP_VID_MODE;

	/*
	 * when idle_pc is not supported, process only KICKOFF, STOP and MODESET
	 * events and return early for other events (ie wb display).
	 */
	if (!sde_enc->idle_pc_enabled &&
			(sw_event != SDE_ENC_RC_EVENT_KICKOFF &&
			sw_event != SDE_ENC_RC_EVENT_PRE_MODESET &&
			sw_event != SDE_ENC_RC_EVENT_POST_MODESET &&
			sw_event != SDE_ENC_RC_EVENT_STOP &&
			sw_event != SDE_ENC_RC_EVENT_PRE_STOP))
		return 0;

	SDE_DEBUG_ENC(sde_enc, "sw_event:%d, idle_pc:%d\n",
			sw_event, sde_enc->idle_pc_enabled);
	SDE_EVT32_VERBOSE(DRMID(drm_enc), sw_event, sde_enc->idle_pc_enabled,
			sde_enc->rc_state, SDE_EVTLOG_FUNC_ENTRY);

	switch (sw_event) {
	case SDE_ENC_RC_EVENT_KICKOFF:
		/* cancel delayed off work, if any */
		if (kthread_cancel_delayed_work_sync(
				&sde_enc->delayed_off_work))
			SDE_DEBUG_ENC(sde_enc, "sw_event:%d, work cancelled\n",
					sw_event);

		mutex_lock(&sde_enc->rc_lock);

		/* return if the resource control is already in ON state */
		if (sde_enc->rc_state == SDE_ENC_RC_STATE_ON) {
			SDE_DEBUG_ENC(sde_enc, "sw_event:%d, rc in ON state\n",
					sw_event);
			SDE_EVT32(DRMID(drm_enc), sw_event, sde_enc->rc_state,
				SDE_EVTLOG_FUNC_CASE1);
			mutex_unlock(&sde_enc->rc_lock);
			return 0;
		} else if (sde_enc->rc_state != SDE_ENC_RC_STATE_OFF &&
				sde_enc->rc_state != SDE_ENC_RC_STATE_IDLE) {
			SDE_ERROR_ENC(sde_enc, "sw_event:%d, rc in state %d\n",
					sw_event, sde_enc->rc_state);
			SDE_EVT32(DRMID(drm_enc), sw_event, sde_enc->rc_state,
					SDE_EVTLOG_ERROR);
			mutex_unlock(&sde_enc->rc_lock);
			return -EINVAL;
		}

		if (is_vid_mode && sde_enc->rc_state == SDE_ENC_RC_STATE_IDLE) {
			_sde_encoder_irq_control(drm_enc, true);
		} else {
			/* enable all the clks and resources */
			ret = _sde_encoder_resource_control_helper(drm_enc,
					true);
			if (ret) {
				SDE_ERROR_ENC(sde_enc,
						"sw_event:%d, rc in state %d\n",
						sw_event, sde_enc->rc_state);
				SDE_EVT32(DRMID(drm_enc), sw_event,
						sde_enc->rc_state,
						SDE_EVTLOG_ERROR);
				mutex_unlock(&sde_enc->rc_lock);
				return ret;
			}

			_sde_encoder_resource_control_rsc_update(drm_enc, true);
		}

		SDE_EVT32(DRMID(drm_enc), sw_event, sde_enc->rc_state,
				SDE_ENC_RC_STATE_ON, SDE_EVTLOG_FUNC_CASE1);
		sde_enc->rc_state = SDE_ENC_RC_STATE_ON;

		mutex_unlock(&sde_enc->rc_lock);
		break;

	case SDE_ENC_RC_EVENT_FRAME_DONE:
		if (!sde_enc->crtc) {
			SDE_ERROR("invalid crtc, sw_event:%u\n", sw_event);
			return -EINVAL;
		}

		if (sde_enc->crtc->index >= ARRAY_SIZE(priv->disp_thread)) {
			SDE_ERROR("invalid crtc index :%u\n",
					sde_enc->crtc->index);
			return -EINVAL;
		}
		disp_thread = &priv->disp_thread[sde_enc->crtc->index];

		/*
		 * mutex lock is not used as this event happens at interrupt
		 * context. And locking is not required as, the other events
		 * like KICKOFF and STOP does a wait-for-idle before executing
		 * the resource_control
		 */
		if (sde_enc->rc_state != SDE_ENC_RC_STATE_ON) {
			SDE_ERROR_ENC(sde_enc, "sw_event:%d,rc:%d-unexpected\n",
					sw_event, sde_enc->rc_state);
			SDE_EVT32(DRMID(drm_enc), sw_event, sde_enc->rc_state,
					SDE_EVTLOG_ERROR);
			return -EINVAL;
		}

		/*
		 * schedule off work item only when there are no
		 * frames pending
		 */
		if (sde_crtc_frame_pending(sde_enc->crtc) > 1) {
			SDE_DEBUG_ENC(sde_enc, "skip schedule work");
			SDE_EVT32(DRMID(drm_enc), sw_event, sde_enc->rc_state,
				SDE_EVTLOG_FUNC_CASE2);
			return 0;
		}

		/* schedule delayed off work if autorefresh is disabled */
		if (sde_enc->cur_master &&
			sde_enc->cur_master->ops.is_autorefresh_enabled)
			autorefresh_enabled =
				sde_enc->cur_master->ops.is_autorefresh_enabled(
							sde_enc->cur_master);

		/* set idle timeout based on master connector's lp value */
		if (sde_enc->cur_master)
			lp = sde_connector_get_lp(
					sde_enc->cur_master->connector);
		else
			lp = SDE_MODE_DPMS_ON;

		if (lp == SDE_MODE_DPMS_LP2)
			idle_pc_duration = IDLE_SHORT_TIMEOUT;
		else
			idle_pc_duration = IDLE_POWERCOLLAPSE_DURATION;

		if (!autorefresh_enabled)
			kthread_mod_delayed_work(
				&disp_thread->worker,
				&sde_enc->delayed_off_work,
				msecs_to_jiffies(idle_pc_duration));
		SDE_EVT32(DRMID(drm_enc), sw_event, sde_enc->rc_state,
				autorefresh_enabled,
				idle_pc_duration, SDE_EVTLOG_FUNC_CASE2);
		SDE_DEBUG_ENC(sde_enc, "sw_event:%d, work scheduled\n",
				sw_event);
		break;

	case SDE_ENC_RC_EVENT_PRE_STOP:
		/* cancel delayed off work, if any */
		if (kthread_cancel_delayed_work_sync(
				&sde_enc->delayed_off_work))
			SDE_DEBUG_ENC(sde_enc, "sw_event:%d, work cancelled\n",
					sw_event);

		mutex_lock(&sde_enc->rc_lock);

		if (is_vid_mode &&
			  sde_enc->rc_state == SDE_ENC_RC_STATE_IDLE) {
			_sde_encoder_irq_control(drm_enc, true);
		}
		/* skip if is already OFF or IDLE, resources are off already */
		else if (sde_enc->rc_state == SDE_ENC_RC_STATE_OFF ||
				sde_enc->rc_state == SDE_ENC_RC_STATE_IDLE) {
			SDE_DEBUG_ENC(sde_enc, "sw_event:%d, rc in %d state\n",
					sw_event, sde_enc->rc_state);
			SDE_EVT32(DRMID(drm_enc), sw_event, sde_enc->rc_state,
				SDE_EVTLOG_FUNC_CASE3);
			mutex_unlock(&sde_enc->rc_lock);
			return 0;
		}

		/**
		 * IRQs are still enabled currently, which allows wait for
		 * VBLANK which RSC may require to correctly transition to OFF
		 */
		_sde_encoder_resource_control_rsc_update(drm_enc, false);

		SDE_EVT32(DRMID(drm_enc), sw_event, sde_enc->rc_state,
				SDE_ENC_RC_STATE_PRE_OFF,
				SDE_EVTLOG_FUNC_CASE3);

		sde_enc->rc_state = SDE_ENC_RC_STATE_PRE_OFF;

		mutex_unlock(&sde_enc->rc_lock);
		break;

	case SDE_ENC_RC_EVENT_STOP:
		/* cancel vsync event work and timer */
		kthread_cancel_work_sync(&sde_enc->vsync_event_work);
		if (sde_enc->disp_info.intf_type == DRM_MODE_CONNECTOR_DSI)
			del_timer_sync(&sde_enc->vsync_event_timer);

		mutex_lock(&sde_enc->rc_lock);
		/* return if the resource control is already in OFF state */
		if (sde_enc->rc_state == SDE_ENC_RC_STATE_OFF) {
			SDE_DEBUG_ENC(sde_enc, "sw_event:%d, rc in OFF state\n",
					sw_event);
			SDE_EVT32(DRMID(drm_enc), sw_event, sde_enc->rc_state,
				SDE_EVTLOG_FUNC_CASE4);
			mutex_unlock(&sde_enc->rc_lock);
			return 0;
		} else if (sde_enc->rc_state == SDE_ENC_RC_STATE_ON ||
			   sde_enc->rc_state == SDE_ENC_RC_STATE_MODESET) {
			SDE_ERROR_ENC(sde_enc, "sw_event:%d, rc in state %d\n",
					sw_event, sde_enc->rc_state);
			SDE_EVT32(DRMID(drm_enc), sw_event, sde_enc->rc_state,
					SDE_EVTLOG_ERROR);
			mutex_unlock(&sde_enc->rc_lock);
			return -EINVAL;
		}

		/**
		 * expect to arrive here only if in either idle state or pre-off
		 * and in IDLE state the resources are already disabled
		 */
		if (sde_enc->rc_state == SDE_ENC_RC_STATE_PRE_OFF)
			_sde_encoder_resource_control_helper(drm_enc, false);

		SDE_EVT32(DRMID(drm_enc), sw_event, sde_enc->rc_state,
				SDE_ENC_RC_STATE_OFF, SDE_EVTLOG_FUNC_CASE4);

		sde_enc->rc_state = SDE_ENC_RC_STATE_OFF;

		mutex_unlock(&sde_enc->rc_lock);
		break;

	case SDE_ENC_RC_EVENT_PRE_MODESET:
		/* cancel delayed off work, if any */
		if (kthread_cancel_delayed_work_sync(
				&sde_enc->delayed_off_work))
			SDE_DEBUG_ENC(sde_enc, "sw_event:%d, work cancelled\n",
					sw_event);

		mutex_lock(&sde_enc->rc_lock);

		/* Nothing to do in off state */
		if (sde_enc->rc_state == SDE_ENC_RC_STATE_OFF) {
			SDE_DEBUG_ENC(sde_enc, "sw_event:%d, rc in OFF state\n",
					sw_event);
			SDE_EVT32(DRMID(drm_enc), sw_event, sde_enc->rc_state);
			mutex_unlock(&sde_enc->rc_lock);
			return 0;
		} else if (sde_enc->rc_state != SDE_ENC_RC_STATE_ON) {
			/* enable all the clks and resources */
			ret = _sde_encoder_resource_control_helper(drm_enc,
					true);
			if (ret) {
				SDE_ERROR_ENC(sde_enc,
						"sw_event:%d, rc in state %d\n",
						sw_event, sde_enc->rc_state);
				SDE_EVT32(DRMID(drm_enc), sw_event,
						sde_enc->rc_state,
						SDE_EVTLOG_ERROR);
				mutex_unlock(&sde_enc->rc_lock);
				return ret;
			}

			_sde_encoder_resource_control_rsc_update(drm_enc, true);

			SDE_EVT32(DRMID(drm_enc), sw_event, sde_enc->rc_state,
				SDE_ENC_RC_STATE_ON, SDE_EVTLOG_FUNC_CASE5);
			sde_enc->rc_state = SDE_ENC_RC_STATE_ON;
		}

		ret = sde_encoder_wait_for_event(drm_enc, MSM_ENC_TX_COMPLETE);
		if (ret && ret != -EWOULDBLOCK) {
			SDE_ERROR_ENC(sde_enc,
					"wait for commit done returned %d\n",
					ret);
			SDE_EVT32(DRMID(drm_enc), sw_event, sde_enc->rc_state,
					ret, SDE_EVTLOG_ERROR);
			mutex_unlock(&sde_enc->rc_lock);
			return -EINVAL;
		}

		_sde_encoder_irq_control(drm_enc, false);
		_sde_encoder_modeset_helper_locked(drm_enc, sw_event);

		SDE_EVT32(DRMID(drm_enc), sw_event, sde_enc->rc_state,
			SDE_ENC_RC_STATE_MODESET, SDE_EVTLOG_FUNC_CASE5);

		sde_enc->rc_state = SDE_ENC_RC_STATE_MODESET;
		mutex_unlock(&sde_enc->rc_lock);
		break;

	case SDE_ENC_RC_EVENT_POST_MODESET:
		mutex_lock(&sde_enc->rc_lock);

		/* Nothing to do in off state */
		if (sde_enc->rc_state == SDE_ENC_RC_STATE_OFF) {
			SDE_DEBUG_ENC(sde_enc, "sw_event:%d, rc in OFF state\n",
					sw_event);
			SDE_EVT32(DRMID(drm_enc), sw_event, sde_enc->rc_state);
			mutex_unlock(&sde_enc->rc_lock);
			return 0;
		} else if (sde_enc->rc_state != SDE_ENC_RC_STATE_MODESET) {
			SDE_ERROR_ENC(sde_enc,
					"sw_event:%d, rc:%d !MODESET state\n",
					sw_event, sde_enc->rc_state);
			SDE_EVT32(DRMID(drm_enc), sw_event, sde_enc->rc_state,
					SDE_EVTLOG_ERROR);
			mutex_unlock(&sde_enc->rc_lock);
			return -EINVAL;
		}

		_sde_encoder_modeset_helper_locked(drm_enc, sw_event);
		_sde_encoder_irq_control(drm_enc, true);

		_sde_encoder_update_rsc_client(drm_enc, NULL, true);

		SDE_EVT32(DRMID(drm_enc), sw_event, sde_enc->rc_state,
				SDE_ENC_RC_STATE_ON, SDE_EVTLOG_FUNC_CASE6);

		sde_enc->rc_state = SDE_ENC_RC_STATE_ON;

		mutex_unlock(&sde_enc->rc_lock);
		break;

	case SDE_ENC_RC_EVENT_ENTER_IDLE:
		mutex_lock(&sde_enc->rc_lock);

		if (sde_enc->rc_state != SDE_ENC_RC_STATE_ON) {
			SDE_DEBUG_ENC(sde_enc, "sw_event:%d, rc:%d !ON state\n",
					sw_event, sde_enc->rc_state);
			SDE_EVT32(DRMID(drm_enc), sw_event, sde_enc->rc_state,
					SDE_EVTLOG_ERROR);
			mutex_unlock(&sde_enc->rc_lock);
			return 0;
		}

		/*
		 * if we are in ON but a frame was just kicked off,
		 * ignore the IDLE event, it's probably a stale timer event
		 */
		if (sde_enc->frame_busy_mask[0]) {
			SDE_ERROR_ENC(sde_enc,
					"sw_event:%d, rc:%d frame pending\n",
					sw_event, sde_enc->rc_state);
			SDE_EVT32(DRMID(drm_enc), sw_event, sde_enc->rc_state,
					SDE_EVTLOG_ERROR);
			mutex_unlock(&sde_enc->rc_lock);
			return 0;
		}

		if (is_vid_mode) {
			_sde_encoder_irq_control(drm_enc, false);
		} else {
			/* disable all the clks and resources */
			_sde_encoder_resource_control_rsc_update(drm_enc,
								false);
			_sde_encoder_resource_control_helper(drm_enc, false);
		}

		SDE_EVT32(DRMID(drm_enc), sw_event, sde_enc->rc_state,
				SDE_ENC_RC_STATE_IDLE, SDE_EVTLOG_FUNC_CASE7);
		sde_enc->rc_state = SDE_ENC_RC_STATE_IDLE;

		mutex_unlock(&sde_enc->rc_lock);
		break;
	case SDE_ENC_RC_EVENT_EARLY_WAKEUP:
		if (!sde_enc->crtc ||
			sde_enc->crtc->index >= ARRAY_SIZE(priv->disp_thread)) {
			SDE_DEBUG_ENC(sde_enc,
				"invalid crtc:%d or crtc index:%d , sw_event:%u\n",
				sde_enc->crtc == NULL,
				sde_enc->crtc ? sde_enc->crtc->index : -EINVAL,
				sw_event);
			return -EINVAL;
		}

		disp_thread = &priv->disp_thread[sde_enc->crtc->index];

		mutex_lock(&sde_enc->rc_lock);

		if (sde_enc->rc_state == SDE_ENC_RC_STATE_ON) {
			if (sde_enc->cur_master &&
				sde_enc->cur_master->ops.is_autorefresh_enabled)
				autorefresh_enabled =
				sde_enc->cur_master->ops.is_autorefresh_enabled(
							sde_enc->cur_master);
			if (autorefresh_enabled) {
				SDE_DEBUG_ENC(sde_enc,
					"not handling early wakeup since auto refresh is enabled\n");
				mutex_unlock(&sde_enc->rc_lock);
				return 0;
			}

			if (!sde_crtc_frame_pending(sde_enc->crtc))
				kthread_mod_delayed_work(&disp_thread->worker,
						&sde_enc->delayed_off_work,
						msecs_to_jiffies(
						IDLE_POWERCOLLAPSE_DURATION));
		} else if (sde_enc->rc_state == SDE_ENC_RC_STATE_IDLE) {
			/* enable all the clks and resources */
			ret = _sde_encoder_resource_control_helper(drm_enc,
					true);
			if (ret) {
				SDE_ERROR_ENC(sde_enc,
						"sw_event:%d, rc in state %d\n",
						sw_event, sde_enc->rc_state);
				SDE_EVT32(DRMID(drm_enc), sw_event,
						sde_enc->rc_state,
						SDE_EVTLOG_ERROR);
				mutex_unlock(&sde_enc->rc_lock);
				return ret;
			}

			_sde_encoder_resource_control_rsc_update(drm_enc, true);

			/*
			 * In some cases, commit comes with slight delay
			 * (> 80 ms)after early wake up, prevent clock switch
			 * off to avoid jank in next update. So, increase the
			 * command mode idle timeout sufficiently to prevent
			 * such case.
			 */
			kthread_mod_delayed_work(&disp_thread->worker,
					&sde_enc->delayed_off_work,
					msecs_to_jiffies(
					IDLE_POWERCOLLAPSE_IN_EARLY_WAKEUP));

			sde_enc->rc_state = SDE_ENC_RC_STATE_ON;
		}

		SDE_EVT32(DRMID(drm_enc), sw_event, sde_enc->rc_state,
				SDE_ENC_RC_STATE_ON, SDE_EVTLOG_FUNC_CASE8);

		mutex_unlock(&sde_enc->rc_lock);
		break;
	default:
		SDE_EVT32(DRMID(drm_enc), sw_event, SDE_EVTLOG_ERROR);
		SDE_ERROR("unexpected sw_event: %d\n", sw_event);
		break;
	}

	SDE_EVT32_VERBOSE(DRMID(drm_enc), sw_event, sde_enc->idle_pc_enabled,
			sde_enc->rc_state, SDE_EVTLOG_FUNC_EXIT);
	return 0;
}

static void sde_encoder_virt_mode_set(struct drm_encoder *drm_enc,
				      struct drm_display_mode *mode,
				      struct drm_display_mode *adj_mode)
{
	struct sde_encoder_virt *sde_enc;
	struct msm_drm_private *priv;
	struct sde_kms *sde_kms;
	struct list_head *connector_list;
	struct drm_connector *conn = NULL, *conn_iter;
//	struct sde_connector_state *sde_conn_state = NULL;
//	struct sde_connector *sde_conn = NULL;
	struct sde_rm_hw_iter dsc_iter, pp_iter, qdss_iter;
	struct sde_rm_hw_request request_hw;
	bool is_cmd_mode = false;
	int i = 0, ret;

	if (!drm_enc) {
		SDE_ERROR("invalid encoder\n");
		return;
	}

	if (!sde_kms_power_resource_is_enabled(drm_enc->dev)) {
		SDE_ERROR("power resource is not enabled\n");
		return;
	}

	sde_enc = to_sde_encoder_virt(drm_enc);
	SDE_DEBUG_ENC(sde_enc, "\n");

	priv = drm_enc->dev->dev_private;
	sde_kms = to_sde_kms(priv->kms);
	connector_list = &sde_kms->dev->mode_config.connector_list;
	is_cmd_mode = sde_enc->disp_info.capabilities &
					MSM_DISPLAY_CAP_CMD_MODE;

	SDE_EVT32(DRMID(drm_enc));

	/*
	 * cache the crtc in sde_enc on enable for duration of use case
	 * for correctly servicing asynchronous irq events and timers
	 */
	if (!drm_enc->crtc) {
		SDE_ERROR("invalid crtc\n");
		return;
	}
	sde_enc->crtc = drm_enc->crtc;

	list_for_each_entry(conn_iter, connector_list, head)
		if (conn_iter->encoder == drm_enc)
			conn = conn_iter;

	if (!conn) {
		SDE_ERROR_ENC(sde_enc, "failed to find attached connector\n");
		return;
	} else if (!conn->state) {
		SDE_ERROR_ENC(sde_enc, "invalid connector state\n");
		return;
	}
/*
	sde_conn = to_sde_connector(conn);
	sde_conn_state = to_sde_connector_state(conn->state);
	if (sde_conn && sde_conn_state) {
		SDE_EVT32(sde_conn_state, ((unsigned long long)sde_conn_state) >> 32, 0x9999);
		ret = sde_conn->ops.get_mode_info(&sde_conn->base, adj_mode,
				&sde_conn_state->mode_info,
				sde_kms->catalog->max_mixer_width,
				sde_conn->display);
		if (ret) {
			SDE_ERROR_ENC(sde_enc,
				"failed to get mode info from the display\n");
			return;
		}
	}
*/
	/* release resources before seamless mode change */
	if (msm_is_mode_seamless_dms(adj_mode) ||
			(msm_is_mode_seamless_dyn_clk(adj_mode) &&
			 is_cmd_mode)) {
		/* restore resource state before releasing them */
		ret = sde_encoder_resource_control(drm_enc,
				SDE_ENC_RC_EVENT_PRE_MODESET);
		if (ret) {
			SDE_ERROR_ENC(sde_enc,
					"sde resource control failed: %d\n",
					ret);
			return;
		}

		/*
		 * Disable dsc before switch the mode and after pre_modeset,
		 * to guarantee that previous kickoff finished.
		 */
		_sde_encoder_dsc_disable(sde_enc);
	}

	/* Reserve dynamic resources now. Indicating non-AtomicTest phase */
	ret = sde_rm_reserve(&sde_kms->rm, drm_enc, drm_enc->crtc->state,
			conn->state, false);
	if (ret) {
		SDE_ERROR_ENC(sde_enc,
				"failed to reserve hw resources, %d\n", ret);
		return;
	}

	sde_rm_init_hw_iter(&pp_iter, drm_enc->base.id, SDE_HW_BLK_PINGPONG);
	for (i = 0; i < MAX_CHANNELS_PER_ENC; i++) {
		sde_enc->hw_pp[i] = NULL;
		if (!sde_rm_get_hw(&sde_kms->rm, &pp_iter))
			break;
		sde_enc->hw_pp[i] = (struct sde_hw_pingpong *) pp_iter.hw;
	}

	for (i = 0; i < sde_enc->num_phys_encs; i++) {
		struct sde_encoder_phys *phys = sde_enc->phys_encs[i];

		if (phys) {
			sde_rm_init_hw_iter(&qdss_iter, drm_enc->base.id,
						SDE_HW_BLK_QDSS);
			for (i = 0; i < QDSS_MAX; i++) {
				if (sde_rm_get_hw(&sde_kms->rm, &qdss_iter)) {
					phys->hw_qdss =
					(struct sde_hw_qdss *)qdss_iter.hw;
					break;
				}
			}
		}
	}

	sde_rm_init_hw_iter(&dsc_iter, drm_enc->base.id, SDE_HW_BLK_DSC);
	for (i = 0; i < MAX_CHANNELS_PER_ENC; i++) {
		sde_enc->hw_dsc[i] = NULL;
		if (!sde_rm_get_hw(&sde_kms->rm, &dsc_iter))
			break;
		sde_enc->hw_dsc[i] = (struct sde_hw_dsc *) dsc_iter.hw;
	}

	/* Get PP for DSC configuration */
	for (i = 0; i < MAX_CHANNELS_PER_ENC; i++) {
		sde_enc->hw_dsc_pp[i] = NULL;
		if (!sde_enc->hw_dsc[i])
			continue;

		request_hw.id = sde_enc->hw_dsc[i]->base.id;
		request_hw.type = SDE_HW_BLK_PINGPONG;
		if (!sde_rm_request_hw_blk(&sde_kms->rm, &request_hw))
			break;
		sde_enc->hw_dsc_pp[i] =
			(struct sde_hw_pingpong *) request_hw.hw;
	}

	for (i = 0; i < sde_enc->num_phys_encs; i++) {
		struct sde_encoder_phys *phys = sde_enc->phys_encs[i];

		if (phys) {
			if (!sde_enc->hw_pp[i] && sde_enc->topology.num_intf) {
				SDE_ERROR_ENC(sde_enc,
				    "invalid pingpong block for the encoder\n");
				return;
			}
			phys->hw_pp = sde_enc->hw_pp[i];
			phys->connector = conn->state->connector;
			if (phys->ops.mode_set)
				phys->ops.mode_set(phys, mode, adj_mode);
		}
	}

	/* update resources after seamless mode change */
	if (msm_is_mode_seamless_dms(adj_mode) ||
			(msm_is_mode_seamless_dyn_clk(adj_mode) &&
			is_cmd_mode))
		sde_encoder_resource_control(&sde_enc->base,
						SDE_ENC_RC_EVENT_POST_MODESET);
}

void sde_encoder_control_te(struct drm_encoder *drm_enc, bool enable)
{
	struct sde_encoder_virt *sde_enc;
	struct sde_encoder_phys *phys;
	int i;

	if (!drm_enc) {
		SDE_ERROR("invalid parameters\n");
		return;
	}

	sde_enc = to_sde_encoder_virt(drm_enc);
	if (!sde_enc) {
		SDE_ERROR("invalid sde encoder\n");
		return;
	}

	for (i = 0; i < sde_enc->num_phys_encs; i++) {
		phys = sde_enc->phys_encs[i];
		if (phys && phys->ops.control_te)
			phys->ops.control_te(phys, enable);
	}
}

static int _sde_encoder_input_connect(struct input_handler *handler,
	struct input_dev *dev, const struct input_device_id *id)
{
	struct input_handle *handle;
	int rc = 0;

	handle = kzalloc(sizeof(*handle), GFP_KERNEL);
	if (!handle)
		return -ENOMEM;

	handle->dev = dev;
	handle->handler = handler;
	handle->name = handler->name;

	rc = input_register_handle(handle);
	if (rc) {
		pr_err("failed to register input handle\n");
		goto error;
	}

	rc = input_open_device(handle);
	if (rc) {
		pr_err("failed to open input device\n");
		goto error_unregister;
	}

	return 0;

error_unregister:
	input_unregister_handle(handle);

error:
	kfree(handle);

	return rc;
}

static void _sde_encoder_input_disconnect(struct input_handle *handle)
{
	 input_close_device(handle);
	 input_unregister_handle(handle);
	 kfree(handle);
}

/**
 * Structure for specifying event parameters on which to receive callbacks.
 * This structure will trigger a callback in case of a touch event (specified by
 * EV_ABS) where there is a change in X and Y coordinates,
 */
static const struct input_device_id sde_input_ids[] = {
	{
		.flags = INPUT_DEVICE_ID_MATCH_EVBIT,
		.evbit = { BIT_MASK(EV_ABS) },
		.absbit = { [BIT_WORD(ABS_MT_POSITION_X)] =
					BIT_MASK(ABS_MT_POSITION_X) |
					BIT_MASK(ABS_MT_POSITION_Y) },
	},
	{ },
};

static int _sde_encoder_input_handler_register(
		struct input_handler *input_handler)
{
	int rc = 0;

	rc = input_register_handler(input_handler);
	if (rc) {
		pr_err("input_register_handler failed, rc= %d\n", rc);
		kfree(input_handler);
		return rc;
	}

	return rc;
}

static int _sde_encoder_input_handler(
		struct sde_encoder_virt *sde_enc)
{
	struct input_handler *input_handler = NULL;
	int rc = 0;

	if (sde_enc->input_handler) {
		SDE_ERROR_ENC(sde_enc,
				"input_handle is active. unexpected\n");
		return -EINVAL;
	}

	input_handler = kzalloc(sizeof(*sde_enc->input_handler), GFP_KERNEL);
	if (!input_handler)
		return -ENOMEM;

	input_handler->event = sde_encoder_input_event_handler;
	input_handler->connect = _sde_encoder_input_connect;
	input_handler->disconnect = _sde_encoder_input_disconnect;
	input_handler->name = "sde";
	input_handler->id_table = sde_input_ids;
	input_handler->private = sde_enc;

	sde_enc->input_handler = input_handler;
	sde_enc->input_handler_registered = false;

	return rc;
}

static void _sde_encoder_virt_enable_helper(struct drm_encoder *drm_enc)
{
	struct sde_encoder_virt *sde_enc = NULL;
	struct msm_drm_private *priv;
	struct sde_kms *sde_kms;

	if (!drm_enc || !drm_enc->dev || !drm_enc->dev->dev_private) {
		SDE_ERROR("invalid parameters\n");
		return;
	}

	priv = drm_enc->dev->dev_private;
	sde_kms = to_sde_kms(priv->kms);
	if (!sde_kms) {
		SDE_ERROR("invalid sde_kms\n");
		return;
	}

	sde_enc = to_sde_encoder_virt(drm_enc);
	if (!sde_enc || !sde_enc->cur_master) {
		SDE_ERROR("invalid sde encoder/master\n");
		return;
	}

	if (sde_enc->disp_info.intf_type == DRM_MODE_CONNECTOR_DisplayPort &&
	    sde_enc->cur_master->hw_mdptop &&
	    sde_enc->cur_master->hw_mdptop->ops.intf_audio_select)
		sde_enc->cur_master->hw_mdptop->ops.intf_audio_select(
					sde_enc->cur_master->hw_mdptop);

	if (sde_enc->cur_master->hw_mdptop &&
			sde_enc->cur_master->hw_mdptop->ops.reset_ubwc)
		sde_enc->cur_master->hw_mdptop->ops.reset_ubwc(
				sde_enc->cur_master->hw_mdptop,
				sde_kms->catalog);

	if (sde_enc->cur_master->hw_ctl &&
			sde_enc->cur_master->hw_ctl->ops.setup_intf_cfg_v1 &&
			!sde_enc->cur_master->cont_splash_enabled)
		sde_enc->cur_master->hw_ctl->ops.setup_intf_cfg_v1(
				sde_enc->cur_master->hw_ctl,
				&sde_enc->cur_master->intf_cfg_v1);

	_sde_encoder_update_vsync_source(sde_enc, &sde_enc->disp_info, false);
	sde_encoder_control_te(drm_enc, true);

	memset(&sde_enc->prv_conn_roi, 0, sizeof(sde_enc->prv_conn_roi));
	memset(&sde_enc->cur_conn_roi, 0, sizeof(sde_enc->cur_conn_roi));
}

void sde_encoder_virt_restore(struct drm_encoder *drm_enc)
{
	struct sde_encoder_virt *sde_enc = NULL;
	int i;

	if (!drm_enc) {
		SDE_ERROR("invalid encoder\n");
		return;
	}
	sde_enc = to_sde_encoder_virt(drm_enc);

	if (!sde_enc->cur_master) {
		SDE_ERROR("virt encoder has no master\n");
		return;
	}

	memset(&sde_enc->cur_master->intf_cfg_v1, 0,
			sizeof(sde_enc->cur_master->intf_cfg_v1));
	sde_enc->idle_pc_restore = true;

	for (i = 0; i < sde_enc->num_phys_encs; i++) {
		struct sde_encoder_phys *phys = sde_enc->phys_encs[i];

		if (!phys)
			continue;

		if (phys->hw_ctl && phys->hw_ctl->ops.clear_pending_flush)
			phys->hw_ctl->ops.clear_pending_flush(phys->hw_ctl);

		if ((phys != sde_enc->cur_master) && phys->ops.restore)
			phys->ops.restore(phys);
	}

	if (sde_enc->cur_master && sde_enc->cur_master->ops.restore)
		sde_enc->cur_master->ops.restore(sde_enc->cur_master);

	_sde_encoder_virt_enable_helper(drm_enc);
}

static void sde_encoder_off_work(struct kthread_work *work)
{
	struct sde_encoder_virt *sde_enc = container_of(work,
			struct sde_encoder_virt, delayed_off_work.work);
	struct drm_encoder *drm_enc;

	if (!sde_enc) {
		SDE_ERROR("invalid sde encoder\n");
		return;
	}
	drm_enc = &sde_enc->base;

	SDE_ATRACE_BEGIN("sde_encoder_off_work");
	sde_encoder_idle_request(drm_enc);
	SDE_ATRACE_END("sde_encoder_off_work");
}

static void sde_encoder_virt_enable(struct drm_encoder *drm_enc)
{
	struct sde_encoder_virt *sde_enc = NULL;
	int i, ret = 0;
	struct msm_compression_info *comp_info = NULL;
	struct drm_display_mode *cur_mode = NULL;
	struct msm_mode_info mode_info;
	struct msm_display_info *disp_info;

	if (!drm_enc) {
		SDE_ERROR("invalid encoder\n");
		return;
	}
	sde_enc = to_sde_encoder_virt(drm_enc);
	disp_info = &sde_enc->disp_info;

	if (!sde_kms_power_resource_is_enabled(drm_enc->dev)) {
		SDE_ERROR("power resource is not enabled\n");
		return;
	}

	ret = _sde_encoder_get_mode_info(drm_enc, &mode_info);
	if (ret) {
		SDE_ERROR_ENC(sde_enc, "failed to get mode info\n");
		return;
	}

	if (drm_enc->crtc && !sde_enc->crtc)
		sde_enc->crtc = drm_enc->crtc;

	comp_info = &mode_info.comp_info;
	cur_mode = &sde_enc->base.crtc->state->adjusted_mode;

	SDE_DEBUG_ENC(sde_enc, "\n");
	SDE_EVT32(DRMID(drm_enc), cur_mode->hdisplay, cur_mode->vdisplay);

	sde_enc->cur_master = NULL;
	for (i = 0; i < sde_enc->num_phys_encs; i++) {
		struct sde_encoder_phys *phys = sde_enc->phys_encs[i];

		if (phys && phys->ops.is_master && phys->ops.is_master(phys)) {
			SDE_DEBUG_ENC(sde_enc, "master is now idx %d\n", i);
			sde_enc->cur_master = phys;
			break;
		}
	}

	if (!sde_enc->cur_master) {
		SDE_ERROR("virt encoder has no master! num_phys %d\n", i);
		return;
	}

	/* register input handler if not already registered */
	if (sde_enc->input_handler && !sde_enc->input_handler_registered &&
			!msm_is_mode_seamless_dms(cur_mode) &&
			!msm_is_mode_seamless_dyn_clk(cur_mode)) {
		ret = _sde_encoder_input_handler_register(
				sde_enc->input_handler);
		if (ret)
			SDE_ERROR(
			"input handler registration failed, rc = %d\n", ret);
		else
			sde_enc->input_handler_registered = true;
	}

	if (!(msm_is_mode_seamless_vrr(cur_mode)
			|| msm_is_mode_seamless_dms(cur_mode)
			|| msm_is_mode_seamless_dyn_clk(cur_mode)))
		kthread_init_delayed_work(&sde_enc->delayed_off_work,
			sde_encoder_off_work);

	ret = sde_encoder_resource_control(drm_enc, SDE_ENC_RC_EVENT_KICKOFF);
	if (ret) {
		SDE_ERROR_ENC(sde_enc, "sde resource control failed: %d\n",
				ret);
		return;
	}

	memset(&sde_enc->cur_master->intf_cfg_v1, 0,
			sizeof(sde_enc->cur_master->intf_cfg_v1));

	for (i = 0; i < sde_enc->num_phys_encs; i++) {
		struct sde_encoder_phys *phys = sde_enc->phys_encs[i];

		if (!phys)
			continue;

		phys->comp_type = comp_info->comp_type;
		phys->comp_ratio = comp_info->comp_ratio;
		phys->wide_bus_en = mode_info.wide_bus_en;

		if (phys->comp_type == MSM_DISPLAY_COMPRESSION_DSC) {
			phys->dsc_extra_pclk_cycle_cnt =
				comp_info->dsc_info.pclk_per_line;
			phys->dsc_extra_disp_width =
				comp_info->dsc_info.extra_width;
		}

		if (phys != sde_enc->cur_master) {
			/**
			 * on DMS request, the encoder will be enabled
			 * already. Invoke restore to reconfigure the
			 * new mode.
			 */
			if ((msm_is_mode_seamless_dms(cur_mode) ||
				msm_is_mode_seamless_dyn_clk(cur_mode)) &&
					phys->ops.restore)
				phys->ops.restore(phys);
			else if (phys->ops.enable)
				phys->ops.enable(phys);
		}

		if (sde_enc->misr_enable && (sde_enc->disp_info.capabilities &
		     MSM_DISPLAY_CAP_VID_MODE) && phys->ops.setup_misr)
			phys->ops.setup_misr(phys, true,
						sde_enc->misr_frame_count);
	}

	if ((msm_is_mode_seamless_dms(cur_mode) ||
			msm_is_mode_seamless_dyn_clk(cur_mode)) &&
			sde_enc->cur_master->ops.restore)
		sde_enc->cur_master->ops.restore(sde_enc->cur_master);
	else if (sde_enc->cur_master->ops.enable)
		sde_enc->cur_master->ops.enable(sde_enc->cur_master);

	_sde_encoder_virt_enable_helper(drm_enc);
}

static void sde_encoder_virt_disable(struct drm_encoder *drm_enc)
{
	struct sde_encoder_virt *sde_enc = NULL;
	struct msm_drm_private *priv;
	struct sde_kms *sde_kms;
	enum sde_intf_mode intf_mode;
	int i = 0;

	if (!drm_enc) {
		SDE_ERROR("invalid encoder\n");
		return;
	} else if (!drm_enc->dev) {
		SDE_ERROR("invalid dev\n");
		return;
	} else if (!drm_enc->dev->dev_private) {
		SDE_ERROR("invalid dev_private\n");
		return;
	}

	if (!sde_kms_power_resource_is_enabled(drm_enc->dev)) {
		SDE_ERROR("power resource is not enabled\n");
		return;
	}

	sde_enc = to_sde_encoder_virt(drm_enc);
	SDE_DEBUG_ENC(sde_enc, "\n");

	priv = drm_enc->dev->dev_private;
	sde_kms = to_sde_kms(priv->kms);
	intf_mode = sde_encoder_get_intf_mode(drm_enc);

	SDE_EVT32(DRMID(drm_enc));

	/* wait for idle */
	sde_encoder_wait_for_event(drm_enc, MSM_ENC_TX_COMPLETE);

	if (sde_enc->input_handler && sde_enc->input_handler_registered) {
		input_unregister_handler(sde_enc->input_handler);
		sde_enc->input_handler_registered = false;
	}

	/*
	 * For primary command mode and video mode encoders, execute the
	 * resource control pre-stop operations before the physical encoders
	 * are disabled, to allow the rsc to transition its states properly.
	 *
	 * For other encoder types, rsc should not be enabled until after
	 * they have been fully disabled, so delay the pre-stop operations
	 * until after the physical disable calls have returned.
	 */
	if (sde_enc->disp_info.is_primary &&
	    (intf_mode == INTF_MODE_CMD || intf_mode == INTF_MODE_VIDEO)) {
		sde_encoder_resource_control(drm_enc,
				SDE_ENC_RC_EVENT_PRE_STOP);
		for (i = 0; i < sde_enc->num_phys_encs; i++) {
			struct sde_encoder_phys *phys = sde_enc->phys_encs[i];

			if (phys && phys->ops.disable)
				phys->ops.disable(phys);
		}
	} else {

		if ((intf_mode == INTF_MODE_WB_BLOCK ||
			intf_mode == INTF_MODE_WB_LINE)
			&& sde_enc->crtc && sde_enc->crtc->state &&
			sde_enc->crtc->state->enable &&
			sde_enc->crtc->state->mode_changed) {
			sde_encoder_resource_control(drm_enc,
				SDE_ENC_RC_EVENT_KICKOFF);
			SDE_EVT32(intf_mode, sde_enc->crtc->state->enable);
		}

		for (i = 0; i < sde_enc->num_phys_encs; i++) {
			struct sde_encoder_phys *phys = sde_enc->phys_encs[i];

			if (phys && phys->ops.disable)
				phys->ops.disable(phys);
		}
		sde_encoder_resource_control(drm_enc,
				SDE_ENC_RC_EVENT_PRE_STOP);
	}

	/*
	 * disable dsc after the transfer is complete (for command mode)
	 * and after physical encoder is disabled, to make sure timing
	 * engine is already disabled (for video mode).
	 */
	_sde_encoder_dsc_disable(sde_enc);

	sde_encoder_resource_control(drm_enc, SDE_ENC_RC_EVENT_STOP);

	for (i = 0; i < sde_enc->num_phys_encs; i++) {
		if (sde_enc->phys_encs[i]) {
			sde_enc->phys_encs[i]->cont_splash_enabled = false;
			sde_enc->phys_encs[i]->cont_splash_single_flush = 0;
			sde_enc->phys_encs[i]->connector = NULL;
		}
	}

	sde_enc->cur_master = NULL;
	/*
	 * clear the cached crtc in sde_enc on use case finish, after all the
	 * outstanding events and timers have been completed
	 */
	sde_enc->crtc = NULL;

	SDE_DEBUG_ENC(sde_enc, "encoder disabled\n");

	sde_rm_release(&sde_kms->rm, drm_enc);
}

void sde_encoder_helper_phys_disable(struct sde_encoder_phys *phys_enc,
		struct sde_encoder_phys_wb *wb_enc)
{
	struct sde_encoder_virt *sde_enc;

	phys_enc->hw_ctl->ops.reset(phys_enc->hw_ctl);
	sde_encoder_helper_reset_mixers(phys_enc, NULL);

	if (wb_enc) {
		if (wb_enc->hw_wb->ops.bind_pingpong_blk) {
			wb_enc->hw_wb->ops.bind_pingpong_blk(wb_enc->hw_wb,
					false, phys_enc->hw_pp->idx);

			if (phys_enc->hw_ctl->ops.update_bitmask_wb)
				phys_enc->hw_ctl->ops.update_bitmask_wb(
						phys_enc->hw_ctl,
						wb_enc->hw_wb->idx, true);
		}
	} else {
		if (phys_enc->hw_intf->ops.bind_pingpong_blk) {
			phys_enc->hw_intf->ops.bind_pingpong_blk(
					phys_enc->hw_intf, false,
					phys_enc->hw_pp->idx);

			if (phys_enc->hw_ctl->ops.update_bitmask_intf)
				phys_enc->hw_ctl->ops.update_bitmask_intf(
						phys_enc->hw_ctl,
						phys_enc->hw_intf->idx, true);
		}
	}

	if (phys_enc->hw_pp && phys_enc->hw_pp->ops.reset_3d_mode) {
		phys_enc->hw_pp->ops.reset_3d_mode(phys_enc->hw_pp);

		if (phys_enc->hw_ctl->ops.update_bitmask_merge3d &&
				phys_enc->hw_pp->merge_3d)
			phys_enc->hw_ctl->ops.update_bitmask_merge3d(
					phys_enc->hw_ctl,
					phys_enc->hw_pp->merge_3d->idx, true);
	}

	if (phys_enc->hw_cdm && phys_enc->hw_cdm->ops.bind_pingpong_blk &&
			phys_enc->hw_pp) {
		phys_enc->hw_cdm->ops.bind_pingpong_blk(phys_enc->hw_cdm,
				false, phys_enc->hw_pp->idx);

		if (phys_enc->hw_ctl->ops.update_bitmask_cdm)
			phys_enc->hw_ctl->ops.update_bitmask_cdm(
					phys_enc->hw_ctl,
					phys_enc->hw_cdm->idx, true);
	}

	sde_enc = to_sde_encoder_virt(phys_enc->parent);

	if (phys_enc == sde_enc->cur_master && phys_enc->hw_pp &&
			phys_enc->hw_ctl->ops.reset_post_disable)
		phys_enc->hw_ctl->ops.reset_post_disable(
				phys_enc->hw_ctl, &phys_enc->intf_cfg_v1,
				phys_enc->hw_pp->merge_3d ?
				phys_enc->hw_pp->merge_3d->idx : 0);

	phys_enc->hw_ctl->ops.trigger_flush(phys_enc->hw_ctl);
	phys_enc->hw_ctl->ops.trigger_start(phys_enc->hw_ctl);
}

static enum sde_intf sde_encoder_get_intf(struct sde_mdss_cfg *catalog,
		enum sde_intf_type type, u32 controller_id)
{
	int i = 0;

	for (i = 0; i < catalog->intf_count; i++) {
		if (catalog->intf[i].type == type
		    && catalog->intf[i].controller_id == controller_id) {
			return catalog->intf[i].id;
		}
	}

	return INTF_MAX;
}

static enum sde_wb sde_encoder_get_wb(struct sde_mdss_cfg *catalog,
		enum sde_intf_type type, u32 controller_id)
{
	if (controller_id < catalog->wb_count)
		return catalog->wb[controller_id].id;

	return WB_MAX;
}

static void sde_encoder_vblank_callback(struct drm_encoder *drm_enc,
		struct sde_encoder_phys *phy_enc)
{
	struct sde_encoder_virt *sde_enc = NULL;
	unsigned long lock_flags;

	if (!drm_enc || !phy_enc)
		return;

	SDE_ATRACE_BEGIN("encoder_vblank_callback");
	sde_enc = to_sde_encoder_virt(drm_enc);

	spin_lock_irqsave(&sde_enc->enc_spinlock, lock_flags);
	if (sde_enc->crtc_vblank_cb)
		sde_enc->crtc_vblank_cb(sde_enc->crtc_vblank_cb_data);
	spin_unlock_irqrestore(&sde_enc->enc_spinlock, lock_flags);

	atomic_inc(&phy_enc->vsync_cnt);
	SDE_ATRACE_END("encoder_vblank_callback");
}

static void sde_encoder_underrun_callback(struct drm_encoder *drm_enc,
		struct sde_encoder_phys *phy_enc)
{
	if (!phy_enc)
		return;

	SDE_ATRACE_BEGIN("encoder_underrun_callback");
	atomic_inc(&phy_enc->underrun_cnt);
	SDE_EVT32(DRMID(drm_enc), atomic_read(&phy_enc->underrun_cnt));

	trace_sde_encoder_underrun(DRMID(drm_enc),
		atomic_read(&phy_enc->underrun_cnt));

	SDE_DBG_CTRL("stop_ftrace");
	SDE_DBG_CTRL("panic_underrun");

	SDE_ATRACE_END("encoder_underrun_callback");
}

void sde_encoder_register_vblank_callback(struct drm_encoder *drm_enc,
		void (*vbl_cb)(void *), void *vbl_data)
{
	struct sde_encoder_virt *sde_enc = to_sde_encoder_virt(drm_enc);
	unsigned long lock_flags;
	bool enable;
	int i;

	enable = vbl_cb ? true : false;

	if (!drm_enc) {
		SDE_ERROR("invalid encoder\n");
		return;
	}
	SDE_DEBUG_ENC(sde_enc, "\n");
	SDE_EVT32(DRMID(drm_enc), enable);

	spin_lock_irqsave(&sde_enc->enc_spinlock, lock_flags);
	sde_enc->crtc_vblank_cb = vbl_cb;
	sde_enc->crtc_vblank_cb_data = vbl_data;
	spin_unlock_irqrestore(&sde_enc->enc_spinlock, lock_flags);

	for (i = 0; i < sde_enc->num_phys_encs; i++) {
		struct sde_encoder_phys *phys = sde_enc->phys_encs[i];

		if (phys && phys->ops.control_vblank_irq)
			phys->ops.control_vblank_irq(phys, enable);
	}
	sde_enc->vblank_enabled = enable;
}

void sde_encoder_register_frame_event_callback(struct drm_encoder *drm_enc,
			void (*frame_event_cb)(void *, u32 event),
			struct drm_crtc *crtc)
{
	struct sde_encoder_virt *sde_enc = to_sde_encoder_virt(drm_enc);
	unsigned long lock_flags;
	bool enable;

	enable = frame_event_cb ? true : false;

	if (!drm_enc) {
		SDE_ERROR("invalid encoder\n");
		return;
	}
	SDE_DEBUG_ENC(sde_enc, "\n");
	SDE_EVT32(DRMID(drm_enc), enable, 0);

	spin_lock_irqsave(&sde_enc->enc_spinlock, lock_flags);
	sde_enc->crtc_frame_event_cb = frame_event_cb;
	sde_enc->crtc_frame_event_cb_data.crtc = crtc;
	spin_unlock_irqrestore(&sde_enc->enc_spinlock, lock_flags);
}

static void sde_encoder_frame_done_callback(
		struct drm_encoder *drm_enc,
		struct sde_encoder_phys *ready_phys, u32 event)
{
	struct sde_encoder_virt *sde_enc = to_sde_encoder_virt(drm_enc);
	unsigned int i;

	if (!drm_enc || !sde_enc->cur_master) {
		SDE_ERROR("invalid param: drm_enc %lx, cur_master %lx\n",
			  (unsigned long)drm_enc, drm_enc ?
			  (unsigned long)sde_enc->cur_master : 0);
		return;
	}

	sde_enc->crtc_frame_event_cb_data.connector =
				sde_enc->cur_master->connector;

	if (event & (SDE_ENCODER_FRAME_EVENT_DONE
			| SDE_ENCODER_FRAME_EVENT_ERROR
			| SDE_ENCODER_FRAME_EVENT_PANEL_DEAD)) {

		if (!sde_enc->frame_busy_mask[0]) {
			/**
			 * suppress frame_done without waiter,
			 * likely autorefresh
			 */
			SDE_EVT32(DRMID(drm_enc), event, ready_phys->intf_idx);
			return;
		}

		/* One of the physical encoders has become idle */
		for (i = 0; i < sde_enc->num_phys_encs; i++) {
			if (sde_enc->phys_encs[i] == ready_phys) {
				clear_bit(i, sde_enc->frame_busy_mask);
				SDE_EVT32_VERBOSE(DRMID(drm_enc), i,
					sde_enc->frame_busy_mask[0]);
			}
		}

		if (!sde_enc->frame_busy_mask[0]) {
			sde_encoder_resource_control(drm_enc,
					SDE_ENC_RC_EVENT_FRAME_DONE);

			if (sde_enc->crtc_frame_event_cb)
				sde_enc->crtc_frame_event_cb(
					&sde_enc->crtc_frame_event_cb_data,
					event);
		}
	} else {
		if (sde_enc->crtc_frame_event_cb)
			sde_enc->crtc_frame_event_cb(
				&sde_enc->crtc_frame_event_cb_data, event);
	}
}

static void sde_encoder_get_qsync_fps_callback(
	struct drm_encoder *drm_enc,
	u32 *qsync_fps)
{
	struct msm_display_info *disp_info;
	struct sde_encoder_virt *sde_enc;

	if (!qsync_fps)
		return;

	*qsync_fps = 0;
	if (!drm_enc) {
		SDE_ERROR("invalid drm encoder\n");
		return;
	}

	sde_enc = to_sde_encoder_virt(drm_enc);
	disp_info = &sde_enc->disp_info;
	*qsync_fps = disp_info->qsync_min_fps;
}

int sde_encoder_idle_request(struct drm_encoder *drm_enc)
{
	struct sde_encoder_virt *sde_enc;

	if (!drm_enc) {
		SDE_ERROR("invalid drm encoder\n");
		return -EINVAL;
	}

	sde_enc = to_sde_encoder_virt(drm_enc);
	sde_encoder_resource_control(&sde_enc->base,
						SDE_ENC_RC_EVENT_ENTER_IDLE);

	return 0;
}

int sde_encoder_get_ctlstart_timeout_state(struct drm_encoder *drm_enc)
{
	struct sde_encoder_virt *sde_enc = NULL;
	int i, count = 0;

	if (!drm_enc)
		return 0;

	sde_enc = to_sde_encoder_virt(drm_enc);

	for (i = 0; i < sde_enc->num_phys_encs; i++) {
		count += atomic_read(&sde_enc->phys_encs[i]->ctlstart_timeout);
		atomic_set(&sde_enc->phys_encs[i]->ctlstart_timeout, 0);
	}

	return count;
}
/**
 * _sde_encoder_trigger_flush - trigger flush for a physical encoder
 * drm_enc: Pointer to drm encoder structure
 * phys: Pointer to physical encoder structure
 * extra_flush: Additional bit mask to include in flush trigger
 */
static inline void _sde_encoder_trigger_flush(struct drm_encoder *drm_enc,
		struct sde_encoder_phys *phys,
		struct sde_ctl_flush_cfg *extra_flush)
{
	struct sde_hw_ctl *ctl;
	unsigned long lock_flags;
	struct sde_encoder_virt *sde_enc;
	int pend_ret_fence_cnt;
	struct sde_connector *c_conn;

	if (!drm_enc || !phys) {
		SDE_ERROR("invalid argument(s), drm_enc %d, phys_enc %d\n",
				drm_enc != 0, phys != 0);
		return;
	}

	sde_enc = to_sde_encoder_virt(drm_enc);
	c_conn = to_sde_connector(phys->connector);

	if (!phys->hw_pp) {
		SDE_ERROR("invalid pingpong hw\n");
		return;
	}

	ctl = phys->hw_ctl;
	if (!ctl || !phys->ops.trigger_flush) {
		SDE_ERROR("missing ctl/trigger cb\n");
		return;
	}

	if (phys->split_role == ENC_ROLE_SKIP) {
		SDE_DEBUG_ENC(to_sde_encoder_virt(phys->parent),
				"skip flush pp%d ctl%d\n",
				phys->hw_pp->idx - PINGPONG_0,
				ctl->idx - CTL_0);
		return;
	}

	/* update pending counts and trigger kickoff ctl flush atomically */
	spin_lock_irqsave(&sde_enc->enc_spinlock, lock_flags);

	if (phys->ops.is_master && phys->ops.is_master(phys))
		atomic_inc(&phys->pending_retire_fence_cnt);

	pend_ret_fence_cnt = atomic_read(&phys->pending_retire_fence_cnt);

	/* perform peripheral flush on every frame update for dp dsc */
	if (phys->hw_intf && phys->hw_intf->cap->type == INTF_DP &&
			phys->comp_type == MSM_DISPLAY_COMPRESSION_DSC &&
			phys->comp_ratio && ctl->ops.update_bitmask_periph &&
			c_conn->ops.update_pps) {
		c_conn->ops.update_pps(phys->connector, NULL, c_conn->display);
		ctl->ops.update_bitmask_periph(ctl, phys->hw_intf->idx, 1);
	}

	if ((extra_flush && extra_flush->pending_flush_mask)
			&& ctl->ops.update_pending_flush)
		ctl->ops.update_pending_flush(ctl, extra_flush);

	phys->ops.trigger_flush(phys);

	spin_unlock_irqrestore(&sde_enc->enc_spinlock, lock_flags);

	if (ctl->ops.get_pending_flush) {
		struct sde_ctl_flush_cfg pending_flush = {0,};

		ctl->ops.get_pending_flush(ctl, &pending_flush);
		SDE_EVT32(DRMID(drm_enc), phys->intf_idx - INTF_0,
				ctl->idx - CTL_0,
				pending_flush.pending_flush_mask,
				pend_ret_fence_cnt);
	} else {
		SDE_EVT32(DRMID(drm_enc), phys->intf_idx - INTF_0,
				ctl->idx - CTL_0,
				pend_ret_fence_cnt);
	}
}

/**
 * _sde_encoder_trigger_start - trigger start for a physical encoder
 * phys: Pointer to physical encoder structure
 */
static inline void _sde_encoder_trigger_start(struct sde_encoder_phys *phys)
{
	struct sde_hw_ctl *ctl;
	struct sde_encoder_virt *sde_enc;

	if (!phys) {
		SDE_ERROR("invalid argument(s)\n");
		return;
	}

	if (!phys->hw_pp) {
		SDE_ERROR("invalid pingpong hw\n");
		return;
	}

	if (!phys->parent) {
		SDE_ERROR("invalid parent\n");
		return;
	}
	/* avoid ctrl start for encoder in clone mode */
	if (phys->in_clone_mode)
		return;

	ctl = phys->hw_ctl;
	sde_enc = to_sde_encoder_virt(phys->parent);

	if (phys->split_role == ENC_ROLE_SKIP) {
		SDE_DEBUG_ENC(sde_enc,
				"skip start pp%d ctl%d\n",
				phys->hw_pp->idx - PINGPONG_0,
				ctl->idx - CTL_0);
		return;
	}

	/* Start rotator before CTL_START for async inline mode */
	if (sde_crtc_get_rotator_op_mode(sde_enc->crtc) ==
			SDE_CTL_ROT_OP_MODE_INLINE_ASYNC &&
			ctl->ops.trigger_rot_start) {
		SDE_DEBUG_ENC(sde_enc, "trigger rotator start ctl%d\n",
				ctl->idx - CTL_0);
		ctl->ops.trigger_rot_start(ctl);
	}

	if (phys->ops.trigger_start && phys->enable_state != SDE_ENC_DISABLED)
		phys->ops.trigger_start(phys);
}

void sde_encoder_helper_trigger_flush(struct sde_encoder_phys *phys_enc)
{
	struct sde_hw_ctl *ctl;

	if (!phys_enc) {
		SDE_ERROR("invalid encoder\n");
		return;
	}

	ctl = phys_enc->hw_ctl;
	if (ctl && ctl->ops.trigger_flush)
		ctl->ops.trigger_flush(ctl);
}

void sde_encoder_helper_trigger_start(struct sde_encoder_phys *phys_enc)
{
	struct sde_hw_ctl *ctl;

	if (!phys_enc) {
		SDE_ERROR("invalid encoder\n");
		return;
	}

	ctl = phys_enc->hw_ctl;
	if (ctl && ctl->ops.trigger_start) {
		ctl->ops.trigger_start(ctl);
		SDE_EVT32(DRMID(phys_enc->parent), ctl->idx - CTL_0);
	}
}

void sde_encoder_helper_hw_reset(struct sde_encoder_phys *phys_enc)
{
	struct sde_encoder_virt *sde_enc;
	struct sde_connector *sde_con;
	void *sde_con_disp;
	struct sde_hw_ctl *ctl;
	int rc;

	if (!phys_enc) {
		SDE_ERROR("invalid encoder\n");
		return;
	}
	sde_enc = to_sde_encoder_virt(phys_enc->parent);
	ctl = phys_enc->hw_ctl;

	if (!ctl || !ctl->ops.reset)
		return;

	SDE_DEBUG_ENC(sde_enc, "ctl %d reset\n",  ctl->idx);
	SDE_EVT32(DRMID(phys_enc->parent), ctl->idx);

	if (phys_enc->ops.is_master && phys_enc->ops.is_master(phys_enc) &&
			phys_enc->connector) {
		sde_con = to_sde_connector(phys_enc->connector);
		sde_con_disp = sde_connector_get_display(phys_enc->connector);

		if (sde_con->ops.soft_reset) {
			rc = sde_con->ops.soft_reset(sde_con_disp);
			if (rc) {
				SDE_ERROR_ENC(sde_enc,
						"connector soft reset failure\n");
				SDE_DBG_DUMP("all", "dbg_bus", "vbif_dbg_bus",
								"panic");
			}
		}
	}

	phys_enc->enable_state = SDE_ENC_ENABLED;
}

/**
 * _sde_encoder_kickoff_phys - handle physical encoder kickoff
 *	Iterate through the physical encoders and perform consolidated flush
 *	and/or control start triggering as needed. This is done in the virtual
 *	encoder rather than the individual physical ones in order to handle
 *	use cases that require visibility into multiple physical encoders at
 *	a time.
 * sde_enc: Pointer to virtual encoder structure
 */
static void _sde_encoder_kickoff_phys(struct sde_encoder_virt *sde_enc)
{
	struct sde_hw_ctl *ctl;
	uint32_t i;
	struct sde_ctl_flush_cfg pending_flush = {0,};
	u32 pending_kickoff_cnt;
	struct msm_drm_private *priv = NULL;
	struct sde_kms *sde_kms = NULL;
	bool is_regdma_blocking = false, is_vid_mode = false;

	if (!sde_enc) {
		SDE_ERROR("invalid encoder\n");
		return;
	}

	is_vid_mode = sde_enc->disp_info.capabilities &
					MSM_DISPLAY_CAP_VID_MODE;
	is_regdma_blocking = (is_vid_mode ||
			_sde_encoder_is_autorefresh_enabled(sde_enc));

	/* don't perform flush/start operations for slave encoders */
	for (i = 0; i < sde_enc->num_phys_encs; i++) {
		struct sde_encoder_phys *phys = sde_enc->phys_encs[i];
		enum sde_rm_topology_name topology = SDE_RM_TOPOLOGY_NONE;

		if (!phys || phys->enable_state == SDE_ENC_DISABLED)
			continue;

		ctl = phys->hw_ctl;
		if (!ctl)
			continue;

		if (phys->connector)
			topology = sde_connector_get_topology_name(
					phys->connector);
		/*
		 * don't wait on ppsplit slaves or skipped encoders because
		 * they dont receive irqs
		 */
		if (!(topology == SDE_RM_TOPOLOGY_PPSPLIT &&
				phys->split_role == ENC_ROLE_SLAVE) &&
				phys->split_role != ENC_ROLE_SKIP)
			set_bit(i, sde_enc->frame_busy_mask);

		if (!phys->ops.needs_single_flush ||
				!phys->ops.needs_single_flush(phys)) {
			if (ctl->ops.reg_dma_flush)
				ctl->ops.reg_dma_flush(ctl, is_regdma_blocking);
			_sde_encoder_trigger_flush(&sde_enc->base, phys, 0x0);
		} else if (ctl->ops.get_pending_flush) {
			ctl->ops.get_pending_flush(ctl, &pending_flush);
		}
	}

	/* for split flush, combine pending flush masks and send to master */
	if (pending_flush.pending_flush_mask && sde_enc->cur_master) {
		ctl = sde_enc->cur_master->hw_ctl;
		if (ctl->ops.reg_dma_flush)
			ctl->ops.reg_dma_flush(ctl, is_regdma_blocking);
		_sde_encoder_trigger_flush(&sde_enc->base, sde_enc->cur_master,
						&pending_flush);
	}

	/* update pending_kickoff_cnt AFTER flush but before trigger start */
	for (i = 0; i < sde_enc->num_phys_encs; i++) {
		struct sde_encoder_phys *phys = sde_enc->phys_encs[i];

		if (!phys || phys->enable_state == SDE_ENC_DISABLED)
			continue;

		if (!phys->ops.needs_single_flush ||
				!phys->ops.needs_single_flush(phys)) {
			pending_kickoff_cnt =
					sde_encoder_phys_inc_pending(phys);
			SDE_EVT32(pending_kickoff_cnt, SDE_EVTLOG_FUNC_CASE1);
		} else {
			pending_kickoff_cnt =
					sde_encoder_phys_inc_pending(phys);
			SDE_EVT32(pending_kickoff_cnt,
					pending_flush.pending_flush_mask,
					SDE_EVTLOG_FUNC_CASE2);
		}
	}

	_sde_encoder_trigger_start(sde_enc->cur_master);

	if (sde_enc->elevated_ahb_vote) {
		priv = sde_enc->base.dev->dev_private;
		if (priv != NULL) {
			sde_kms = to_sde_kms(priv->kms);
			if (sde_kms != NULL) {
				sde_power_scale_reg_bus(&priv->phandle,
						sde_kms->core_client,
						VOTE_INDEX_LOW,
						false);
			}
		}
		sde_enc->elevated_ahb_vote = false;
	}

}

static void _sde_encoder_ppsplit_swap_intf_for_right_only_update(
		struct drm_encoder *drm_enc,
		unsigned long *affected_displays,
		int num_active_phys)
{
	struct sde_encoder_virt *sde_enc;
	struct sde_encoder_phys *master;
	enum sde_rm_topology_name topology;
	bool is_right_only;

	if (!drm_enc || !affected_displays)
		return;

	sde_enc = to_sde_encoder_virt(drm_enc);
	master = sde_enc->cur_master;
	if (!master || !master->connector)
		return;

	topology = sde_connector_get_topology_name(master->connector);
	if (topology != SDE_RM_TOPOLOGY_PPSPLIT)
		return;

	/*
	 * For pingpong split, the slave pingpong won't generate IRQs. For
	 * right-only updates, we can't swap pingpongs, or simply swap the
	 * master/slave assignment, we actually have to swap the interfaces
	 * so that the master physical encoder will use a pingpong/interface
	 * that generates irqs on which to wait.
	 */
	is_right_only = !test_bit(0, affected_displays) &&
			test_bit(1, affected_displays);

	if (is_right_only && !sde_enc->intfs_swapped) {
		/* right-only update swap interfaces */
		swap(sde_enc->phys_encs[0]->intf_idx,
				sde_enc->phys_encs[1]->intf_idx);
		sde_enc->intfs_swapped = true;
	} else if (!is_right_only && sde_enc->intfs_swapped) {
		/* left-only or full update, swap back */
		swap(sde_enc->phys_encs[0]->intf_idx,
				sde_enc->phys_encs[1]->intf_idx);
		sde_enc->intfs_swapped = false;
	}

	SDE_DEBUG_ENC(sde_enc,
			"right_only %d swapped %d phys0->intf%d, phys1->intf%d\n",
			is_right_only, sde_enc->intfs_swapped,
			sde_enc->phys_encs[0]->intf_idx - INTF_0,
			sde_enc->phys_encs[1]->intf_idx - INTF_0);
	SDE_EVT32(DRMID(drm_enc), is_right_only, sde_enc->intfs_swapped,
			sde_enc->phys_encs[0]->intf_idx - INTF_0,
			sde_enc->phys_encs[1]->intf_idx - INTF_0,
			*affected_displays);

	/* ppsplit always uses master since ppslave invalid for irqs*/
	if (num_active_phys == 1)
		*affected_displays = BIT(0);
}

static void _sde_encoder_update_master(struct drm_encoder *drm_enc,
		struct sde_encoder_kickoff_params *params)
{
	struct sde_encoder_virt *sde_enc;
	struct sde_encoder_phys *phys;
	int i, num_active_phys;
	bool master_assigned = false;

	if (!drm_enc || !params)
		return;

	sde_enc = to_sde_encoder_virt(drm_enc);

	if (sde_enc->num_phys_encs <= 1)
		return;

	/* count bits set */
	num_active_phys = hweight_long(params->affected_displays);

	SDE_DEBUG_ENC(sde_enc, "affected_displays 0x%lx num_active_phys %d\n",
			params->affected_displays, num_active_phys);
	SDE_EVT32_VERBOSE(DRMID(drm_enc), params->affected_displays,
			num_active_phys);

	/* for left/right only update, ppsplit master switches interface */
	_sde_encoder_ppsplit_swap_intf_for_right_only_update(drm_enc,
			&params->affected_displays, num_active_phys);

	for (i = 0; i < sde_enc->num_phys_encs; i++) {
		enum sde_enc_split_role prv_role, new_role;
		bool active = false;

		phys = sde_enc->phys_encs[i];
		if (!phys || !phys->ops.update_split_role || !phys->hw_pp)
			continue;

		active = test_bit(i, &params->affected_displays);
		prv_role = phys->split_role;

		if (active && num_active_phys == 1)
			new_role = ENC_ROLE_SOLO;
		else if (active && !master_assigned)
			new_role = ENC_ROLE_MASTER;
		else if (active)
			new_role = ENC_ROLE_SLAVE;
		else
			new_role = ENC_ROLE_SKIP;

		phys->ops.update_split_role(phys, new_role);
		if (new_role == ENC_ROLE_SOLO || new_role == ENC_ROLE_MASTER) {
			sde_enc->cur_master = phys;
			master_assigned = true;
		}

		SDE_DEBUG_ENC(sde_enc, "pp %d role prv %d new %d active %d\n",
				phys->hw_pp->idx - PINGPONG_0, prv_role,
				phys->split_role, active);
		SDE_EVT32(DRMID(drm_enc), params->affected_displays,
				phys->hw_pp->idx - PINGPONG_0, prv_role,
				phys->split_role, active, num_active_phys);
	}
}

bool sde_encoder_check_mode(struct drm_encoder *drm_enc, u32 mode)
{
	struct sde_encoder_virt *sde_enc;
	struct msm_display_info *disp_info;

	if (!drm_enc) {
		SDE_ERROR("invalid encoder\n");
		return false;
	}

	sde_enc = to_sde_encoder_virt(drm_enc);
	disp_info = &sde_enc->disp_info;

	return (disp_info->capabilities & mode);
}

void sde_encoder_trigger_kickoff_pending(struct drm_encoder *drm_enc)
{
	struct sde_encoder_virt *sde_enc;
	struct sde_encoder_phys *phys;
	unsigned int i;
	struct sde_hw_ctl *ctl;
	struct msm_display_info *disp_info;

	if (!drm_enc) {
		SDE_ERROR("invalid encoder\n");
		return;
	}
	sde_enc = to_sde_encoder_virt(drm_enc);
	disp_info = &sde_enc->disp_info;

	for (i = 0; i < sde_enc->num_phys_encs; i++) {
		phys = sde_enc->phys_encs[i];

		if (phys && phys->hw_ctl && (phys == sde_enc->cur_master) &&
			(disp_info->capabilities & MSM_DISPLAY_CAP_CMD_MODE)) {
			ctl = phys->hw_ctl;
			if (ctl->ops.trigger_pending)
				ctl->ops.trigger_pending(ctl);
		}
	}
	sde_enc->idle_pc_restore = false;
}


/*kent.xie@MM.Display.LCD.Feature,2018-08-19 force enable dither on Fingerprint scene */
extern int op_dimlayer_bl_enable;
extern bool sde_crtc_get_dimlayer_mode(struct drm_crtc_state *crtc_state);
static bool
_sde_encoder_setup_dither_for_onscreenfingerprint(struct sde_encoder_phys *phys,struct sde_hw_pingpong *hw_pp,
 void *dither_cfg, int len)
{
 struct drm_encoder *drm_enc = phys->parent;
 struct drm_msm_dither dither;

 if (!drm_enc || !drm_enc->crtc)
 return -EFAULT;

 if (!sde_crtc_get_dimlayer_mode(drm_enc->crtc->state))
 return -EINVAL;

 if (len != sizeof(dither))
 return -EINVAL;

 memcpy(&dither, dither_cfg, len);


	dither.c0_bitdepth = 8;
	dither.c1_bitdepth = 8;
	dither.c2_bitdepth = 8;
	dither.c3_bitdepth = 8;
	dither.temporal_en = 1;

 phys->hw_pp->ops.setup_dither(hw_pp, &dither, len);

 return 0;
}


static void _sde_encoder_setup_dither(struct sde_encoder_phys *phys)
{
	void *dither_cfg;
	int ret = 0, rc, i = 0;
	size_t len = 0;
	enum sde_rm_topology_name topology;
	struct drm_encoder *drm_enc;
	struct msm_mode_info mode_info;
	struct msm_display_dsc_info *dsc = NULL;
	struct sde_encoder_virt *sde_enc;
	struct sde_hw_pingpong *hw_pp;

	if (!phys || !phys->connector || !phys->hw_pp ||
			!phys->hw_pp->ops.setup_dither || !phys->parent)
		return;

	topology = sde_connector_get_topology_name(phys->connector);
	if ((topology == SDE_RM_TOPOLOGY_PPSPLIT) &&
			(phys->split_role == ENC_ROLE_SLAVE))
		return;

	drm_enc = phys->parent;
	sde_enc = to_sde_encoder_virt(drm_enc);
	rc = _sde_encoder_get_mode_info(&sde_enc->base, &mode_info);
	if (rc) {
		SDE_ERROR_ENC(sde_enc, "failed to get mode info\n");
		return;
	}

	dsc = &mode_info.comp_info.dsc_info;
	/* disable dither for 10 bpp or 10bpc dsc config */
	if (dsc->bpp == 10 || dsc->bpc == 10) {
		phys->hw_pp->ops.setup_dither(phys->hw_pp, NULL, 0);
		return;
	}

	ret = sde_connector_get_dither_cfg(phys->connector,
			phys->connector->state, &dither_cfg, &len);
	if (ret)
		return;

	if (TOPOLOGY_DUALPIPE_MERGE_MODE(topology)) {
		for (i = 0; i < MAX_CHANNELS_PER_ENC; i++) {
			hw_pp = sde_enc->hw_pp[i];
			if (hw_pp) {
                /*kent.xie@MM.Display.LCD.Feature,2018-08-19 force enable dither on Fingerprint scene */
            if (_sde_encoder_setup_dither_for_onscreenfingerprint(phys,hw_pp, dither_cfg, len))
				phys->hw_pp->ops.setup_dither(hw_pp, dither_cfg,
								len);
			}
		}
	} else {
        /*kent.xie@MM.Display.LCD.Feature,2018-08-19 force enable dither on Fingerprint scene */
        if (_sde_encoder_setup_dither_for_onscreenfingerprint(phys,phys->hw_pp, dither_cfg, len))
		phys->hw_pp->ops.setup_dither(phys->hw_pp, dither_cfg, len);
	}
}

static u32 _sde_encoder_calculate_linetime(struct sde_encoder_virt *sde_enc,
		struct drm_display_mode *mode)
{
	u64 pclk_rate;
	u32 pclk_period;
	u32 line_time;

	/*
	 * For linetime calculation, only operate on master encoder.
	 */
	if (!sde_enc->cur_master)
		return 0;

	if (!sde_enc->cur_master->ops.get_line_count) {
		SDE_ERROR("get_line_count function not defined\n");
		return 0;
	}

	pclk_rate = mode->clock; /* pixel clock in kHz */
	if (pclk_rate == 0) {
		SDE_ERROR("pclk is 0, cannot calculate line time\n");
		return 0;
	}

	pclk_period = DIV_ROUND_UP_ULL(1000000000ull, pclk_rate);
	if (pclk_period == 0) {
		SDE_ERROR("pclk period is 0\n");
		return 0;
	}

	/*
	 * Line time calculation based on Pixel clock and HTOTAL.
	 * Final unit is in ns.
	 */
	line_time = (pclk_period * mode->htotal) / 1000;
	if (line_time == 0) {
		SDE_ERROR("line time calculation is 0\n");
		return 0;
	}

	SDE_DEBUG_ENC(sde_enc,
			"clk_rate=%lldkHz, clk_period=%d, linetime=%dns\n",
			pclk_rate, pclk_period, line_time);

	return line_time;
}

static int _sde_encoder_wakeup_time(struct drm_encoder *drm_enc,
		ktime_t *wakeup_time)
{
	struct drm_display_mode *mode;
	struct sde_encoder_virt *sde_enc;
	u32 cur_line;
	u32 line_time;
	u32 vtotal, time_to_vsync;
	ktime_t cur_time;

	sde_enc = to_sde_encoder_virt(drm_enc);
	mode = &sde_enc->cur_master->cached_mode;

	line_time = _sde_encoder_calculate_linetime(sde_enc, mode);
	if (!line_time)
		return -EINVAL;

	cur_line = sde_enc->cur_master->ops.get_line_count(sde_enc->cur_master);

	vtotal = mode->vtotal;
	if (cur_line >= vtotal)
		time_to_vsync = line_time * vtotal;
	else
		time_to_vsync = line_time * (vtotal - cur_line);

	if (time_to_vsync == 0) {
		SDE_ERROR("time to vsync should not be zero, vtotal=%d\n",
				vtotal);
		return -EINVAL;
	}

	cur_time = ktime_get();
	*wakeup_time = ktime_add_ns(cur_time, time_to_vsync);

	SDE_DEBUG_ENC(sde_enc,
			"cur_line=%u vtotal=%u time_to_vsync=%u, cur_time=%lld, wakeup_time=%lld\n",
			cur_line, vtotal, time_to_vsync,
			ktime_to_ms(cur_time),
			ktime_to_ms(*wakeup_time));
	return 0;
}

static void sde_encoder_vsync_event_handler(unsigned long data)
{
	struct drm_encoder *drm_enc = (struct drm_encoder *) data;
	struct sde_encoder_virt *sde_enc;
	struct msm_drm_private *priv;
	struct msm_drm_thread *event_thread;

	if (!drm_enc || !drm_enc->dev || !drm_enc->dev->dev_private) {
		SDE_ERROR("invalid encoder parameters\n");
		return;
	}

	sde_enc = to_sde_encoder_virt(drm_enc);
	priv = drm_enc->dev->dev_private;
	if (!sde_enc->crtc) {
		SDE_ERROR("invalid crtc");
		return;
	}

	if (sde_enc->crtc->index >= ARRAY_SIZE(priv->event_thread)) {
		SDE_ERROR("invalid crtc index:%u\n",
				sde_enc->crtc->index);
		return;
	}
	event_thread = &priv->event_thread[sde_enc->crtc->index];
	if (!event_thread) {
		SDE_ERROR("event_thread not found for crtc:%d\n",
				sde_enc->crtc->index);
		return;
	}

	kthread_queue_work(&event_thread->worker,
				&sde_enc->vsync_event_work);
}

static void sde_encoder_esd_trigger_work_handler(struct kthread_work *work)
{
	struct sde_encoder_virt *sde_enc = container_of(work,
				struct sde_encoder_virt, esd_trigger_work);

	if (!sde_enc) {
		SDE_ERROR("invalid sde encoder\n");
		return;
	}

	sde_encoder_resource_control(&sde_enc->base,
			SDE_ENC_RC_EVENT_KICKOFF);
}

static void sde_encoder_input_event_work_handler(struct kthread_work *work)
{
	struct sde_encoder_virt *sde_enc = container_of(work,
				struct sde_encoder_virt, input_event_work);

	if (!sde_enc) {
		SDE_ERROR("invalid sde encoder\n");
		return;
	}

	sde_encoder_resource_control(&sde_enc->base,
			SDE_ENC_RC_EVENT_EARLY_WAKEUP);
}

static void sde_encoder_vsync_event_work_handler(struct kthread_work *work)
{
	struct sde_encoder_virt *sde_enc = container_of(work,
			struct sde_encoder_virt, vsync_event_work);
	bool autorefresh_enabled = false;
	int rc = 0;
	ktime_t wakeup_time;

	if (!sde_enc) {
		SDE_ERROR("invalid sde encoder\n");
		return;
	}

	rc = _sde_encoder_power_enable(sde_enc, true);
	if (rc) {
		SDE_ERROR_ENC(sde_enc, "sde enc power enabled failed:%d\n", rc);
		return;
	}

	if (sde_enc->cur_master &&
		sde_enc->cur_master->ops.is_autorefresh_enabled)
		autorefresh_enabled =
			sde_enc->cur_master->ops.is_autorefresh_enabled(
						sde_enc->cur_master);

	/* Update timer if autorefresh is enabled else return */
	if (!autorefresh_enabled)
		goto exit;

	rc = _sde_encoder_wakeup_time(&sde_enc->base, &wakeup_time);
	if (rc)
		goto exit;

	SDE_EVT32_VERBOSE(ktime_to_ms(wakeup_time));
	mod_timer(&sde_enc->vsync_event_timer,
			nsecs_to_jiffies(ktime_to_ns(wakeup_time)));

exit:
	_sde_encoder_power_enable(sde_enc, false);
}

int sde_encoder_poll_line_counts(struct drm_encoder *drm_enc)
{
	static const uint64_t timeout_us = 50000;
	static const uint64_t sleep_us = 20;
	struct sde_encoder_virt *sde_enc;
	ktime_t cur_ktime, exp_ktime;
	uint32_t line_count, tmp, i;

	if (!drm_enc) {
		SDE_ERROR("invalid encoder\n");
		return -EINVAL;
	}
	sde_enc = to_sde_encoder_virt(drm_enc);
	if (!sde_enc->cur_master ||
			!sde_enc->cur_master->ops.get_line_count) {
		SDE_DEBUG_ENC(sde_enc, "can't get master line count\n");
		SDE_EVT32(DRMID(drm_enc), SDE_EVTLOG_ERROR);
		return -EINVAL;
	}

	exp_ktime = ktime_add_ms(ktime_get(), timeout_us / 1000);

	line_count = sde_enc->cur_master->ops.get_line_count(
			sde_enc->cur_master);

	for (i = 0; i < (timeout_us * 2 / sleep_us); ++i) {
		tmp = line_count;
		line_count = sde_enc->cur_master->ops.get_line_count(
				sde_enc->cur_master);
		if (line_count < tmp) {
			SDE_EVT32(DRMID(drm_enc), line_count);
			return 0;
		}

		cur_ktime = ktime_get();
		if (ktime_compare_safe(exp_ktime, cur_ktime) <= 0)
			break;

		usleep_range(sleep_us / 2, sleep_us);
	}

	SDE_EVT32(DRMID(drm_enc), line_count, SDE_EVTLOG_ERROR);
	return -ETIMEDOUT;
}

static int _helper_flush_qsync(struct sde_encoder_phys *phys_enc)
{
	struct drm_encoder *drm_enc;
	struct sde_rm_hw_iter rm_iter;
	bool lm_valid = false;
	bool intf_valid = false;

	if (!phys_enc || !phys_enc->parent) {
		SDE_ERROR("invalid encoder\n");
		return -EINVAL;
	}

	drm_enc = phys_enc->parent;

	/* Flush the interfaces for AVR update or Qsync with INTF TE */
	if (phys_enc->intf_mode == INTF_MODE_VIDEO ||
			(phys_enc->intf_mode == INTF_MODE_CMD &&
			phys_enc->has_intf_te)) {
		sde_rm_init_hw_iter(&rm_iter, drm_enc->base.id,
				SDE_HW_BLK_INTF);
		while (sde_rm_get_hw(&phys_enc->sde_kms->rm, &rm_iter)) {
			struct sde_hw_intf *hw_intf =
				(struct sde_hw_intf *)rm_iter.hw;

			if (!hw_intf)
				continue;

			if (phys_enc->hw_ctl->ops.update_bitmask_intf)
				phys_enc->hw_ctl->ops.update_bitmask_intf(
						phys_enc->hw_ctl,
						hw_intf->idx, 1);

			intf_valid = true;
		}

		if (!intf_valid) {
			SDE_ERROR_ENC(to_sde_encoder_virt(drm_enc),
				"intf not found to flush\n");
			return -EFAULT;
		}
	} else {
		sde_rm_init_hw_iter(&rm_iter, drm_enc->base.id, SDE_HW_BLK_LM);
		while (sde_rm_get_hw(&phys_enc->sde_kms->rm, &rm_iter)) {
			struct sde_hw_mixer *hw_lm =
					(struct sde_hw_mixer *)rm_iter.hw;

			if (!hw_lm)
				continue;

			/* update LM flush for HW without INTF TE */
			if (phys_enc->hw_ctl->ops.update_bitmask_mixer)
				phys_enc->hw_ctl->ops.update_bitmask_mixer(
						phys_enc->hw_ctl,
						hw_lm->idx, 1);

			lm_valid = true;
		}

		if (!lm_valid) {
			SDE_ERROR_ENC(to_sde_encoder_virt(drm_enc),
				"lm not found to flush\n");
			return -EFAULT;
		}
	}

	return 0;
}

static bool _sde_encoder_dsc_is_dirty(struct sde_encoder_virt *sde_enc)
{
	int i;

	for (i = 0; i < MAX_CHANNELS_PER_ENC; i++) {
		/**
		 * This dirty_dsc_hw field is set during DSC disable to
		 * indicate which DSC blocks need to be flushed
		 */
		if (sde_enc->dirty_dsc_ids[i])
			return true;
	}

	return false;
}

static void _helper_flush_dsc(struct sde_encoder_virt *sde_enc)
{
	int i;
	struct sde_hw_ctl *hw_ctl = NULL;
	enum sde_dsc dsc_idx;

	if (sde_enc->cur_master)
		hw_ctl = sde_enc->cur_master->hw_ctl;

	for (i = 0; i < MAX_CHANNELS_PER_ENC; i++) {
		dsc_idx = sde_enc->dirty_dsc_ids[i];
		if (dsc_idx && hw_ctl && hw_ctl->ops.update_bitmask_dsc)
			hw_ctl->ops.update_bitmask_dsc(hw_ctl, dsc_idx, 1);

		sde_enc->dirty_dsc_ids[i] = DSC_NONE;
	}
}

extern int sde_connector_update_backlight(struct drm_connector *conn);
int sde_encoder_prepare_for_kickoff(struct drm_encoder *drm_enc,
		struct sde_encoder_kickoff_params *params)
{
	struct sde_encoder_virt *sde_enc;
	struct sde_encoder_phys *phys;
	struct sde_kms *sde_kms = NULL;
	struct sde_crtc *sde_crtc;
	struct msm_drm_private *priv = NULL;
	bool needs_hw_reset = false;
	uint32_t ln_cnt1, ln_cnt2;
	unsigned int i;
	int rc, ret = 0;
	struct msm_display_info *disp_info;

	if (!drm_enc || !params || !drm_enc->dev ||
		!drm_enc->dev->dev_private) {
		SDE_ERROR("invalid args\n");
		return -EINVAL;
	}
	sde_enc = to_sde_encoder_virt(drm_enc);
	priv = drm_enc->dev->dev_private;
	sde_kms = to_sde_kms(priv->kms);
	disp_info = &sde_enc->disp_info;
	sde_crtc = to_sde_crtc(sde_enc->crtc);

	SDE_DEBUG_ENC(sde_enc, "\n");
	SDE_EVT32(DRMID(drm_enc));

	/* save this for later, in case of errors */
	if (sde_enc->cur_master && sde_enc->cur_master->ops.get_wr_line_count)
		ln_cnt1 = sde_enc->cur_master->ops.get_wr_line_count(
				sde_enc->cur_master);
	else
		ln_cnt1 = -EINVAL;

<<<<<<< HEAD
	/* update the qsync parameters for the current frame */
	if (sde_enc->cur_master)
		sde_connector_set_qsync_params(
				sde_enc->cur_master->connector);

	/*Kent.xie@MM.Display.LCD,2019-03-29 add for dc backlight */
	if (sde_enc->cur_master  && (!strcmp(sde_enc->cur_master->connector->name, "DSI-1")))
		sde_connector_update_backlight(sde_enc->cur_master->connector);

=======
>>>>>>> 097dcd42
	/* prepare for next kickoff, may include waiting on previous kickoff */
	SDE_ATRACE_BEGIN("sde_encoder_prepare_for_kickoff");
	for (i = 0; i < sde_enc->num_phys_encs; i++) {
		phys = sde_enc->phys_encs[i];
		params->is_primary = sde_enc->disp_info.is_primary;
		if (phys) {
			if (phys->ops.prepare_for_kickoff) {
				rc = phys->ops.prepare_for_kickoff(
						phys, params);
				if (rc)
					ret = rc;
			}
			if (phys->enable_state == SDE_ENC_ERR_NEEDS_HW_RESET)
				needs_hw_reset = true;
			_sde_encoder_setup_dither(phys);

			if (sde_enc->cur_master &&
					sde_connector_is_qsync_updated(
					sde_enc->cur_master->connector)) {
				_helper_flush_qsync(phys);
			}
		}
	}

	rc = sde_encoder_resource_control(drm_enc, SDE_ENC_RC_EVENT_KICKOFF);
	if (rc) {
		SDE_ERROR_ENC(sde_enc, "resource kickoff failed rc %d\n", rc);
		ret = rc;
		goto end;
	}

	/* if any phys needs reset, reset all phys, in-order */
	if (needs_hw_reset) {
		/* query line count before cur_master is updated */
		if (sde_enc->cur_master &&
				sde_enc->cur_master->ops.get_wr_line_count)
			ln_cnt2 = sde_enc->cur_master->ops.get_wr_line_count(
					sde_enc->cur_master);
		else
			ln_cnt2 = -EINVAL;

		SDE_EVT32(DRMID(drm_enc), ln_cnt1, ln_cnt2,
				SDE_EVTLOG_FUNC_CASE1);
		for (i = 0; i < sde_enc->num_phys_encs; i++) {
			phys = sde_enc->phys_encs[i];
			if (phys && phys->ops.hw_reset)
				phys->ops.hw_reset(phys);
		}
	}
	SDE_EVT32(DRMID(drm_enc), 1);
	_sde_encoder_update_master(drm_enc, params);

	_sde_encoder_update_roi(drm_enc);

	if (sde_enc->cur_master && sde_enc->cur_master->connector) {
		rc = sde_connector_pre_kickoff(sde_enc->cur_master->connector);
		if (rc) {
			SDE_ERROR_ENC(sde_enc, "kickoff conn%d failed rc %d\n",
					sde_enc->cur_master->connector->base.id,
					rc);
			ret = rc;
		}
	}
	SDE_EVT32(_sde_encoder_is_dsc_enabled(drm_enc), sde_enc->cur_master, sde_enc->cur_master->cont_splash_enabled);
	if (_sde_encoder_is_dsc_enabled(drm_enc) && sde_enc->cur_master &&
			!sde_enc->cur_master->cont_splash_enabled) {
		rc = _sde_encoder_dsc_setup(sde_enc, params);
		if (rc) {
			SDE_ERROR_ENC(sde_enc, "failed to setup DSC: %d\n", rc);
			ret = rc;
		}
	} else if (_sde_encoder_dsc_is_dirty(sde_enc)) {
		_helper_flush_dsc(sde_enc);
	}

	if (sde_enc->cur_master && !sde_enc->cur_master->cont_splash_enabled)
		sde_configure_qdss(sde_enc, sde_enc->cur_master->hw_qdss,
				sde_enc->cur_master, sde_kms->qdss_enabled);
	if ((dsi_panel_name == DSI_PANEL_SAMSUNG_S6E3HC2) || (dsi_panel_name == DSI_PANEL_SAMSUNG_SOFEF03F_M))
		{
		if (disp_info->intf_type == DRM_MODE_CONNECTOR_DSI && !_sde_encoder_is_dsc_enabled(drm_enc)) {
				pr_err("DSC is disabled\n");
				if (sde_enc && sde_enc->phys_encs[0] && sde_enc->phys_encs[0]->connector) {
					SDE_EVT32(sde_connector_get_topology_name(sde_enc->phys_encs[0]->connector), 0x9999);
				}
				SDE_DBG_DUMP("all", "dbg_bus", "panic");
		}
	}
end:
	SDE_EVT32(0XFFFF);
	SDE_ATRACE_END("sde_encoder_prepare_for_kickoff");
	return ret;
}

/**
 * _sde_encoder_reset_ctl_hw - reset h/w configuration for all ctl's associated
 *	with the specified encoder, and unstage all pipes from it
 * @encoder:	encoder pointer
 * Returns: 0 on success
 */
static int _sde_encoder_reset_ctl_hw(struct drm_encoder *drm_enc)
{
	struct sde_encoder_virt *sde_enc;
	struct sde_encoder_phys *phys;
	unsigned int i;
	int rc = 0;

	if (!drm_enc) {
		SDE_ERROR("invalid encoder\n");
		return -EINVAL;
	}

	sde_enc = to_sde_encoder_virt(drm_enc);

	SDE_ATRACE_BEGIN("encoder_release_lm");
	SDE_DEBUG_ENC(sde_enc, "\n");

	for (i = 0; i < sde_enc->num_phys_encs; i++) {
		phys = sde_enc->phys_encs[i];
		if (!phys)
			continue;

		SDE_EVT32(DRMID(drm_enc), phys->intf_idx - INTF_0);

		rc = sde_encoder_helper_reset_mixers(phys, NULL);
		if (rc)
			SDE_EVT32(DRMID(drm_enc), rc, SDE_EVTLOG_ERROR);
	}

	SDE_ATRACE_END("encoder_release_lm");
	return rc;
}

void sde_encoder_kickoff(struct drm_encoder *drm_enc, bool is_error)
{
	struct sde_encoder_virt *sde_enc;
	struct sde_encoder_phys *phys;
	ktime_t wakeup_time;
	unsigned int i;

	if (!drm_enc) {
		SDE_ERROR("invalid encoder\n");
		return;
	}
	SDE_ATRACE_BEGIN("encoder_kickoff");
	sde_enc = to_sde_encoder_virt(drm_enc);

	SDE_DEBUG_ENC(sde_enc, "\n");

	/* create a 'no pipes' commit to release buffers on errors */
	if (is_error)
		_sde_encoder_reset_ctl_hw(drm_enc);

	/* All phys encs are ready to go, trigger the kickoff */
	_sde_encoder_kickoff_phys(sde_enc);

	/* allow phys encs to handle any post-kickoff business */
	for (i = 0; i < sde_enc->num_phys_encs; i++) {
		phys = sde_enc->phys_encs[i];
		if (phys && phys->ops.handle_post_kickoff)
			phys->ops.handle_post_kickoff(phys);
	}

	if (sde_enc->disp_info.intf_type == DRM_MODE_CONNECTOR_DSI &&
			!_sde_encoder_wakeup_time(drm_enc, &wakeup_time)) {
		SDE_EVT32_VERBOSE(ktime_to_ms(wakeup_time));
		mod_timer(&sde_enc->vsync_event_timer,
				nsecs_to_jiffies(ktime_to_ns(wakeup_time)));
	}

	SDE_ATRACE_END("encoder_kickoff");
}

int sde_encoder_helper_reset_mixers(struct sde_encoder_phys *phys_enc,
		struct drm_framebuffer *fb)
{
	struct drm_encoder *drm_enc;
	struct sde_hw_mixer_cfg mixer;
	struct sde_rm_hw_iter lm_iter;
	bool lm_valid = false;

	if (!phys_enc || !phys_enc->parent) {
		SDE_ERROR("invalid encoder\n");
		return -EINVAL;
	}

	drm_enc = phys_enc->parent;
	memset(&mixer, 0, sizeof(mixer));

	/* reset associated CTL/LMs */
	if (phys_enc->hw_ctl->ops.clear_all_blendstages)
		phys_enc->hw_ctl->ops.clear_all_blendstages(phys_enc->hw_ctl);

	sde_rm_init_hw_iter(&lm_iter, drm_enc->base.id, SDE_HW_BLK_LM);
	while (sde_rm_get_hw(&phys_enc->sde_kms->rm, &lm_iter)) {
		struct sde_hw_mixer *hw_lm = (struct sde_hw_mixer *)lm_iter.hw;

		if (!hw_lm)
			continue;

		/* need to flush LM to remove it */
		if (phys_enc->hw_ctl->ops.update_bitmask_mixer)
			phys_enc->hw_ctl->ops.update_bitmask_mixer(
					phys_enc->hw_ctl,
					hw_lm->idx, 1);

		if (fb) {
			/* assume a single LM if targeting a frame buffer */
			if (lm_valid)
				continue;

			mixer.out_height = fb->height;
			mixer.out_width = fb->width;

			if (hw_lm->ops.setup_mixer_out)
				hw_lm->ops.setup_mixer_out(hw_lm, &mixer);
		}

		lm_valid = true;

		/* only enable border color on LM */
		if (phys_enc->hw_ctl->ops.setup_blendstage)
			phys_enc->hw_ctl->ops.setup_blendstage(
					phys_enc->hw_ctl, hw_lm->idx, NULL);
	}

	if (!lm_valid) {
		SDE_ERROR_ENC(to_sde_encoder_virt(drm_enc), "lm not found\n");
		return -EFAULT;
	}
	return 0;
}

void sde_encoder_prepare_commit(struct drm_encoder *drm_enc)
{
	struct sde_encoder_virt *sde_enc;
	struct sde_encoder_phys *phys;
	int i;
	struct sde_hw_ctl *ctl;
	int rc = 0;

	if (!drm_enc) {
		SDE_ERROR("invalid encoder\n");
		return;
	}
	sde_enc = to_sde_encoder_virt(drm_enc);

	/* update the qsync parameters for the current frame */
	if (sde_enc->cur_master)
		sde_connector_set_qsync_params(
				sde_enc->cur_master->connector);

	for (i = 0; i < sde_enc->num_phys_encs; i++) {
		phys = sde_enc->phys_encs[i];
		if (phys && phys->ops.prepare_commit)
			phys->ops.prepare_commit(phys);
		if (phys && phys->hw_ctl) {
			ctl = phys->hw_ctl;
			/*
			 * avoid clearing the pending flush during the first
			 * frame update after idle power collpase as the
			 * restore path would have updated the pending flush
			 */
			if (!sde_enc->idle_pc_restore &&
					ctl->ops.clear_pending_flush)
				ctl->ops.clear_pending_flush(ctl);
		}
	}

	if (sde_enc->cur_master && sde_enc->cur_master->connector) {
		rc = sde_connector_prepare_commit(
				  sde_enc->cur_master->connector);
		if (rc)
			SDE_ERROR_ENC(sde_enc,
				      "prepare commit failed conn %d rc %d\n",
				      sde_enc->cur_master->connector->base.id,
				      rc);
	}
}

#ifdef CONFIG_DEBUG_FS
static int _sde_encoder_status_show(struct seq_file *s, void *data)
{
	struct sde_encoder_virt *sde_enc;
	int i;

	if (!s || !s->private)
		return -EINVAL;

	sde_enc = s->private;

	mutex_lock(&sde_enc->enc_lock);
	for (i = 0; i < sde_enc->num_phys_encs; i++) {
		struct sde_encoder_phys *phys = sde_enc->phys_encs[i];

		if (!phys)
			continue;

		seq_printf(s, "intf:%d    vsync:%8d     underrun:%8d    ",
				phys->intf_idx - INTF_0,
				atomic_read(&phys->vsync_cnt),
				atomic_read(&phys->underrun_cnt));

		switch (phys->intf_mode) {
		case INTF_MODE_VIDEO:
			seq_puts(s, "mode: video\n");
			break;
		case INTF_MODE_CMD:
			seq_puts(s, "mode: command\n");
			break;
		case INTF_MODE_WB_BLOCK:
			seq_puts(s, "mode: wb block\n");
			break;
		case INTF_MODE_WB_LINE:
			seq_puts(s, "mode: wb line\n");
			break;
		default:
			seq_puts(s, "mode: ???\n");
			break;
		}
	}
	mutex_unlock(&sde_enc->enc_lock);

	return 0;
}

static int _sde_encoder_debugfs_status_open(struct inode *inode,
		struct file *file)
{
	return single_open(file, _sde_encoder_status_show, inode->i_private);
}

static ssize_t _sde_encoder_misr_setup(struct file *file,
		const char __user *user_buf, size_t count, loff_t *ppos)
{
	struct sde_encoder_virt *sde_enc;
	int i = 0, rc;
	char buf[MISR_BUFF_SIZE + 1];
	size_t buff_copy;
	u32 frame_count, enable;

	if (!file || !file->private_data)
		return -EINVAL;

	sde_enc = file->private_data;

	buff_copy = min_t(size_t, count, MISR_BUFF_SIZE);
	if (copy_from_user(buf, user_buf, buff_copy))
		return -EINVAL;

	buf[buff_copy] = 0; /* end of string */

	if (sscanf(buf, "%u %u", &enable, &frame_count) != 2)
		return -EINVAL;

	rc = _sde_encoder_power_enable(sde_enc, true);
	if (rc)
		return rc;

	mutex_lock(&sde_enc->enc_lock);
	sde_enc->misr_enable = enable;
	sde_enc->misr_frame_count = frame_count;
	for (i = 0; i < sde_enc->num_phys_encs; i++) {
		struct sde_encoder_phys *phys = sde_enc->phys_encs[i];

		if (!phys || !phys->ops.setup_misr)
			continue;

		phys->ops.setup_misr(phys, enable, frame_count);
	}
	mutex_unlock(&sde_enc->enc_lock);
	_sde_encoder_power_enable(sde_enc, false);

	return count;
}

static ssize_t _sde_encoder_misr_read(struct file *file,
		char __user *user_buff, size_t count, loff_t *ppos)
{
	struct sde_encoder_virt *sde_enc;
	int i = 0, len = 0;
	char buf[MISR_BUFF_SIZE + 1] = {'\0'};
	int rc;

	if (*ppos)
		return 0;

	if (!file || !file->private_data)
		return -EINVAL;

	sde_enc = file->private_data;

	rc = _sde_encoder_power_enable(sde_enc, true);
	if (rc)
		return rc;

	mutex_lock(&sde_enc->enc_lock);
	if (!sde_enc->misr_enable) {
		len += snprintf(buf + len, MISR_BUFF_SIZE - len,
			"disabled\n");
		goto buff_check;
	} else if (sde_enc->disp_info.capabilities &
						~MSM_DISPLAY_CAP_VID_MODE) {
		len += snprintf(buf + len, MISR_BUFF_SIZE - len,
			"unsupported\n");
		goto buff_check;
	}

	for (i = 0; i < sde_enc->num_phys_encs; i++) {
		struct sde_encoder_phys *phys = sde_enc->phys_encs[i];

		if (!phys || !phys->ops.collect_misr)
			continue;

		len += snprintf(buf + len, MISR_BUFF_SIZE - len,
			"Intf idx:%d\n", phys->intf_idx - INTF_0);
		len += snprintf(buf + len, MISR_BUFF_SIZE - len, "0x%x\n",
					phys->ops.collect_misr(phys));
	}

buff_check:
	if (count <= len) {
		len = 0;
		goto end;
	}

	if (copy_to_user(user_buff, buf, len)) {
		len = -EFAULT;
		goto end;
	}

	*ppos += len;   /* increase offset */

end:
	mutex_unlock(&sde_enc->enc_lock);
	_sde_encoder_power_enable(sde_enc, false);
	return len;
}

static int _sde_encoder_init_debugfs(struct drm_encoder *drm_enc)
{
	struct sde_encoder_virt *sde_enc;
	struct msm_drm_private *priv;
	struct sde_kms *sde_kms;
	int i;

	static const struct file_operations debugfs_status_fops = {
		.open =		_sde_encoder_debugfs_status_open,
		.read =		seq_read,
		.llseek =	seq_lseek,
		.release =	single_release,
	};

	static const struct file_operations debugfs_misr_fops = {
		.open = simple_open,
		.read = _sde_encoder_misr_read,
		.write = _sde_encoder_misr_setup,
	};

	char name[SDE_NAME_SIZE];

	if (!drm_enc || !drm_enc->dev || !drm_enc->dev->dev_private) {
		SDE_ERROR("invalid encoder or kms\n");
		return -EINVAL;
	}

	sde_enc = to_sde_encoder_virt(drm_enc);
	priv = drm_enc->dev->dev_private;
	sde_kms = to_sde_kms(priv->kms);

	snprintf(name, SDE_NAME_SIZE, "encoder%u", drm_enc->base.id);

	/* create overall sub-directory for the encoder */
	sde_enc->debugfs_root = debugfs_create_dir(name,
			drm_enc->dev->primary->debugfs_root);
	if (!sde_enc->debugfs_root)
		return -ENOMEM;

	/* don't error check these */
	debugfs_create_file("status", 0600,
		sde_enc->debugfs_root, sde_enc, &debugfs_status_fops);

	debugfs_create_file("misr_data", 0600,
		sde_enc->debugfs_root, sde_enc, &debugfs_misr_fops);

	debugfs_create_bool("idle_power_collapse", 0600, sde_enc->debugfs_root,
			&sde_enc->idle_pc_enabled);

	for (i = 0; i < sde_enc->num_phys_encs; i++)
		if (sde_enc->phys_encs[i] &&
				sde_enc->phys_encs[i]->ops.late_register)
			sde_enc->phys_encs[i]->ops.late_register(
					sde_enc->phys_encs[i],
					sde_enc->debugfs_root);

	return 0;
}

static void _sde_encoder_destroy_debugfs(struct drm_encoder *drm_enc)
{
	struct sde_encoder_virt *sde_enc;

	if (!drm_enc)
		return;

	sde_enc = to_sde_encoder_virt(drm_enc);
	debugfs_remove_recursive(sde_enc->debugfs_root);
}
#else
static int _sde_encoder_init_debugfs(struct drm_encoder *drm_enc)
{
	return 0;
}

static void _sde_encoder_destroy_debugfs(struct drm_encoder *drm_enc)
{
}
#endif

static int sde_encoder_late_register(struct drm_encoder *encoder)
{
	return _sde_encoder_init_debugfs(encoder);
}

static void sde_encoder_early_unregister(struct drm_encoder *encoder)
{
	_sde_encoder_destroy_debugfs(encoder);
}

static int sde_encoder_virt_add_phys_encs(
		u32 display_caps,
		struct sde_encoder_virt *sde_enc,
		struct sde_enc_phys_init_params *params)
{
	struct sde_encoder_phys *enc = NULL;

	SDE_DEBUG_ENC(sde_enc, "\n");

	/*
	 * We may create up to NUM_PHYS_ENCODER_TYPES physical encoder types
	 * in this function, check up-front.
	 */
	if (sde_enc->num_phys_encs + NUM_PHYS_ENCODER_TYPES >=
			ARRAY_SIZE(sde_enc->phys_encs)) {
		SDE_ERROR_ENC(sde_enc, "too many physical encoders %d\n",
			  sde_enc->num_phys_encs);
		return -EINVAL;
	}

	if (display_caps & MSM_DISPLAY_CAP_VID_MODE) {
		enc = sde_encoder_phys_vid_init(params);

		if (IS_ERR_OR_NULL(enc)) {
			SDE_ERROR_ENC(sde_enc, "failed to init vid enc: %ld\n",
				PTR_ERR(enc));
			return enc == 0 ? -EINVAL : PTR_ERR(enc);
		}

		sde_enc->phys_encs[sde_enc->num_phys_encs] = enc;
		++sde_enc->num_phys_encs;
	}

	if (display_caps & MSM_DISPLAY_CAP_CMD_MODE) {
		enc = sde_encoder_phys_cmd_init(params);

		if (IS_ERR_OR_NULL(enc)) {
			SDE_ERROR_ENC(sde_enc, "failed to init cmd enc: %ld\n",
				PTR_ERR(enc));
			return enc == 0 ? -EINVAL : PTR_ERR(enc);
		}

		sde_enc->phys_encs[sde_enc->num_phys_encs] = enc;
		++sde_enc->num_phys_encs;
	}

	return 0;
}

static int sde_encoder_virt_add_phys_enc_wb(struct sde_encoder_virt *sde_enc,
		struct sde_enc_phys_init_params *params)
{
	struct sde_encoder_phys *enc = NULL;

	if (!sde_enc) {
		SDE_ERROR("invalid encoder\n");
		return -EINVAL;
	}

	SDE_DEBUG_ENC(sde_enc, "\n");

	if (sde_enc->num_phys_encs + 1 >= ARRAY_SIZE(sde_enc->phys_encs)) {
		SDE_ERROR_ENC(sde_enc, "too many physical encoders %d\n",
			  sde_enc->num_phys_encs);
		return -EINVAL;
	}

	enc = sde_encoder_phys_wb_init(params);

	if (IS_ERR_OR_NULL(enc)) {
		SDE_ERROR_ENC(sde_enc, "failed to init wb enc: %ld\n",
			PTR_ERR(enc));
		return enc == 0 ? -EINVAL : PTR_ERR(enc);
	}

	sde_enc->phys_encs[sde_enc->num_phys_encs] = enc;
	++sde_enc->num_phys_encs;

	return 0;
}

static int sde_encoder_setup_display(struct sde_encoder_virt *sde_enc,
				 struct sde_kms *sde_kms,
				 struct msm_display_info *disp_info,
				 int *drm_enc_mode)
{
	int ret = 0;
	int i = 0;
	enum sde_intf_type intf_type;
	struct sde_encoder_virt_ops parent_ops = {
		sde_encoder_vblank_callback,
		sde_encoder_underrun_callback,
		sde_encoder_frame_done_callback,
		sde_encoder_get_qsync_fps_callback,
	};
	struct sde_enc_phys_init_params phys_params;

	if (!sde_enc || !sde_kms) {
		SDE_ERROR("invalid arg(s), enc %d kms %d\n",
				sde_enc != 0, sde_kms != 0);
		return -EINVAL;
	}

	memset(&phys_params, 0, sizeof(phys_params));
	phys_params.sde_kms = sde_kms;
	phys_params.parent = &sde_enc->base;
	phys_params.parent_ops = parent_ops;
	phys_params.enc_spinlock = &sde_enc->enc_spinlock;
	phys_params.vblank_ctl_lock = &sde_enc->vblank_ctl_lock;

	SDE_DEBUG("\n");

	if (disp_info->intf_type == DRM_MODE_CONNECTOR_DSI) {
		*drm_enc_mode = DRM_MODE_ENCODER_DSI;
		intf_type = INTF_DSI;
	} else if (disp_info->intf_type == DRM_MODE_CONNECTOR_HDMIA) {
		*drm_enc_mode = DRM_MODE_ENCODER_TMDS;
		intf_type = INTF_HDMI;
	} else if (disp_info->intf_type == DRM_MODE_CONNECTOR_DisplayPort) {
		if (disp_info->capabilities & MSM_DISPLAY_CAP_MST_MODE)
			*drm_enc_mode = DRM_MODE_ENCODER_DPMST;
		else
			*drm_enc_mode = DRM_MODE_ENCODER_TMDS;
		intf_type = INTF_DP;
	} else if (disp_info->intf_type == DRM_MODE_CONNECTOR_VIRTUAL) {
		*drm_enc_mode = DRM_MODE_ENCODER_VIRTUAL;
		intf_type = INTF_WB;
	} else {
		SDE_ERROR_ENC(sde_enc, "unsupported display interface type\n");
		return -EINVAL;
	}

	WARN_ON(disp_info->num_of_h_tiles < 1);

	sde_enc->display_num_of_h_tiles = disp_info->num_of_h_tiles;
	sde_enc->te_source = disp_info->te_source;

	SDE_DEBUG("dsi_info->num_of_h_tiles %d\n", disp_info->num_of_h_tiles);

	if ((disp_info->capabilities & MSM_DISPLAY_CAP_CMD_MODE) ||
	    (disp_info->capabilities & MSM_DISPLAY_CAP_VID_MODE))
		sde_enc->idle_pc_enabled = sde_kms->catalog->has_idle_pc;

	mutex_lock(&sde_enc->enc_lock);
	for (i = 0; i < disp_info->num_of_h_tiles && !ret; i++) {
		/*
		 * Left-most tile is at index 0, content is controller id
		 * h_tile_instance_ids[2] = {0, 1}; DSI0 = left, DSI1 = right
		 * h_tile_instance_ids[2] = {1, 0}; DSI1 = left, DSI0 = right
		 */
		u32 controller_id = disp_info->h_tile_instance[i];

		if (disp_info->num_of_h_tiles > 1) {
			if (i == 0)
				phys_params.split_role = ENC_ROLE_MASTER;
			else
				phys_params.split_role = ENC_ROLE_SLAVE;
		} else {
			phys_params.split_role = ENC_ROLE_SOLO;
		}

		SDE_DEBUG("h_tile_instance %d = %d, split_role %d\n",
				i, controller_id, phys_params.split_role);

		if (sde_enc->ops.phys_init) {
			struct sde_encoder_phys *enc;

			enc = sde_enc->ops.phys_init(intf_type,
					controller_id,
					&phys_params);
			if (enc) {
				sde_enc->phys_encs[sde_enc->num_phys_encs] =
					enc;
				++sde_enc->num_phys_encs;
			} else
				SDE_ERROR_ENC(sde_enc,
						"failed to add phys encs\n");

			continue;
		}

		if (intf_type == INTF_WB) {
			phys_params.intf_idx = INTF_MAX;
			phys_params.wb_idx = sde_encoder_get_wb(
					sde_kms->catalog,
					intf_type, controller_id);
			if (phys_params.wb_idx == WB_MAX) {
				SDE_ERROR_ENC(sde_enc,
					"could not get wb: type %d, id %d\n",
					intf_type, controller_id);
				ret = -EINVAL;
			}
		} else {
			phys_params.wb_idx = WB_MAX;
			phys_params.intf_idx = sde_encoder_get_intf(
					sde_kms->catalog, intf_type,
					controller_id);
			if (phys_params.intf_idx == INTF_MAX) {
				SDE_ERROR_ENC(sde_enc,
					"could not get wb: type %d, id %d\n",
					intf_type, controller_id);
				ret = -EINVAL;
			}
		}

		if (!ret) {
			if (intf_type == INTF_WB)
				ret = sde_encoder_virt_add_phys_enc_wb(sde_enc,
						&phys_params);
			else
				ret = sde_encoder_virt_add_phys_encs(
						disp_info->capabilities,
						sde_enc,
						&phys_params);
			if (ret)
				SDE_ERROR_ENC(sde_enc,
						"failed to add phys encs\n");
		}
	}

	for (i = 0; i < sde_enc->num_phys_encs; i++) {
		struct sde_encoder_phys *phys = sde_enc->phys_encs[i];

		if (phys) {
			atomic_set(&phys->vsync_cnt, 0);
			atomic_set(&phys->underrun_cnt, 0);
		}
	}
	mutex_unlock(&sde_enc->enc_lock);

	return ret;
}

static const struct drm_encoder_helper_funcs sde_encoder_helper_funcs = {
	.mode_set = sde_encoder_virt_mode_set,
	.disable = sde_encoder_virt_disable,
	.enable = sde_encoder_virt_enable,
	.atomic_check = sde_encoder_virt_atomic_check,
};

static const struct drm_encoder_funcs sde_encoder_funcs = {
		.destroy = sde_encoder_destroy,
		.late_register = sde_encoder_late_register,
		.early_unregister = sde_encoder_early_unregister,
};

struct drm_encoder *sde_encoder_init_with_ops(
		struct drm_device *dev,
		struct msm_display_info *disp_info,
		const struct sde_encoder_ops *ops)
{
	struct msm_drm_private *priv = dev->dev_private;
	struct sde_kms *sde_kms = to_sde_kms(priv->kms);
	struct drm_encoder *drm_enc = NULL;
	struct sde_encoder_virt *sde_enc = NULL;
	int drm_enc_mode = DRM_MODE_ENCODER_NONE;
	char name[SDE_NAME_SIZE];
	int ret = 0, i, intf_index = INTF_MAX;
	struct sde_encoder_phys *phys = NULL;

	sde_enc = kzalloc(sizeof(*sde_enc), GFP_KERNEL);
	if (!sde_enc) {
		ret = -ENOMEM;
		goto fail;
	}

	if (ops)
		sde_enc->ops = *ops;

	mutex_init(&sde_enc->enc_lock);
	ret = sde_encoder_setup_display(sde_enc, sde_kms, disp_info,
			&drm_enc_mode);
	if (ret)
		goto fail;

	sde_enc->cur_master = NULL;
	spin_lock_init(&sde_enc->enc_spinlock);
	mutex_init(&sde_enc->vblank_ctl_lock);
	drm_enc = &sde_enc->base;
	drm_encoder_init(dev, drm_enc, &sde_encoder_funcs, drm_enc_mode, NULL);
	drm_encoder_helper_add(drm_enc, &sde_encoder_helper_funcs);

	if (disp_info->intf_type == DRM_MODE_CONNECTOR_DSI)
		setup_timer(&sde_enc->vsync_event_timer,
				sde_encoder_vsync_event_handler,
				(unsigned long)sde_enc);

	for (i = 0; i < sde_enc->num_phys_encs; i++) {
		phys = sde_enc->phys_encs[i];
		if (!phys)
			continue;
		if (phys->ops.is_master && phys->ops.is_master(phys))
			intf_index = phys->intf_idx - INTF_0;
	}
	snprintf(name, SDE_NAME_SIZE, "rsc_enc%u", drm_enc->base.id);
	sde_enc->rsc_client = sde_rsc_client_create(SDE_RSC_INDEX, name,
		disp_info->is_primary ? SDE_RSC_PRIMARY_DISP_CLIENT :
		SDE_RSC_EXTERNAL_DISP_CLIENT, intf_index + 1);
	if (IS_ERR_OR_NULL(sde_enc->rsc_client)) {
		SDE_DEBUG("sde rsc client create failed :%ld\n",
						PTR_ERR(sde_enc->rsc_client));
		sde_enc->rsc_client = NULL;
	}

	if (disp_info->capabilities & MSM_DISPLAY_CAP_CMD_MODE) {
		ret = _sde_encoder_input_handler(sde_enc);
		if (ret)
			SDE_ERROR(
			"input handler registration failed, rc = %d\n", ret);
	}

	mutex_init(&sde_enc->rc_lock);
	kthread_init_delayed_work(&sde_enc->delayed_off_work,
			sde_encoder_off_work);
	sde_enc->vblank_enabled = false;
	sde_enc->qdss_status = false;

	kthread_init_work(&sde_enc->vsync_event_work,
			sde_encoder_vsync_event_work_handler);

	kthread_init_work(&sde_enc->input_event_work,
			sde_encoder_input_event_work_handler);

	kthread_init_work(&sde_enc->esd_trigger_work,
			sde_encoder_esd_trigger_work_handler);

	memcpy(&sde_enc->disp_info, disp_info, sizeof(*disp_info));

	SDE_DEBUG_ENC(sde_enc, "created\n");

	return drm_enc;

fail:
	SDE_ERROR("failed to create encoder\n");
	if (drm_enc)
		sde_encoder_destroy(drm_enc);

	return ERR_PTR(ret);
}

struct drm_encoder *sde_encoder_init(
		struct drm_device *dev,
		struct msm_display_info *disp_info)
{
	return sde_encoder_init_with_ops(dev, disp_info, NULL);
}

int sde_encoder_wait_for_event(struct drm_encoder *drm_enc,
	enum msm_event_wait event)
{
	int (*fn_wait)(struct sde_encoder_phys *phys_enc) = NULL;
	struct sde_encoder_virt *sde_enc = NULL;
	int i, ret = 0;
	char atrace_buf[32];

	if (!drm_enc) {
		SDE_ERROR("invalid encoder\n");
		return -EINVAL;
	}
	sde_enc = to_sde_encoder_virt(drm_enc);
	SDE_DEBUG_ENC(sde_enc, "\n");

	for (i = 0; i < sde_enc->num_phys_encs; i++) {
		struct sde_encoder_phys *phys = sde_enc->phys_encs[i];

		switch (event) {
		case MSM_ENC_COMMIT_DONE:
			fn_wait = phys->ops.wait_for_commit_done;
			break;
		case MSM_ENC_TX_COMPLETE:
			fn_wait = phys->ops.wait_for_tx_complete;
			break;
		case MSM_ENC_VBLANK:
			fn_wait = phys->ops.wait_for_vblank;
			break;
		case MSM_ENC_ACTIVE_REGION:
			fn_wait = phys->ops.wait_for_active;
			break;
		default:
			SDE_ERROR_ENC(sde_enc, "unknown wait event %d\n",
					event);
			return -EINVAL;
		};

		if (phys && fn_wait) {
			snprintf(atrace_buf, sizeof(atrace_buf),
				"wait_completion_event_%d", event);
			SDE_ATRACE_BEGIN(atrace_buf);
			ret = fn_wait(phys);
			SDE_ATRACE_END(atrace_buf);
			if (ret)
				return ret;
		}
	}

	return ret;
}

enum sde_intf_mode sde_encoder_get_intf_mode(struct drm_encoder *encoder)
{
	struct sde_encoder_virt *sde_enc = NULL;
	int i;

	if (!encoder) {
		SDE_ERROR("invalid encoder\n");
		return INTF_MODE_NONE;
	}
	sde_enc = to_sde_encoder_virt(encoder);

	if (sde_enc->cur_master)
		return sde_enc->cur_master->intf_mode;

	for (i = 0; i < sde_enc->num_phys_encs; i++) {
		struct sde_encoder_phys *phys = sde_enc->phys_encs[i];

		if (phys)
			return phys->intf_mode;
	}

	return INTF_MODE_NONE;
}

/**
 * sde_encoder_update_caps_for_cont_splash - update encoder settings during
 *	device bootup when cont_splash is enabled
 * @drm_enc:	Pointer to drm encoder structure
 * @splash_display: Pointer to sde_splash_display corresponding to this encoder
 * @enable:	boolean indicates enable or displae state of splash
 * @Return:	true if successful in updating the encoder structure
 */
int sde_encoder_update_caps_for_cont_splash(struct drm_encoder *encoder,
		struct sde_splash_display *splash_display, bool enable)
{
	struct sde_encoder_virt *sde_enc;
	struct msm_drm_private *priv;
	struct sde_kms *sde_kms;
	struct drm_connector *conn = NULL;
	struct sde_connector *sde_conn = NULL;
	struct sde_connector_state *sde_conn_state = NULL;
	struct drm_display_mode *drm_mode = NULL;
	struct sde_rm_hw_iter dsc_iter, pp_iter, ctl_iter, intf_iter;
	struct sde_encoder_phys *phys_enc;
	int ret = 0, i, idx;

	if (!encoder) {
		SDE_ERROR("invalid drm enc\n");
		return -EINVAL;
	}

	if (!encoder->dev || !encoder->dev->dev_private) {
		SDE_ERROR("drm device invalid\n");
		return -EINVAL;
	}

	priv = encoder->dev->dev_private;
	if (!priv->kms) {
		SDE_ERROR("invalid kms\n");
		return -EINVAL;
	}

	sde_kms = to_sde_kms(priv->kms);
	sde_enc = to_sde_encoder_virt(encoder);
	if (!priv->num_connectors) {
		SDE_ERROR_ENC(sde_enc, "No connectors registered\n");
		return -EINVAL;
	}
	SDE_DEBUG_ENC(sde_enc,
			"num of connectors: %d\n", priv->num_connectors);

	SDE_DEBUG_ENC(sde_enc, "enable: %d\n", enable);
	if (!enable) {
		for (i = 0; i < sde_enc->num_phys_encs; i++) {
			phys_enc = sde_enc->phys_encs[i];
			if (phys_enc)
				phys_enc->cont_splash_enabled = false;
		}
		return ret;
	}

	if (!splash_display) {
		SDE_ERROR_ENC(sde_enc, "invalid splash data\n");
		return  -EINVAL;
	}

	for (i = 0; i < priv->num_connectors; i++) {
		SDE_DEBUG_ENC(sde_enc, "connector id: %d\n",
				priv->connectors[i]->base.id);
		sde_conn = to_sde_connector(priv->connectors[i]);
		if (!sde_conn->encoder) {
			SDE_DEBUG_ENC(sde_enc,
				"encoder not attached to connector\n");
			continue;
		}
		if (sde_conn->encoder->base.id
				== encoder->base.id) {
			conn = (priv->connectors[i]);
			break;
		}
	}

	if (!conn || !conn->state) {
		SDE_ERROR_ENC(sde_enc, "connector not found\n");
		return -EINVAL;
	}

	sde_conn_state = to_sde_connector_state(conn->state);

	if (!sde_conn->ops.get_mode_info) {
		SDE_ERROR_ENC(sde_enc, "conn: get_mode_info ops not found\n");
		return -EINVAL;
	}
	SDE_EVT32(sde_conn_state, ((unsigned long long)sde_conn_state) >> 32, 0x9999);
	ret = sde_conn->ops.get_mode_info(&sde_conn->base,
			&encoder->crtc->state->adjusted_mode,
			&sde_conn_state->mode_info,
			sde_kms->catalog->max_mixer_width,
			sde_conn->display);
	if (ret) {
		SDE_ERROR_ENC(sde_enc,
			"conn: ->get_mode_info failed. ret=%d\n", ret);
		return ret;
	}

	ret = sde_rm_reserve(&sde_kms->rm, encoder, encoder->crtc->state,
			conn->state, false);
	if (ret) {
		SDE_ERROR_ENC(sde_enc,
			"failed to reserve hw resources, %d\n", ret);
		return ret;
	}

	if (sde_conn->encoder) {
		conn->state->best_encoder = sde_conn->encoder;
		SDE_DEBUG_ENC(sde_enc,
			"configured cstate->best_encoder to ID = %d\n",
			conn->state->best_encoder->base.id);
	} else {
		SDE_ERROR_ENC(sde_enc, "No encoder mapped to connector=%d\n",
				conn->base.id);
	}

	SDE_DEBUG_ENC(sde_enc, "connector topology = %llu\n",
			sde_connector_get_topology_name(conn));
	drm_mode = &encoder->crtc->state->adjusted_mode;
	SDE_DEBUG_ENC(sde_enc, "hdisplay = %d, vdisplay = %d\n",
			drm_mode->hdisplay, drm_mode->vdisplay);
	drm_set_preferred_mode(conn, drm_mode->hdisplay, drm_mode->vdisplay);

	if (encoder->bridge) {
		SDE_DEBUG_ENC(sde_enc, "Bridge mapped to encoder\n");
		/*
		 * For cont-splash use case, we update the mode
		 * configurations manually. This will skip the
		 * usually mode set call when actual frame is
		 * pushed from framework. The bridge needs to
		 * be updated with the current drm mode by
		 * calling the bridge mode set ops.
		 */
		if (encoder->bridge->funcs) {
			SDE_DEBUG_ENC(sde_enc, "calling mode_set\n");
			encoder->bridge->funcs->mode_set(encoder->bridge,
						drm_mode, drm_mode);
		}
	} else {
		SDE_ERROR_ENC(sde_enc, "No bridge attached to encoder\n");
	}

	sde_rm_init_hw_iter(&pp_iter, encoder->base.id, SDE_HW_BLK_PINGPONG);
	for (i = 0; i < MAX_CHANNELS_PER_ENC; i++) {
		sde_enc->hw_pp[i] = NULL;
		if (!sde_rm_get_hw(&sde_kms->rm, &pp_iter))
			break;
		sde_enc->hw_pp[i] = (struct sde_hw_pingpong *) pp_iter.hw;
	}

	sde_rm_init_hw_iter(&dsc_iter, encoder->base.id, SDE_HW_BLK_DSC);
	for (i = 0; i < MAX_CHANNELS_PER_ENC; i++) {
		sde_enc->hw_dsc[i] = NULL;
		if (!sde_rm_get_hw(&sde_kms->rm, &dsc_iter))
			break;
		sde_enc->hw_dsc[i] = (struct sde_hw_dsc *) dsc_iter.hw;
	}

	/*
	 * If we have multiple phys encoders with one controller, make
	 * sure to populate the controller pointer in both phys encoders.
	 */
	for (idx = 0; idx < sde_enc->num_phys_encs; idx++) {
		phys_enc = sde_enc->phys_encs[idx];
		phys_enc->hw_ctl = NULL;

		sde_rm_init_hw_iter(&ctl_iter, encoder->base.id,
				SDE_HW_BLK_CTL);
		for (i = 0; i < sde_enc->num_phys_encs; i++) {
			if (sde_rm_get_hw(&sde_kms->rm, &ctl_iter)) {
				phys_enc->hw_ctl =
					(struct sde_hw_ctl *) ctl_iter.hw;
				pr_debug("HW CTL intf_idx:%d hw_ctl:[0x%pK]\n",
					phys_enc->intf_idx, phys_enc->hw_ctl);
			}
		}
	}

	sde_rm_init_hw_iter(&intf_iter, encoder->base.id, SDE_HW_BLK_INTF);
	for (i = 0; i < sde_enc->num_phys_encs; i++) {
		struct sde_encoder_phys *phys = sde_enc->phys_encs[i];

		phys->hw_intf = NULL;
		if (!sde_rm_get_hw(&sde_kms->rm, &intf_iter))
			break;
		phys->hw_intf = (struct sde_hw_intf *) intf_iter.hw;
	}

	for (i = 0; i < sde_enc->num_phys_encs; i++) {
		struct sde_encoder_phys *phys = sde_enc->phys_encs[i];

		if (!phys) {
			SDE_ERROR_ENC(sde_enc,
				"phys encoders not initialized\n");
			return -EINVAL;
		}

		/* update connector for master and slave phys encoders */
		phys->connector = conn;
		phys->cont_splash_enabled = true;
		phys->cont_splash_single_flush =
			splash_display->single_flush_en;

		phys->hw_pp = sde_enc->hw_pp[i];
		if (phys->ops.cont_splash_mode_set)
			phys->ops.cont_splash_mode_set(phys, drm_mode);

		if (phys->ops.is_master && phys->ops.is_master(phys))
			sde_enc->cur_master = phys;
	}

	return ret;
}

int sde_encoder_display_failure_notification(struct drm_encoder *enc,
	bool skip_pre_kickoff)
{
	struct msm_drm_thread *event_thread = NULL;
	struct msm_drm_private *priv = NULL;
	struct sde_encoder_virt *sde_enc = NULL;

	if (!enc || !enc->dev || !enc->dev->dev_private) {
		SDE_ERROR("invalid parameters\n");
		return -EINVAL;
	}

	priv = enc->dev->dev_private;
	sde_enc = to_sde_encoder_virt(enc);
	if (!sde_enc->crtc || (sde_enc->crtc->index
			>= ARRAY_SIZE(priv->event_thread))) {
		SDE_DEBUG_ENC(sde_enc,
			"invalid cached CRTC: %d or crtc index: %d\n",
			sde_enc->crtc == NULL,
			sde_enc->crtc ? sde_enc->crtc->index : -EINVAL);
		return -EINVAL;
	}

	SDE_EVT32_VERBOSE(DRMID(enc));

	event_thread = &priv->event_thread[sde_enc->crtc->index];

	if (!skip_pre_kickoff) {
		kthread_queue_work(&event_thread->worker,
				   &sde_enc->esd_trigger_work);
		kthread_flush_work(&sde_enc->esd_trigger_work);
	}

	/**
	 * panel may stop generating te signal (vsync) during esd failure. rsc
	 * hardware may hang without vsync. Avoid rsc hang by generating the
	 * vsync from watchdog timer instead of panel.
	 */
	_sde_encoder_switch_to_watchdog_vsync(enc);

	if (!skip_pre_kickoff)
		sde_encoder_wait_for_event(enc, MSM_ENC_TX_COMPLETE);

	return 0;
}

bool sde_encoder_recovery_events_enabled(struct drm_encoder *encoder)
{
	struct sde_encoder_virt *sde_enc;

	if (!encoder) {
		SDE_ERROR("invalid drm enc\n");
		return false;
	}

	sde_enc = to_sde_encoder_virt(encoder);

	return sde_enc->recovery_events_enabled;
}

void sde_encoder_recovery_events_handler(struct drm_encoder *encoder,
		bool enabled)
{
	struct sde_encoder_virt *sde_enc;

	if (!encoder) {
		SDE_ERROR("invalid drm enc\n");
		return;
	}

	sde_enc = to_sde_encoder_virt(encoder);
	sde_enc->recovery_events_enabled = enabled;
}<|MERGE_RESOLUTION|>--- conflicted
+++ resolved
@@ -4652,18 +4652,10 @@
 	else
 		ln_cnt1 = -EINVAL;
 
-<<<<<<< HEAD
-	/* update the qsync parameters for the current frame */
-	if (sde_enc->cur_master)
-		sde_connector_set_qsync_params(
-				sde_enc->cur_master->connector);
-
 	/*Kent.xie@MM.Display.LCD,2019-03-29 add for dc backlight */
 	if (sde_enc->cur_master  && (!strcmp(sde_enc->cur_master->connector->name, "DSI-1")))
 		sde_connector_update_backlight(sde_enc->cur_master->connector);
 
-=======
->>>>>>> 097dcd42
 	/* prepare for next kickoff, may include waiting on previous kickoff */
 	SDE_ATRACE_BEGIN("sde_encoder_prepare_for_kickoff");
 	for (i = 0; i < sde_enc->num_phys_encs; i++) {
