/*
 * Copyright (c) 2016-2019, The Linux Foundation. All rights reserved.
 * Copyright (C) 2013 Red Hat
 * Author: Rob Clark <robdclark@gmail.com>
 *
 * This program is free software; you can redistribute it and/or modify it
 * under the terms of the GNU General Public License version 2 as published by
 * the Free Software Foundation.
 *
 * This program is distributed in the hope that it will be useful, but WITHOUT
 * ANY WARRANTY; without even the implied warranty of MERCHANTABILITY or
 * FITNESS FOR A PARTICULAR PURPOSE.  See the GNU General Public License for
 * more details.
 *
 * You should have received a copy of the GNU General Public License along with
 * this program.  If not, see <http://www.gnu.org/licenses/>.
 */
/*
 * Copyright (c) 2016 Intel Corporation
 *
 * Permission to use, copy, modify, distribute, and sell this software and its
 * documentation for any purpose is hereby granted without fee, provided that
 * the above copyright notice appear in all copies and that both that copyright
 * notice and this permission notice appear in supporting documentation, and
 * that the name of the copyright holders not be used in advertising or
 * publicity pertaining to distribution of the software without specific,
 * written prior permission. The copyright holders make no representations
 * about the suitability of this software for any purpose. It is provided "as
 * is" without express or implied warranty.
 *
 * THE COPYRIGHT HOLDERS DISCLAIM ALL WARRANTIES WITH REGARD TO THIS SOFTWARE,
 * INCLUDING ALL IMPLIED WARRANTIES OF MERCHANTABILITY AND FITNESS, IN NO
 * EVENT SHALL THE COPYRIGHT HOLDERS BE LIABLE FOR ANY SPECIAL, INDIRECT OR
 * CONSEQUENTIAL DAMAGES OR ANY DAMAGES WHATSOEVER RESULTING FROM LOSS OF USE,
 * DATA OR PROFITS, WHETHER IN AN ACTION OF CONTRACT, NEGLIGENCE OR OTHER
 * TORTIOUS ACTION, ARISING OUT OF OR IN CONNECTION WITH THE USE OR PERFORMANCE
 * OF THIS SOFTWARE.
 */

#include <linux/of_address.h>
#include <linux/kthread.h>
#include <uapi/linux/sched/types.h>
#include <drm/drm_of.h>
#include <soc/qcom/boot_stats.h>
#include "msm_drv.h"
#include "msm_debugfs.h"
#include "msm_fence.h"
#include "msm_gpu.h"
#include "msm_kms.h"
#include "sde_wb.h"
#include "sde_dbg.h"

/*
 * MSM driver version:
 * - 1.0.0 - initial interface
 * - 1.1.0 - adds madvise, and support for submits with > 4 cmd buffers
 * - 1.2.0 - adds explicit fence support for submit ioctl
 */
#define MSM_VERSION_MAJOR	1
#define MSM_VERSION_MINOR	2
#define MSM_VERSION_PATCHLEVEL	0

static void msm_fb_output_poll_changed(struct drm_device *dev)
{
	struct msm_drm_private *priv = NULL;

	if (!dev) {
		DRM_ERROR("output_poll_changed failed, invalid input\n");
		return;
	}

	priv = dev->dev_private;

	if (priv->fbdev)
		drm_fb_helper_hotplug_event(priv->fbdev);
}

/**
 * msm_atomic_helper_check - validate state object
 * @dev: DRM device
 * @state: the driver state object
 *
 * This is a wrapper for the drm_atomic_helper_check to check the modeset
 * and state checking for planes. Additionally it checks if any secure
 * transition(moving CRTC and planes between secure and non-secure states and
 * vice versa) is allowed or not. When going to secure state, planes
 * with fb_mode as dir translated only can be staged on the CRTC, and only one
 * CRTC should be active.
 * Also mixing of secure and non-secure is not allowed.
 *
 * RETURNS
 * Zero for success or -errorno.
 */
int msm_atomic_check(struct drm_device *dev,
			    struct drm_atomic_state *state)
{
	struct msm_drm_private *priv;

	priv = dev->dev_private;
	if (priv && priv->kms && priv->kms->funcs &&
			priv->kms->funcs->atomic_check)
		return priv->kms->funcs->atomic_check(priv->kms, state);

	return drm_atomic_helper_check(dev, state);
}

static const struct drm_mode_config_funcs mode_config_funcs = {
	.fb_create = msm_framebuffer_create,
	.output_poll_changed = msm_fb_output_poll_changed,
	.atomic_check = msm_atomic_check,
	.atomic_commit = msm_atomic_commit,
	.atomic_state_alloc = msm_atomic_state_alloc,
	.atomic_state_clear = msm_atomic_state_clear,
	.atomic_state_free = msm_atomic_state_free,
};

#ifdef CONFIG_DRM_MSM_REGISTER_LOGGING
static bool reglog = false;
MODULE_PARM_DESC(reglog, "Enable register read/write logging");
module_param(reglog, bool, 0600);
#else
#define reglog 0
#endif

#ifdef CONFIG_DRM_FBDEV_EMULATION
static bool fbdev = true;
MODULE_PARM_DESC(fbdev, "Enable fbdev compat layer");
module_param(fbdev, bool, 0600);
#endif

static char *vram = "16m";
MODULE_PARM_DESC(vram, "Configure VRAM size (for devices without IOMMU/GPUMMU)");
module_param(vram, charp, 0);

bool dumpstate = false;
MODULE_PARM_DESC(dumpstate, "Dump KMS state on errors");
module_param(dumpstate, bool, 0600);

static bool modeset = true;
MODULE_PARM_DESC(modeset, "Use kernel modesetting [KMS] (1=on (default), 0=disable)");
module_param(modeset, bool, 0600);

/*
 * Util/helpers:
 */

struct clk *msm_clk_get(struct platform_device *pdev, const char *name)
{
	struct clk *clk;
	char name2[32];

	clk = devm_clk_get(&pdev->dev, name);
	if (!IS_ERR(clk) || PTR_ERR(clk) == -EPROBE_DEFER)
		return clk;

	snprintf(name2, sizeof(name2), "%s_clk", name);

	clk = devm_clk_get(&pdev->dev, name2);
	if (!IS_ERR(clk))
		dev_warn(&pdev->dev, "Using legacy clk name binding.  Use "
				"\"%s\" instead of \"%s\"\n", name, name2);

	return clk;
}

void __iomem *msm_ioremap(struct platform_device *pdev, const char *name,
		const char *dbgname)
{
	struct resource *res;
	unsigned long size;
	void __iomem *ptr;

	if (name)
		res = platform_get_resource_byname(pdev, IORESOURCE_MEM, name);
	else
		res = platform_get_resource(pdev, IORESOURCE_MEM, 0);

	if (!res) {
		dev_err(&pdev->dev, "failed to get memory resource: %s\n", name);
		return ERR_PTR(-EINVAL);
	}

	size = resource_size(res);

	ptr = devm_ioremap_nocache(&pdev->dev, res->start, size);
	if (!ptr) {
		dev_err(&pdev->dev, "failed to ioremap: %s\n", name);
		return ERR_PTR(-ENOMEM);
	}

	if (reglog)
		dev_dbg(&pdev->dev, "IO:region %s %pK %08lx\n",
			dbgname, ptr, size);

	return ptr;
}

unsigned long msm_iomap_size(struct platform_device *pdev, const char *name)
{
	struct resource *res;

	if (name)
		res = platform_get_resource_byname(pdev, IORESOURCE_MEM, name);
	else
		res = platform_get_resource(pdev, IORESOURCE_MEM, 0);

	if (!res) {
		dev_err(&pdev->dev, "failed to get memory resource: %s\n",
									name);
		return 0;
	}

	return resource_size(res);
}

void msm_iounmap(struct platform_device *pdev, void __iomem *addr)
{
	devm_iounmap(&pdev->dev, addr);
}

void msm_writel(u32 data, void __iomem *addr)
{
	if (reglog)
		pr_debug("IO:W %pK %08x\n", addr, data);
	writel(data, addr);
}

u32 msm_readl(const void __iomem *addr)
{
	u32 val = readl(addr);

	if (reglog)
		pr_err("IO:R %pK %08x\n", addr, val);
	return val;
}

struct vblank_work {
	struct kthread_work work;
	int crtc_id;
	bool enable;
	struct msm_drm_private *priv;
};

static void vblank_ctrl_worker(struct kthread_work *work)
{
	struct vblank_work *cur_work = container_of(work,
					struct vblank_work, work);
	struct msm_drm_private *priv = cur_work->priv;
	struct msm_kms *kms = priv->kms;

	if (cur_work->enable)
		kms->funcs->enable_vblank(kms, priv->crtcs[cur_work->crtc_id]);
	else
		kms->funcs->disable_vblank(kms, priv->crtcs[cur_work->crtc_id]);

	kfree(cur_work);
}

static int vblank_ctrl_queue_work(struct msm_drm_private *priv,
					int crtc_id, bool enable)
{
	struct vblank_work *cur_work;

	if (!priv || crtc_id >= priv->num_crtcs)
		return -EINVAL;

	cur_work = kzalloc(sizeof(*cur_work), GFP_ATOMIC);
	if (!cur_work)
		return -ENOMEM;

	kthread_init_work(&cur_work->work, vblank_ctrl_worker);
	cur_work->crtc_id = crtc_id;
	cur_work->enable = enable;
	cur_work->priv = priv;

	kthread_queue_work(&priv->disp_thread[crtc_id].worker, &cur_work->work);

	return 0;
}

static int msm_drm_uninit(struct device *dev)
{
	struct platform_device *pdev = to_platform_device(dev);
	struct drm_device *ddev = platform_get_drvdata(pdev);
	struct msm_drm_private *priv = ddev->dev_private;
	struct msm_kms *kms = priv->kms;
	struct msm_gpu *gpu = priv->gpu;
	int i;

	/* clean up display commit/event worker threads */
	for (i = 0; i < priv->num_crtcs; i++) {
		if (priv->disp_thread[i].thread) {
			kthread_flush_worker(&priv->disp_thread[i].worker);
			kthread_stop(priv->disp_thread[i].thread);
			priv->disp_thread[i].thread = NULL;
		}

		if (priv->event_thread[i].thread) {
			kthread_flush_worker(&priv->event_thread[i].worker);
			kthread_stop(priv->event_thread[i].thread);
			priv->event_thread[i].thread = NULL;
		}
	}

	msm_gem_shrinker_cleanup(ddev);

	drm_kms_helper_poll_fini(ddev);

	drm_mode_config_cleanup(ddev);

	if (priv->registered) {
		drm_dev_unregister(ddev);
		priv->registered = false;
	}

	msm_perf_debugfs_cleanup(priv);
	msm_rd_debugfs_cleanup(priv);

#ifdef CONFIG_DRM_FBDEV_EMULATION
	if (fbdev && priv->fbdev)
		msm_fbdev_free(ddev);
#endif
	drm_mode_config_cleanup(ddev);

	pm_runtime_get_sync(dev);
	drm_irq_uninstall(ddev);
	pm_runtime_put_sync(dev);

	flush_workqueue(priv->wq);
	destroy_workqueue(priv->wq);

	if (kms && kms->funcs)
		kms->funcs->destroy(kms);

	if (gpu) {
		mutex_lock(&ddev->struct_mutex);
		// XXX what do we do here?
		//pm_runtime_enable(&pdev->dev);
		gpu->funcs->pm_suspend(gpu);
		mutex_unlock(&ddev->struct_mutex);
		gpu->funcs->destroy(gpu);
	}

	if (priv->vram.paddr) {
		unsigned long attrs = DMA_ATTR_NO_KERNEL_MAPPING;

		drm_mm_takedown(&priv->vram.mm);
		dma_free_attrs(dev, priv->vram.size, NULL,
			       priv->vram.paddr, attrs);
	}

	component_unbind_all(dev, ddev);

	sde_dbg_destroy();
	debugfs_remove_recursive(priv->debug_root);

	sde_power_client_destroy(&priv->phandle, priv->pclient);
	sde_power_resource_deinit(pdev, &priv->phandle);

	msm_mdss_destroy(ddev);

	ddev->dev_private = NULL;
	kfree(priv);

	drm_dev_unref(ddev);

	return 0;
}

#define KMS_MDP4 4
#define KMS_MDP5 5
#define KMS_SDE  3

static int get_mdp_ver(struct platform_device *pdev)
{
#ifdef CONFIG_OF
	static const struct of_device_id match_types[] = { {
		.compatible = "qcom,mdss_mdp",
		.data	= (void	*)KMS_MDP5,
	},
	{
		.compatible = "qcom,sde-kms",
		.data	= (void	*)KMS_SDE,
	},
	{} };
	struct device *dev = &pdev->dev;
	const struct of_device_id *match;

	match = of_match_node(match_types, dev->of_node);
	if (match)
		return (int)(unsigned long)match->data;
#endif
	return KMS_MDP4;
}

static int msm_init_vram(struct drm_device *dev)
{
	struct msm_drm_private *priv = dev->dev_private;
	struct device_node *node;
	unsigned long size = 0;
	int ret = 0;

	/* In the device-tree world, we could have a 'memory-region'
	 * phandle, which gives us a link to our "vram".  Allocating
	 * is all nicely abstracted behind the dma api, but we need
	 * to know the entire size to allocate it all in one go. There
	 * are two cases:
	 *  1) device with no IOMMU, in which case we need exclusive
	 *     access to a VRAM carveout big enough for all gpu
	 *     buffers
	 *  2) device with IOMMU, but where the bootloader puts up
	 *     a splash screen.  In this case, the VRAM carveout
	 *     need only be large enough for fbdev fb.  But we need
	 *     exclusive access to the buffer to avoid the kernel
	 *     using those pages for other purposes (which appears
	 *     as corruption on screen before we have a chance to
	 *     load and do initial modeset)
	 */

	node = of_parse_phandle(dev->dev->of_node, "memory-region", 0);
	if (node) {
		struct resource r;

		ret = of_address_to_resource(node, 0, &r);
		of_node_put(node);
		if (ret)
			return ret;
		size = r.end - r.start;
		DRM_INFO("using VRAM carveout: %lx@%pa\n", size, &r.start);

		/* if we have no IOMMU, then we need to use carveout allocator.
		 * Grab the entire CMA chunk carved out in early startup in
		 * mach-msm:
		 */
	} else if (!iommu_present(&platform_bus_type)) {
		DRM_INFO("using %s VRAM carveout\n", vram);
		size = memparse(vram, NULL);
	}

	if (size) {
		unsigned long attrs = 0;
		void *p;

		priv->vram.size = size;

		drm_mm_init(&priv->vram.mm, 0, (size >> PAGE_SHIFT) - 1);
		spin_lock_init(&priv->vram.lock);

		attrs |= DMA_ATTR_NO_KERNEL_MAPPING;
		attrs |= DMA_ATTR_WRITE_COMBINE;

		/* note that for no-kernel-mapping, the vaddr returned
		 * is bogus, but non-null if allocation succeeded:
		 */
		p = dma_alloc_attrs(dev->dev, size,
				&priv->vram.paddr, GFP_KERNEL, attrs);
		if (!p) {
			dev_err(dev->dev, "failed to allocate VRAM\n");
			priv->vram.paddr = 0;
			return -ENOMEM;
		}

		dev_info(dev->dev, "VRAM: %08x->%08x\n",
				(uint32_t)priv->vram.paddr,
				(uint32_t)(priv->vram.paddr + size));
	}

	return ret;
}

#ifdef CONFIG_OF
static int msm_component_bind_all(struct device *dev,
				struct drm_device *drm_dev)
{
	int ret;

	ret = component_bind_all(dev, drm_dev);
	if (ret)
		DRM_ERROR("component_bind_all failed: %d\n", ret);

	return ret;
}
#else
static int msm_component_bind_all(struct device *dev,
				struct drm_device *drm_dev)
{
	return 0;
}
#endif

static int msm_power_enable_wrapper(void *handle, void *client, bool enable)
{
	return sde_power_resource_enable(handle, client, enable);
}

static int msm_drm_init(struct device *dev, struct drm_driver *drv)
{
	struct platform_device *pdev = to_platform_device(dev);
	struct drm_device *ddev;
	struct msm_drm_private *priv;
	struct msm_kms *kms;
	struct sde_dbg_power_ctrl dbg_power_ctrl = { 0 };
	int ret, i;
	struct sched_param param;

	ddev = drm_dev_alloc(drv, dev);
	if (!ddev) {
		dev_err(dev, "failed to allocate drm_device\n");
		return -ENOMEM;
	}

	drm_mode_config_init(ddev);
	platform_set_drvdata(pdev, ddev);

	priv = kzalloc(sizeof(*priv), GFP_KERNEL);
	if (!priv) {
		ret = -ENOMEM;
		goto priv_alloc_fail;
	}

	ddev->dev_private = priv;
	priv->dev = ddev;

	ret = msm_mdss_init(ddev);
	if (ret)
		goto mdss_init_fail;

	priv->wq = alloc_ordered_workqueue("msm_drm", 0);
	init_waitqueue_head(&priv->pending_crtcs_event);

	INIT_LIST_HEAD(&priv->client_event_list);
	INIT_LIST_HEAD(&priv->inactive_list);

	ret = sde_power_resource_init(pdev, &priv->phandle);
	if (ret) {
		pr_err("sde power resource init failed\n");
		goto power_init_fail;
	}

	priv->pclient = sde_power_client_create(&priv->phandle, "sde");
	if (IS_ERR_OR_NULL(priv->pclient)) {
		pr_err("sde power client create failed\n");
		ret = -EINVAL;
		goto power_client_fail;
	}

	dbg_power_ctrl.handle = &priv->phandle;
	dbg_power_ctrl.client = priv->pclient;
	dbg_power_ctrl.enable_fn = msm_power_enable_wrapper;
	ret = sde_dbg_init(&pdev->dev, &dbg_power_ctrl);
	if (ret) {
		dev_err(dev, "failed to init sde dbg: %d\n", ret);
		goto dbg_init_fail;
	}

	/* Bind all our sub-components: */
	ret = msm_component_bind_all(dev, ddev);
	if (ret)
		goto bind_fail;

	ret = msm_init_vram(ddev);
	if (ret)
		goto fail;

	switch (get_mdp_ver(pdev)) {
	case KMS_MDP4:
		kms = mdp4_kms_init(ddev);
		break;
	case KMS_MDP5:
		kms = mdp5_kms_init(ddev);
		break;
	case KMS_SDE:
		kms = sde_kms_init(ddev);
		break;
	default:
		kms = ERR_PTR(-ENODEV);
		break;
	}

	if (IS_ERR(kms)) {
		/*
		 * NOTE: once we have GPU support, having no kms should not
		 * be considered fatal.. ideally we would still support gpu
		 * and (for example) use dmabuf/prime to share buffers with
		 * imx drm driver on iMX5
		 */
		priv->kms = NULL;
		dev_err(dev, "failed to load kms\n");
		ret = PTR_ERR(kms);
		goto fail;
	}
	priv->kms = kms;
	pm_runtime_enable(dev);

	/**
	 * Since kms->funcs->hw_init(kms) might call
	 * drm_object_property_set_value to initialize some custom
	 * properties we need to make sure mode_config.funcs are populated
	 * beforehand to avoid dereferencing an unset value during the
	 * drm_drv_uses_atomic_modeset check.
	 */
	ddev->mode_config.funcs = &mode_config_funcs;

	if (kms) {
		ret = kms->funcs->hw_init(kms);
		if (ret) {
			dev_err(dev, "kms hw init failed: %d\n", ret);
			goto fail;
		}
	}

	/**
	 * this priority was found during empiric testing to have appropriate
	 * realtime scheduling to process display updates and interact with
	 * other real time and normal priority task
	 */
	param.sched_priority = 16;
	for (i = 0; i < priv->num_crtcs; i++) {

		/* initialize display thread */
		priv->disp_thread[i].crtc_id = priv->crtcs[i]->base.id;
		kthread_init_worker(&priv->disp_thread[i].worker);
		priv->disp_thread[i].dev = ddev;
		priv->disp_thread[i].thread =
			kthread_run(kthread_worker_fn,
				&priv->disp_thread[i].worker,
				"crtc_commit:%d", priv->disp_thread[i].crtc_id);
		ret = sched_setscheduler(priv->disp_thread[i].thread,
							SCHED_FIFO, &param);
		if (ret)
			pr_warn("display thread priority update failed: %d\n",
									ret);

		if (IS_ERR(priv->disp_thread[i].thread)) {
			dev_err(dev, "failed to create crtc_commit kthread\n");
			priv->disp_thread[i].thread = NULL;
		}

		/* initialize event thread */
		priv->event_thread[i].crtc_id = priv->crtcs[i]->base.id;
		kthread_init_worker(&priv->event_thread[i].worker);
		priv->event_thread[i].dev = ddev;
		priv->event_thread[i].thread =
			kthread_run(kthread_worker_fn,
				&priv->event_thread[i].worker,
				"crtc_event:%d", priv->event_thread[i].crtc_id);
		/**
		 * event thread should also run at same priority as disp_thread
		 * because it is handling frame_done events. A lower priority
		 * event thread and higher priority disp_thread can causes
		 * frame_pending counters beyond 2. This can lead to commit
		 * failure at crtc commit level.
		 */
		ret = sched_setscheduler(priv->event_thread[i].thread,
							SCHED_FIFO, &param);
		if (ret)
			pr_warn("display event thread priority update failed: %d\n",
									ret);

		if (IS_ERR(priv->event_thread[i].thread)) {
			dev_err(dev, "failed to create crtc_event kthread\n");
			priv->event_thread[i].thread = NULL;
		}

		if ((!priv->disp_thread[i].thread) ||
				!priv->event_thread[i].thread) {
			/* clean up previously created threads if any */
			for ( ; i >= 0; i--) {
				if (priv->disp_thread[i].thread) {
					kthread_stop(
						priv->disp_thread[i].thread);
					priv->disp_thread[i].thread = NULL;
				}

				if (priv->event_thread[i].thread) {
					kthread_stop(
						priv->event_thread[i].thread);
					priv->event_thread[i].thread = NULL;
				}
			}
			goto fail;
		}
	}

	/**
	 * Since pp interrupt is heavy weight, try to queue the work
	 * into a dedicated worker thread, so that they dont interrupt
	 * other important events.
	 */
	kthread_init_worker(&priv->pp_event_worker);
	priv->pp_event_thread = kthread_run(kthread_worker_fn,
			&priv->pp_event_worker, "pp_event");

	ret = sched_setscheduler(priv->pp_event_thread,
						SCHED_FIFO, &param);
	if (ret)
		pr_warn("pp_event thread priority update failed: %d\n",
								ret);

	if (IS_ERR(priv->pp_event_thread)) {
		dev_err(dev, "failed to create pp_event kthread\n");
		priv->pp_event_thread = NULL;
		goto fail;
	}

	ret = drm_vblank_init(ddev, priv->num_crtcs);
	if (ret < 0) {
		dev_err(dev, "failed to initialize vblank\n");
		goto fail;
	}

	if (kms) {
		pm_runtime_get_sync(dev);
		ret = drm_irq_install(ddev, platform_get_irq(pdev, 0));
		pm_runtime_put_sync(dev);
		if (ret < 0) {
			dev_err(dev, "failed to install IRQ handler\n");
			goto fail;
		}
	}

	ret = drm_dev_register(ddev, 0);
	if (ret)
		goto fail;
	priv->registered = true;

	drm_mode_config_reset(ddev);

	if (kms && kms->funcs && kms->funcs->cont_splash_config) {
		ret = kms->funcs->cont_splash_config(kms);
		if (ret) {
			dev_err(dev, "kms cont_splash config failed.\n");
			goto fail;
		}
	}

#ifdef CONFIG_DRM_FBDEV_EMULATION
	if (fbdev)
		priv->fbdev = msm_fbdev_init(ddev);
#endif

	ret = msm_debugfs_late_init(ddev);
	if (ret)
		goto fail;

	priv->debug_root = debugfs_create_dir("debug",
					ddev->primary->debugfs_root);
	if (IS_ERR_OR_NULL(priv->debug_root)) {
		pr_err("debugfs_root create_dir fail, error %ld\n",
		       PTR_ERR(priv->debug_root));
		priv->debug_root = NULL;
		goto fail;
	}

	ret = sde_dbg_debugfs_register(priv->debug_root);
	if (ret) {
		dev_err(dev, "failed to reg sde dbg debugfs: %d\n", ret);
		goto fail;
	}

	/* perform subdriver post initialization */
	if (kms && kms->funcs && kms->funcs->postinit) {
		ret = kms->funcs->postinit(kms);
		if (ret) {
			pr_err("kms post init failed: %d\n", ret);
			goto fail;
		}
	}

	drm_kms_helper_poll_init(ddev);
	place_marker("M - DISPLAY Driver Ready");

	return 0;

fail:
	msm_drm_uninit(dev);
	return ret;
bind_fail:
	sde_dbg_destroy();
dbg_init_fail:
	sde_power_client_destroy(&priv->phandle, priv->pclient);
power_client_fail:
	sde_power_resource_deinit(pdev, &priv->phandle);
power_init_fail:
	msm_mdss_destroy(ddev);
mdss_init_fail:
	kfree(priv);
priv_alloc_fail:
	drm_dev_unref(ddev);
	return ret;
}

/*
 * DRM operations:
 */

#ifdef CONFIG_QCOM_KGSL
static void load_gpu(struct drm_device *dev)
{
}
#else
static void load_gpu(struct drm_device *dev)
{
	static DEFINE_MUTEX(init_lock);
	struct msm_drm_private *priv = dev->dev_private;

	mutex_lock(&init_lock);

	if (!priv->gpu)
		priv->gpu = adreno_load_gpu(dev);

	mutex_unlock(&init_lock);
}
#endif

static int msm_open(struct drm_device *dev, struct drm_file *file)
{
	struct msm_file_private *ctx;

	/* For now, load gpu on open.. to avoid the requirement of having
	 * firmware in the initrd.
	 */
	load_gpu(dev);

	ctx = kzalloc(sizeof(*ctx), GFP_KERNEL);
	if (!ctx)
		return -ENOMEM;

	mutex_init(&ctx->power_lock);

	file->driver_priv = ctx;

	if (dev && dev->dev_private) {
		struct msm_drm_private *priv = dev->dev_private;
		struct msm_kms *kms;

		kms = priv->kms;
		if (kms && kms->funcs && kms->funcs->postopen)
			kms->funcs->postopen(kms, file);
	}
	return 0;
}

static void msm_preclose(struct drm_device *dev, struct drm_file *file)
{
	struct msm_drm_private *priv = dev->dev_private;
	struct msm_kms *kms = priv->kms;

	if (kms && kms->funcs && kms->funcs->preclose)
		kms->funcs->preclose(kms, file);
}

static void msm_postclose(struct drm_device *dev, struct drm_file *file)
{
	struct msm_drm_private *priv = dev->dev_private;
	struct msm_file_private *ctx = file->driver_priv;
	struct msm_kms *kms = priv->kms;

	if (kms && kms->funcs && kms->funcs->postclose)
		kms->funcs->postclose(kms, file);

	mutex_lock(&dev->struct_mutex);
	if (ctx == priv->lastctx)
		priv->lastctx = NULL;
	mutex_unlock(&dev->struct_mutex);

	mutex_lock(&ctx->power_lock);
	if (ctx->enable_refcnt) {
		SDE_EVT32(ctx->enable_refcnt);
		sde_power_resource_enable(&priv->phandle,
				priv->pclient, false);
	}
	mutex_unlock(&ctx->power_lock);

	kfree(ctx);
}

static int msm_disable_all_modes_commit(
		struct drm_device *dev,
		struct drm_atomic_state *state)
{
	struct drm_plane *plane;
	struct drm_crtc *crtc;
	unsigned int plane_mask;
	int ret;

	plane_mask = 0;
	drm_for_each_plane(plane, dev) {
		struct drm_plane_state *plane_state;

		plane_state = drm_atomic_get_plane_state(state, plane);
		if (IS_ERR(plane_state)) {
			ret = PTR_ERR(plane_state);
			goto fail;
		}

		plane_state->rotation = 0;

		plane->old_fb = plane->fb;
		plane_mask |= 1 << drm_plane_index(plane);

		/* disable non-primary: */
		if (plane->type == DRM_PLANE_TYPE_PRIMARY)
			continue;

		DRM_DEBUG("disabling plane %d\n", plane->base.id);

		ret = __drm_atomic_helper_disable_plane(plane, plane_state);
		if (ret != 0)
			DRM_ERROR("error %d disabling plane %d\n", ret,
					plane->base.id);
	}

	drm_for_each_crtc(crtc, dev) {
		struct drm_mode_set mode_set;

		memset(&mode_set, 0, sizeof(struct drm_mode_set));
		mode_set.crtc = crtc;

		DRM_DEBUG("disabling crtc %d\n", crtc->base.id);

		ret = __drm_atomic_helper_set_config(&mode_set, state);
		if (ret != 0)
			DRM_ERROR("error %d disabling crtc %d\n", ret,
					crtc->base.id);
	}

	DRM_DEBUG("committing disables\n");
	ret = drm_atomic_commit(state);

fail:
	drm_atomic_clean_old_fb(dev, plane_mask, ret);
	DRM_DEBUG("disables result %d\n", ret);
	return ret;
}

/**
 * msm_clear_all_modes - disables all planes and crtcs via an atomic commit
 *	based on restore_fbdev_mode_atomic in drm_fb_helper.c
 * @dev: device pointer
 * @Return: 0 on success, otherwise -error
 */
static int msm_disable_all_modes(
		struct drm_device *dev,
		struct drm_modeset_acquire_ctx *ctx)
{
	struct drm_atomic_state *state;
	int ret, i;

	state = drm_atomic_state_alloc(dev);
	if (!state)
		return -ENOMEM;

	state->acquire_ctx = ctx;

	for (i = 0; i < TEARDOWN_DEADLOCK_RETRY_MAX; i++) {
		ret = msm_disable_all_modes_commit(dev, state);
		if (ret != -EDEADLK || ret != -ERESTARTSYS)
			break;
		drm_atomic_state_clear(state);
		drm_modeset_backoff(ctx);
	}

	drm_atomic_state_put(state);

	return ret;
}

static void msm_lastclose(struct drm_device *dev)
{
	struct msm_drm_private *priv = dev->dev_private;
	struct msm_kms *kms = priv->kms;
	struct drm_modeset_acquire_ctx ctx;
	int i, rc;

	/* check for splash status before triggering cleanup
	 * if we end up here with splash status ON i.e before first
	 * commit then ignore the last close call
	 */
	if (kms && kms->funcs && kms->funcs->check_for_splash
		&& kms->funcs->check_for_splash(kms))
		return;

	/*
	 * clean up vblank disable immediately as this is the last close.
	 */
	for (i = 0; i < dev->num_crtcs; i++) {
		struct drm_vblank_crtc *vblank = &dev->vblank[i];
		struct timer_list *disable_timer = &vblank->disable_timer;

		if (del_timer_sync(disable_timer))
			disable_timer->function(disable_timer->data);
	}

	/* wait for pending vblank requests to be executed by worker thread */
	flush_workqueue(priv->wq);

	if (priv->fbdev) {
		drm_fb_helper_restore_fbdev_mode_unlocked(priv->fbdev);
		return;
	}

	drm_modeset_acquire_init(&ctx, 0);
retry:
	rc = drm_modeset_lock_all_ctx(dev, &ctx);
	if (rc)
		goto fail;

	rc = msm_disable_all_modes(dev, &ctx);
	if (rc)
		goto fail;

	if (kms && kms->funcs && kms->funcs->lastclose)
		kms->funcs->lastclose(kms, &ctx);

fail:
	if (rc == -EDEADLK) {
		drm_modeset_backoff(&ctx);
		goto retry;
	} else if (rc) {
		pr_err("last close failed: %d\n", rc);
	}
	drm_modeset_drop_locks(&ctx);
	drm_modeset_acquire_fini(&ctx);
}

static irqreturn_t msm_irq(int irq, void *arg)
{
	struct drm_device *dev = arg;
	struct msm_drm_private *priv = dev->dev_private;
	struct msm_kms *kms = priv->kms;

	BUG_ON(!kms);
	return kms->funcs->irq(kms);
}

static void msm_irq_preinstall(struct drm_device *dev)
{
	struct msm_drm_private *priv = dev->dev_private;
	struct msm_kms *kms = priv->kms;

	BUG_ON(!kms);
	kms->funcs->irq_preinstall(kms);
}

static int msm_irq_postinstall(struct drm_device *dev)
{
	struct msm_drm_private *priv = dev->dev_private;
	struct msm_kms *kms = priv->kms;

	BUG_ON(!kms);
	return kms->funcs->irq_postinstall(kms);
}

static void msm_irq_uninstall(struct drm_device *dev)
{
	struct msm_drm_private *priv = dev->dev_private;
	struct msm_kms *kms = priv->kms;

	BUG_ON(!kms);
	kms->funcs->irq_uninstall(kms);
}

static int msm_enable_vblank(struct drm_device *dev, unsigned int pipe)
{
	struct msm_drm_private *priv = dev->dev_private;
	struct msm_kms *kms = priv->kms;

	if (!kms)
		return -ENXIO;
	DBG("dev=%pK, crtc=%u", dev, pipe);
	return vblank_ctrl_queue_work(priv, pipe, true);
}

static void msm_disable_vblank(struct drm_device *dev, unsigned int pipe)
{
	struct msm_drm_private *priv = dev->dev_private;
	struct msm_kms *kms = priv->kms;

	if (!kms)
		return;
	DBG("dev=%pK, crtc=%u", dev, pipe);
	vblank_ctrl_queue_work(priv, pipe, false);
}

/*
 * DRM ioctls:
 */

static int msm_ioctl_get_param(struct drm_device *dev, void *data,
		struct drm_file *file)
{
	struct msm_drm_private *priv = dev->dev_private;
	struct drm_msm_param *args = data;
	struct msm_gpu *gpu;

	/* for now, we just have 3d pipe.. eventually this would need to
	 * be more clever to dispatch to appropriate gpu module:
	 */
	if (args->pipe != MSM_PIPE_3D0)
		return -EINVAL;

	gpu = priv->gpu;

	if (!gpu)
		return -ENXIO;

	return gpu->funcs->get_param(gpu, args->param, &args->value);
}

static int msm_ioctl_gem_new(struct drm_device *dev, void *data,
		struct drm_file *file)
{
	struct drm_msm_gem_new *args = data;

	if (args->flags & ~MSM_BO_FLAGS) {
		DRM_ERROR("invalid flags: %08x\n", args->flags);
		return -EINVAL;
	}

	return msm_gem_new_handle(dev, file, args->size,
			args->flags, &args->handle);
}

static inline ktime_t to_ktime(struct drm_msm_timespec timeout)
{
	return ktime_set(timeout.tv_sec, timeout.tv_nsec);
}

static int msm_ioctl_gem_cpu_prep(struct drm_device *dev, void *data,
		struct drm_file *file)
{
	struct drm_msm_gem_cpu_prep *args = data;
	struct drm_gem_object *obj;
	ktime_t timeout = to_ktime(args->timeout);
	int ret;

	if (args->op & ~MSM_PREP_FLAGS) {
		DRM_ERROR("invalid op: %08x\n", args->op);
		return -EINVAL;
	}

	obj = drm_gem_object_lookup(file, args->handle);
	if (!obj)
		return -ENOENT;

	ret = msm_gem_cpu_prep(obj, args->op, &timeout);

	drm_gem_object_unreference_unlocked(obj);

	return ret;
}

static int msm_ioctl_gem_cpu_fini(struct drm_device *dev, void *data,
		struct drm_file *file)
{
	struct drm_msm_gem_cpu_fini *args = data;
	struct drm_gem_object *obj;
	int ret;

	obj = drm_gem_object_lookup(file, args->handle);
	if (!obj)
		return -ENOENT;

	ret = msm_gem_cpu_fini(obj);

	drm_gem_object_unreference_unlocked(obj);

	return ret;
}

static int msm_ioctl_gem_info_iova(struct drm_device *dev,
		struct drm_gem_object *obj, uint64_t *iova)
{
	struct msm_drm_private *priv = dev->dev_private;

	if (!priv->gpu)
		return -EINVAL;

	return msm_gem_get_iova(obj, priv->gpu->aspace, iova);
}

static int msm_ioctl_gem_info(struct drm_device *dev, void *data,
		struct drm_file *file)
{
	struct drm_msm_gem_info *args = data;
	struct drm_gem_object *obj;
	int ret = 0;

	if (args->flags & ~MSM_INFO_FLAGS)
		return -EINVAL;

	obj = drm_gem_object_lookup(file, args->handle);
	if (!obj)
		return -ENOENT;

	if (args->flags & MSM_INFO_IOVA) {
		uint64_t iova;

		ret = msm_ioctl_gem_info_iova(dev, obj, &iova);
		if (!ret)
			args->offset = iova;
	} else {
		args->offset = msm_gem_mmap_offset(obj);
	}

	drm_gem_object_unreference_unlocked(obj);

	return ret;
}

static int msm_ioctl_wait_fence(struct drm_device *dev, void *data,
		struct drm_file *file)
{
	struct msm_drm_private *priv = dev->dev_private;
	struct drm_msm_wait_fence *args = data;
	ktime_t timeout = to_ktime(args->timeout);

	if (args->pad) {
		DRM_ERROR("invalid pad: %08x\n", args->pad);
		return -EINVAL;
	}

	if (!priv->gpu)
		return 0;

	return msm_wait_fence(priv->gpu->fctx, args->fence, &timeout, true);
}

static int msm_ioctl_gem_madvise(struct drm_device *dev, void *data,
		struct drm_file *file)
{
	struct drm_msm_gem_madvise *args = data;
	struct drm_gem_object *obj;
	int ret;

	switch (args->madv) {
	case MSM_MADV_DONTNEED:
	case MSM_MADV_WILLNEED:
		break;
	default:
		return -EINVAL;
	}

	ret = mutex_lock_interruptible(&dev->struct_mutex);
	if (ret)
		return ret;

	obj = drm_gem_object_lookup(file, args->handle);
	if (!obj) {
		ret = -ENOENT;
		goto unlock;
	}

	ret = msm_gem_madvise(obj, args->madv);
	if (ret >= 0) {
		args->retained = ret;
		ret = 0;
	}

	drm_gem_object_unreference(obj);

unlock:
	mutex_unlock(&dev->struct_mutex);
	return ret;
}

static int msm_drm_object_supports_event(struct drm_device *dev,
		struct drm_msm_event_req *req)
{
	int ret = -EINVAL;
	struct drm_mode_object *arg_obj;

	arg_obj = drm_mode_object_find(dev, NULL,
				req->object_id, req->object_type);
	if (!arg_obj)
		return -ENOENT;

	switch (arg_obj->type) {
	case DRM_MODE_OBJECT_CRTC:
	case DRM_MODE_OBJECT_CONNECTOR:
		ret = 0;
		break;
	default:
		ret = -EOPNOTSUPP;
		break;
	}

	drm_mode_object_unreference(arg_obj);

	return ret;
}

static int msm_register_event(struct drm_device *dev,
	struct drm_msm_event_req *req, struct drm_file *file, bool en)
{
	int ret = -EINVAL;
	struct msm_drm_private *priv = dev->dev_private;
	struct msm_kms *kms = priv->kms;
	struct drm_mode_object *arg_obj;

	arg_obj = drm_mode_object_find(dev, NULL,
				req->object_id, req->object_type);
	if (!arg_obj)
		return -ENOENT;

	ret = kms->funcs->register_events(kms, arg_obj, req->event, en);

	drm_mode_object_unreference(arg_obj);

	return ret;
}

static int msm_event_client_count(struct drm_device *dev,
		struct drm_msm_event_req *req_event, bool locked)
{
	struct msm_drm_private *priv = dev->dev_private;
	unsigned long flag = 0;
	struct msm_drm_event *node;
	int count = 0;

	if (!locked)
		spin_lock_irqsave(&dev->event_lock, flag);
	list_for_each_entry(node, &priv->client_event_list, base.link) {
		if (node->event.type == req_event->event &&
			node->info.object_id == req_event->object_id)
			count++;
	}
	if (!locked)
		spin_unlock_irqrestore(&dev->event_lock, flag);

	return count;
}

static int msm_ioctl_register_event(struct drm_device *dev, void *data,
				    struct drm_file *file)
{
	struct msm_drm_private *priv = dev->dev_private;
	struct drm_msm_event_req *req_event = data;
	struct msm_drm_event *client, *node;
	unsigned long flag = 0;
	bool dup_request = false;
	int ret = 0, count = 0;

	ret = msm_drm_object_supports_event(dev, req_event);
	if (ret) {
		DRM_ERROR("unsupported event %x object %x object id %d\n",
			req_event->event, req_event->object_type,
			req_event->object_id);
		return ret;
	}

	spin_lock_irqsave(&dev->event_lock, flag);
	list_for_each_entry(node, &priv->client_event_list, base.link) {
		if (node->base.file_priv != file)
			continue;
		if (node->event.type == req_event->event &&
			node->info.object_id == req_event->object_id) {
			DRM_DEBUG("duplicate request for event %x obj id %d\n",
				node->event.type, node->info.object_id);
			dup_request = true;
			break;
		}
	}
	spin_unlock_irqrestore(&dev->event_lock, flag);

	if (dup_request)
		return -EALREADY;

	client = kzalloc(sizeof(*client), GFP_KERNEL);
	if (!client)
		return -ENOMEM;

	client->base.file_priv = file;
	client->base.event = &client->event;
	client->event.type = req_event->event;
	memcpy(&client->info, req_event, sizeof(client->info));

	/* Get the count of clients that have registered for event.
	 * Event should be enabled for first client, for subsequent enable
	 * calls add to client list and return.
	 */
	count = msm_event_client_count(dev, req_event, false);
	/* Add current client to list */
	spin_lock_irqsave(&dev->event_lock, flag);
	list_add_tail(&client->base.link, &priv->client_event_list);
	spin_unlock_irqrestore(&dev->event_lock, flag);

	if (count)
		return 0;

	ret = msm_register_event(dev, req_event, file, true);
	if (ret) {
		DRM_ERROR("failed to enable event %x object %x object id %d\n",
			req_event->event, req_event->object_type,
			req_event->object_id);
		spin_lock_irqsave(&dev->event_lock, flag);
		list_del(&client->base.link);
		spin_unlock_irqrestore(&dev->event_lock, flag);
		kfree(client);
	}
	return ret;
}

static int msm_ioctl_deregister_event(struct drm_device *dev, void *data,
				      struct drm_file *file)
{
	struct msm_drm_private *priv = dev->dev_private;
	struct drm_msm_event_req *req_event = data;
	struct msm_drm_event *client = NULL, *node, *temp;
	unsigned long flag = 0;
	int count = 0;
	bool found = false;
	int ret = 0;

	ret = msm_drm_object_supports_event(dev, req_event);
	if (ret) {
		DRM_ERROR("unsupported event %x object %x object id %d\n",
			req_event->event, req_event->object_type,
			req_event->object_id);
		return ret;
	}

	spin_lock_irqsave(&dev->event_lock, flag);
	list_for_each_entry_safe(node, temp, &priv->client_event_list,
			base.link) {
		if (node->event.type == req_event->event &&
		    node->info.object_id == req_event->object_id &&
		    node->base.file_priv == file) {
			client = node;
			list_del(&client->base.link);
			found = true;
			kfree(client);
			break;
		}
	}
	spin_unlock_irqrestore(&dev->event_lock, flag);

	if (!found)
		return -ENOENT;

	count = msm_event_client_count(dev, req_event, false);
	if (!count)
		ret = msm_register_event(dev, req_event, file, false);

	return ret;
}

void msm_mode_object_event_notify(struct drm_mode_object *obj,
		struct drm_device *dev, struct drm_event *event, u8 *payload)
{
	struct msm_drm_private *priv = NULL;
	unsigned long flags;
	struct msm_drm_event *notify, *node;
	int len = 0, ret;

	if (!obj || !event || !event->length || !payload) {
		DRM_ERROR("err param obj %pK event %pK len %d payload %pK\n",
			obj, event, ((event) ? (event->length) : -1),
			payload);
		return;
	}
	priv = (dev) ? dev->dev_private : NULL;
	if (!dev || !priv) {
		DRM_ERROR("invalid dev %pK priv %pK\n", dev, priv);
		return;
	}

	spin_lock_irqsave(&dev->event_lock, flags);
	list_for_each_entry(node, &priv->client_event_list, base.link) {
		if (node->event.type != event->type ||
			obj->id != node->info.object_id)
			continue;
		len = event->length + sizeof(struct msm_drm_event);
		if (node->base.file_priv->event_space < len) {
			DRM_ERROR("Insufficient space %d for event %x len %d\n",
				node->base.file_priv->event_space, event->type,
				len);
			continue;
		}
		notify = kzalloc(len, GFP_ATOMIC);
		if (!notify)
			continue;
		notify->base.file_priv = node->base.file_priv;
		notify->base.event = &notify->event;
		notify->event.type = node->event.type;
		notify->event.length = event->length +
					sizeof(struct drm_msm_event_resp);
		memcpy(&notify->info, &node->info, sizeof(notify->info));
		memcpy(notify->data, payload, event->length);
		ret = drm_event_reserve_init_locked(dev, node->base.file_priv,
			&notify->base, &notify->event);
		if (ret) {
			kfree(notify);
			continue;
		}
		drm_send_event_locked(dev, &notify->base);
	}
	spin_unlock_irqrestore(&dev->event_lock, flags);
}

static int msm_release(struct inode *inode, struct file *filp)
{
	struct drm_file *file_priv = filp->private_data;
	struct drm_minor *minor = file_priv->minor;
	struct drm_device *dev = minor->dev;
	struct msm_drm_private *priv = dev->dev_private;
	struct msm_drm_event *node, *temp, *tmp_node;
	u32 count;
	unsigned long flags;
	LIST_HEAD(tmp_head);

	spin_lock_irqsave(&dev->event_lock, flags);
	list_for_each_entry_safe(node, temp, &priv->client_event_list,
			base.link) {
		if (node->base.file_priv != file_priv)
			continue;
		list_del(&node->base.link);
		list_add_tail(&node->base.link, &tmp_head);
	}
	spin_unlock_irqrestore(&dev->event_lock, flags);

	list_for_each_entry_safe(node, temp, &tmp_head,
			base.link) {
		list_del(&node->base.link);
		count = msm_event_client_count(dev, &node->info, false);

		list_for_each_entry(tmp_node, &tmp_head, base.link) {
			if (tmp_node->event.type == node->info.event &&
				tmp_node->info.object_id ==
					node->info.object_id)
				count++;
		}
		if (!count)
			msm_register_event(dev, &node->info, file_priv, false);
		kfree(node);
	}

	return drm_release(inode, filp);
}

/**
 * msm_ioctl_rmfb2 - remove an FB from the configuration
 * @dev: drm device for the ioctl
 * @data: data pointer for the ioctl
 * @file_priv: drm file for the ioctl call
 *
 * Remove the FB specified by the user.
 *
 * Called by the user via ioctl.
 *
 * Returns:
 * Zero on success, negative errno on failure.
 */
int msm_ioctl_rmfb2(struct drm_device *dev, void *data,
		    struct drm_file *file_priv)
{
	struct drm_framebuffer *fb = NULL;
	struct drm_framebuffer *fbl = NULL;
	uint32_t *id = data;
	int found = 0;

	if (!drm_core_check_feature(dev, DRIVER_MODESET))
		return -EINVAL;

	fb = drm_framebuffer_lookup(dev, file_priv, *id);
	if (!fb)
		return -ENOENT;

	/* drop extra ref from traversing drm_framebuffer_lookup */
	drm_framebuffer_unreference(fb);

	mutex_lock(&file_priv->fbs_lock);
	list_for_each_entry(fbl, &file_priv->fbs, filp_head)
		if (fb == fbl)
			found = 1;
	if (!found) {
		mutex_unlock(&file_priv->fbs_lock);
		return -ENOENT;
	}

	list_del_init(&fb->filp_head);
	mutex_unlock(&file_priv->fbs_lock);

	drm_framebuffer_unreference(fb);

	return 0;
}
EXPORT_SYMBOL(msm_ioctl_rmfb2);

/**
 * msm_ioctl_power_ctrl - enable/disable power vote on MDSS Hw
 * @dev: drm device for the ioctl
 * @data: data pointer for the ioctl
 * @file_priv: drm file for the ioctl call
 *
 */
static int msm_ioctl_power_ctrl(struct drm_device *dev, void *data,
			struct drm_file *file_priv)
{
	struct msm_file_private *ctx = file_priv->driver_priv;
	struct msm_drm_private *priv;
	struct drm_msm_power_ctrl *power_ctrl = data;
	bool vote_req = false;
	int old_cnt;
	int rc = 0;

	if (unlikely(!power_ctrl)) {
		DRM_ERROR("invalid ioctl data\n");
		return -EINVAL;
	}

	priv = dev->dev_private;

	mutex_lock(&ctx->power_lock);

	old_cnt = ctx->enable_refcnt;
	if (power_ctrl->enable) {
		if (!ctx->enable_refcnt)
			vote_req = true;
		ctx->enable_refcnt++;
	} else if (ctx->enable_refcnt) {
		ctx->enable_refcnt--;
		if (!ctx->enable_refcnt)
			vote_req = true;
	} else {
		pr_err("ignoring, unbalanced disable\n");
	}

	if (vote_req) {
		rc = sde_power_resource_enable(&priv->phandle,
				priv->pclient, power_ctrl->enable);

		if (rc)
			ctx->enable_refcnt = old_cnt;
	}

	pr_debug("pid %d enable %d, refcnt %d, vote_req %d\n",
			current->pid, power_ctrl->enable, ctx->enable_refcnt,
			vote_req);
	SDE_EVT32(current->pid, power_ctrl->enable, ctx->enable_refcnt,
			vote_req);
	mutex_unlock(&ctx->power_lock);
	return rc;
}

static const struct drm_ioctl_desc msm_ioctls[] = {
	DRM_IOCTL_DEF_DRV(MSM_GET_PARAM,    msm_ioctl_get_param,    DRM_AUTH|DRM_RENDER_ALLOW),
	DRM_IOCTL_DEF_DRV(MSM_GEM_NEW,      msm_ioctl_gem_new,      DRM_AUTH|DRM_RENDER_ALLOW),
	DRM_IOCTL_DEF_DRV(MSM_GEM_INFO,     msm_ioctl_gem_info,     DRM_AUTH|DRM_RENDER_ALLOW),
	DRM_IOCTL_DEF_DRV(MSM_GEM_CPU_PREP, msm_ioctl_gem_cpu_prep, DRM_AUTH|DRM_RENDER_ALLOW),
	DRM_IOCTL_DEF_DRV(MSM_GEM_CPU_FINI, msm_ioctl_gem_cpu_fini, DRM_AUTH|DRM_RENDER_ALLOW),
	DRM_IOCTL_DEF_DRV(MSM_GEM_SUBMIT,   msm_ioctl_gem_submit,   DRM_AUTH|DRM_RENDER_ALLOW),
	DRM_IOCTL_DEF_DRV(MSM_WAIT_FENCE,   msm_ioctl_wait_fence,   DRM_AUTH|DRM_RENDER_ALLOW),
	DRM_IOCTL_DEF_DRV(MSM_GEM_MADVISE,  msm_ioctl_gem_madvise,  DRM_AUTH|DRM_RENDER_ALLOW),
	DRM_IOCTL_DEF_DRV(SDE_WB_CONFIG, sde_wb_config, DRM_UNLOCKED|DRM_AUTH),
	DRM_IOCTL_DEF_DRV(MSM_REGISTER_EVENT,  msm_ioctl_register_event,
			  DRM_UNLOCKED|DRM_CONTROL_ALLOW),
	DRM_IOCTL_DEF_DRV(MSM_DEREGISTER_EVENT,  msm_ioctl_deregister_event,
			  DRM_UNLOCKED|DRM_CONTROL_ALLOW),
	DRM_IOCTL_DEF_DRV(MSM_RMFB2, msm_ioctl_rmfb2,
			  DRM_CONTROL_ALLOW|DRM_UNLOCKED),
	DRM_IOCTL_DEF_DRV(MSM_POWER_CTRL, msm_ioctl_power_ctrl,
			DRM_RENDER_ALLOW),
};

static const struct vm_operations_struct vm_ops = {
	.fault = msm_gem_fault,
	.open = drm_gem_vm_open,
	.close = drm_gem_vm_close,
};

static const struct file_operations fops = {
	.owner              = THIS_MODULE,
	.open               = drm_open,
	.release            = msm_release,
	.unlocked_ioctl     = drm_ioctl,
	.compat_ioctl       = drm_compat_ioctl,
	.poll               = drm_poll,
	.read               = drm_read,
	.llseek             = no_llseek,
	.mmap               = msm_gem_mmap,
};

static struct drm_driver msm_driver = {
	.driver_features    = DRIVER_HAVE_IRQ |
				DRIVER_GEM |
				DRIVER_PRIME |
				DRIVER_RENDER |
				DRIVER_ATOMIC |
				DRIVER_MODESET,
	.open               = msm_open,
	.preclose           = msm_preclose,
	.postclose          = msm_postclose,
	.lastclose          = msm_lastclose,
	.irq_handler        = msm_irq,
	.irq_preinstall     = msm_irq_preinstall,
	.irq_postinstall    = msm_irq_postinstall,
	.irq_uninstall      = msm_irq_uninstall,
	.enable_vblank      = msm_enable_vblank,
	.disable_vblank     = msm_disable_vblank,
	.gem_free_object    = msm_gem_free_object,
	.gem_vm_ops         = &vm_ops,
	.dumb_create        = msm_gem_dumb_create,
	.dumb_map_offset    = msm_gem_dumb_map_offset,
	.prime_handle_to_fd = drm_gem_prime_handle_to_fd,
	.prime_fd_to_handle = drm_gem_prime_fd_to_handle,
	.gem_prime_export   = drm_gem_prime_export,
	.gem_prime_import   = msm_gem_prime_import,
	.gem_prime_res_obj  = msm_gem_prime_res_obj,
	.gem_prime_pin      = msm_gem_prime_pin,
	.gem_prime_unpin    = msm_gem_prime_unpin,
	.gem_prime_get_sg_table = msm_gem_prime_get_sg_table,
	.gem_prime_import_sg_table = msm_gem_prime_import_sg_table,
	.gem_prime_vmap     = msm_gem_prime_vmap,
	.gem_prime_vunmap   = msm_gem_prime_vunmap,
	.gem_prime_mmap     = msm_gem_prime_mmap,
#ifdef CONFIG_DEBUG_FS
	.debugfs_init       = msm_debugfs_init,
#endif
	.ioctls             = msm_ioctls,
	.num_ioctls         = ARRAY_SIZE(msm_ioctls),
	.fops               = &fops,
	.name               = "msm_drm",
	.desc               = "MSM Snapdragon DRM",
	.date               = "20130625",
	.major              = MSM_VERSION_MAJOR,
	.minor              = MSM_VERSION_MINOR,
	.patchlevel         = MSM_VERSION_PATCHLEVEL,
};

#ifdef CONFIG_PM_SLEEP
static int msm_pm_suspend(struct device *dev)
{
	struct drm_device *ddev;
	struct msm_drm_private *priv;
	struct msm_kms *kms;

	if (!dev)
		return -EINVAL;

	ddev = dev_get_drvdata(dev);
	if (!ddev || !ddev->dev_private)
		return -EINVAL;

	priv = ddev->dev_private;
	kms = priv->kms;

	if (kms && kms->funcs && kms->funcs->pm_suspend)
		return kms->funcs->pm_suspend(dev);

	/* disable hot-plug polling */
	drm_kms_helper_poll_disable(ddev);

	return 0;
}

static int msm_pm_resume(struct device *dev)
{
	struct drm_device *ddev;
	struct msm_drm_private *priv;
	struct msm_kms *kms;

	if (!dev)
		return -EINVAL;

	ddev = dev_get_drvdata(dev);
	if (!ddev || !ddev->dev_private)
		return -EINVAL;

	priv = ddev->dev_private;
	kms = priv->kms;

	if (kms && kms->funcs && kms->funcs->pm_resume)
		return kms->funcs->pm_resume(dev);

	/* enable hot-plug polling */
	drm_kms_helper_poll_enable(ddev);

	return 0;
}
#endif

#ifdef CONFIG_PM
static int msm_runtime_suspend(struct device *dev)
{
	struct drm_device *ddev = dev_get_drvdata(dev);
	struct msm_drm_private *priv = ddev->dev_private;

	DBG("");

	if (priv->mdss)
		return msm_mdss_disable(priv->mdss);

	return 0;
}

static int msm_runtime_resume(struct device *dev)
{
	struct drm_device *ddev = dev_get_drvdata(dev);
	struct msm_drm_private *priv = ddev->dev_private;

	DBG("");

	if (priv->mdss)
		return msm_mdss_enable(priv->mdss);

	return 0;
}
#endif

static const struct dev_pm_ops msm_pm_ops = {
	SET_SYSTEM_SLEEP_PM_OPS(msm_pm_suspend, msm_pm_resume)
	SET_RUNTIME_PM_OPS(msm_runtime_suspend, msm_runtime_resume, NULL)
};

/*
 * Componentized driver support:
 */

/*
 * NOTE: duplication of the same code as exynos or imx (or probably any other).
 * so probably some room for some helpers
 */
static int compare_of(struct device *dev, void *data)
{
	return dev->of_node == data;
}

/*
 * Identify what components need to be added by parsing what remote-endpoints
 * our MDP output ports are connected to. In the case of LVDS on MDP4, there
 * is no external component that we need to add since LVDS is within MDP4
 * itself.
 */
static int add_components_mdp(struct device *mdp_dev,
			      struct component_match **matchptr)
{
	struct device_node *np = mdp_dev->of_node;
	struct device_node *ep_node;
	struct device *master_dev;

	/*
	 * on MDP4 based platforms, the MDP platform device is the component
	 * master that adds other display interface components to itself.
	 *
	 * on MDP5 based platforms, the MDSS platform device is the component
	 * master that adds MDP5 and other display interface components to
	 * itself.
	 */
	if (of_device_is_compatible(np, "qcom,mdp4"))
		master_dev = mdp_dev;
	else
		master_dev = mdp_dev->parent;

	for_each_endpoint_of_node(np, ep_node) {
		struct device_node *intf;
		struct of_endpoint ep;
		int ret;

		ret = of_graph_parse_endpoint(ep_node, &ep);
		if (ret) {
			dev_err(mdp_dev, "unable to parse port endpoint\n");
			of_node_put(ep_node);
			return ret;
		}

		/*
		 * The LCDC/LVDS port on MDP4 is a speacial case where the
		 * remote-endpoint isn't a component that we need to add
		 */
		if (of_device_is_compatible(np, "qcom,mdp4") &&
		    ep.port == 0)
			continue;

		/*
		 * It's okay if some of the ports don't have a remote endpoint
		 * specified. It just means that the port isn't connected to
		 * any external interface.
		 */
		intf = of_graph_get_remote_port_parent(ep_node);
		if (!intf)
			continue;

		drm_of_component_match_add(master_dev, matchptr, compare_of,
					   intf);
		of_node_put(intf);
	}

	return 0;
}

static int compare_name_mdp(struct device *dev, void *data)
{
	return (strnstr(dev_name(dev), "mdp", strlen("mdp")) != NULL);
}

static int add_display_components(struct device *dev,
				  struct component_match **matchptr)
{
	struct device *mdp_dev = NULL;
	struct device_node *node;
	int ret;

	if (of_device_is_compatible(dev->of_node, "qcom,sde-kms")) {
		struct device_node *np = dev->of_node;
		unsigned int i;

		for (i = 0; ; i++) {
			node = of_parse_phandle(np, "connectors", i);
			if (!node)
				break;

			component_match_add(dev, matchptr, compare_of, node);
		}

		return 0;
	}

	/*
	 * MDP5 based devices don't have a flat hierarchy. There is a top level
	 * parent: MDSS, and children: MDP5, DSI, HDMI, eDP etc. Populate the
	 * children devices, find the MDP5 node, and then add the interfaces
	 * to our components list.
	 */
	if (of_device_is_compatible(dev->of_node, "qcom,mdss")) {
		ret = of_platform_populate(dev->of_node, NULL, NULL, dev);
		if (ret) {
			dev_err(dev, "failed to populate children devices\n");
			return ret;
		}

		mdp_dev = device_find_child(dev, NULL, compare_name_mdp);
		if (!mdp_dev) {
			dev_err(dev, "failed to find MDSS MDP node\n");
			of_platform_depopulate(dev);
			return -ENODEV;
		}

		put_device(mdp_dev);

		/* add the MDP component itself */
		component_match_add(dev, matchptr, compare_of,
				   mdp_dev->of_node);
	} else {
		/* MDP4 */
		mdp_dev = dev;
	}

	ret = add_components_mdp(mdp_dev, matchptr);
	if (ret)
		of_platform_depopulate(dev);

	return ret;
}

struct msm_gem_address_space *
msm_gem_smmu_address_space_get(struct drm_device *dev,
		unsigned int domain)
{
	struct msm_drm_private *priv = NULL;
	struct msm_kms *kms;
	const struct msm_kms_funcs *funcs;

	if ((!dev) || (!dev->dev_private))
		return NULL;

	priv = dev->dev_private;
	kms = priv->kms;
	if (!kms)
		return NULL;

	funcs = kms->funcs;

	if ((!funcs) || (!funcs->get_address_space))
		return NULL;

	return funcs->get_address_space(priv->kms, domain);
}

/*
 * We don't know what's the best binding to link the gpu with the drm device.
 * Fow now, we just hunt for all the possible gpus that we support, and add them
 * as components.
 */
static const struct of_device_id msm_gpu_match[] = {
	{ .compatible = "qcom,adreno" },
	{ .compatible = "qcom,adreno-3xx" },
	{ .compatible = "qcom,kgsl-3d0" },
	{ },
};

#ifdef CONFIG_QCOM_KGSL
static int add_gpu_components(struct device *dev,
			      struct component_match **matchptr)
{
	return 0;
}
#else
static int add_gpu_components(struct device *dev,
			      struct component_match **matchptr)
{
	struct device_node *np;

	np = of_find_matching_node(NULL, msm_gpu_match);
	if (!np)
		return 0;

	drm_of_component_match_add(dev, matchptr, compare_of, np);

	of_node_put(np);

	return 0;
}
#endif

static int msm_drm_bind(struct device *dev)
{
	return msm_drm_init(dev, &msm_driver);
}

static void msm_drm_unbind(struct device *dev)
{
	msm_drm_uninit(dev);
}

static const struct component_master_ops msm_drm_ops = {
	.bind = msm_drm_bind,
	.unbind = msm_drm_unbind,
};

/*
 * Platform driver:
 */

static int msm_pdev_probe(struct platform_device *pdev)
{
	int ret;
	struct component_match *match = NULL;

	ret = add_display_components(&pdev->dev, &match);
	if (ret)
		return ret;

	ret = add_gpu_components(&pdev->dev, &match);
	if (ret)
		goto fail;

<<<<<<< HEAD
	if (!match)
		return -ENODEV;

	pdev->dev.coherent_dma_mask = DMA_BIT_MASK(32);
	return component_master_add_with_match(&pdev->dev, &msm_drm_ops, match);
=======
	/* on all devices that I am aware of, iommu's which can map
	 * any address the cpu can see are used:
	 */
	ret = dma_set_mask_and_coherent(&pdev->dev, ~0);
	if (ret)
		goto fail;

	ret = component_master_add_with_match(&pdev->dev, &msm_drm_ops, match);
	if (ret)
		goto fail;

	return 0;

fail:
	of_platform_depopulate(&pdev->dev);
	return ret;
>>>>>>> 1391d3b9
}

static int msm_pdev_remove(struct platform_device *pdev)
{
	component_master_del(&pdev->dev, &msm_drm_ops);
	of_platform_depopulate(&pdev->dev);

	msm_drm_unbind(&pdev->dev);
	component_master_del(&pdev->dev, &msm_drm_ops);
	return 0;
}

static void msm_pdev_shutdown(struct platform_device *pdev)
{
	struct drm_device *ddev = platform_get_drvdata(pdev);
	struct msm_drm_private *priv = NULL;

	if (!ddev) {
		DRM_ERROR("invalid drm device node\n");
		return;
	}

	priv = ddev->dev_private;
	if (!priv) {
		DRM_ERROR("invalid msm drm private node\n");
		return;
	}

	msm_lastclose(ddev);

	/* set this after lastclose to allow kickoff from lastclose */
	priv->shutdown_in_progress = true;
}

static const struct of_device_id dt_match[] = {
	{ .compatible = "qcom,mdp4", .data = (void *)4 },	/* MDP4 */
	{ .compatible = "qcom,mdss", .data = (void *)5 },	/* MDP5 MDSS */
	{ .compatible = "qcom,sde-kms", .data = (void *)3 },	/* sde */
	{}
};
MODULE_DEVICE_TABLE(of, dt_match);

static struct platform_driver msm_platform_driver = {
	.probe      = msm_pdev_probe,
	.remove     = msm_pdev_remove,
	.shutdown   = msm_pdev_shutdown,
	.driver     = {
		.name   = "msm_drm",
		.of_match_table = dt_match,
		.pm     = &msm_pm_ops,
		.suppress_bind_attrs = true,
	},
};

#ifdef CONFIG_QCOM_KGSL
void __init adreno_register(void)
{
}

void __exit adreno_unregister(void)
{
}
#endif

static int __init msm_drm_register(void)
{
	if (!modeset)
		return -EINVAL;

	DBG("init");
	msm_smmu_driver_init();
	msm_dsi_register();
	msm_edp_register();
	msm_hdmi_register();
	adreno_register();
	return platform_driver_register(&msm_platform_driver);
}

static void __exit msm_drm_unregister(void)
{
	DBG("fini");
	platform_driver_unregister(&msm_platform_driver);
	msm_hdmi_unregister();
	adreno_unregister();
	msm_edp_unregister();
	msm_dsi_unregister();
	msm_smmu_driver_cleanup();
}

module_init(msm_drm_register);
module_exit(msm_drm_unregister);

MODULE_AUTHOR("Rob Clark <robdclark@gmail.com");
MODULE_DESCRIPTION("MSM DRM Driver");
MODULE_LICENSE("GPL");<|MERGE_RESOLUTION|>--- conflicted
+++ resolved
@@ -2046,19 +2046,10 @@
 	if (ret)
 		goto fail;
 
-<<<<<<< HEAD
 	if (!match)
 		return -ENODEV;
 
 	pdev->dev.coherent_dma_mask = DMA_BIT_MASK(32);
-	return component_master_add_with_match(&pdev->dev, &msm_drm_ops, match);
-=======
-	/* on all devices that I am aware of, iommu's which can map
-	 * any address the cpu can see are used:
-	 */
-	ret = dma_set_mask_and_coherent(&pdev->dev, ~0);
-	if (ret)
-		goto fail;
 
 	ret = component_master_add_with_match(&pdev->dev, &msm_drm_ops, match);
 	if (ret)
@@ -2069,7 +2060,6 @@
 fail:
 	of_platform_depopulate(&pdev->dev);
 	return ret;
->>>>>>> 1391d3b9
 }
 
 static int msm_pdev_remove(struct platform_device *pdev)
