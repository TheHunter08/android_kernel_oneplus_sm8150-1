/*
 * Copyright (c) 2017-2018, The Linux Foundation. All rights reserved.
 *
 * This program is free software; you can redistribute it and/or modify
 * it under the terms of the GNU General Public License version 2 and
 * only version 2 as published by the Free Software Foundation.
 *
 * This program is distributed in the hope that it will be useful,
 * but WITHOUT ANY WARRANTY; without even the implied warranty of
 * MERCHANTABILITY or FITNESS FOR A PARTICULAR PURPOSE.  See the
 * GNU General Public License for more details.
 *
 */

#define pr_fmt(fmt)	"[drm-dp] %s: " fmt, __func__

#include <linux/delay.h>
#include <drm/drm_dp_helper.h>

#include "dp_catalog.h"
#include "dp_reg.h"

#define DP_GET_MSB(x)	(x >> 8)
#define DP_GET_LSB(x)	(x & 0xff)

#define dp_catalog_get_priv(x) ({ \
	struct dp_catalog *dp_catalog; \
	dp_catalog = container_of(x, struct dp_catalog, x); \
	container_of(dp_catalog, struct dp_catalog_private, \
				dp_catalog); \
})

#define DP_INTERRUPT_STATUS1 \
	(DP_INTR_AUX_I2C_DONE| \
	DP_INTR_WRONG_ADDR | DP_INTR_TIMEOUT | \
	DP_INTR_NACK_DEFER | DP_INTR_WRONG_DATA_CNT | \
	DP_INTR_I2C_NACK | DP_INTR_I2C_DEFER | \
	DP_INTR_PLL_UNLOCKED | DP_INTR_AUX_ERROR)

#define DP_INTR_MASK1		(DP_INTERRUPT_STATUS1 << 2)

#define DP_INTERRUPT_STATUS2 \
	(DP_INTR_READY_FOR_VIDEO | DP_INTR_IDLE_PATTERN_SENT | \
	DP_INTR_FRAME_END | DP_INTR_CRC_UPDATED)

#define DP_INTR_MASK2		(DP_INTERRUPT_STATUS2 << 2)

#define DP_INTERRUPT_STATUS5 \
	(DP_INTR_MST_DP0_VCPF_SENT | DP_INTR_MST_DP1_VCPF_SENT)

#define DP_INTR_MASK5		(DP_INTERRUPT_STATUS5 << 2)

#define dp_catalog_fill_io(x) { \
	catalog->io.x = parser->get_io(parser, #x); \
}

#define dp_catalog_fill_io_buf(x) { \
	parser->get_io_buf(parser, #x); \
}

static u8 const vm_pre_emphasis[4][4] = {
	{0x00, 0x0B, 0x12, 0xFF},       /* pe0, 0 db */
	{0x00, 0x0A, 0x12, 0xFF},       /* pe1, 3.5 db */
	{0x00, 0x0C, 0xFF, 0xFF},       /* pe2, 6.0 db */
	{0xFF, 0xFF, 0xFF, 0xFF}        /* pe3, 9.5 db */
};

/* voltage swing, 0.2v and 1.0v are not support */
static u8 const vm_voltage_swing[4][4] = {
	{0x07, 0x0F, 0x14, 0xFF}, /* sw0, 0.4v  */
	{0x11, 0x1D, 0x1F, 0xFF}, /* sw1, 0.6 v */
	{0x18, 0x1F, 0xFF, 0xFF}, /* sw1, 0.8 v */
	{0xFF, 0xFF, 0xFF, 0xFF}  /* sw1, 1.2 v, optional */
};

struct dp_catalog_io {
	struct dp_io_data *dp_ahb;
	struct dp_io_data *dp_aux;
	struct dp_io_data *dp_link;
	struct dp_io_data *dp_p0;
	struct dp_io_data *dp_phy;
	struct dp_io_data *dp_ln_tx0;
	struct dp_io_data *dp_ln_tx1;
	struct dp_io_data *dp_mmss_cc;
	struct dp_io_data *dp_pll;
	struct dp_io_data *usb3_dp_com;
	struct dp_io_data *hdcp_physical;
	struct dp_io_data *dp_p1;
	struct dp_io_data *dp_tcsr;
};

/* audio related catalog functions */
struct dp_catalog_private {
	struct device *dev;
	struct dp_catalog_io io;
	struct dp_parser *parser;

	u32 (*audio_map)[DP_AUDIO_SDP_HEADER_MAX];
	struct dp_catalog dp_catalog;

	char exe_mode[SZ_4];
};

/* aux related catalog functions */
static u32 dp_catalog_aux_read_data(struct dp_catalog_aux *aux)
{
	struct dp_catalog_private *catalog;
	struct dp_io_data *io_data;

	if (!aux) {
		pr_err("invalid input\n");
		goto end;
	}

	catalog = dp_catalog_get_priv(aux);
	io_data = catalog->io.dp_aux;

	return dp_read(catalog->exe_mode, io_data, DP_AUX_DATA);
end:
	return 0;
}

static int dp_catalog_aux_write_data(struct dp_catalog_aux *aux)
{
	int rc = 0;
	struct dp_catalog_private *catalog;
	struct dp_io_data *io_data;

	if (!aux) {
		pr_err("invalid input\n");
		rc = -EINVAL;
		goto end;
	}

	catalog = dp_catalog_get_priv(aux);
	io_data = catalog->io.dp_aux;

	dp_write(catalog->exe_mode, io_data, DP_AUX_DATA, aux->data);
end:
	return rc;
}

static int dp_catalog_aux_write_trans(struct dp_catalog_aux *aux)
{
	int rc = 0;
	struct dp_catalog_private *catalog;
	struct dp_io_data *io_data;

	if (!aux) {
		pr_err("invalid input\n");
		rc = -EINVAL;
		goto end;
	}

	catalog = dp_catalog_get_priv(aux);
	io_data = catalog->io.dp_aux;

	dp_write(catalog->exe_mode, io_data, DP_AUX_TRANS_CTRL, aux->data);
end:
	return rc;
}

static int dp_catalog_aux_clear_trans(struct dp_catalog_aux *aux, bool read)
{
	int rc = 0;
	u32 data = 0;
	struct dp_catalog_private *catalog;
	struct dp_io_data *io_data;

	if (!aux) {
		pr_err("invalid input\n");
		rc = -EINVAL;
		goto end;
	}

	catalog = dp_catalog_get_priv(aux);
	io_data = catalog->io.dp_aux;

	if (read) {
		data = dp_read(catalog->exe_mode, io_data, DP_AUX_TRANS_CTRL);
		data &= ~BIT(9);
		dp_write(catalog->exe_mode, io_data, DP_AUX_TRANS_CTRL, data);
	} else {
		dp_write(catalog->exe_mode, io_data, DP_AUX_TRANS_CTRL, 0);
	}
end:
	return rc;
}

static void dp_catalog_aux_clear_hw_interrupts(struct dp_catalog_aux *aux)
{
	struct dp_catalog_private *catalog;
	struct dp_io_data *io_data;
	u32 data = 0;

	if (!aux) {
		pr_err("invalid input\n");
		return;
	}

	catalog = dp_catalog_get_priv(aux);
	io_data = catalog->io.dp_phy;

	data = dp_read(catalog->exe_mode, io_data, DP_PHY_AUX_INTERRUPT_STATUS);

	dp_write(catalog->exe_mode, io_data, DP_PHY_AUX_INTERRUPT_CLEAR, 0x1f);
	wmb(); /* make sure 0x1f is written before next write */
	dp_write(catalog->exe_mode, io_data, DP_PHY_AUX_INTERRUPT_CLEAR, 0x9f);
	wmb(); /* make sure 0x9f is written before next write */
	dp_write(catalog->exe_mode, io_data, DP_PHY_AUX_INTERRUPT_CLEAR, 0);
	wmb(); /* make sure register is cleared */
}

static void dp_catalog_aux_reset(struct dp_catalog_aux *aux)
{
	u32 aux_ctrl;
	struct dp_catalog_private *catalog;
	struct dp_io_data *io_data;

	if (!aux) {
		pr_err("invalid input\n");
		return;
	}

	catalog = dp_catalog_get_priv(aux);
	io_data = catalog->io.dp_aux;

	aux_ctrl = dp_read(catalog->exe_mode, io_data, DP_AUX_CTRL);

	aux_ctrl |= BIT(1);
	dp_write(catalog->exe_mode, io_data, DP_AUX_CTRL, aux_ctrl);
	usleep_range(1000, 1010); /* h/w recommended delay */

	aux_ctrl &= ~BIT(1);

	dp_write(catalog->exe_mode, io_data, DP_AUX_CTRL, aux_ctrl);
	wmb(); /* make sure AUX reset is done here */
}

static void dp_catalog_aux_enable(struct dp_catalog_aux *aux, bool enable)
{
	u32 aux_ctrl;
	struct dp_catalog_private *catalog;
	struct dp_io_data *io_data;
	if (!aux) {
		pr_err("invalid input\n");
		return;
	}

	catalog = dp_catalog_get_priv(aux);
	io_data = catalog->io.dp_aux;

	aux_ctrl = dp_read(catalog->exe_mode, io_data, DP_AUX_CTRL);

	if (enable) {
		aux_ctrl |= BIT(0);
		dp_write(catalog->exe_mode, io_data, DP_AUX_CTRL, aux_ctrl);
		wmb(); /* make sure AUX module is enabled */

		dp_write(catalog->exe_mode, io_data, DP_TIMEOUT_COUNT, 0xffff);
		dp_write(catalog->exe_mode, io_data, DP_AUX_LIMITS, 0xffff);
	} else {
		aux_ctrl &= ~BIT(0);
		dp_write(catalog->exe_mode, io_data, DP_AUX_CTRL, aux_ctrl);
	}
}

static void dp_catalog_aux_update_cfg(struct dp_catalog_aux *aux,
		struct dp_aux_cfg *cfg, enum dp_phy_aux_config_type type)
{
	struct dp_catalog_private *catalog;
	u32 new_index = 0, current_index = 0;
	struct dp_io_data *io_data;

	if (!aux || !cfg || (type >= PHY_AUX_CFG_MAX)) {
		pr_err("invalid input\n");
		return;
	}

	catalog = dp_catalog_get_priv(aux);

	io_data = catalog->io.dp_phy;

	current_index = cfg[type].current_index;
	new_index = (current_index + 1) % cfg[type].cfg_cnt;
	pr_debug("Updating %s from 0x%08x to 0x%08x\n",
		dp_phy_aux_config_type_to_string(type),
	cfg[type].lut[current_index], cfg[type].lut[new_index]);

	dp_write(catalog->exe_mode, io_data, cfg[type].offset,
			cfg[type].lut[new_index]);
	cfg[type].current_index = new_index;
}

static void dp_catalog_aux_setup(struct dp_catalog_aux *aux,
		struct dp_aux_cfg *cfg)
{
	struct dp_catalog_private *catalog;
	struct dp_io_data *io_data;
	int i = 0;

	if (!aux || !cfg) {
		pr_err("invalid input\n");
		return;
	}

	catalog = dp_catalog_get_priv(aux);

	io_data = catalog->io.dp_phy;
	dp_write(catalog->exe_mode, io_data, DP_PHY_PD_CTL, 0x65);
	wmb(); /* make sure PD programming happened */

	/* Turn on BIAS current for PHY/PLL */
	io_data = catalog->io.dp_pll;
	dp_write(catalog->exe_mode, io_data, QSERDES_COM_BIAS_EN_CLKBUFLR_EN,
			0x1b);

	io_data = catalog->io.dp_phy;
	dp_write(catalog->exe_mode, io_data, DP_PHY_PD_CTL, 0x02);
	wmb(); /* make sure PD programming happened */
	dp_write(catalog->exe_mode, io_data, DP_PHY_PD_CTL, 0x7d);

	/* Turn on BIAS current for PHY/PLL */
	io_data = catalog->io.dp_pll;
	dp_write(catalog->exe_mode, io_data, QSERDES_COM_BIAS_EN_CLKBUFLR_EN,
			0x3f);

	/* DP AUX CFG register programming */
	io_data = catalog->io.dp_phy;
	for (i = 0; i < PHY_AUX_CFG_MAX; i++)
		dp_write(catalog->exe_mode, io_data, cfg[i].offset,
				cfg[i].lut[cfg[i].current_index]);

	dp_write(catalog->exe_mode, io_data, DP_PHY_AUX_INTERRUPT_MASK, 0x1F);
	wmb(); /* make sure AUX configuration is done before enabling it */
}

static void dp_catalog_aux_get_irq(struct dp_catalog_aux *aux, bool cmd_busy)
{
	u32 ack;
	struct dp_catalog_private *catalog;
	struct dp_io_data *io_data;

	if (!aux) {
		pr_err("invalid input\n");
		return;
	}

	catalog = dp_catalog_get_priv(aux);
	io_data = catalog->io.dp_ahb;

	aux->isr = dp_read(catalog->exe_mode, io_data, DP_INTR_STATUS);
	aux->isr &= ~DP_INTR_MASK1;
	ack = aux->isr & DP_INTERRUPT_STATUS1;
	ack <<= 1;
	ack |= DP_INTR_MASK1;
	dp_write(catalog->exe_mode, io_data, DP_INTR_STATUS, ack);
}

/* controller related catalog functions */
static u32 dp_catalog_ctrl_read_hdcp_status(struct dp_catalog_ctrl *ctrl)
{
	struct dp_catalog_private *catalog;
	struct dp_io_data *io_data;

	if (!ctrl) {
		pr_err("invalid input\n");
		return -EINVAL;
	}

	catalog = dp_catalog_get_priv(ctrl);
	io_data = catalog->io.dp_ahb;

	return dp_read(catalog->exe_mode, io_data, DP_HDCP_STATUS);
}

static void dp_catalog_panel_setup_infoframe_sdp(struct dp_catalog_panel *panel)
{
	struct dp_catalog_private *catalog;
	struct drm_msm_ext_hdr_metadata *hdr;
	struct dp_io_data *io_data;
	u32 header, parity, data;
	u8 buf[SZ_128], off = 0;

	if (!panel) {
		pr_err("invalid input\n");
		return;
	}

	catalog = dp_catalog_get_priv(panel);
	hdr = &panel->hdr_data.hdr_meta;
	io_data = catalog->io.dp_link;

	/* HEADER BYTE 1 */
	header = panel->hdr_data.vscext_header_byte1;
	parity = dp_header_get_parity(header);
	data   = ((header << HEADER_BYTE_1_BIT)
			| (parity << PARITY_BYTE_1_BIT));
	dp_write(catalog->exe_mode, io_data, MMSS_DP_VSCEXT_0, data);
	memcpy(buf + off, &data, sizeof(data));
	off += sizeof(data);

	/* HEADER BYTE 2 */
	header = panel->hdr_data.vscext_header_byte2;
	parity = dp_header_get_parity(header);
	data   = ((header << HEADER_BYTE_2_BIT)
			| (parity << PARITY_BYTE_2_BIT));
	dp_write(catalog->exe_mode, io_data, MMSS_DP_VSCEXT_1, data);

	/* HEADER BYTE 3 */
	header = panel->hdr_data.vscext_header_byte3;
	parity = dp_header_get_parity(header);
	data   = ((header << HEADER_BYTE_3_BIT)
			| (parity << PARITY_BYTE_3_BIT));
	data |= dp_read(catalog->exe_mode, io_data, MMSS_DP_VSCEXT_1);
	dp_write(catalog->exe_mode, io_data, MMSS_DP_VSCEXT_1, data);
	memcpy(buf + off, &data, sizeof(data));
	off += sizeof(data);

	data = panel->hdr_data.version;
	data |= panel->hdr_data.length << 8;
	data |= hdr->eotf << 16;
	dp_write(catalog->exe_mode, io_data, MMSS_DP_VSCEXT_2, data);
	memcpy(buf + off, &data, sizeof(data));
	off += sizeof(data);

	data = (DP_GET_LSB(hdr->display_primaries_x[0]) |
		(DP_GET_MSB(hdr->display_primaries_x[0]) << 8) |
		(DP_GET_LSB(hdr->display_primaries_y[0]) << 16) |
		(DP_GET_MSB(hdr->display_primaries_y[0]) << 24));
	dp_write(catalog->exe_mode, io_data, MMSS_DP_VSCEXT_3, data);
	memcpy(buf + off, &data, sizeof(data));
	off += sizeof(data);

	data = (DP_GET_LSB(hdr->display_primaries_x[1]) |
		(DP_GET_MSB(hdr->display_primaries_x[1]) << 8) |
		(DP_GET_LSB(hdr->display_primaries_y[1]) << 16) |
		(DP_GET_MSB(hdr->display_primaries_y[1]) << 24));
	dp_write(catalog->exe_mode, io_data, MMSS_DP_VSCEXT_4, data);
	memcpy(buf + off, &data, sizeof(data));
	off += sizeof(data);

	data = (DP_GET_LSB(hdr->display_primaries_x[2]) |
		(DP_GET_MSB(hdr->display_primaries_x[2]) << 8) |
		(DP_GET_LSB(hdr->display_primaries_y[2]) << 16) |
		(DP_GET_MSB(hdr->display_primaries_y[2]) << 24));
	dp_write(catalog->exe_mode, io_data, MMSS_DP_VSCEXT_5, data);
	memcpy(buf + off, &data, sizeof(data));
	off += sizeof(data);

	data = (DP_GET_LSB(hdr->white_point_x) |
		(DP_GET_MSB(hdr->white_point_x) << 8) |
		(DP_GET_LSB(hdr->white_point_y) << 16) |
		(DP_GET_MSB(hdr->white_point_y) << 24));
	dp_write(catalog->exe_mode, io_data, MMSS_DP_VSCEXT_6, data);
	memcpy(buf + off, &data, sizeof(data));
	off += sizeof(data);

	data = (DP_GET_LSB(hdr->max_luminance) |
		(DP_GET_MSB(hdr->max_luminance) << 8) |
		(DP_GET_LSB(hdr->min_luminance) << 16) |
		(DP_GET_MSB(hdr->min_luminance) << 24));
	dp_write(catalog->exe_mode, io_data, MMSS_DP_VSCEXT_7, data);
	memcpy(buf + off, &data, sizeof(data));
	off += sizeof(data);

	data = (DP_GET_LSB(hdr->max_content_light_level) |
		(DP_GET_MSB(hdr->max_content_light_level) << 8) |
		(DP_GET_LSB(hdr->max_average_light_level) << 16) |
		(DP_GET_MSB(hdr->max_average_light_level) << 24));
	dp_write(catalog->exe_mode, io_data, MMSS_DP_VSCEXT_8, data);
	memcpy(buf + off, &data, sizeof(data));
	off += sizeof(data);

	data = 0;
	dp_write(catalog->exe_mode, io_data, MMSS_DP_VSCEXT_9, data);
	memcpy(buf + off, &data, sizeof(data));
	off += sizeof(data);

	print_hex_dump(KERN_DEBUG, "[drm-dp] VSCEXT: ",
			DUMP_PREFIX_NONE, 16, 4, buf, off, false);
}

static void dp_catalog_panel_setup_vsc_sdp(struct dp_catalog_panel *panel)
{
	struct dp_catalog_private *catalog;
	struct dp_io_data *io_data;
	u32 header, parity, data;
	u8 bpc, off = 0;
	u8 buf[SZ_128];

	if (!panel) {
		pr_err("invalid input\n");
		return;
	}

	catalog = dp_catalog_get_priv(panel);
	io_data = catalog->io.dp_link;

	/* HEADER BYTE 1 */
	header = panel->hdr_data.vsc_header_byte1;
	parity = dp_header_get_parity(header);
	data   = ((header << HEADER_BYTE_1_BIT)
			| (parity << PARITY_BYTE_1_BIT));
	dp_write(catalog->exe_mode, io_data, MMSS_DP_GENERIC0_0, data);
	memcpy(buf + off, &data, sizeof(data));
	off += sizeof(data);

	/* HEADER BYTE 2 */
	header = panel->hdr_data.vsc_header_byte2;
	parity = dp_header_get_parity(header);
	data   = ((header << HEADER_BYTE_2_BIT)
			| (parity << PARITY_BYTE_2_BIT));
	dp_write(catalog->exe_mode, io_data, MMSS_DP_GENERIC0_1, data);

	/* HEADER BYTE 3 */
	header = panel->hdr_data.vsc_header_byte3;
	parity = dp_header_get_parity(header);
	data   = ((header << HEADER_BYTE_3_BIT)
			| (parity << PARITY_BYTE_3_BIT));
	data |= dp_read(catalog->exe_mode, io_data, MMSS_DP_GENERIC0_1);
	dp_write(catalog->exe_mode, io_data, MMSS_DP_GENERIC0_1, data);
	memcpy(buf + off, &data, sizeof(data));
	off += sizeof(data);

	data = 0;
	dp_write(catalog->exe_mode, io_data, MMSS_DP_GENERIC0_2, data);
	memcpy(buf + off, &data, sizeof(data));
	off += sizeof(data);

	dp_write(catalog->exe_mode, io_data, MMSS_DP_GENERIC0_3, data);
	memcpy(buf + off, &data, sizeof(data));
	off += sizeof(data);

	dp_write(catalog->exe_mode, io_data, MMSS_DP_GENERIC0_4, data);
	memcpy(buf + off, &data, sizeof(data));
	off += sizeof(data);

	dp_write(catalog->exe_mode, io_data, MMSS_DP_GENERIC0_5, data);
	memcpy(buf + off, &data, sizeof(data));
	off += sizeof(data);

	switch (panel->hdr_data.bpc) {
	default:
	case 10:
		bpc = BIT(1);
		break;
	case 8:
		bpc = BIT(0);
		break;
	case 6:
		bpc = 0;
		break;
	}

	data = (panel->hdr_data.colorimetry & 0xF) |
		((panel->hdr_data.pixel_encoding & 0xF) << 4) |
		(bpc << 8) |
		((panel->hdr_data.dynamic_range & 0x1) << 15) |
		((panel->hdr_data.content_type & 0x7) << 16);

	dp_write(catalog->exe_mode, io_data, MMSS_DP_GENERIC0_6, data);
	memcpy(buf + off, &data, sizeof(data));
	off += sizeof(data);

	data = 0;
	dp_write(catalog->exe_mode, io_data, MMSS_DP_GENERIC0_7, data);
	memcpy(buf + off, &data, sizeof(data));
	off += sizeof(data);

	dp_write(catalog->exe_mode, io_data, MMSS_DP_GENERIC0_8, data);
	memcpy(buf + off, &data, sizeof(data));
	off += sizeof(data);

	dp_write(catalog->exe_mode, io_data, MMSS_DP_GENERIC0_9, data);
	memcpy(buf + off, &data, sizeof(data));
	off += sizeof(data);

	print_hex_dump(KERN_DEBUG, "[drm-dp] VSC: ",
			DUMP_PREFIX_NONE, 16, 4, buf, off, false);
}

static void dp_catalog_panel_config_hdr(struct dp_catalog_panel *panel, bool en)
{
	struct dp_catalog_private *catalog;
	struct dp_io_data *io_data;
	u32 cfg, cfg2, misc;
	u32 sdp_cfg_off = 0;
	u32 sdp_cfg2_off = 0;
	u32 sdp_cfg3_off = 0;
	u32 misc1_misc0_off = 0;

	if (!panel) {
		pr_err("invalid input\n");
		return;
	}

	if (panel->stream_id >= DP_STREAM_MAX) {
		pr_err("invalid stream_id:%d\n", panel->stream_id);
		return;
	}

	catalog = dp_catalog_get_priv(panel);
	io_data = catalog->io.dp_link;

	if (panel->stream_id == DP_STREAM_1) {
		sdp_cfg_off = MMSS_DP1_SDP_CFG - MMSS_DP_SDP_CFG;
		sdp_cfg2_off = MMSS_DP1_SDP_CFG2 - MMSS_DP_SDP_CFG;
		sdp_cfg3_off = MMSS_DP1_SDP_CFG3 - MMSS_DP_SDP_CFG;
		misc1_misc0_off = DP1_MISC1_MISC0 - DP_MISC1_MISC0;
	}

	cfg = dp_read(catalog->exe_mode, io_data,
				MMSS_DP_SDP_CFG + sdp_cfg_off);
	cfg2 = dp_read(catalog->exe_mode, io_data,
				MMSS_DP_SDP_CFG2 + sdp_cfg2_off);
	misc = dp_read(catalog->exe_mode, io_data,
				DP_MISC1_MISC0 + misc1_misc0_off);

	if (en) {
		/* VSCEXT_SDP_EN, GEN0_SDP_EN */
		cfg |= BIT(16) | BIT(17);
		dp_write(catalog->exe_mode, io_data,
				MMSS_DP_SDP_CFG + sdp_cfg_off, cfg);

		/* EXTN_SDPSIZE GENERIC0_SDPSIZE */
		cfg2 |= BIT(15) | BIT(16);
		dp_write(catalog->exe_mode, io_data,
				MMSS_DP_SDP_CFG2 + sdp_cfg2_off, cfg2);

		dp_catalog_panel_setup_vsc_sdp(panel);
		dp_catalog_panel_setup_infoframe_sdp(panel);

		/* indicates presence of VSC (BIT(6) of MISC1) */
		misc |= BIT(14);

		if (panel->hdr_data.hdr_meta.eotf)
			pr_debug("Enabled\n");
		else
			pr_debug("Reset\n");
	} else {
		/* VSCEXT_SDP_EN, GEN0_SDP_EN */
		cfg &= ~BIT(16) & ~BIT(17);
		dp_write(catalog->exe_mode, io_data,
				MMSS_DP_SDP_CFG + sdp_cfg_off, cfg);

		/* EXTN_SDPSIZE GENERIC0_SDPSIZE */
		cfg2 &= ~BIT(15) & ~BIT(16);
		dp_write(catalog->exe_mode, io_data,
				MMSS_DP_SDP_CFG2 + sdp_cfg2_off, cfg2);

		/* switch back to MSA */
		misc &= ~BIT(14);

		pr_debug("Disabled\n");
	}

	dp_write(catalog->exe_mode, io_data, DP_MISC1_MISC0 + misc1_misc0_off,
			misc);

	dp_write(catalog->exe_mode, io_data, MMSS_DP_SDP_CFG3 + sdp_cfg3_off,
			0x01);
	dp_write(catalog->exe_mode, io_data, MMSS_DP_SDP_CFG3 + sdp_cfg3_off,
			0x00);
}

static void dp_catalog_panel_update_transfer_unit(
		struct dp_catalog_panel *panel)
{
	struct dp_catalog_private *catalog;
	struct dp_io_data *io_data;

	if (!panel || panel->stream_id >= DP_STREAM_MAX) {
		pr_err("invalid input\n");
		return;
	}

	catalog = dp_catalog_get_priv(panel);
	io_data = catalog->io.dp_link;

	dp_write(catalog->exe_mode, io_data, DP_VALID_BOUNDARY,
			panel->valid_boundary);
	dp_write(catalog->exe_mode, io_data, DP_TU, panel->dp_tu);
	dp_write(catalog->exe_mode, io_data, DP_VALID_BOUNDARY_2,
			panel->valid_boundary2);
}

static void dp_catalog_ctrl_state_ctrl(struct dp_catalog_ctrl *ctrl, u32 state)
{
	struct dp_catalog_private *catalog;
	struct dp_io_data *io_data;

	if (!ctrl) {
		pr_err("invalid input\n");
		return;
	}

	catalog = dp_catalog_get_priv(ctrl);
	io_data = catalog->io.dp_link;

	dp_write(catalog->exe_mode, io_data, DP_STATE_CTRL, state);
	/* make sure to change the hw state */
	wmb();
}

static void dp_catalog_ctrl_config_ctrl(struct dp_catalog_ctrl *ctrl)
{
	struct dp_catalog_private *catalog;
	struct dp_io_data *io_data;
	u32 cfg;

	if (!ctrl) {
		pr_err("invalid input\n");
		return;
	}

	catalog = dp_catalog_get_priv(ctrl);
	io_data = catalog->io.dp_link;

	cfg = dp_read(catalog->exe_mode, io_data, DP_MAINLINK_CTRL);
	cfg |= 0x02000000;
	dp_write(catalog->exe_mode, io_data, DP_MAINLINK_CTRL, cfg);

	pr_debug("DP_MAINLINK_CTRL=0x%x\n", cfg);

	dp_write(catalog->exe_mode, io_data, DP_MAINLINK_LEVELS, 0xa08);
}

static void dp_catalog_panel_config_ctrl(struct dp_catalog_panel *panel,
		u32 cfg)
{
	struct dp_catalog_private *catalog;
	struct dp_io_data *io_data;
	u32 strm_reg_off = 0, mainlink_ctrl;

	if (!panel) {
		pr_err("invalid input\n");
		return;
	}

	if (panel->stream_id >= DP_STREAM_MAX) {
		pr_err("invalid stream_id:%d\n", panel->stream_id);
		return;
	}

	catalog = dp_catalog_get_priv(panel);
	io_data = catalog->io.dp_link;

	if (panel->stream_id == DP_STREAM_1)
		strm_reg_off = DP1_CONFIGURATION_CTRL - DP_CONFIGURATION_CTRL;

	pr_debug("DP_CONFIGURATION_CTRL=0x%x\n", cfg);

	dp_write(catalog->exe_mode, io_data,
			DP_CONFIGURATION_CTRL + strm_reg_off, cfg);

	mainlink_ctrl = dp_read(catalog->exe_mode, io_data, DP_MAINLINK_CTRL);

	if (panel->stream_id == DP_STREAM_0)
		io_data = catalog->io.dp_p0;
	else if (panel->stream_id == DP_STREAM_1)
		io_data = catalog->io.dp_p1;

	if (mainlink_ctrl & BIT(8))
		dp_write(catalog->exe_mode, io_data, MMSS_DP_ASYNC_FIFO_CONFIG,
				0x01);
	else
		dp_write(catalog->exe_mode, io_data, MMSS_DP_ASYNC_FIFO_CONFIG,
				0x00);
}

static void dp_catalog_panel_config_dto(struct dp_catalog_panel *panel,
					bool ack)
{
	struct dp_catalog_private *catalog;
	struct dp_io_data *io_data;

	if (!panel) {
		pr_err("invalid input\n");
		return;
	}

	if (panel->stream_id >= DP_STREAM_MAX) {
		pr_err("invalid stream_id:%d\n", panel->stream_id);
		return;
	}

	catalog = dp_catalog_get_priv(panel);
	io_data = catalog->io.dp_link;

	switch (panel->stream_id) {
	case DP_STREAM_0:
		io_data = catalog->io.dp_p0;
		break;
	case DP_STREAM_1:
		io_data = catalog->io.dp_p1;
		break;
	default:
		pr_err("invalid stream id\n");
		return;
	}

	dp_write(catalog->exe_mode, io_data, MMSS_DP_DSC_DTO, ack << 1);
}

static void dp_catalog_ctrl_lane_mapping(struct dp_catalog_ctrl *ctrl,
						bool flipped, char *lane_map)
{
	struct dp_catalog_private *catalog;
	struct dp_io_data *io_data;

	if (!ctrl) {
		pr_err("invalid input\n");
		return;
	}

	catalog = dp_catalog_get_priv(ctrl);
	io_data = catalog->io.dp_link;

	dp_write(catalog->exe_mode, io_data, DP_LOGICAL2PHYSICAL_LANE_MAPPING,
			0xe4);
}

static void dp_catalog_ctrl_mainlink_ctrl(struct dp_catalog_ctrl *ctrl,
						bool enable)
{
	u32 mainlink_ctrl, reg;
	struct dp_catalog_private *catalog;
	struct dp_io_data *io_data;

	if (!ctrl) {
		pr_err("invalid input\n");
		return;
	}

	catalog = dp_catalog_get_priv(ctrl);
	io_data = catalog->io.dp_link;

	if (enable) {
		reg = dp_read(catalog->exe_mode, io_data, DP_MAINLINK_CTRL);
		mainlink_ctrl = reg & ~(0x03);
		dp_write(catalog->exe_mode, io_data, DP_MAINLINK_CTRL,
				mainlink_ctrl);
		wmb(); /* make sure mainlink is turned off before reset */
		mainlink_ctrl = reg | 0x02;
		dp_write(catalog->exe_mode, io_data, DP_MAINLINK_CTRL,
				mainlink_ctrl);
		wmb(); /* make sure mainlink entered reset */
		mainlink_ctrl = reg & ~(0x03);
		dp_write(catalog->exe_mode, io_data, DP_MAINLINK_CTRL,
				mainlink_ctrl);
		wmb(); /* make sure mainlink reset done */
		mainlink_ctrl = reg | 0x01;
		dp_write(catalog->exe_mode, io_data, DP_MAINLINK_CTRL,
				mainlink_ctrl);
		wmb(); /* make sure mainlink turned on */
	} else {
		mainlink_ctrl = dp_read(catalog->exe_mode, io_data,
						DP_MAINLINK_CTRL);
		mainlink_ctrl &= ~BIT(0);
		dp_write(catalog->exe_mode, io_data, DP_MAINLINK_CTRL,
				mainlink_ctrl);
	}
}

static void dp_catalog_panel_config_misc(struct dp_catalog_panel *panel)
{
	struct dp_catalog_private *catalog;
	struct dp_io_data *io_data;
	u32 reg_offset = 0;

	if (!panel) {
		pr_err("invalid input\n");
		return;
	}

	if (panel->stream_id >= DP_STREAM_MAX) {
		pr_err("invalid stream_id:%d\n", panel->stream_id);
		return;
	}

	catalog = dp_catalog_get_priv(panel);
	io_data = catalog->io.dp_link;

	if (panel->stream_id == DP_STREAM_1)
		reg_offset = DP1_MISC1_MISC0 - DP_MISC1_MISC0;

	pr_debug("misc settings = 0x%x\n", panel->misc_val);
	dp_write(catalog->exe_mode, io_data, DP_MISC1_MISC0 + reg_offset,
			panel->misc_val);
}

static void dp_catalog_panel_config_msa(struct dp_catalog_panel *panel,
					u32 rate, u32 stream_rate_khz,
					bool fixed_nvid)
{
	u32 pixel_m, pixel_n;
	u32 mvid, nvid;
	u64 mvid_calc;
	u32 const nvid_fixed = 0x8000;
	u32 const link_rate_hbr2 = 540000;
	u32 const link_rate_hbr3 = 810000;
	struct dp_catalog_private *catalog;
	struct dp_io_data *io_data;
	u32 strm_reg_off = 0;
	u32 mvid_reg_off = 0, nvid_reg_off = 0;

	if (!panel) {
		pr_err("invalid input\n");
		return;
	}

	if (panel->stream_id >= DP_STREAM_MAX) {
		pr_err("invalid stream_id:%d\n", panel->stream_id);
		return;
	}

	catalog = dp_catalog_get_priv(panel);
	if (fixed_nvid) {
		pr_debug("use fixed NVID=0x%x\n", nvid_fixed);
		nvid = nvid_fixed;

		pr_debug("link rate=%dkbps, stream_rate_khz=%uKhz",
			rate, stream_rate_khz);

		/*
		 * For intermediate results, use 64 bit arithmetic to avoid
		 * loss of precision.
		 */
		mvid_calc = (u64) stream_rate_khz * nvid;
		mvid_calc = div_u64(mvid_calc, rate);

		/*
		 * truncate back to 32 bits as this final divided value will
		 * always be within the range of a 32 bit unsigned int.
		 */
		mvid = (u32) mvid_calc;
	} else {
		io_data = catalog->io.dp_mmss_cc;

		if (panel->stream_id == DP_STREAM_1)
			strm_reg_off = MMSS_DP_PIXEL1_M - MMSS_DP_PIXEL_M;

		pixel_m = dp_read(catalog->exe_mode, io_data,
				MMSS_DP_PIXEL_M + strm_reg_off);
		pixel_n = dp_read(catalog->exe_mode, io_data,
				MMSS_DP_PIXEL_N + strm_reg_off);
		pr_debug("pixel_m=0x%x, pixel_n=0x%x\n", pixel_m, pixel_n);

		mvid = (pixel_m & 0xFFFF) * 5;
		nvid = (0xFFFF & (~pixel_n)) + (pixel_m & 0xFFFF);

		pr_debug("rate = %d\n", rate);

		if (link_rate_hbr2 == rate)
			nvid *= 2;

		if (link_rate_hbr3 == rate)
			nvid *= 3;
	}

	io_data = catalog->io.dp_link;

	if (panel->stream_id == DP_STREAM_1) {
		mvid_reg_off = DP1_SOFTWARE_MVID - DP_SOFTWARE_MVID;
		nvid_reg_off = DP1_SOFTWARE_NVID - DP_SOFTWARE_NVID;
	}

	pr_debug("mvid=0x%x, nvid=0x%x\n", mvid, nvid);
	dp_write(catalog->exe_mode, io_data, DP_SOFTWARE_MVID + mvid_reg_off,
			mvid);
	dp_write(catalog->exe_mode, io_data, DP_SOFTWARE_NVID + nvid_reg_off,
			nvid);
}

static void dp_catalog_ctrl_set_pattern(struct dp_catalog_ctrl *ctrl,
					u32 pattern)
{
	int bit, cnt = 10;
	u32 data;
	struct dp_catalog_private *catalog;
	struct dp_io_data *io_data;

	if (!ctrl) {
		pr_err("invalid input\n");
		return;
	}

	catalog = dp_catalog_get_priv(ctrl);
	io_data = catalog->io.dp_link;

	bit = 1;
	bit <<= (pattern - 1);
	pr_debug("hw: bit=%d train=%d\n", bit, pattern);
	dp_write(catalog->exe_mode, io_data, DP_STATE_CTRL, bit);

	bit = 8;
	bit <<= (pattern - 1);

	while (cnt--) {
		data = dp_read(catalog->exe_mode, io_data, DP_MAINLINK_READY);
		if (data & bit)
			break;
	}

	if (cnt == 0)
		pr_err("set link_train=%d failed\n", pattern);
}

static void dp_catalog_ctrl_usb_reset(struct dp_catalog_ctrl *ctrl, bool flip)
{
	struct dp_catalog_private *catalog;
	struct dp_io_data *io_data;

	if (!ctrl) {
		pr_err("invalid input\n");
		return;
	}

	catalog = dp_catalog_get_priv(ctrl);

	io_data = catalog->io.usb3_dp_com;

	dp_write(catalog->exe_mode, io_data, USB3_DP_COM_RESET_OVRD_CTRL, 0x0a);
	dp_write(catalog->exe_mode, io_data, USB3_DP_COM_PHY_MODE_CTRL, 0x02);
	dp_write(catalog->exe_mode, io_data, USB3_DP_COM_SW_RESET, 0x01);
	/* make sure usb3 com phy software reset is done */
	wmb();

	if (!flip) { /* CC1 */
		dp_write(catalog->exe_mode, io_data, USB3_DP_COM_TYPEC_CTRL,
				0x02);
	} else { /* CC2 */
		dp_write(catalog->exe_mode, io_data, USB3_DP_COM_TYPEC_CTRL,
				0x03);
	}

	dp_write(catalog->exe_mode, io_data, USB3_DP_COM_SWI_CTRL, 0x00);
	dp_write(catalog->exe_mode, io_data, USB3_DP_COM_SW_RESET, 0x00);
	/* make sure the software reset is done */
	wmb();

	dp_write(catalog->exe_mode, io_data, USB3_DP_COM_POWER_DOWN_CTRL, 0x01);
	dp_write(catalog->exe_mode, io_data, USB3_DP_COM_RESET_OVRD_CTRL, 0x00);
	/* make sure phy is brought out of reset */
	wmb();
}

static void dp_catalog_panel_tpg_cfg(struct dp_catalog_panel *panel,
	bool enable)
{
	struct dp_catalog_private *catalog;
	struct dp_io_data *io_data;

	if (!panel) {
		pr_err("invalid input\n");
		return;
	}

	if (panel->stream_id >= DP_STREAM_MAX) {
		pr_err("invalid stream_id:%d\n", panel->stream_id);
		return;
	}

	catalog = dp_catalog_get_priv(panel);

	if (panel->stream_id == DP_STREAM_0)
		io_data = catalog->io.dp_p0;
	else if (panel->stream_id == DP_STREAM_1)
		io_data = catalog->io.dp_p1;

	if (!enable) {
		dp_write(catalog->exe_mode, io_data, MMSS_DP_TPG_MAIN_CONTROL,
				0x0);
		dp_write(catalog->exe_mode, io_data, MMSS_DP_BIST_ENABLE, 0x0);
		dp_write(catalog->exe_mode, io_data, MMSS_DP_TIMING_ENGINE_EN,
				0x0);
		wmb(); /* ensure Timing generator is turned off */
		return;
	}

	dp_write(catalog->exe_mode, io_data, MMSS_DP_INTF_CONFIG, 0x0);
	dp_write(catalog->exe_mode, io_data, MMSS_DP_INTF_HSYNC_CTL,
			panel->hsync_ctl);
	dp_write(catalog->exe_mode, io_data, MMSS_DP_INTF_VSYNC_PERIOD_F0,
			panel->vsync_period * panel->hsync_period);
	dp_write(catalog->exe_mode, io_data, MMSS_DP_INTF_VSYNC_PULSE_WIDTH_F0,
			panel->v_sync_width * panel->hsync_period);
	dp_write(catalog->exe_mode, io_data, MMSS_DP_INTF_VSYNC_PERIOD_F1, 0);
	dp_write(catalog->exe_mode, io_data, MMSS_DP_INTF_VSYNC_PULSE_WIDTH_F1,
			0);
	dp_write(catalog->exe_mode, io_data, MMSS_DP_INTF_DISPLAY_HCTL,
			panel->display_hctl);
	dp_write(catalog->exe_mode, io_data, MMSS_DP_INTF_ACTIVE_HCTL, 0);
	dp_write(catalog->exe_mode, io_data, MMSS_INTF_DISPLAY_V_START_F0,
			panel->display_v_start);
	dp_write(catalog->exe_mode, io_data, MMSS_DP_INTF_DISPLAY_V_END_F0,
			panel->display_v_end);
	dp_write(catalog->exe_mode, io_data, MMSS_INTF_DISPLAY_V_START_F1, 0);
	dp_write(catalog->exe_mode, io_data, MMSS_DP_INTF_DISPLAY_V_END_F1, 0);
	dp_write(catalog->exe_mode, io_data, MMSS_DP_INTF_ACTIVE_V_START_F0, 0);
	dp_write(catalog->exe_mode, io_data, MMSS_DP_INTF_ACTIVE_V_END_F0, 0);
	dp_write(catalog->exe_mode, io_data, MMSS_DP_INTF_ACTIVE_V_START_F1, 0);
	dp_write(catalog->exe_mode, io_data, MMSS_DP_INTF_ACTIVE_V_END_F1, 0);
	dp_write(catalog->exe_mode, io_data, MMSS_DP_INTF_POLARITY_CTL, 0);
	wmb(); /* ensure TPG registers are programmed */

	dp_write(catalog->exe_mode, io_data, MMSS_DP_TPG_MAIN_CONTROL, 0x100);
	dp_write(catalog->exe_mode, io_data, MMSS_DP_TPG_VIDEO_CONFIG, 0x5);
	wmb(); /* ensure TPG config is programmed */
	dp_write(catalog->exe_mode, io_data, MMSS_DP_BIST_ENABLE, 0x1);
	dp_write(catalog->exe_mode, io_data, MMSS_DP_TIMING_ENGINE_EN, 0x1);
	wmb(); /* ensure Timing generator is turned on */
}

static void dp_catalog_ctrl_reset(struct dp_catalog_ctrl *ctrl)
{
	u32 sw_reset;
	struct dp_catalog_private *catalog;
	struct dp_io_data *io_data;

	if (!ctrl) {
		pr_err("invalid input\n");
		return;
	}

	catalog = dp_catalog_get_priv(ctrl);
	io_data = catalog->io.dp_ahb;

	sw_reset = dp_read(catalog->exe_mode, io_data, DP_SW_RESET);

	sw_reset |= BIT(0);
	dp_write(catalog->exe_mode, io_data, DP_SW_RESET, sw_reset);
	usleep_range(1000, 1010); /* h/w recommended delay */

	sw_reset &= ~BIT(0);
	dp_write(catalog->exe_mode, io_data, DP_SW_RESET, sw_reset);
}

static bool dp_catalog_ctrl_mainlink_ready(struct dp_catalog_ctrl *ctrl)
{
	u32 data;
	int cnt = 10;
	struct dp_catalog_private *catalog;
	struct dp_io_data *io_data;

	if (!ctrl) {
		pr_err("invalid input\n");
		goto end;
	}

	catalog = dp_catalog_get_priv(ctrl);
	io_data = catalog->io.dp_link;

	while (--cnt) {
		/* DP_MAINLINK_READY */
		data = dp_read(catalog->exe_mode, io_data, DP_MAINLINK_READY);
		if (data & BIT(0))
			return true;

		usleep_range(1000, 1010); /* 1ms wait before next reg read */
	}
	pr_err("mainlink not ready\n");
end:
	return false;
}

static void dp_catalog_ctrl_enable_irq(struct dp_catalog_ctrl *ctrl,
						bool enable)
{
	struct dp_catalog_private *catalog;
	struct dp_io_data *io_data;

	if (!ctrl) {
		pr_err("invalid input\n");
		return;
	}

	catalog = dp_catalog_get_priv(ctrl);
	io_data = catalog->io.dp_ahb;

	if (enable) {
		dp_write(catalog->exe_mode, io_data, DP_INTR_STATUS,
				DP_INTR_MASK1);
		dp_write(catalog->exe_mode, io_data, DP_INTR_STATUS2,
				DP_INTR_MASK2);
		dp_write(catalog->exe_mode, io_data, DP_INTR_STATUS5,
				DP_INTR_MASK5);
	} else {
		dp_write(catalog->exe_mode, io_data, DP_INTR_STATUS, 0x00);
		dp_write(catalog->exe_mode, io_data, DP_INTR_STATUS2, 0x00);
		dp_write(catalog->exe_mode, io_data, DP_INTR_STATUS5, 0x00);
	}
}

static void dp_catalog_ctrl_hpd_config(struct dp_catalog_ctrl *ctrl, bool en)
{
	struct dp_catalog_private *catalog;
	struct dp_io_data *io_data;

	if (!ctrl) {
		pr_err("invalid input\n");
		return;
	}

	catalog = dp_catalog_get_priv(ctrl);
	io_data = catalog->io.dp_aux;

	if (en) {
		u32 reftimer = dp_read(catalog->exe_mode, io_data,
						DP_DP_HPD_REFTIMER);

		dp_write(catalog->exe_mode, io_data, DP_DP_HPD_INT_ACK, 0xF);
		dp_write(catalog->exe_mode, io_data, DP_DP_HPD_INT_MASK, 0xF);
		/* Enabling REFTIMER */
		reftimer |= BIT(16);
		dp_write(catalog->exe_mode, io_data, DP_DP_HPD_REFTIMER,
				reftimer);
		/* Enable HPD */
		dp_write(catalog->exe_mode, io_data, DP_DP_HPD_CTRL, 0x1);
	} else {
		/*Disable HPD */
		dp_write(catalog->exe_mode, io_data, DP_DP_HPD_CTRL, 0x0);
	}
}

static void dp_catalog_ctrl_get_interrupt(struct dp_catalog_ctrl *ctrl)
{
	u32 ack = 0;
	struct dp_catalog_private *catalog;
	struct dp_io_data *io_data;

	if (!ctrl) {
		pr_err("invalid input\n");
		return;
	}

	catalog = dp_catalog_get_priv(ctrl);
	io_data = catalog->io.dp_ahb;

	ctrl->isr = dp_read(catalog->exe_mode, io_data, DP_INTR_STATUS2);
	ctrl->isr &= ~DP_INTR_MASK2;
	ack = ctrl->isr & DP_INTERRUPT_STATUS2;
	ack <<= 1;
	ack |= DP_INTR_MASK2;
	dp_write(catalog->exe_mode, io_data, DP_INTR_STATUS2, ack);

	ctrl->isr5 = dp_read(catalog->exe_mode, io_data, DP_INTR_STATUS5);
	ctrl->isr5 &= ~DP_INTR_MASK5;
	ack = ctrl->isr5 & DP_INTERRUPT_STATUS5;
	ack <<= 1;
	ack |= DP_INTR_MASK5;
	dp_write(catalog->exe_mode, io_data, DP_INTR_STATUS5, ack);
}

static void dp_catalog_ctrl_phy_reset(struct dp_catalog_ctrl *ctrl)
{
	struct dp_catalog_private *catalog;
	struct dp_io_data *io_data;

	if (!ctrl) {
		pr_err("invalid input\n");
		return;
	}

	catalog = dp_catalog_get_priv(ctrl);
	io_data = catalog->io.dp_ahb;

	dp_write(catalog->exe_mode, io_data, DP_PHY_CTRL, 0x5); /* bit 0 & 2 */
	usleep_range(1000, 1010); /* h/w recommended delay */
	dp_write(catalog->exe_mode, io_data, DP_PHY_CTRL, 0x0);
	wmb(); /* make sure PHY reset done */
}

static void dp_catalog_ctrl_phy_lane_cfg(struct dp_catalog_ctrl *ctrl,
		bool flipped, u8 ln_cnt)
{
	u32 info = 0x0;
	struct dp_catalog_private *catalog;
	struct dp_io_data *io_data;
	u8 orientation = BIT(!!flipped);

	if (!ctrl) {
		pr_err("invalid input\n");
		return;
	}

	catalog = dp_catalog_get_priv(ctrl);

	io_data = catalog->io.dp_phy;

	info |= (ln_cnt & 0x0F);
	info |= ((orientation & 0x0F) << 4);
	pr_debug("Shared Info = 0x%x\n", info);

	dp_write(catalog->exe_mode, io_data, DP_PHY_SPARE0, info);
}

static void dp_catalog_ctrl_update_vx_px(struct dp_catalog_ctrl *ctrl,
		u8 v_level, u8 p_level)
{
	struct dp_catalog_private *catalog;
	struct dp_io_data *io_data;
	u8 value0, value1;

	if (!ctrl) {
		pr_err("invalid input\n");
		return;
	}

	catalog = dp_catalog_get_priv(ctrl);

	pr_debug("hw: v=%d p=%d\n", v_level, p_level);

	value0 = vm_voltage_swing[v_level][p_level];
	value1 = vm_pre_emphasis[v_level][p_level];

	/* program default setting first */

	io_data = catalog->io.dp_ln_tx0;
	dp_write(catalog->exe_mode, io_data, TXn_TX_DRV_LVL, 0x2A);
	dp_write(catalog->exe_mode, io_data, TXn_TX_EMP_POST1_LVL, 0x20);

	io_data = catalog->io.dp_ln_tx1;
	dp_write(catalog->exe_mode, io_data, TXn_TX_DRV_LVL, 0x2A);
	dp_write(catalog->exe_mode, io_data, TXn_TX_EMP_POST1_LVL, 0x20);

	/* Enable MUX to use Cursor values from these registers */
	value0 |= BIT(5);
	value1 |= BIT(5);

	/* Configure host and panel only if both values are allowed */
	if (value0 != 0xFF && value1 != 0xFF) {
		io_data = catalog->io.dp_ln_tx0;
		dp_write(catalog->exe_mode, io_data, TXn_TX_DRV_LVL, value0);
		dp_write(catalog->exe_mode, io_data, TXn_TX_EMP_POST1_LVL,
				value1);

		io_data = catalog->io.dp_ln_tx1;
		dp_write(catalog->exe_mode, io_data, TXn_TX_DRV_LVL, value0);
		dp_write(catalog->exe_mode, io_data, TXn_TX_EMP_POST1_LVL,
				value1);

		pr_debug("hw: vx_value=0x%x px_value=0x%x\n",
			value0, value1);
	} else {
		pr_err("invalid vx (0x%x=0x%x), px (0x%x=0x%x\n",
			v_level, value0, p_level, value1);
	}
}

static void dp_catalog_ctrl_send_phy_pattern(struct dp_catalog_ctrl *ctrl,
			u32 pattern)
{
	struct dp_catalog_private *catalog;
	u32 value = 0x0;
	struct dp_io_data *io_data = NULL;

	if (!ctrl) {
		pr_err("invalid input\n");
		return;
	}

	catalog = dp_catalog_get_priv(ctrl);

	io_data = catalog->io.dp_link;

	dp_write(catalog->exe_mode, io_data, DP_STATE_CTRL, 0x0);

	switch (pattern) {
	case DP_TEST_PHY_PATTERN_D10_2_NO_SCRAMBLING:
		dp_write(catalog->exe_mode, io_data, DP_STATE_CTRL, 0x1);
		break;
	case DP_TEST_PHY_PATTERN_SYMBOL_ERR_MEASUREMENT_CNT:
		value &= ~(1 << 16);
		dp_write(catalog->exe_mode, io_data,
				DP_HBR2_COMPLIANCE_SCRAMBLER_RESET, value);
		value |= 0xFC;
		dp_write(catalog->exe_mode, io_data,
				DP_HBR2_COMPLIANCE_SCRAMBLER_RESET, value);
		dp_write(catalog->exe_mode, io_data, DP_MAINLINK_LEVELS, 0x2);
		dp_write(catalog->exe_mode, io_data, DP_STATE_CTRL, 0x10);
		break;
	case DP_TEST_PHY_PATTERN_PRBS7:
		dp_write(catalog->exe_mode, io_data, DP_STATE_CTRL, 0x20);
		break;
	case DP_TEST_PHY_PATTERN_80_BIT_CUSTOM_PATTERN:
		dp_write(catalog->exe_mode, io_data, DP_STATE_CTRL, 0x40);
		/* 00111110000011111000001111100000 */
		dp_write(catalog->exe_mode, io_data,
				DP_TEST_80BIT_CUSTOM_PATTERN_REG0, 0x3E0F83E0);
		/* 00001111100000111110000011111000 */
		dp_write(catalog->exe_mode, io_data,
				DP_TEST_80BIT_CUSTOM_PATTERN_REG1, 0x0F83E0F8);
		/* 1111100000111110 */
		dp_write(catalog->exe_mode, io_data,
				DP_TEST_80BIT_CUSTOM_PATTERN_REG2, 0x0000F83E);
		break;
	case DP_TEST_PHY_PATTERN_CP2520_PATTERN_1:
		value = dp_read(catalog->exe_mode, io_data, DP_MAINLINK_CTRL);
		value &= ~BIT(4);
		dp_write(catalog->exe_mode, io_data, DP_MAINLINK_CTRL, value);

		value = BIT(16);
		dp_write(catalog->exe_mode, io_data,
				DP_HBR2_COMPLIANCE_SCRAMBLER_RESET, value);
		value |= 0xFC;
		dp_write(catalog->exe_mode, io_data,
				DP_HBR2_COMPLIANCE_SCRAMBLER_RESET, value);
		dp_write(catalog->exe_mode, io_data, DP_MAINLINK_LEVELS, 0x2);
		dp_write(catalog->exe_mode, io_data, DP_STATE_CTRL, 0x10);
<<<<<<< HEAD
=======

		value = dp_read(catalog->exe_mode, io_data, DP_MAINLINK_CTRL);
		value |= BIT(0);
		dp_write(catalog->exe_mode, io_data, DP_MAINLINK_CTRL, value);
>>>>>>> 0482853e
		break;
	case DP_TEST_PHY_PATTERN_CP2520_PATTERN_3:
		dp_write(catalog->exe_mode, io_data, DP_MAINLINK_CTRL, 0x11);
		dp_write(catalog->exe_mode, io_data, DP_STATE_CTRL, 0x8);
		break;
	default:
		pr_debug("No valid test pattern requested: 0x%x\n", pattern);
		return;
	}

	/* Make sure the test pattern is programmed in the hardware */
	wmb();
}

static u32 dp_catalog_ctrl_read_phy_pattern(struct dp_catalog_ctrl *ctrl)
{
	struct dp_catalog_private *catalog;
	struct dp_io_data *io_data = NULL;

	if (!ctrl) {
		pr_err("invalid input\n");
		return 0;
	}

	catalog = dp_catalog_get_priv(ctrl);

	io_data = catalog->io.dp_link;

	return dp_read(catalog->exe_mode, io_data, DP_MAINLINK_READY);
}

static int dp_catalog_reg_dump(struct dp_catalog *dp_catalog,
		char *name, u8 **out_buf, u32 *out_buf_len)
{
	int ret = 0;
	u8 *buf;
	u32 len;
	struct dp_io_data *io_data;
	struct dp_catalog_private *catalog;
	struct dp_parser *parser;

	if (!dp_catalog) {
		pr_err("invalid input\n");
		return -EINVAL;
	}

	catalog = container_of(dp_catalog, struct dp_catalog_private,
		dp_catalog);

	parser = catalog->parser;
	parser->get_io_buf(parser, name);
	io_data = parser->get_io(parser, name);
	if (!io_data) {
		pr_err("IO %s not found\n", name);
		ret = -EINVAL;
		goto end;
	}

	buf = io_data->buf;
	len = io_data->io.len;

	if (!buf || !len) {
		pr_err("no buffer available\n");
		ret = -ENOMEM;
		goto end;
	}

	if (!strcmp(catalog->exe_mode, "hw") ||
	    !strcmp(catalog->exe_mode, "all")) {
		u32 i, data;
		u32 const rowsize = 4;
		void __iomem *addr = io_data->io.base;

		memset(buf, 0, len);

		for (i = 0; i < len / rowsize; i++) {
			data = readl_relaxed(addr);
			memcpy(buf + (rowsize * i), &data, sizeof(u32));

			addr += rowsize;
		}
	}

	*out_buf = buf;
	*out_buf_len = len;
end:
	if (ret)
		parser->clear_io_buf(parser);

	return ret;
}

static void dp_catalog_ctrl_mst_config(struct dp_catalog_ctrl *ctrl,
		bool enable)
{
	struct dp_catalog_private *catalog;
	struct dp_io_data *io_data = NULL;
	u32 reg;

	if (!ctrl) {
		pr_err("invalid input\n");
		return;
	}

	catalog = dp_catalog_get_priv(ctrl);

	io_data = catalog->io.dp_link;

	reg = dp_read(catalog->exe_mode, io_data, DP_MAINLINK_CTRL);
	if (enable)
		reg |= (0x04000100);
	else
		reg &= ~(0x04000100);

	dp_write(catalog->exe_mode, io_data, DP_MAINLINK_CTRL, reg);
	/* make sure mainlink MST configuration is updated */
	wmb();
}

static void dp_catalog_ctrl_trigger_act(struct dp_catalog_ctrl *ctrl)
{
	struct dp_catalog_private *catalog;
	struct dp_io_data *io_data = NULL;

	if (!ctrl) {
		pr_err("invalid input\n");
		return;
	}

	catalog = dp_catalog_get_priv(ctrl);

	io_data = catalog->io.dp_link;

	dp_write(catalog->exe_mode, io_data, DP_MST_ACT, 0x1);
	/* make sure ACT signal is performed */
	wmb();
}

static void dp_catalog_ctrl_read_act_complete_sts(struct dp_catalog_ctrl *ctrl,
		bool *sts)
{
	struct dp_catalog_private *catalog;
	struct dp_io_data *io_data = NULL;
	u32 reg;

	if (!ctrl || !sts) {
		pr_err("invalid input\n");
		return;
	}

	*sts = false;

	catalog = dp_catalog_get_priv(ctrl);

	io_data = catalog->io.dp_link;

	reg = dp_read(catalog->exe_mode, io_data, DP_MST_ACT);

	if (!reg)
		*sts = true;
}

static void dp_catalog_ctrl_channel_alloc(struct dp_catalog_ctrl *ctrl,
			u32 ch, u32 ch_start_slot, u32 tot_slot_cnt)
{
	struct dp_catalog_private *catalog;
	struct dp_io_data *io_data = NULL;
	u32 i, slot_reg_1, slot_reg_2, slot;
	u32 reg_off = 0;
	int const num_slots_per_reg = 32;

	if (!ctrl || ch >= DP_STREAM_MAX) {
		pr_err("invalid input. ch %d\n", ch);
		return;
	}

	if (ch_start_slot > DP_MAX_TIME_SLOTS ||
			(ch_start_slot + tot_slot_cnt > DP_MAX_TIME_SLOTS)) {
		pr_err("invalid slots start %d, tot %d\n",
			ch_start_slot, tot_slot_cnt);
		return;
	}

	catalog = dp_catalog_get_priv(ctrl);

	io_data = catalog->io.dp_link;

	pr_debug("ch %d, start_slot %d, tot_slot %d\n",
			ch, ch_start_slot, tot_slot_cnt);

	if (ch == DP_STREAM_1)
		reg_off = DP_DP1_TIMESLOT_1_32 - DP_DP0_TIMESLOT_1_32;

	slot_reg_1 = 0;
	slot_reg_2 = 0;

	if (ch_start_slot && tot_slot_cnt) {
		ch_start_slot--;
		for (i = 0; i < tot_slot_cnt; i++) {
			if (ch_start_slot < num_slots_per_reg) {
				slot_reg_1 |= BIT(ch_start_slot);
			} else {
				slot = ch_start_slot - num_slots_per_reg;
				slot_reg_2 |= BIT(slot);
			}
			ch_start_slot++;
		}
	}

	pr_debug("ch:%d slot_reg_1:%d, slot_reg_2:%d\n", ch,
			slot_reg_1, slot_reg_2);

	dp_write(catalog->exe_mode, io_data, DP_DP0_TIMESLOT_1_32 + reg_off,
			slot_reg_1);
	dp_write(catalog->exe_mode, io_data, DP_DP0_TIMESLOT_33_63 + reg_off,
			slot_reg_2);
}

static void dp_catalog_ctrl_channel_dealloc(struct dp_catalog_ctrl *ctrl,
			u32 ch, u32 ch_start_slot, u32 tot_slot_cnt)
{
	struct dp_catalog_private *catalog;
	struct dp_io_data *io_data = NULL;
	u32 i, slot_reg_1, slot_reg_2, slot;
	u32 reg_off = 0;

	if (!ctrl || ch >= DP_STREAM_MAX) {
		pr_err("invalid input. ch %d\n", ch);
		return;
	}

	if (ch_start_slot > DP_MAX_TIME_SLOTS ||
			(ch_start_slot + tot_slot_cnt > DP_MAX_TIME_SLOTS)) {
		pr_err("invalid slots start %d, tot %d\n",
			ch_start_slot, tot_slot_cnt);
		return;
	}

	catalog = dp_catalog_get_priv(ctrl);

	io_data = catalog->io.dp_link;

	pr_debug("dealloc ch %d, start_slot %d, tot_slot %d\n",
			ch, ch_start_slot, tot_slot_cnt);

	if (ch == DP_STREAM_1)
		reg_off = DP_DP1_TIMESLOT_1_32 - DP_DP0_TIMESLOT_1_32;

	slot_reg_1 = dp_read(catalog->exe_mode, io_data,
				DP_DP0_TIMESLOT_1_32 + reg_off);
	slot_reg_2 = dp_read(catalog->exe_mode, io_data,
				DP_DP0_TIMESLOT_33_63 + reg_off);

	ch_start_slot = ch_start_slot - 1;
	for (i = 0; i < tot_slot_cnt; i++) {
		if (ch_start_slot < 33) {
			slot_reg_1 &= ~BIT(ch_start_slot);
		} else {
			slot = ch_start_slot - 33;
			slot_reg_2 &= ~BIT(slot);
		}
		ch_start_slot++;
	}

	pr_debug("dealloc ch:%d slot_reg_1:%d, slot_reg_2:%d\n", ch,
			slot_reg_1, slot_reg_2);

	dp_write(catalog->exe_mode, io_data, DP_DP0_TIMESLOT_1_32 + reg_off,
			slot_reg_1);
	dp_write(catalog->exe_mode, io_data, DP_DP0_TIMESLOT_33_63 + reg_off,
			slot_reg_2);
}

static void dp_catalog_ctrl_update_rg(struct dp_catalog_ctrl *ctrl, u32 ch,
		u32 x_int, u32 y_frac_enum)
{
	struct dp_catalog_private *catalog;
	struct dp_io_data *io_data = NULL;
	u32 rg, reg_off = 0;

	if (!ctrl || ch >= DP_STREAM_MAX) {
		pr_err("invalid input. ch %d\n", ch);
		return;
	}

	catalog = dp_catalog_get_priv(ctrl);

	io_data = catalog->io.dp_link;

	rg = y_frac_enum;
	rg |= (x_int << 16);

	pr_debug("ch: %d x_int:%d y_frac_enum:%d rg:%d\n", ch, x_int,
			y_frac_enum, rg);

	if (ch == DP_STREAM_1)
		reg_off = DP_DP1_RG - DP_DP0_RG;

	dp_write(catalog->exe_mode, io_data, DP_DP0_RG + reg_off, rg);
}

/* panel related catalog functions */
static int dp_catalog_panel_timing_cfg(struct dp_catalog_panel *panel)
{
	struct dp_catalog_private *catalog;
	struct dp_io_data *io_data;
	u32 offset = 0;

	if (!panel) {
		pr_err("invalid input\n");
		goto end;
	}

	if (panel->stream_id >= DP_STREAM_MAX) {
		pr_err("invalid stream_id:%d\n", panel->stream_id);
		goto end;
	}

	catalog = dp_catalog_get_priv(panel);
	io_data = catalog->io.dp_link;

	if (panel->stream_id == DP_STREAM_1)
		offset = DP1_TOTAL_HOR_VER - DP_TOTAL_HOR_VER;

	dp_write(catalog->exe_mode, io_data, DP_TOTAL_HOR_VER + offset,
			panel->total);
	dp_write(catalog->exe_mode, io_data,
			DP_START_HOR_VER_FROM_SYNC + offset, panel->sync_start);
	dp_write(catalog->exe_mode, io_data,
		DP_HSYNC_VSYNC_WIDTH_POLARITY + offset, panel->width_blanking);
	dp_write(catalog->exe_mode, io_data, DP_ACTIVE_HOR_VER + offset,
			panel->dp_active);
end:
	return 0;
}

static void dp_catalog_audio_init(struct dp_catalog_audio *audio)
{
	struct dp_catalog_private *catalog;
	static u32 sdp_map[][DP_AUDIO_SDP_HEADER_MAX] = {
		{
			MMSS_DP_AUDIO_STREAM_0,
			MMSS_DP_AUDIO_STREAM_1,
			MMSS_DP_AUDIO_STREAM_1,
		},
		{
			MMSS_DP_AUDIO_TIMESTAMP_0,
			MMSS_DP_AUDIO_TIMESTAMP_1,
			MMSS_DP_AUDIO_TIMESTAMP_1,
		},
		{
			MMSS_DP_AUDIO_INFOFRAME_0,
			MMSS_DP_AUDIO_INFOFRAME_1,
			MMSS_DP_AUDIO_INFOFRAME_1,
		},
		{
			MMSS_DP_AUDIO_COPYMANAGEMENT_0,
			MMSS_DP_AUDIO_COPYMANAGEMENT_1,
			MMSS_DP_AUDIO_COPYMANAGEMENT_1,
		},
		{
			MMSS_DP_AUDIO_ISRC_0,
			MMSS_DP_AUDIO_ISRC_1,
			MMSS_DP_AUDIO_ISRC_1,
		},
	};

	if (!audio)
		return;

	catalog = dp_catalog_get_priv(audio);

	catalog->audio_map = sdp_map;
}

static void dp_catalog_audio_config_sdp(struct dp_catalog_audio *audio)
{
	struct dp_catalog_private *catalog;
	struct dp_io_data *io_data;
	u32 sdp_cfg = 0, sdp_cfg_off = 0;
	u32 sdp_cfg2 = 0, sdp_cfg2_off = 0;

	if (!audio)
		return;

	if (audio->stream_id >= DP_STREAM_MAX) {
		pr_err("invalid stream id:%d\n", audio->stream_id);
		return;
	}

	if (audio->stream_id == DP_STREAM_1) {
		sdp_cfg_off = MMSS_DP1_SDP_CFG - MMSS_DP_SDP_CFG;
		sdp_cfg2_off = MMSS_DP1_SDP_CFG2 - MMSS_DP_SDP_CFG2;
	}

	catalog = dp_catalog_get_priv(audio);
	io_data = catalog->io.dp_link;

	sdp_cfg = dp_read(catalog->exe_mode, io_data,
				MMSS_DP_SDP_CFG + sdp_cfg_off);

	/* AUDIO_TIMESTAMP_SDP_EN */
	sdp_cfg |= BIT(1);
	/* AUDIO_STREAM_SDP_EN */
	sdp_cfg |= BIT(2);
	/* AUDIO_COPY_MANAGEMENT_SDP_EN */
	sdp_cfg |= BIT(5);
	/* AUDIO_ISRC_SDP_EN  */
	sdp_cfg |= BIT(6);
	/* AUDIO_INFOFRAME_SDP_EN  */
	sdp_cfg |= BIT(20);

	pr_debug("sdp_cfg = 0x%x\n", sdp_cfg);
	dp_write(catalog->exe_mode, io_data, MMSS_DP_SDP_CFG + sdp_cfg_off,
			sdp_cfg);

	sdp_cfg2 = dp_read(catalog->exe_mode, io_data,
				MMSS_DP_SDP_CFG2 + sdp_cfg_off);
	/* IFRM_REGSRC -> Do not use reg values */
	sdp_cfg2 &= ~BIT(0);
	/* AUDIO_STREAM_HB3_REGSRC-> Do not use reg values */
	sdp_cfg2 &= ~BIT(1);

	pr_debug("sdp_cfg2 = 0x%x\n", sdp_cfg2);
	dp_write(catalog->exe_mode, io_data, MMSS_DP_SDP_CFG2 + sdp_cfg_off,
			sdp_cfg2);
}

static void dp_catalog_audio_get_header(struct dp_catalog_audio *audio)
{
	struct dp_catalog_private *catalog;
	u32 (*sdp_map)[DP_AUDIO_SDP_HEADER_MAX];
	struct dp_io_data *io_data;
	enum dp_catalog_audio_sdp_type sdp;
	enum dp_catalog_audio_header_type header;

	if (!audio)
		return;

	catalog = dp_catalog_get_priv(audio);

	io_data    = catalog->io.dp_link;
	sdp_map = catalog->audio_map;
	sdp     = audio->sdp_type;
	header  = audio->sdp_header;

	audio->data = dp_read(catalog->exe_mode, io_data, sdp_map[sdp][header]);
}

static void dp_catalog_audio_set_header(struct dp_catalog_audio *audio)
{
	struct dp_catalog_private *catalog;
	u32 (*sdp_map)[DP_AUDIO_SDP_HEADER_MAX];
	struct dp_io_data *io_data;
	enum dp_catalog_audio_sdp_type sdp;
	enum dp_catalog_audio_header_type header;
	u32 data;

	if (!audio)
		return;

	catalog = dp_catalog_get_priv(audio);

	io_data    = catalog->io.dp_link;
	sdp_map = catalog->audio_map;
	sdp     = audio->sdp_type;
	header  = audio->sdp_header;
	data    = audio->data;

	dp_write(catalog->exe_mode, io_data, sdp_map[sdp][header], data);
}

static void dp_catalog_audio_config_acr(struct dp_catalog_audio *audio)
{
	struct dp_catalog_private *catalog;
	struct dp_io_data *io_data;
	u32 acr_ctrl, select;

	catalog = dp_catalog_get_priv(audio);

	select = audio->data;
	io_data   = catalog->io.dp_link;

	acr_ctrl = select << 4 | BIT(31) | BIT(8) | BIT(14);

	pr_debug("select = 0x%x, acr_ctrl = 0x%x\n", select, acr_ctrl);

	dp_write(catalog->exe_mode, io_data, MMSS_DP_AUDIO_ACR_CTRL, acr_ctrl);
}

static void dp_catalog_audio_safe_to_exit_level(struct dp_catalog_audio *audio)
{
	struct dp_catalog_private *catalog;
	struct dp_io_data *io_data;
	u32 mainlink_levels, safe_to_exit_level;

	catalog = dp_catalog_get_priv(audio);

	io_data   = catalog->io.dp_link;
	safe_to_exit_level = audio->data;

	mainlink_levels = dp_read(catalog->exe_mode, io_data,
					DP_MAINLINK_LEVELS);
	mainlink_levels &= 0xFE0;
	mainlink_levels |= safe_to_exit_level;

	pr_debug("mainlink_level = 0x%x, safe_to_exit_level = 0x%x\n",
			mainlink_levels, safe_to_exit_level);

	dp_write(catalog->exe_mode, io_data, DP_MAINLINK_LEVELS,
			mainlink_levels);
}

static void dp_catalog_audio_enable(struct dp_catalog_audio *audio)
{
	struct dp_catalog_private *catalog;
	struct dp_io_data *io_data;
	bool enable;
	u32 audio_ctrl;

	catalog = dp_catalog_get_priv(audio);

	io_data = catalog->io.dp_link;
	enable = !!audio->data;

	audio_ctrl = dp_read(catalog->exe_mode, io_data, MMSS_DP_AUDIO_CFG);

	if (enable)
		audio_ctrl |= BIT(0);
	else
		audio_ctrl &= ~BIT(0);

	pr_debug("dp_audio_cfg = 0x%x\n", audio_ctrl);
	dp_write(catalog->exe_mode, io_data, MMSS_DP_AUDIO_CFG, audio_ctrl);

	/* make sure audio engine is disabled */
	wmb();
}

static void dp_catalog_config_spd_header(struct dp_catalog_panel *panel)
{
	struct dp_catalog_private *catalog;
	struct dp_io_data *io_data;
	u32 value, new_value, offset = 0;
	u8 parity_byte;

	if (!panel || panel->stream_id >= DP_STREAM_MAX)
		return;

	catalog = dp_catalog_get_priv(panel);
	io_data = catalog->io.dp_link;

	if (panel->stream_id == DP_STREAM_1)
		offset = MMSS_DP1_GENERIC0_0 - MMSS_DP_GENERIC0_0;

	/* Config header and parity byte 1 */
	value = dp_read(catalog->exe_mode, io_data,
				MMSS_DP_GENERIC1_0 + offset);

	new_value = 0x83;
	parity_byte = dp_header_get_parity(new_value);
	value |= ((new_value << HEADER_BYTE_1_BIT)
			| (parity_byte << PARITY_BYTE_1_BIT));
	pr_debug("Header Byte 1: value = 0x%x, parity_byte = 0x%x\n",
			value, parity_byte);
	dp_write(catalog->exe_mode, io_data, MMSS_DP_GENERIC1_0 + offset,
			value);

	/* Config header and parity byte 2 */
	value = dp_read(catalog->exe_mode, io_data,
				MMSS_DP_GENERIC1_1 + offset);

	new_value = 0x1b;
	parity_byte = dp_header_get_parity(new_value);
	value |= ((new_value << HEADER_BYTE_2_BIT)
			| (parity_byte << PARITY_BYTE_2_BIT));
	pr_debug("Header Byte 2: value = 0x%x, parity_byte = 0x%x\n",
			value, parity_byte);
	dp_write(catalog->exe_mode, io_data, MMSS_DP_GENERIC1_1 + offset,
			value);

	/* Config header and parity byte 3 */
	value = dp_read(catalog->exe_mode, io_data,
				MMSS_DP_GENERIC1_1 + offset);

	new_value = (0x0 | (0x12 << 2));
	parity_byte = dp_header_get_parity(new_value);
	value |= ((new_value << HEADER_BYTE_3_BIT)
			| (parity_byte << PARITY_BYTE_3_BIT));
	pr_debug("Header Byte 3: value = 0x%x, parity_byte = 0x%x\n",
			new_value, parity_byte);
	dp_write(catalog->exe_mode, io_data, MMSS_DP_GENERIC1_1 + offset,
			value);
}

static void dp_catalog_panel_config_spd(struct dp_catalog_panel *panel)
{
	struct dp_catalog_private *catalog;
	struct dp_io_data *io_data;
	u32 spd_cfg = 0, spd_cfg2 = 0;
	u8 *vendor = NULL, *product = NULL;
	u32 offset = 0;
	u32 sdp_cfg_off = 0;
	u32 sdp_cfg2_off = 0;
	u32 sdp_cfg3_off = 0;

	/*
	 * Source Device Information
	 * 00h unknown
	 * 01h Digital STB
	 * 02h DVD
	 * 03h D-VHS
	 * 04h HDD Video
	 * 05h DVC
	 * 06h DSC
	 * 07h Video CD
	 * 08h Game
	 * 09h PC general
	 * 0ah Bluray-Disc
	 * 0bh Super Audio CD
	 * 0ch HD DVD
	 * 0dh PMP
	 * 0eh-ffh reserved
	 */
	u32 device_type = 0;

	if (!panel || panel->stream_id >= DP_STREAM_MAX)
		return;

	catalog = dp_catalog_get_priv(panel);
	io_data = catalog->io.dp_link;

	if (panel->stream_id == DP_STREAM_1)
		offset = MMSS_DP1_GENERIC0_0 - MMSS_DP_GENERIC0_0;

	dp_catalog_config_spd_header(panel);

	vendor = panel->spd_vendor_name;
	product = panel->spd_product_description;

	dp_write(catalog->exe_mode, io_data, MMSS_DP_GENERIC1_2 + offset,
			((vendor[0] & 0x7f) |
			((vendor[1] & 0x7f) << 8) |
			((vendor[2] & 0x7f) << 16) |
			((vendor[3] & 0x7f) << 24)));
	dp_write(catalog->exe_mode, io_data, MMSS_DP_GENERIC1_3 + offset,
			((vendor[4] & 0x7f) |
			((vendor[5] & 0x7f) << 8) |
			((vendor[6] & 0x7f) << 16) |
			((vendor[7] & 0x7f) << 24)));
	dp_write(catalog->exe_mode, io_data, MMSS_DP_GENERIC1_4 + offset,
			((product[0] & 0x7f) |
			((product[1] & 0x7f) << 8) |
			((product[2] & 0x7f) << 16) |
			((product[3] & 0x7f) << 24)));
	dp_write(catalog->exe_mode, io_data, MMSS_DP_GENERIC1_5 + offset,
			((product[4] & 0x7f) |
			((product[5] & 0x7f) << 8) |
			((product[6] & 0x7f) << 16) |
			((product[7] & 0x7f) << 24)));
	dp_write(catalog->exe_mode, io_data, MMSS_DP_GENERIC1_6 + offset,
			((product[8] & 0x7f) |
			((product[9] & 0x7f) << 8) |
			((product[10] & 0x7f) << 16) |
			((product[11] & 0x7f) << 24)));
	dp_write(catalog->exe_mode, io_data, MMSS_DP_GENERIC1_7 + offset,
			((product[12] & 0x7f) |
			((product[13] & 0x7f) << 8) |
			((product[14] & 0x7f) << 16) |
			((product[15] & 0x7f) << 24)));
	dp_write(catalog->exe_mode, io_data, MMSS_DP_GENERIC1_8 + offset,
			device_type);
	dp_write(catalog->exe_mode, io_data, MMSS_DP_GENERIC1_9 + offset, 0x00);

	if (panel->stream_id == DP_STREAM_1) {
		sdp_cfg_off = MMSS_DP1_SDP_CFG - MMSS_DP_SDP_CFG;
		sdp_cfg2_off = MMSS_DP1_SDP_CFG2 - MMSS_DP_SDP_CFG;
		sdp_cfg3_off = MMSS_DP1_SDP_CFG3 - MMSS_DP_SDP_CFG;
	}

	spd_cfg = dp_read(catalog->exe_mode, io_data,
				MMSS_DP_SDP_CFG + sdp_cfg_off);
	/* GENERIC1_SDP for SPD Infoframe */
	spd_cfg |= BIT(18);
	dp_write(catalog->exe_mode, io_data, MMSS_DP_SDP_CFG + sdp_cfg_off,
			spd_cfg);

	spd_cfg2 = dp_read(catalog->exe_mode, io_data,
				MMSS_DP_SDP_CFG2 + sdp_cfg2_off);
	/* 28 data bytes for SPD Infoframe with GENERIC1 set */
	spd_cfg2 |= BIT(17);
	dp_write(catalog->exe_mode, io_data, MMSS_DP_SDP_CFG2 + sdp_cfg2_off,
			spd_cfg2);

	dp_write(catalog->exe_mode, io_data, MMSS_DP_SDP_CFG3 + sdp_cfg3_off,
				0x1);
	dp_write(catalog->exe_mode, io_data, MMSS_DP_SDP_CFG3 + sdp_cfg3_off,
				0x0);
}

static void dp_catalog_get_io_buf(struct dp_catalog_private *catalog)
{
	struct dp_parser *parser = catalog->parser;

	dp_catalog_fill_io_buf(dp_ahb);
	dp_catalog_fill_io_buf(dp_aux);
	dp_catalog_fill_io_buf(dp_link);
	dp_catalog_fill_io_buf(dp_p0);
	dp_catalog_fill_io_buf(dp_phy);
	dp_catalog_fill_io_buf(dp_ln_tx0);
	dp_catalog_fill_io_buf(dp_ln_tx1);
	dp_catalog_fill_io_buf(dp_pll);
	dp_catalog_fill_io_buf(usb3_dp_com);
	dp_catalog_fill_io_buf(dp_mmss_cc);
	dp_catalog_fill_io_buf(hdcp_physical);
	dp_catalog_fill_io_buf(dp_p1);
	dp_catalog_fill_io_buf(dp_tcsr);
}

static void dp_catalog_get_io(struct dp_catalog_private *catalog)
{
	struct dp_parser *parser = catalog->parser;

	dp_catalog_fill_io(dp_ahb);
	dp_catalog_fill_io(dp_aux);
	dp_catalog_fill_io(dp_link);
	dp_catalog_fill_io(dp_p0);
	dp_catalog_fill_io(dp_phy);
	dp_catalog_fill_io(dp_ln_tx0);
	dp_catalog_fill_io(dp_ln_tx1);
	dp_catalog_fill_io(dp_pll);
	dp_catalog_fill_io(usb3_dp_com);
	dp_catalog_fill_io(dp_mmss_cc);
	dp_catalog_fill_io(hdcp_physical);
	dp_catalog_fill_io(dp_p1);
	dp_catalog_fill_io(dp_tcsr);
}

static void dp_catalog_set_exe_mode(struct dp_catalog *dp_catalog, char *mode)
{
	struct dp_catalog_private *catalog;

	if (!dp_catalog) {
		pr_err("invalid input\n");
		return;
	}

	catalog = container_of(dp_catalog, struct dp_catalog_private,
		dp_catalog);

	strlcpy(catalog->exe_mode, mode, sizeof(catalog->exe_mode));

	if (!strcmp(catalog->exe_mode, "hw"))
		catalog->parser->clear_io_buf(catalog->parser);
	else
		dp_catalog_get_io_buf(catalog);

	if (dp_catalog->priv.data && dp_catalog->priv.put)
		dp_catalog->priv.set_exe_mode(dp_catalog, mode);
}

static int dp_catalog_init(struct device *dev, struct dp_catalog *catalog,
			struct dp_parser *parser)
{
	int rc = 0;
	struct dp_catalog_private *catalog_priv;

	catalog_priv = container_of(catalog, struct dp_catalog_private,
				dp_catalog);

	if (parser->hw_cfg.phy_version == DP_PHY_VERSION_4_2_0)
		rc = dp_catalog_get_v420(dev, catalog, &catalog_priv->io);
	else if (parser->hw_cfg.phy_version == DP_PHY_VERSION_2_0_0)
		rc = dp_catalog_get_v200(dev, catalog, &catalog_priv->io);

	return rc;
}

void dp_catalog_put(struct dp_catalog *dp_catalog)
{
	struct dp_catalog_private *catalog;

	if (!dp_catalog)
		return;

	catalog = container_of(dp_catalog, struct dp_catalog_private,
				dp_catalog);

	if (dp_catalog->priv.data && dp_catalog->priv.put)
		dp_catalog->priv.put(dp_catalog);

	catalog->parser->clear_io_buf(catalog->parser);
	devm_kfree(catalog->dev, catalog);
}

struct dp_catalog *dp_catalog_get(struct device *dev, struct dp_parser *parser)
{
	int rc = 0;
	struct dp_catalog *dp_catalog;
	struct dp_catalog_private *catalog;
	struct dp_catalog_aux aux = {
		.read_data     = dp_catalog_aux_read_data,
		.write_data    = dp_catalog_aux_write_data,
		.write_trans   = dp_catalog_aux_write_trans,
		.clear_trans   = dp_catalog_aux_clear_trans,
		.reset         = dp_catalog_aux_reset,
		.update_aux_cfg = dp_catalog_aux_update_cfg,
		.enable        = dp_catalog_aux_enable,
		.setup         = dp_catalog_aux_setup,
		.get_irq       = dp_catalog_aux_get_irq,
		.clear_hw_interrupts = dp_catalog_aux_clear_hw_interrupts,
	};
	struct dp_catalog_ctrl ctrl = {
		.state_ctrl     = dp_catalog_ctrl_state_ctrl,
		.config_ctrl    = dp_catalog_ctrl_config_ctrl,
		.lane_mapping   = dp_catalog_ctrl_lane_mapping,
		.mainlink_ctrl  = dp_catalog_ctrl_mainlink_ctrl,
		.set_pattern    = dp_catalog_ctrl_set_pattern,
		.reset          = dp_catalog_ctrl_reset,
		.usb_reset      = dp_catalog_ctrl_usb_reset,
		.mainlink_ready = dp_catalog_ctrl_mainlink_ready,
		.enable_irq     = dp_catalog_ctrl_enable_irq,
		.hpd_config     = dp_catalog_ctrl_hpd_config,
		.phy_reset      = dp_catalog_ctrl_phy_reset,
		.phy_lane_cfg   = dp_catalog_ctrl_phy_lane_cfg,
		.update_vx_px   = dp_catalog_ctrl_update_vx_px,
		.get_interrupt  = dp_catalog_ctrl_get_interrupt,
		.read_hdcp_status     = dp_catalog_ctrl_read_hdcp_status,
		.send_phy_pattern    = dp_catalog_ctrl_send_phy_pattern,
		.read_phy_pattern = dp_catalog_ctrl_read_phy_pattern,
		.mst_config = dp_catalog_ctrl_mst_config,
		.trigger_act = dp_catalog_ctrl_trigger_act,
		.read_act_complete_sts = dp_catalog_ctrl_read_act_complete_sts,
		.channel_alloc = dp_catalog_ctrl_channel_alloc,
		.update_rg = dp_catalog_ctrl_update_rg,
		.channel_dealloc = dp_catalog_ctrl_channel_dealloc,
	};
	struct dp_catalog_audio audio = {
		.init       = dp_catalog_audio_init,
		.config_acr = dp_catalog_audio_config_acr,
		.enable     = dp_catalog_audio_enable,
		.config_sdp = dp_catalog_audio_config_sdp,
		.set_header = dp_catalog_audio_set_header,
		.get_header = dp_catalog_audio_get_header,
		.safe_to_exit_level = dp_catalog_audio_safe_to_exit_level,
	};
	struct dp_catalog_panel panel = {
		.timing_cfg = dp_catalog_panel_timing_cfg,
		.config_hdr = dp_catalog_panel_config_hdr,
		.tpg_config = dp_catalog_panel_tpg_cfg,
		.config_spd = dp_catalog_panel_config_spd,
		.config_misc = dp_catalog_panel_config_misc,
		.config_msa = dp_catalog_panel_config_msa,
		.update_transfer_unit = dp_catalog_panel_update_transfer_unit,
		.config_ctrl = dp_catalog_panel_config_ctrl,
		.config_dto = dp_catalog_panel_config_dto,
	};

	if (!dev || !parser) {
		pr_err("invalid input\n");
		rc = -EINVAL;
		goto error;
	}

	catalog  = devm_kzalloc(dev, sizeof(*catalog), GFP_KERNEL);
	if (!catalog) {
		rc = -ENOMEM;
		goto error;
	}

	catalog->dev = dev;
	catalog->parser = parser;

	dp_catalog_get_io(catalog);

	strlcpy(catalog->exe_mode, "hw", sizeof(catalog->exe_mode));

	dp_catalog = &catalog->dp_catalog;

	dp_catalog->aux   = aux;
	dp_catalog->ctrl  = ctrl;
	dp_catalog->audio = audio;
	dp_catalog->panel = panel;

	rc = dp_catalog_init(dev, dp_catalog, parser);
	if (rc) {
		dp_catalog_put(dp_catalog);
		goto error;
	}

	dp_catalog->set_exe_mode = dp_catalog_set_exe_mode;
	dp_catalog->get_reg_dump = dp_catalog_reg_dump;

	return dp_catalog;
error:
	return ERR_PTR(rc);
}<|MERGE_RESOLUTION|>--- conflicted
+++ resolved
@@ -1409,13 +1409,10 @@
 				DP_HBR2_COMPLIANCE_SCRAMBLER_RESET, value);
 		dp_write(catalog->exe_mode, io_data, DP_MAINLINK_LEVELS, 0x2);
 		dp_write(catalog->exe_mode, io_data, DP_STATE_CTRL, 0x10);
-<<<<<<< HEAD
-=======
 
 		value = dp_read(catalog->exe_mode, io_data, DP_MAINLINK_CTRL);
 		value |= BIT(0);
 		dp_write(catalog->exe_mode, io_data, DP_MAINLINK_CTRL, value);
->>>>>>> 0482853e
 		break;
 	case DP_TEST_PHY_PATTERN_CP2520_PATTERN_3:
 		dp_write(catalog->exe_mode, io_data, DP_MAINLINK_CTRL, 0x11);
