--- conflicted
+++ resolved
@@ -652,13 +652,8 @@
 
 	rc = pwm_config(bl->pwm_bl, duty, period_ns);
 	if (rc) {
-<<<<<<< HEAD
-		pr_err("[%s] failed to change pwm config, rc=\n", panel->name,
-			rc);
-=======
 		pr_err("[%s] failed to change pwm config, rc=%i\n",
 		       panel->name, rc);
->>>>>>> 9528de5b
 		goto error;
 	}
 
@@ -671,13 +666,8 @@
 	if (!bl->pwm_enabled) {
 		rc = pwm_enable(bl->pwm_bl);
 		if (rc) {
-<<<<<<< HEAD
-			pr_err("[%s] failed to enable pwm, rc=\n", panel->name,
-				rc);
-=======
 			pr_err("[%s] failed to enable pwm, rc=%i\n",
 			       panel->name, rc);
->>>>>>> 9528de5b
 			goto error;
 		}
 
