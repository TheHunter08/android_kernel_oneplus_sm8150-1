--- conflicted
+++ resolved
@@ -7088,7 +7088,6 @@
 		if (cur_mode->timing.refresh_rate !=
 		    adj_mode->timing.refresh_rate) {
 			dsi_panel_get_dfps_caps(display->panel, &dfps_caps);
-<<<<<<< HEAD
 
 			if (mode_fps != adj_mode->timing.refresh_rate) {
 				mode_fps = adj_mode->timing.refresh_rate;
@@ -7105,11 +7104,6 @@
 
 			}
 
-			if (!dfps_caps.dfps_support) {
-				pr_err("invalid mode dfps not supported\n");
-				rc = -ENOTSUPP;
-				goto error;
-=======
 			if (dfps_caps.dfps_support) {
 				pr_debug("Mode switch is seamless variable refresh\n");
 				adj_mode->dsi_mode_flags |= DSI_MODE_FLAG_VRR;
@@ -7117,7 +7111,6 @@
 					adj_mode->timing.refresh_rate,
 					cur_mode->timing.h_front_porch,
 					adj_mode->timing.h_front_porch);
->>>>>>> ebcefcd5
 			}
 		}
 
