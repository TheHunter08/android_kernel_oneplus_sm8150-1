--- conflicted
+++ resolved
@@ -8614,14 +8614,8 @@
 	if (rc <= 0)
 		pr_err("Failed to get panel serial number, rc=%d\n", rc);
 
-<<<<<<< HEAD
 	if ((strcmp(dsi_display->panel->name, "samsung dsc cmd mode oneplus dsi panel") == 0) ||
 		(strcmp(dsi_display->panel->name, "samsung sofef03f_m fhd cmd mode dsc dsi panel") == 0)) {
-=======
-	dsi_display_set_clk_src(display, false);
-
-	mutex_unlock(&display->display_lock);
->>>>>>> 097dcd42
 
 		flags = 0;
 		cmds = mode->priv_info->cmd_sets[DSI_CMD_SET_CODE_INFO].cmds;
@@ -10580,6 +10574,8 @@
 		pr_err("[%s] panel post-unprepare failed, rc=%d\n",
 		       display->name, rc);
 
+	dsi_display_set_clk_src(display, false);
+
 	mutex_unlock(&display->display_lock);
 
 	/* Free up DSI ERROR event callback */
