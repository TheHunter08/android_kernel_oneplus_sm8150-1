--- conflicted
+++ resolved
@@ -21,12 +21,8 @@
 #include "sde_connector.h"
 #include "dsi_drm.h"
 #include "sde_trace.h"
-<<<<<<< HEAD
 #include "sde_dbg.h"
-
-=======
 #include "sde_encoder.h"
->>>>>>> e47cd886
 
 #define to_dsi_bridge(x)     container_of((x), struct dsi_bridge, base)
 #define to_dsi_state(x)      container_of((x), struct dsi_connector_state, base)
