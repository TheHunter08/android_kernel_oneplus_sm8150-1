--- conflicted
+++ resolved
@@ -342,21 +342,12 @@
 	const char *name;
 	const char *event;
 } fixed[] = {
-<<<<<<< HEAD
-	{ "inst_retired.any", "event=0xc0" },
-	{ "inst_retired.any_p", "event=0xc0" },
-	{ "cpu_clk_unhalted.ref", "event=0x0,umask=0x03" },
-	{ "cpu_clk_unhalted.thread", "event=0x3c" },
-	{ "cpu_clk_unhalted.core", "event=0x3c" },
-	{ "cpu_clk_unhalted.thread_any", "event=0x3c,any=1" },
-=======
 	{ "inst_retired.any", "event=0xc0,period=2000003" },
 	{ "inst_retired.any_p", "event=0xc0,period=2000003" },
 	{ "cpu_clk_unhalted.ref", "event=0x0,umask=0x03,period=2000003" },
 	{ "cpu_clk_unhalted.thread", "event=0x3c,period=2000003" },
 	{ "cpu_clk_unhalted.core", "event=0x3c,period=2000003" },
 	{ "cpu_clk_unhalted.thread_any", "event=0x3c,any=1,period=2000003" },
->>>>>>> d526662b
 	{ NULL, NULL},
 };
 
