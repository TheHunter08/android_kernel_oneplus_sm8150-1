--- conflicted
+++ resolved
@@ -1566,21 +1566,12 @@
 	 * handling until the charge can succeed; remember the context and put
 	 * the task to sleep at the end of the page fault when all locks are
 	 * released.
-<<<<<<< HEAD
 	 *
 	 * On the other hand, in-kernel OOM killer allows for an async victim
 	 * memory reclaim (oom_reaper) and that means that we are not solely
 	 * relying on the oom victim to make a forward progress and we can
 	 * invoke the oom killer here.
 	 *
-=======
-	 *
-	 * On the other hand, in-kernel OOM killer allows for an async victim
-	 * memory reclaim (oom_reaper) and that means that we are not solely
-	 * relying on the oom victim to make a forward progress and we can
-	 * invoke the oom killer here.
-	 *
->>>>>>> 9528de5b
 	 * Please note that mem_cgroup_out_of_memory might fail to find a
 	 * victim and then we have to bail out from the charge path.
 	 */
