--- conflicted
+++ resolved
@@ -2754,15 +2754,9 @@
 			nosmt=force: Force disable SMT, cannot be undone
 				     via the sysfs control file.
 
-<<<<<<< HEAD
-	nospectre_v1	[PPC] Disable mitigations for Spectre Variant 1 (bounds
-			check bypass). With this option data leaks are possible
-			in the system.
-=======
 	nospectre_v1	[X66, PPC] Disable mitigations for Spectre Variant 1
 			(bounds check bypass). With this option data leaks
 			are possible in the system.
->>>>>>> 9528de5b
 
 	nospectre_v2	[X86,PPC_FSL_BOOK3E] Disable all mitigations for the Spectre variant 2
 			(indirect branch prediction) vulnerability. System may
