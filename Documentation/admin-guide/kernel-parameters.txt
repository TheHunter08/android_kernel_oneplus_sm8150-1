	acpi=		[HW,ACPI,X86,ARM64]
			Advanced Configuration and Power Interface
			Format: { force | on | off | strict | noirq | rsdt |
				  copy_dsdt }
			force -- enable ACPI if default was off
			on -- enable ACPI but allow fallback to DT [arm64]
			off -- disable ACPI if default was on
			noirq -- do not use ACPI for IRQ routing
			strict -- Be less tolerant of platforms that are not
				strictly ACPI specification compliant.
			rsdt -- prefer RSDT over (default) XSDT
			copy_dsdt -- copy DSDT to memory
			For ARM64, ONLY "acpi=off", "acpi=on" or "acpi=force"
			are available

			See also Documentation/power/runtime_pm.txt, pci=noacpi

	acpi_apic_instance=	[ACPI, IOAPIC]
			Format: <int>
			2: use 2nd APIC table, if available
			1,0: use 1st APIC table
			default: 0

	acpi_backlight=	[HW,ACPI]
			acpi_backlight=vendor
			acpi_backlight=video
			If set to vendor, prefer vendor specific driver
			(e.g. thinkpad_acpi, sony_acpi, etc.) instead
			of the ACPI video.ko driver.

	acpi_force_32bit_fadt_addr
			force FADT to use 32 bit addresses rather than the
			64 bit X_* addresses. Some firmware have broken 64
			bit addresses for force ACPI ignore these and use
			the older legacy 32 bit addresses.

	acpica_no_return_repair [HW, ACPI]
			Disable AML predefined validation mechanism
			This mechanism can repair the evaluation result to make
			the return objects more ACPI specification compliant.
			This option is useful for developers to identify the
			root cause of an AML interpreter issue when the issue
			has something to do with the repair mechanism.

	acpi.debug_layer=	[HW,ACPI,ACPI_DEBUG]
	acpi.debug_level=	[HW,ACPI,ACPI_DEBUG]
			Format: <int>
			CONFIG_ACPI_DEBUG must be enabled to produce any ACPI
			debug output.  Bits in debug_layer correspond to a
			_COMPONENT in an ACPI source file, e.g.,
			    #define _COMPONENT ACPI_PCI_COMPONENT
			Bits in debug_level correspond to a level in
			ACPI_DEBUG_PRINT statements, e.g.,
			    ACPI_DEBUG_PRINT((ACPI_DB_INFO, ...
			The debug_level mask defaults to "info".  See
			Documentation/acpi/debug.txt for more information about
			debug layers and levels.

			Enable processor driver info messages:
			    acpi.debug_layer=0x20000000
			Enable PCI/PCI interrupt routing info messages:
			    acpi.debug_layer=0x400000
			Enable AML "Debug" output, i.e., stores to the Debug
			object while interpreting AML:
			    acpi.debug_layer=0xffffffff acpi.debug_level=0x2
			Enable all messages related to ACPI hardware:
			    acpi.debug_layer=0x2 acpi.debug_level=0xffffffff

			Some values produce so much output that the system is
			unusable.  The "log_buf_len" parameter may be useful
			if you need to capture more output.

	acpi_enforce_resources=	[ACPI]
			{ strict | lax | no }
			Check for resource conflicts between native drivers
			and ACPI OperationRegions (SystemIO and SystemMemory
			only). IO ports and memory declared in ACPI might be
			used by the ACPI subsystem in arbitrary AML code and
			can interfere with legacy drivers.
			strict (default): access to resources claimed by ACPI
			is denied; legacy drivers trying to access reserved
			resources will fail to bind to device using them.
			lax: access to resources claimed by ACPI is allowed;
			legacy drivers trying to access reserved resources
			will bind successfully but a warning message is logged.
			no: ACPI OperationRegions are not marked as reserved,
			no further checks are performed.

	acpi_force_table_verification	[HW,ACPI]
			Enable table checksum verification during early stage.
			By default, this is disabled due to x86 early mapping
			size limitation.

	acpi_irq_balance [HW,ACPI]
			ACPI will balance active IRQs
			default in APIC mode

	acpi_irq_nobalance [HW,ACPI]
			ACPI will not move active IRQs (default)
			default in PIC mode

	acpi_irq_isa=	[HW,ACPI] If irq_balance, mark listed IRQs used by ISA
			Format: <irq>,<irq>...

	acpi_irq_pci=	[HW,ACPI] If irq_balance, clear listed IRQs for
			use by PCI
			Format: <irq>,<irq>...

	acpi_mask_gpe=  [HW,ACPI]
			Due to the existence of _Lxx/_Exx, some GPEs triggered
			by unsupported hardware/firmware features can result in
                        GPE floodings that cannot be automatically disabled by
                        the GPE dispatcher.
			This facility can be used to prevent such uncontrolled
			GPE floodings.
			Format: <int>
			Support masking of GPEs numbered from 0x00 to 0x7f.

	acpi_no_auto_serialize	[HW,ACPI]
			Disable auto-serialization of AML methods
			AML control methods that contain the opcodes to create
			named objects will be marked as "Serialized" by the
			auto-serialization feature.
			This feature is enabled by default.
			This option allows to turn off the feature.

	acpi_no_memhotplug [ACPI] Disable memory hotplug.  Useful for kdump
			   kernels.

	acpi_no_static_ssdt	[HW,ACPI]
			Disable installation of static SSDTs at early boot time
			By default, SSDTs contained in the RSDT/XSDT will be
			installed automatically and they will appear under
			/sys/firmware/acpi/tables.
			This option turns off this feature.
			Note that specifying this option does not affect
			dynamic table installation which will install SSDT
			tables to /sys/firmware/acpi/tables/dynamic.

	acpi_rsdp=	[ACPI,EFI,KEXEC]
			Pass the RSDP address to the kernel, mostly used
			on machines running EFI runtime service to boot the
			second kernel for kdump.

	acpi_os_name=	[HW,ACPI] Tell ACPI BIOS the name of the OS
			Format: To spoof as Windows 98: ="Microsoft Windows"

	acpi_rev_override [ACPI] Override the _REV object to return 5 (instead
			of 2 which is mandated by ACPI 6) as the supported ACPI
			specification revision (when using this switch, it may
			be necessary to carry out a cold reboot _twice_ in a
			row to make it take effect on the platform firmware).

	acpi_osi=	[HW,ACPI] Modify list of supported OS interface strings
			acpi_osi="string1"	# add string1
			acpi_osi="!string2"	# remove string2
			acpi_osi=!*		# remove all strings
			acpi_osi=!		# disable all built-in OS vendor
						  strings
			acpi_osi=!!		# enable all built-in OS vendor
						  strings
			acpi_osi=		# disable all strings

			'acpi_osi=!' can be used in combination with single or
			multiple 'acpi_osi="string1"' to support specific OS
			vendor string(s).  Note that such command can only
			affect the default state of the OS vendor strings, thus
			it cannot affect the default state of the feature group
			strings and the current state of the OS vendor strings,
			specifying it multiple times through kernel command line
			is meaningless.  This command is useful when one do not
			care about the state of the feature group strings which
			should be controlled by the OSPM.
			Examples:
			  1. 'acpi_osi=! acpi_osi="Windows 2000"' is equivalent
			     to 'acpi_osi="Windows 2000" acpi_osi=!', they all
			     can make '_OSI("Windows 2000")' TRUE.

			'acpi_osi=' cannot be used in combination with other
			'acpi_osi=' command lines, the _OSI method will not
			exist in the ACPI namespace.  NOTE that such command can
			only affect the _OSI support state, thus specifying it
			multiple times through kernel command line is also
			meaningless.
			Examples:
			  1. 'acpi_osi=' can make 'CondRefOf(_OSI, Local1)'
			     FALSE.

			'acpi_osi=!*' can be used in combination with single or
			multiple 'acpi_osi="string1"' to support specific
			string(s).  Note that such command can affect the
			current state of both the OS vendor strings and the
			feature group strings, thus specifying it multiple times
			through kernel command line is meaningful.  But it may
			still not able to affect the final state of a string if
			there are quirks related to this string.  This command
			is useful when one want to control the state of the
			feature group strings to debug BIOS issues related to
			the OSPM features.
			Examples:
			  1. 'acpi_osi="Module Device" acpi_osi=!*' can make
			     '_OSI("Module Device")' FALSE.
			  2. 'acpi_osi=!* acpi_osi="Module Device"' can make
			     '_OSI("Module Device")' TRUE.
			  3. 'acpi_osi=! acpi_osi=!* acpi_osi="Windows 2000"' is
			     equivalent to
			     'acpi_osi=!* acpi_osi=! acpi_osi="Windows 2000"'
			     and
			     'acpi_osi=!* acpi_osi="Windows 2000" acpi_osi=!',
			     they all will make '_OSI("Windows 2000")' TRUE.

	acpi_pm_good	[X86]
			Override the pmtimer bug detection: force the kernel
			to assume that this machine's pmtimer latches its value
			and always returns good values.

	acpi_sci=	[HW,ACPI] ACPI System Control Interrupt trigger mode
			Format: { level | edge | high | low }

	acpi_skip_timer_override [HW,ACPI]
			Recognize and ignore IRQ0/pin2 Interrupt Override.
			For broken nForce2 BIOS resulting in XT-PIC timer.

	acpi_sleep=	[HW,ACPI] Sleep options
			Format: { s3_bios, s3_mode, s3_beep, s4_nohwsig,
				  old_ordering, nonvs, sci_force_enable }
			See Documentation/power/video.txt for information on
			s3_bios and s3_mode.
			s3_beep is for debugging; it makes the PC's speaker beep
			as soon as the kernel's real-mode entry point is called.
			s4_nohwsig prevents ACPI hardware signature from being
			used during resume from hibernation.
			old_ordering causes the ACPI 1.0 ordering of the _PTS
			control method, with respect to putting devices into
			low power states, to be enforced (the ACPI 2.0 ordering
			of _PTS is used by default).
			nonvs prevents the kernel from saving/restoring the
			ACPI NVS memory during suspend/hibernation and resume.
			sci_force_enable causes the kernel to set SCI_EN directly
			on resume from S1/S3 (which is against the ACPI spec,
			but some broken systems don't work without it).

	acpi_use_timer_override [HW,ACPI]
			Use timer override. For some broken Nvidia NF5 boards
			that require a timer override, but don't have HPET

	add_efi_memmap	[EFI; X86] Include EFI memory map in
			kernel's map of available physical RAM.

	agp=		[AGP]
			{ off | try_unsupported }
			off: disable AGP support
			try_unsupported: try to drive unsupported chipsets
				(may crash computer or cause data corruption)

	ALSA		[HW,ALSA]
			See Documentation/sound/alsa/alsa-parameters.txt

	alignment=	[KNL,ARM]
			Allow the default userspace alignment fault handler
			behaviour to be specified.  Bit 0 enables warnings,
			bit 1 enables fixups, and bit 2 sends a segfault.

	align_va_addr=	[X86-64]
			Align virtual addresses by clearing slice [14:12] when
			allocating a VMA at process creation time. This option
			gives you up to 3% performance improvement on AMD F15h
			machines (where it is enabled by default) for a
			CPU-intensive style benchmark, and it can vary highly in
			a microbenchmark depending on workload and compiler.

			32: only for 32-bit processes
			64: only for 64-bit processes
			on: enable for both 32- and 64-bit processes
			off: disable for both 32- and 64-bit processes

	alloc_snapshot	[FTRACE]
			Allocate the ftrace snapshot buffer on boot up when the
			main buffer is allocated. This is handy if debugging
			and you need to use tracing_snapshot() on boot up, and
			do not want to use tracing_snapshot_alloc() as it needs
			to be done where GFP_KERNEL allocations are allowed.

	amd_iommu=	[HW,X86-64]
			Pass parameters to the AMD IOMMU driver in the system.
			Possible values are:
			fullflush - enable flushing of IO/TLB entries when
				    they are unmapped. Otherwise they are
				    flushed before they will be reused, which
				    is a lot of faster
			off	  - do not initialize any AMD IOMMU found in
				    the system
			force_isolation - Force device isolation for all
					  devices. The IOMMU driver is not
					  allowed anymore to lift isolation
					  requirements as needed. This option
					  does not override iommu=pt

	amd_iommu_dump=	[HW,X86-64]
			Enable AMD IOMMU driver option to dump the ACPI table
			for AMD IOMMU. With this option enabled, AMD IOMMU
			driver will print ACPI tables for AMD IOMMU during
			IOMMU initialization.

	amd_iommu_intr=	[HW,X86-64]
			Specifies one of the following AMD IOMMU interrupt
			remapping modes:
			legacy     - Use legacy interrupt remapping mode.
			vapic      - Use virtual APIC mode, which allows IOMMU
			             to inject interrupts directly into guest.
			             This mode requires kvm-amd.avic=1.
			             (Default when IOMMU HW support is present.)

	amijoy.map=	[HW,JOY] Amiga joystick support
			Map of devices attached to JOY0DAT and JOY1DAT
			Format: <a>,<b>
			See also Documentation/input/joystick.txt

	analog.map=	[HW,JOY] Analog joystick and gamepad support
			Specifies type or capabilities of an analog joystick
			connected to one of 16 gameports
			Format: <type1>,<type2>,..<type16>

	apc=		[HW,SPARC]
			Power management functions (SPARCstation-4/5 + deriv.)
			Format: noidle
			Disable APC CPU standby support. SPARCstation-Fox does
			not play well with APC CPU idle - disable it if you have
			APC and your system crashes randomly.

	apic=		[APIC,X86-32] Advanced Programmable Interrupt Controller
			Change the output verbosity whilst booting
			Format: { quiet (default) | verbose | debug }
			Change the amount of debugging information output
			when initialising the APIC and IO-APIC components.

	apic_extnmi=	[APIC,X86] External NMI delivery setting
			Format: { bsp (default) | all | none }
			bsp:  External NMI is delivered only to CPU 0
			all:  External NMIs are broadcast to all CPUs as a
			      backup of CPU 0
			none: External NMI is masked for all CPUs. This is
			      useful so that a dump capture kernel won't be
			      shot down by NMI

	autoconf=	[IPV6]
			See Documentation/networking/ipv6.txt.

	show_lapic=	[APIC,X86] Advanced Programmable Interrupt Controller
			Limit apic dumping. The parameter defines the maximal
			number of local apics being dumped. Also it is possible
			to set it to "all" by meaning -- no limit here.
			Format: { 1 (default) | 2 | ... | all }.
			The parameter valid if only apic=debug or
			apic=verbose is specified.
			Example: apic=debug show_lapic=all

	apm=		[APM] Advanced Power Management
			See header of arch/x86/kernel/apm_32.c.

	arcrimi=	[HW,NET] ARCnet - "RIM I" (entirely mem-mapped) cards
			Format: <io>,<irq>,<nodeID>

	ataflop=	[HW,M68k]

	atarimouse=	[HW,MOUSE] Atari Mouse

	atkbd.extra=	[HW] Enable extra LEDs and keys on IBM RapidAccess,
			EzKey and similar keyboards

	atkbd.reset=	[HW] Reset keyboard during initialization

	atkbd.set=	[HW] Select keyboard code set
			Format: <int> (2 = AT (default), 3 = PS/2)

	atkbd.scroll=	[HW] Enable scroll wheel on MS Office and similar
			keyboards

	atkbd.softraw=	[HW] Choose between synthetic and real raw mode
			Format: <bool> (0 = real, 1 = synthetic (default))

	atkbd.softrepeat= [HW]
			Use software keyboard repeat

	audit=		[KNL] Enable the audit sub-system
			Format: { "0" | "1" } (0 = disabled, 1 = enabled)
			0 - kernel audit is disabled and can not be enabled
			    until the next reboot
			unset - kernel audit is initialized but disabled and
			    will be fully enabled by the userspace auditd.
			1 - kernel audit is initialized and partially enabled,
			    storing at most audit_backlog_limit messages in
			    RAM until it is fully enabled by the userspace
			    auditd.
			Default: unset

	audit_backlog_limit= [KNL] Set the audit queue size limit.
			Format: <int> (must be >=0)
			Default: 64

	bau=		[X86_UV] Enable the BAU on SGI UV.  The default
			behavior is to disable the BAU (i.e. bau=0).
			Format: { "0" | "1" }
			0 - Disable the BAU.
			1 - Enable the BAU.
			unset - Disable the BAU.

	baycom_epp=	[HW,AX25]
			Format: <io>,<mode>

	baycom_par=	[HW,AX25] BayCom Parallel Port AX.25 Modem
			Format: <io>,<mode>
			See header of drivers/net/hamradio/baycom_par.c.

	baycom_ser_fdx=	[HW,AX25]
			BayCom Serial Port AX.25 Modem (Full Duplex Mode)
			Format: <io>,<irq>,<mode>[,<baud>]
			See header of drivers/net/hamradio/baycom_ser_fdx.c.

	baycom_ser_hdx=	[HW,AX25]
			BayCom Serial Port AX.25 Modem (Half Duplex Mode)
			Format: <io>,<irq>,<mode>
			See header of drivers/net/hamradio/baycom_ser_hdx.c.

	blkdevparts=	Manual partition parsing of block device(s) for
			embedded devices based on command line input.
			See Documentation/block/cmdline-partition.txt

	boot_cpus=	[SMP]
			Rather than attempting to online all possible CPUs at
			boot time, only online the specified set of CPUs.

	boot_delay=	Milliseconds to delay each printk during boot.
			Values larger than 10 seconds (10000) are changed to
			no delay (0).
			Format: integer

	bootmem_debug	[KNL] Enable bootmem allocator debug messages.

	bert_disable	[ACPI]
			Disable BERT OS support on buggy BIOSes.

	bttv.card=	[HW,V4L] bttv (bt848 + bt878 based grabber cards)
	bttv.radio=	Most important insmod options are available as
			kernel args too.
	bttv.pll=	See Documentation/video4linux/bttv/Insmod-options
	bttv.tuner=

	bulk_remove=off	[PPC]  This parameter disables the use of the pSeries
			firmware feature for flushing multiple hpte entries
			at a time.

	c101=		[NET] Moxa C101 synchronous serial card

	cachesize=	[BUGS=X86-32] Override level 2 CPU cache size detection.
			Sometimes CPU hardware bugs make them report the cache
			size incorrectly. The kernel will attempt work arounds
			to fix known problems, but for some CPUs it is not
			possible to determine what the correct size should be.
			This option provides an override for these situations.

	ca_keys=	[KEYS] This parameter identifies a specific key(s) on
			the system trusted keyring to be used for certificate
			trust validation.
			format: { id:<keyid> | builtin }

	cca=		[MIPS] Override the kernel pages' cache coherency
			algorithm.  Accepted values range from 0 to 7
			inclusive. See arch/mips/include/asm/pgtable-bits.h
			for platform specific values (SB1, Loongson3 and
			others).

	ccw_timeout_log [S390]
			See Documentation/s390/CommonIO for details.

	cgroup_disable= [KNL] Disable a particular controller
			Format: {name of the controller(s) to disable}
			The effects of cgroup_disable=foo are:
			- foo isn't auto-mounted if you mount all cgroups in
			  a single hierarchy
			- foo isn't visible as an individually mountable
			  subsystem
			{Currently only "memory" controller deal with this and
			cut the overhead, others just disable the usage. So
			only cgroup_disable=memory is actually worthy}

	cgroup_no_v1=	[KNL] Disable one, multiple, all cgroup controllers in v1
			Format: { controller[,controller...] | "all" }
			Like cgroup_disable, but only applies to cgroup v1;
			the blacklisted controllers remain available in cgroup2.

	cgroup.memory=	[KNL] Pass options to the cgroup memory controller.
			Format: <string>
			nosocket -- Disable socket memory accounting.
			nokmem -- Disable kernel memory accounting.

	checkreqprot	[SELINUX] Set initial checkreqprot flag value.
			Format: { "0" | "1" }
			See security/selinux/Kconfig help text.
			0 -- check protection applied by kernel (includes
				any implied execute protection).
			1 -- check protection requested by application.
			Default value is set via a kernel config option.
			Value can be changed at runtime via
				/selinux/checkreqprot.

	cio_ignore=	[S390]
			See Documentation/s390/CommonIO for details.
	clk_ignore_unused
			[CLK]
			Prevents the clock framework from automatically gating
			clocks that have not been explicitly enabled by a Linux
			device driver but are enabled in hardware at reset or
			by the bootloader/firmware. Note that this does not
			force such clocks to be always-on nor does it reserve
			those clocks in any way. This parameter is useful for
			debug and development, but should not be needed on a
			platform with proper driver support.  For more
			information, see Documentation/clk.txt.

	clock=		[BUGS=X86-32, HW] gettimeofday clocksource override.
			[Deprecated]
			Forces specified clocksource (if available) to be used
			when calculating gettimeofday(). If specified
			clocksource is not available, it defaults to PIT.
			Format: { pit | tsc | cyclone | pmtmr }

	clocksource=	Override the default clocksource
			Format: <string>
			Override the default clocksource and use the clocksource
			with the name specified.
			Some clocksource names to choose from, depending on
			the platform:
			[all] jiffies (this is the base, fallback clocksource)
			[ACPI] acpi_pm
			[ARM] imx_timer1,OSTS,netx_timer,mpu_timer2,
				pxa_timer,timer3,32k_counter,timer0_1
			[X86-32] pit,hpet,tsc;
				scx200_hrt on Geode; cyclone on IBM x440
			[MIPS] MIPS
			[PARISC] cr16
			[S390] tod
			[SH] SuperH
			[SPARC64] tick
			[X86-64] hpet,tsc

	clocksource.arm_arch_timer.evtstrm=
			[ARM,ARM64]
			Format: <bool>
			Enable/disable the eventstream feature of the ARM
			architected timer so that code using WFE-based polling
			loops can be debugged more effectively on production
			systems.

	clearcpuid=BITNUM [X86]
			Disable CPUID feature X for the kernel. See
			arch/x86/include/asm/cpufeatures.h for the valid bit
			numbers. Note the Linux specific bits are not necessarily
			stable over kernel options, but the vendor specific
			ones should be.
			Also note that user programs calling CPUID directly
			or using the feature without checking anything
			will still see it. This just prevents it from
			being used by the kernel or shown in /proc/cpuinfo.
			Also note the kernel might malfunction if you disable
			some critical bits.

	cma=nn[MG]@[start[MG][-end[MG]]]
			[ARM,X86,KNL]
			Sets the size of kernel global memory area for
			contiguous memory allocations and optionally the
			placement constraint by the physical address range of
			memory allocations. A value of 0 disables CMA
			altogether. For more information, see
			include/linux/dma-contiguous.h

	cmo_free_hint=	[PPC] Format: { yes | no }
			Specify whether pages are marked as being inactive
			when they are freed.  This is used in CMO environments
			to determine OS memory pressure for page stealing by
			a hypervisor.
			Default: yes

	coherent_pool=nn[KMG]	[ARM,KNL]
			Sets the size of memory pool for coherent, atomic dma
			allocations, by default set to 256K.

	code_bytes	[X86] How many bytes of object code to print
			in an oops report.
			Range: 0 - 8192
			Default: 64

	com20020=	[HW,NET] ARCnet - COM20020 chipset
			Format:
			<io>[,<irq>[,<nodeID>[,<backplane>[,<ckp>[,<timeout>]]]]]

	com90io=	[HW,NET] ARCnet - COM90xx chipset (IO-mapped buffers)
			Format: <io>[,<irq>]

	com90xx=	[HW,NET]
			ARCnet - COM90xx chipset (memory-mapped buffers)
			Format: <io>[,<irq>[,<memstart>]]

	condev=		[HW,S390] console device
	conmode=

	console=	[KNL] Output console device and options.

		tty<n>	Use the virtual console device <n>.

		ttyS<n>[,options]
		ttyUSB0[,options]
			Use the specified serial port.  The options are of
			the form "bbbbpnf", where "bbbb" is the baud rate,
			"p" is parity ("n", "o", or "e"), "n" is number of
			bits, and "f" is flow control ("r" for RTS or
			omit it).  Default is "9600n8".

			See Documentation/admin-guide/serial-console.rst for more
			information.  See
			Documentation/networking/netconsole.txt for an
			alternative.

		uart[8250],io,<addr>[,options]
		uart[8250],mmio,<addr>[,options]
		uart[8250],mmio16,<addr>[,options]
		uart[8250],mmio32,<addr>[,options]
		uart[8250],0x<addr>[,options]
			Start an early, polled-mode console on the 8250/16550
			UART at the specified I/O port or MMIO address,
			switching to the matching ttyS device later.
			MMIO inter-register address stride is either 8-bit
			(mmio), 16-bit (mmio16), or 32-bit (mmio32).
			If none of [io|mmio|mmio16|mmio32], <addr> is assumed
			to be equivalent to 'mmio'. 'options' are specified in
			the same format described for ttyS above; if unspecified,
			the h/w is not re-initialized.

		hvc<n>	Use the hypervisor console device <n>. This is for
			both Xen and PowerPC hypervisors.

                If the device connected to the port is not a TTY but a braille
                device, prepend "brl," before the device type, for instance
			console=brl,ttyS0
		For now, only VisioBraille is supported.

	consoleblank=	[KNL] The console blank (screen saver) timeout in
			seconds. Defaults to 10*60 = 10mins. A value of 0
			disables the blank timer.

	coredump_filter=
			[KNL] Change the default value for
			/proc/<pid>/coredump_filter.
			See also Documentation/filesystems/proc.txt.

	coresight_cpu_debug.enable
			[ARM,ARM64]
			Format: <bool>
			Enable/disable the CPU sampling based debugging.
			0: default value, disable debugging
			1: enable debugging at boot time

	cpuidle.off=1	[CPU_IDLE]
			disable the cpuidle sub-system

	cpufreq.off=1	[CPU_FREQ]
			disable the cpufreq sub-system

	cpu_init_udelay=N
			[X86] Delay for N microsec between assert and de-assert
			of APIC INIT to start processors.  This delay occurs
			on every CPU online, such as boot, and resume from suspend.
			Default: 10000

	cpcihp_generic=	[HW,PCI] Generic port I/O CompactPCI driver
			Format:
			<first_slot>,<last_slot>,<port>,<enum_bit>[,<debug>]

	crashkernel=size[KMG][@offset[KMG]]
			[KNL] Using kexec, Linux can switch to a 'crash kernel'
			upon panic. This parameter reserves the physical
			memory region [offset, offset + size] for that kernel
			image. If '@offset' is omitted, then a suitable offset
			is selected automatically. Check
			Documentation/kdump/kdump.txt for further details.

	crashkernel=range1:size1[,range2:size2,...][@offset]
			[KNL] Same as above, but depends on the memory
			in the running system. The syntax of range is
			start-[end] where start and end are both
			a memory unit (amount[KMG]). See also
			Documentation/kdump/kdump.txt for an example.

	crashkernel=size[KMG],high
			[KNL, x86_64] range could be above 4G. Allow kernel
			to allocate physical memory region from top, so could
			be above 4G if system have more than 4G ram installed.
			Otherwise memory region will be allocated below 4G, if
			available.
			It will be ignored if crashkernel=X is specified.
	crashkernel=size[KMG],low
			[KNL, x86_64] range under 4G. When crashkernel=X,high
			is passed, kernel could allocate physical memory region
			above 4G, that cause second kernel crash on system
			that require some amount of low memory, e.g. swiotlb
			requires at least 64M+32K low memory, also enough extra
			low memory is needed to make sure DMA buffers for 32-bit
			devices won't run out. Kernel would try to allocate at
			at least 256M below 4G automatically.
			This one let user to specify own low range under 4G
			for second kernel instead.
			0: to disable low allocation.
			It will be ignored when crashkernel=X,high is not used
			or memory reserved is below 4G.

	cryptomgr.notests
                        [KNL] Disable crypto self-tests

	cs89x0_dma=	[HW,NET]
			Format: <dma>

	cs89x0_media=	[HW,NET]
			Format: { rj45 | aui | bnc }

	dasd=		[HW,NET]
			See header of drivers/s390/block/dasd_devmap.c.

	db9.dev[2|3]=	[HW,JOY] Multisystem joystick support via parallel port
			(one device per port)
			Format: <port#>,<type>
			See also Documentation/input/joystick-parport.txt

	ddebug_query=   [KNL,DYNAMIC_DEBUG] Enable debug messages at early boot
			time. See
			Documentation/admin-guide/dynamic-debug-howto.rst for
			details.  Deprecated, see dyndbg.

	debug		[KNL] Enable kernel debugging (events log level).

	debug_locks_verbose=
			[KNL] verbose self-tests
			Format=<0|1>
			Print debugging info while doing the locking API
			self-tests.
			We default to 0 (no extra messages), setting it to
			1 will print _a lot_ more information - normally
			only useful to kernel developers.

	debug_objects	[KNL] Enable object debugging

	no_debug_objects
			[KNL] Disable object debugging

	debug_guardpage_minorder=
			[KNL] When CONFIG_DEBUG_PAGEALLOC is set, this
			parameter allows control of the order of pages that will
			be intentionally kept free (and hence protected) by the
			buddy allocator. Bigger value increase the probability
			of catching random memory corruption, but reduce the
			amount of memory for normal system use. The maximum
			possible value is MAX_ORDER/2.  Setting this parameter
			to 1 or 2 should be enough to identify most random
			memory corruption problems caused by bugs in kernel or
			driver code when a CPU writes to (or reads from) a
			random memory location. Note that there exists a class
			of memory corruptions problems caused by buggy H/W or
			F/W or by drivers badly programing DMA (basically when
			memory is written at bus level and the CPU MMU is
			bypassed) which are not detectable by
			CONFIG_DEBUG_PAGEALLOC, hence this option will not help
			tracking down these problems.

	debug_pagealloc=
			[KNL] When CONFIG_DEBUG_PAGEALLOC is set, this
			parameter enables the feature at boot time. In
			default, it is disabled. We can avoid allocating huge
			chunk of memory for debug pagealloc if we don't enable
			it at boot time and the system will work mostly same
			with the kernel built without CONFIG_DEBUG_PAGEALLOC.
			on: enable the feature

	debugpat	[X86] Enable PAT debugging

	decnet.addr=	[HW,NET]
			Format: <area>[,<node>]
			See also Documentation/networking/decnet.txt.

	default_hugepagesz=
			[same as hugepagesz=] The size of the default
			HugeTLB page size. This is the size represented by
			the legacy /proc/ hugepages APIs, used for SHM, and
			default size when mounting hugetlbfs filesystems.
			Defaults to the default architecture's huge page size
			if not specified.

	dhash_entries=	[KNL]
			Set number of hash buckets for dentry cache.

	disable_1tb_segments [PPC]
			Disables the use of 1TB hash page table segments. This
			causes the kernel to fall back to 256MB segments which
			can be useful when debugging issues that require an SLB
			miss to occur.

	disable=	[IPV6]
			See Documentation/networking/ipv6.txt.

	disable_radix	[PPC]
			Disable RADIX MMU mode on POWER9

	disable_cpu_apicid= [X86,APIC,SMP]
			Format: <int>
			The number of initial APIC ID for the
			corresponding CPU to be disabled at boot,
			mostly used for the kdump 2nd kernel to
			disable BSP to wake up multiple CPUs without
			causing system reset or hang due to sending
			INIT from AP to BSP.

	disable_ddw     [PPC/PSERIES]
			Disable Dynamic DMA Window support. Use this if
			to workaround buggy firmware.

	disable_ipv6=	[IPV6]
			See Documentation/networking/ipv6.txt.

	disable_mtrr_cleanup [X86]
			The kernel tries to adjust MTRR layout from continuous
			to discrete, to make X server driver able to add WB
			entry later. This parameter disables that.

	disable_mtrr_trim [X86, Intel and AMD only]
			By default the kernel will trim any uncacheable
			memory out of your available memory pool based on
			MTRR settings.  This parameter disables that behavior,
			possibly causing your machine to run very slowly.

	disable_timer_pin_1 [X86]
			Disable PIN 1 of APIC timer
			Can be useful to work around chipset bugs.

	dis_ucode_ldr	[X86] Disable the microcode loader.

	dm=		[DM] Allows early creation of a device-mapper device.
			See Documentation/device-mapper/boot.txt.

	dmasound=	[HW,OSS] Sound subsystem buff

	dma_debug=off	If the kernel is compiled with DMA_API_DEBUG support,
			this option disables the debugging code at boot.

	dma_debug_entries=<number>
			This option allows to tune the number of preallocated
			entries for DMA-API debugging code. One entry is
			required per DMA-API allocation. Use this if the
			DMA-API debugging code disables itself because the
			architectural default is too low.

	dma_debug_driver=<driver_name>
			With this option the DMA-API debugging driver
			filter feature can be enabled at boot time. Just
			pass the driver to filter for as the parameter.
			The filter can be disabled or changed to another
			driver later using sysfs.

	driver_async_probe=  [KNL]
			List of driver names to be probed asynchronously.
			Format: <driver_name1>,<driver_name2>...

	drm_kms_helper.edid_firmware=[<connector>:]<file>[,[<connector>:]<file>]
			Broken monitors, graphic adapters, KVMs and EDIDless
			panels may send no or incorrect EDID data sets.
			This parameter allows to specify an EDID data sets
			in the /lib/firmware directory that are used instead.
			Generic built-in EDID data sets are used, if one of
			edid/1024x768.bin, edid/1280x1024.bin,
			edid/1680x1050.bin, or edid/1920x1080.bin is given
			and no file with the same name exists. Details and
			instructions how to build your own EDID data are
			available in Documentation/EDID/HOWTO.txt. An EDID
			data set will only be used for a particular connector,
			if its name and a colon are prepended to the EDID
			name. Each connector may use a unique EDID data
			set by separating the files with a comma.  An EDID
			data set with no connector name will be used for
			any connectors not explicitly specified.

	dscc4.setup=	[NET]

	dt_cpu_ftrs=	[PPC]
			Format: {"off" | "known"}
			Control how the dt_cpu_ftrs device-tree binding is
			used for CPU feature discovery and setup (if it
			exists).
			off: Do not use it, fall back to legacy cpu table.
			known: Do not pass through unknown features to guests
			or userspace, only those that the kernel is aware of.

	dump_apple_properties	[X86]
			Dump name and content of EFI device properties on
			x86 Macs.  Useful for driver authors to determine
			what data is available or for reverse-engineering.

	dyndbg[="val"]		[KNL,DYNAMIC_DEBUG]
	module.dyndbg[="val"]
			Enable debug messages at boot time.  See
			Documentation/admin-guide/dynamic-debug-howto.rst
			for details.

	nompx		[X86] Disables Intel Memory Protection Extensions.
			See Documentation/x86/intel_mpx.txt for more
			information about the feature.

	nopku		[X86] Disable Memory Protection Keys CPU feature found
			in some Intel CPUs.

	module.async_probe [KNL]
			Enable asynchronous probe on this module.

	early_ioremap_debug [KNL]
			Enable debug messages in early_ioremap support. This
			is useful for tracking down temporary early mappings
			which are not unmapped.

	earlycon=	[KNL] Output early console device and options.

			When used with no options, the early console is
			determined by the stdout-path property in device
			tree's chosen node.

		cdns,<addr>[,options]
			Start an early, polled-mode console on a Cadence
			(xuartps) serial port at the specified address. Only
			supported option is baud rate. If baud rate is not
			specified, the serial port must already be setup and
			configured.

		uart[8250],io,<addr>[,options]
		uart[8250],mmio,<addr>[,options]
		uart[8250],mmio32,<addr>[,options]
		uart[8250],mmio32be,<addr>[,options]
		uart[8250],0x<addr>[,options]
			Start an early, polled-mode console on the 8250/16550
			UART at the specified I/O port or MMIO address.
			MMIO inter-register address stride is either 8-bit
			(mmio) or 32-bit (mmio32 or mmio32be).
			If none of [io|mmio|mmio32|mmio32be], <addr> is assumed
			to be equivalent to 'mmio'. 'options' are specified
			in the same format described for "console=ttyS<n>"; if
			unspecified, the h/w is not initialized.

		pl011,<addr>
		pl011,mmio32,<addr>
			Start an early, polled-mode console on a pl011 serial
			port at the specified address. The pl011 serial port
			must already be setup and configured. Options are not
			yet supported.  If 'mmio32' is specified, then only
			the driver will use only 32-bit accessors to read/write
			the device registers.

		meson,<addr>
			Start an early, polled-mode console on a meson serial
			port at the specified address. The serial port must
			already be setup and configured. Options are not yet
			supported.

		msm_serial,<addr>
			Start an early, polled-mode console on an msm serial
			port at the specified address. The serial port
			must already be setup and configured. Options are not
			yet supported.

		msm_serial_dm,<addr>
			Start an early, polled-mode console on an msm serial
			dm port at the specified address. The serial port
			must already be setup and configured. Options are not
			yet supported.

		owl,<addr>
			Start an early, polled-mode console on a serial port
			of an Actions Semi SoC, such as S500 or S900, at the
			specified address. The serial port must already be
			setup and configured. Options are not yet supported.

		smh	Use ARM semihosting calls for early console.

		s3c2410,<addr>
		s3c2412,<addr>
		s3c2440,<addr>
		s3c6400,<addr>
		s5pv210,<addr>
		exynos4210,<addr>
			Use early console provided by serial driver available
			on Samsung SoCs, requires selecting proper type and
			a correct base address of the selected UART port. The
			serial port must already be setup and configured.
			Options are not yet supported.

		lantiq,<addr>
			Start an early, polled-mode console on a lantiq serial
			(lqasc) port at the specified address. The serial port
			must already be setup and configured. Options are not
			yet supported.

		lpuart,<addr>
		lpuart32,<addr>
			Use early console provided by Freescale LP UART driver
			found on Freescale Vybrid and QorIQ LS1021A processors.
			A valid base address must be provided, and the serial
			port must already be setup and configured.

		ar3700_uart,<addr>
			Start an early, polled-mode console on the
			Armada 3700 serial port at the specified
			address. The serial port must already be setup
			and configured. Options are not yet supported.

	earlyprintk=	[X86,SH,BLACKFIN,ARM,M68k,S390]
			earlyprintk=vga
			earlyprintk=efi
			earlyprintk=sclp
			earlyprintk=xen
			earlyprintk=serial[,ttySn[,baudrate]]
			earlyprintk=serial[,0x...[,baudrate]]
			earlyprintk=ttySn[,baudrate]
			earlyprintk=dbgp[debugController#]
			earlyprintk=pciserial[,force],bus:device.function[,baudrate]
			earlyprintk=xdbc[xhciController#]

			earlyprintk is useful when the kernel crashes before
			the normal console is initialized. It is not enabled by
			default because it has some cosmetic problems.

			Append ",keep" to not disable it when the real console
			takes over.

			Only one of vga, efi, serial, or usb debug port can
			be used at a time.

			Currently only ttyS0 and ttyS1 may be specified by
			name.  Other I/O ports may be explicitly specified
			on some architectures (x86 and arm at least) by
			replacing ttySn with an I/O port address, like this:
				earlyprintk=serial,0x1008,115200
			You can find the port for a given device in
			/proc/tty/driver/serial:
				2: uart:ST16650V2 port:00001008 irq:18 ...

			Interaction with the standard serial driver is not
			very good.

			The VGA and EFI output is eventually overwritten by
			the real console.

			The xen output can only be used by Xen PV guests.

			The sclp output can only be used on s390.

			The optional "force" to "pciserial" enables use of a
			PCI device even when its classcode is not of the
			UART class.

	edac_report=	[HW,EDAC] Control how to report EDAC event
			Format: {"on" | "off" | "force"}
			on: enable EDAC to report H/W event. May be overridden
			by other higher priority error reporting module.
			off: disable H/W event reporting through EDAC.
			force: enforce the use of EDAC to report H/W event.
			default: on.

	ekgdboc=	[X86,KGDB] Allow early kernel console debugging
			ekgdboc=kbd

			This is designed to be used in conjunction with
			the boot argument: earlyprintk=vga

	edd=		[EDD]
			Format: {"off" | "on" | "skip[mbr]"}

	efi=		[EFI]
			Format: { "old_map", "nochunk", "noruntime", "debug" }
			old_map [X86-64]: switch to the old ioremap-based EFI
			runtime services mapping. 32-bit still uses this one by
			default.
			nochunk: disable reading files in "chunks" in the EFI
			boot stub, as chunking can cause problems with some
			firmware implementations.
			noruntime : disable EFI runtime services support
			debug: enable misc debug output

	efi_no_storage_paranoia [EFI; X86]
			Using this parameter you can use more than 50% of
			your efi variable storage. Use this parameter only if
			you are really sure that your UEFI does sane gc and
			fulfills the spec otherwise your board may brick.

	efi_fake_mem=	nn[KMG]@ss[KMG]:aa[,nn[KMG]@ss[KMG]:aa,..] [EFI; X86]
			Add arbitrary attribute to specific memory range by
			updating original EFI memory map.
			Region of memory which aa attribute is added to is
			from ss to ss+nn.
			If efi_fake_mem=2G@4G:0x10000,2G@0x10a0000000:0x10000
			is specified, EFI_MEMORY_MORE_RELIABLE(0x10000)
			attribute is added to range 0x100000000-0x180000000 and
			0x10a0000000-0x1120000000.

			Using this parameter you can do debugging of EFI memmap
			related feature. For example, you can do debugging of
			Address Range Mirroring feature even if your box
			doesn't support it.

	efivar_ssdt=	[EFI; X86] Name of an EFI variable that contains an SSDT
			that is to be dynamically loaded by Linux. If there are
			multiple variables with the same name but with different
			vendor GUIDs, all of them will be loaded. See
			Documentation/acpi/ssdt-overlays.txt for details.


	eisa_irq_edge=	[PARISC,HW]
			See header of drivers/parisc/eisa.c.

	elanfreq=	[X86-32]
			See comment before function elanfreq_setup() in
			arch/x86/kernel/cpu/cpufreq/elanfreq.c.

	elevator=	[IOSCHED]
			Format: {"cfq" | "deadline" | "noop"}
			See Documentation/block/cfq-iosched.txt and
			Documentation/block/deadline-iosched.txt for details.

	elfcorehdr=[size[KMG]@]offset[KMG] [IA64,PPC,SH,X86,S390]
			Specifies physical address of start of kernel core
			image elf header and optionally the size. Generally
			kexec loader will pass this option to capture kernel.
			See Documentation/kdump/kdump.txt for details.

	enable_mtrr_cleanup [X86]
			The kernel tries to adjust MTRR layout from continuous
			to discrete, to make X server driver able to add WB
			entry later. This parameter enables that.

	enable_timer_pin_1 [X86]
			Enable PIN 1 of APIC timer
			Can be useful to work around chipset bugs
			(in particular on some ATI chipsets).
			The kernel tries to set a reasonable default.

	enforcing	[SELINUX] Set initial enforcing status.
			Format: {"0" | "1"}
			See security/selinux/Kconfig help text.
			0 -- permissive (log only, no denials).
			1 -- enforcing (deny and log).
			Default value is 0.
			Value can be changed at runtime via /selinux/enforce.

	erst_disable	[ACPI]
			Disable Error Record Serialization Table (ERST)
			support.

	ether=		[HW,NET] Ethernet cards parameters
			This option is obsoleted by the "netdev=" option, which
			has equivalent usage. See its documentation for details.

	evm=		[EVM]
			Format: { "fix" }
			Permit 'security.evm' to be updated regardless of
			current integrity status.

	failslab=
	fail_page_alloc=
	fail_make_request=[KNL]
			General fault injection mechanism.
			Format: <interval>,<probability>,<space>,<times>
			See also Documentation/fault-injection/.

	floppy=		[HW]
			See Documentation/blockdev/floppy.txt.

	force_pal_cache_flush
			[IA-64] Avoid check_sal_cache_flush which may hang on
			buggy SAL_CACHE_FLUSH implementations. Using this
			parameter will force ia64_sal_cache_flush to call
			ia64_pal_cache_flush instead of SAL_CACHE_FLUSH.

	forcepae [X86-32]
			Forcefully enable Physical Address Extension (PAE).
			Many Pentium M systems disable PAE but may have a
			functionally usable PAE implementation.
			Warning: use of this parameter will taint the kernel
			and may cause unknown problems.

	ftrace=[tracer]
			[FTRACE] will set and start the specified tracer
			as early as possible in order to facilitate early
			boot debugging.

	ftrace_dump_on_oops[=orig_cpu]
			[FTRACE] will dump the trace buffers on oops.
			If no parameter is passed, ftrace will dump
			buffers of all CPUs, but if you pass orig_cpu, it will
			dump only the buffer of the CPU that triggered the
			oops.

	ftrace_filter=[function-list]
			[FTRACE] Limit the functions traced by the function
			tracer at boot up. function-list is a comma separated
			list of functions. This list can be changed at run
			time by the set_ftrace_filter file in the debugfs
			tracing directory.

	ftrace_notrace=[function-list]
			[FTRACE] Do not trace the functions specified in
			function-list. This list can be changed at run time
			by the set_ftrace_notrace file in the debugfs
			tracing directory.

	ftrace_graph_filter=[function-list]
			[FTRACE] Limit the top level callers functions traced
			by the function graph tracer at boot up.
			function-list is a comma separated list of functions
			that can be changed at run time by the
			set_graph_function file in the debugfs tracing directory.

	ftrace_graph_notrace=[function-list]
			[FTRACE] Do not trace from the functions specified in
			function-list.  This list is a comma separated list of
			functions that can be changed at run time by the
			set_graph_notrace file in the debugfs tracing directory.

	ftrace_graph_max_depth=<uint>
			[FTRACE] Used with the function graph tracer. This is
			the max depth it will trace into a function. This value
			can be changed at run time by the max_graph_depth file
			in the tracefs tracing directory. default: 0 (no limit)

	gamecon.map[2|3]=
			[HW,JOY] Multisystem joystick and NES/SNES/PSX pad
			support via parallel port (up to 5 devices per port)
			Format: <port#>,<pad1>,<pad2>,<pad3>,<pad4>,<pad5>
			See also Documentation/input/joystick-parport.txt

	gamma=		[HW,DRM]

	gart_fix_e820=  [X86_64] disable the fix e820 for K8 GART
			Format: off | on
			default: on

	gcov_persist=	[GCOV] When non-zero (default), profiling data for
			kernel modules is saved and remains accessible via
			debugfs, even when the module is unloaded/reloaded.
			When zero, profiling data is discarded and associated
			debugfs files are removed at module unload time.

	goldfish	[X86] Enable the goldfish android emulator platform.
			Don't use this when you are not running on the
			android emulator

	gpt		[EFI] Forces disk with valid GPT signature but
			invalid Protective MBR to be treated as GPT. If the
			primary GPT is corrupted, it enables the backup/alternate
			GPT to be used instead.

	grcan.enable0=	[HW] Configuration of physical interface 0. Determines
			the "Enable 0" bit of the configuration register.
			Format: 0 | 1
			Default: 0
	grcan.enable1=	[HW] Configuration of physical interface 1. Determines
			the "Enable 0" bit of the configuration register.
			Format: 0 | 1
			Default: 0
	grcan.select=	[HW] Select which physical interface to use.
			Format: 0 | 1
			Default: 0
	grcan.txsize=	[HW] Sets the size of the tx buffer.
			Format: <unsigned int> such that (txsize & ~0x1fffc0) == 0.
			Default: 1024
	grcan.rxsize=	[HW] Sets the size of the rx buffer.
			Format: <unsigned int> such that (rxsize & ~0x1fffc0) == 0.
			Default: 1024

	gpio-mockup.gpio_mockup_ranges
			[HW] Sets the ranges of gpiochip of for this device.
			Format: <start1>,<end1>,<start2>,<end2>...

	hardlockup_all_cpu_backtrace=
			[KNL] Should the hard-lockup detector generate
			backtraces on all cpus.
			Format: <integer>

	hashdist=	[KNL,NUMA] Large hashes allocated during boot
			are distributed across NUMA nodes.  Defaults on
			for 64-bit NUMA, off otherwise.
			Format: 0 | 1 (for off | on)

	hcl=		[IA-64] SGI's Hardware Graph compatibility layer

	hd=		[EIDE] (E)IDE hard drive subsystem geometry
			Format: <cyl>,<head>,<sect>

	hest_disable	[ACPI]
			Disable Hardware Error Source Table (HEST) support;
			corresponding firmware-first mode error processing
			logic will be disabled.

	highmem=nn[KMG]	[KNL,BOOT] forces the highmem zone to have an exact
			size of <nn>. This works even on boxes that have no
			highmem otherwise. This also works to reduce highmem
			size on bigger boxes.

	highres=	[KNL] Enable/disable high resolution timer mode.
			Valid parameters: "on", "off"
			Default: "on"

	hisax=		[HW,ISDN]
			See Documentation/isdn/README.HiSax.

	hlt		[BUGS=ARM,SH]

	hpet=		[X86-32,HPET] option to control HPET usage
			Format: { enable (default) | disable | force |
				verbose }
			disable: disable HPET and use PIT instead
			force: allow force enabled of undocumented chips (ICH4,
				VIA, nVidia)
			verbose: show contents of HPET registers during setup

	hpet_mmap=	[X86, HPET_MMAP] Allow userspace to mmap HPET
			registers.  Default set by CONFIG_HPET_MMAP_DEFAULT.

	hugepages=	[HW,X86-32,IA-64] HugeTLB pages to allocate at boot.
	hugepagesz=	[HW,IA-64,PPC,X86-64] The size of the HugeTLB pages.
			On x86-64 and powerpc, this option can be specified
			multiple times interleaved with hugepages= to reserve
			huge pages of different sizes. Valid pages sizes on
			x86-64 are 2M (when the CPU supports "pse") and 1G
			(when the CPU supports the "pdpe1gb" cpuinfo flag).

	hvc_iucv=	[S390] Number of z/VM IUCV hypervisor console (HVC)
			       terminal devices. Valid values: 0..8
	hvc_iucv_allow=	[S390] Comma-separated list of z/VM user IDs.
			       If specified, z/VM IUCV HVC accepts connections
			       from listed z/VM user IDs only.

	hwthread_map=	[METAG] Comma-separated list of Linux cpu id to
			        hardware thread id mappings.
				Format: <cpu>:<hwthread>

	keep_bootcon	[KNL]
			Do not unregister boot console at start. This is only
			useful for debugging when something happens in the window
			between unregistering the boot console and initializing
			the real console.

	i2c_bus=	[HW] Override the default board specific I2C bus speed
			     or register an additional I2C bus that is not
			     registered from board initialization code.
			     Format:
			     <bus_id>,<clkrate>

	i8042.debug	[HW] Toggle i8042 debug mode
	i8042.unmask_kbd_data
			[HW] Enable printing of interrupt data from the KBD port
			     (disabled by default, and as a pre-condition
			     requires that i8042.debug=1 be enabled)
	i8042.direct	[HW] Put keyboard port into non-translated mode
	i8042.dumbkbd	[HW] Pretend that controller can only read data from
			     keyboard and cannot control its state
			     (Don't attempt to blink the leds)
	i8042.noaux	[HW] Don't check for auxiliary (== mouse) port
	i8042.nokbd	[HW] Don't check/create keyboard port
	i8042.noloop	[HW] Disable the AUX Loopback command while probing
			     for the AUX port
	i8042.nomux	[HW] Don't check presence of an active multiplexing
			     controller
	i8042.nopnp	[HW] Don't use ACPIPnP / PnPBIOS to discover KBD/AUX
			     controllers
	i8042.notimeout	[HW] Ignore timeout condition signalled by controller
	i8042.reset	[HW] Reset the controller during init, cleanup and
			     suspend-to-ram transitions, only during s2r
			     transitions, or never reset
			Format: { 1 | Y | y | 0 | N | n }
			1, Y, y: always reset controller
			0, N, n: don't ever reset controller
			Default: only on s2r transitions on x86; most other
			architectures force reset to be always executed
	i8042.unlock	[HW] Unlock (ignore) the keylock
	i8042.kbdreset  [HW] Reset device connected to KBD port

	i810=		[HW,DRM]

	i8k.ignore_dmi	[HW] Continue probing hardware even if DMI data
			indicates that the driver is running on unsupported
			hardware.
	i8k.force	[HW] Activate i8k driver even if SMM BIOS signature
			does not match list of supported models.
	i8k.power_status
			[HW] Report power status in /proc/i8k
			(disabled by default)
	i8k.restricted	[HW] Allow controlling fans only if SYS_ADMIN
			capability is set.

	i915.invert_brightness=
			[DRM] Invert the sense of the variable that is used to
			set the brightness of the panel backlight. Normally a
			brightness value of 0 indicates backlight switched off,
			and the maximum of the brightness value sets the backlight
			to maximum brightness. If this parameter is set to 0
			(default) and the machine requires it, or this parameter
			is set to 1, a brightness value of 0 sets the backlight
			to maximum brightness, and the maximum of the brightness
			value switches the backlight off.
			-1 -- never invert brightness
			 0 -- machine default
			 1 -- force brightness inversion

	icn=		[HW,ISDN]
			Format: <io>[,<membase>[,<icn_id>[,<icn_id2>]]]

	ide-core.nodma=	[HW] (E)IDE subsystem
			Format: =0.0 to prevent dma on hda, =0.1 hdb =1.0 hdc
			.vlb_clock .pci_clock .noflush .nohpa .noprobe .nowerr
			.cdrom .chs .ignore_cable are additional options
			See Documentation/ide/ide.txt.

	ide-generic.probe-mask= [HW] (E)IDE subsystem
			Format: <int>
			Probe mask for legacy ISA IDE ports.  Depending on
			platform up to 6 ports are supported, enabled by
			setting corresponding bits in the mask to 1.  The
			default value is 0x0, which has a special meaning.
			On systems that have PCI, it triggers scanning the
			PCI bus for the first and the second port, which
			are then probed.  On systems without PCI the value
			of 0x0 enables probing the two first ports as if it
			was 0x3.

	ide-pci-generic.all-generic-ide [HW] (E)IDE subsystem
			Claim all unknown PCI IDE storage controllers.

	idle=		[X86]
			Format: idle=poll, idle=halt, idle=nomwait
			Poll forces a polling idle loop that can slightly
			improve the performance of waking up a idle CPU, but
			will use a lot of power and make the system run hot.
			Not recommended.
			idle=halt: Halt is forced to be used for CPU idle.
			In such case C2/C3 won't be used again.
			idle=nomwait: Disable mwait for CPU C-states

	ieee754=	[MIPS] Select IEEE Std 754 conformance mode
			Format: { strict | legacy | 2008 | relaxed }
			Default: strict

			Choose which programs will be accepted for execution
			based on the IEEE 754 NaN encoding(s) supported by
			the FPU and the NaN encoding requested with the value
			of an ELF file header flag individually set by each
			binary.  Hardware implementations are permitted to
			support either or both of the legacy and the 2008 NaN
			encoding mode.

			Available settings are as follows:
			strict	accept binaries that request a NaN encoding
				supported by the FPU
			legacy	only accept legacy-NaN binaries, if supported
				by the FPU
			2008	only accept 2008-NaN binaries, if supported
				by the FPU
			relaxed	accept any binaries regardless of whether
				supported by the FPU

			The FPU emulator is always able to support both NaN
			encodings, so if no FPU hardware is present or it has
			been disabled with 'nofpu', then the settings of
			'legacy' and '2008' strap the emulator accordingly,
			'relaxed' straps the emulator for both legacy-NaN and
			2008-NaN, whereas 'strict' enables legacy-NaN only on
			legacy processors and both NaN encodings on MIPS32 or
			MIPS64 CPUs.

			The setting for ABS.fmt/NEG.fmt instruction execution
			mode generally follows that for the NaN encoding,
			except where unsupported by hardware.

	ignore_loglevel	[KNL]
			Ignore loglevel setting - this will print /all/
			kernel messages to the console. Useful for debugging.
			We also add it as printk module parameter, so users
			could change it dynamically, usually by
			/sys/module/printk/parameters/ignore_loglevel.

	ignore_rlimit_data
			Ignore RLIMIT_DATA setting for data mappings,
			print warning at first misuse.  Can be changed via
			/sys/module/kernel/parameters/ignore_rlimit_data.

	ihash_entries=	[KNL]
			Set number of hash buckets for inode cache.

	ima_appraise=	[IMA] appraise integrity measurements
			Format: { "off" | "enforce" | "fix" | "log" }
			default: "enforce"

	ima_appraise_tcb [IMA]
			The builtin appraise policy appraises all files
			owned by uid=0.

	ima_canonical_fmt [IMA]
			Use the canonical format for the binary runtime
			measurements, instead of host native format.

	ima_hash=	[IMA]
			Format: { md5 | sha1 | rmd160 | sha256 | sha384
				   | sha512 | ... }
			default: "sha1"

			The list of supported hash algorithms is defined
			in crypto/hash_info.h.

	ima_policy=	[IMA]
			The builtin policies to load during IMA setup.
			Format: "tcb | appraise_tcb | secure_boot"

			The "tcb" policy measures all programs exec'd, files
			mmap'd for exec, and all files opened with the read
			mode bit set by either the effective uid (euid=0) or
			uid=0.

			The "appraise_tcb" policy appraises the integrity of
			all files owned by root. (This is the equivalent
			of ima_appraise_tcb.)

			The "secure_boot" policy appraises the integrity
			of files (eg. kexec kernel image, kernel modules,
			firmware, policy, etc) based on file signatures.

	ima_tcb		[IMA] Deprecated.  Use ima_policy= instead.
			Load a policy which meets the needs of the Trusted
			Computing Base.  This means IMA will measure all
			programs exec'd, files mmap'd for exec, and all files
			opened for read by uid=0.

	ima_template=   [IMA]
			Select one of defined IMA measurements template formats.
			Formats: { "ima" | "ima-ng" | "ima-sig" }
			Default: "ima-ng"

	ima_template_fmt=
	                [IMA] Define a custom template format.
			Format: { "field1|...|fieldN" }

	ima.ahash_minsize= [IMA] Minimum file size for asynchronous hash usage
			Format: <min_file_size>
			Set the minimal file size for using asynchronous hash.
			If left unspecified, ahash usage is disabled.

			ahash performance varies for different data sizes on
			different crypto accelerators. This option can be used
			to achieve the best performance for a particular HW.

	ima.ahash_bufsize= [IMA] Asynchronous hash buffer size
			Format: <bufsize>
			Set hashing buffer size. Default: 4k.

			ahash performance varies for different chunk sizes on
			different crypto accelerators. This option can be used
			to achieve best performance for particular HW.

	init=		[KNL]
			Format: <full_path>
			Run specified binary instead of /sbin/init as init
			process.

	initcall_debug	[KNL] Trace initcalls as they are executed.  Useful
			for working out where the kernel is dying during
			startup.

	initcall_blacklist=  [KNL] Do not execute a comma-separated list of
			initcall functions.  Useful for debugging built-in
			modules and initcalls.

	initrd=		[BOOT] Specify the location of the initial ramdisk

	init_pkru=	[x86] Specify the default memory protection keys rights
			register contents for all processes.  0x55555554 by
			default (disallow access to all but pkey 0).  Can
			override in debugfs after boot.

	inport.irq=	[HW] Inport (ATI XL and Microsoft) busmouse driver
			Format: <irq>

	int_pln_enable  [x86] Enable power limit notification interrupt

	integrity_audit=[IMA]
			Format: { "0" | "1" }
			0 -- basic integrity auditing messages. (Default)
			1 -- additional integrity auditing messages.

	intel_iommu=	[DMAR] Intel IOMMU driver (DMAR) option
		on
			Enable intel iommu driver.
		off
			Disable intel iommu driver.
		igfx_off [Default Off]
			By default, gfx is mapped as normal device. If a gfx
			device has a dedicated DMAR unit, the DMAR unit is
			bypassed by not enabling DMAR with this option. In
			this case, gfx device will use physical address for
			DMA.
		forcedac [x86_64]
			With this option iommu will not optimize to look
			for io virtual address below 32-bit forcing dual
			address cycle on pci bus for cards supporting greater
			than 32-bit addressing. The default is to look
			for translation below 32-bit and if not available
			then look in the higher range.
		strict [Default Off]
			With this option on every unmap_single operation will
			result in a hardware IOTLB flush operation as opposed
			to batching them for performance.
		sp_off [Default Off]
			By default, super page will be supported if Intel IOMMU
			has the capability. With this option, super page will
			not be supported.
		ecs_off [Default Off]
			By default, extended context tables will be supported if
			the hardware advertises that it has support both for the
			extended tables themselves, and also PASID support. With
			this option set, extended tables will not be used even
			on hardware which claims to support them.
		tboot_noforce [Default Off]
			Do not force the Intel IOMMU enabled under tboot.
			By default, tboot will force Intel IOMMU on, which
			could harm performance of some high-throughput
			devices like 40GBit network cards, even if identity
			mapping is enabled.
			Note that using this option lowers the security
			provided by tboot because it makes the system
			vulnerable to DMA attacks.

	intel_idle.max_cstate=	[KNL,HW,ACPI,X86]
			0	disables intel_idle and fall back on acpi_idle.
			1 to 9	specify maximum depth of C-state.

	intel_pstate=  [X86]
		       disable
		         Do not enable intel_pstate as the default
		         scaling driver for the supported processors
		       passive
			 Use intel_pstate as a scaling driver, but configure it
			 to work with generic cpufreq governors (instead of
			 enabling its internal governor).  This mode cannot be
			 used along with the hardware-managed P-states (HWP)
			 feature.
		       force
			 Enable intel_pstate on systems that prohibit it by default
			 in favor of acpi-cpufreq. Forcing the intel_pstate driver
			 instead of acpi-cpufreq may disable platform features, such
			 as thermal controls and power capping, that rely on ACPI
			 P-States information being indicated to OSPM and therefore
			 should be used with caution. This option does not work with
			 processors that aren't supported by the intel_pstate driver
			 or on platforms that use pcc-cpufreq instead of acpi-cpufreq.
		       no_hwp
		         Do not enable hardware P state control (HWP)
			 if available.
		hwp_only
			Only load intel_pstate on systems which support
			hardware P state control (HWP) if available.
		support_acpi_ppc
			Enforce ACPI _PPC performance limits. If the Fixed ACPI
			Description Table, specifies preferred power management
			profile as "Enterprise Server" or "Performance Server",
			then this feature is turned on by default.
		per_cpu_perf_limits
			Allow per-logical-CPU P-State performance control limits using
			cpufreq sysfs interface

	intremap=	[X86-64, Intel-IOMMU]
			on	enable Interrupt Remapping (default)
			off	disable Interrupt Remapping
			nosid	disable Source ID checking
			no_x2apic_optout
				BIOS x2APIC opt-out request will be ignored
			nopost	disable Interrupt Posting

	iomem=		Disable strict checking of access to MMIO memory
		strict	regions from userspace.
		relaxed

	iommu=		[x86]
		off
		force
		noforce
		biomerge
		panic
		nopanic
		merge
		nomerge
		forcesac
		soft
		pt		[x86, IA-64]
		nobypass	[PPC/POWERNV]
			Disable IOMMU bypass, using IOMMU for PCI devices.

	iommu.passthrough=
			[ARM64] Configure DMA to bypass the IOMMU by default.
			Format: { "0" | "1" }
			0 - Use IOMMU translation for DMA.
			1 - Bypass the IOMMU for DMA.
			unset - Use IOMMU translation for DMA.

	io7=		[HW] IO7 for Marvel based alpha systems
			See comment before marvel_specify_io7 in
			arch/alpha/kernel/core_marvel.c.

	io_delay=	[X86] I/O delay method
		0x80
			Standard port 0x80 based delay
		0xed
			Alternate port 0xed based delay (needed on some systems)
		udelay
			Simple two microseconds delay
		none
			No delay

	ip=		[IP_PNP]
			See Documentation/filesystems/nfs/nfsroot.txt.

	irqaffinity=	[SMP] Set the default irq affinity mask
			The argument is a cpu list, as described above.

	irqfixup	[HW]
			When an interrupt is not handled search all handlers
			for it. Intended to get systems with badly broken
			firmware running.

	irqpoll		[HW]
			When an interrupt is not handled search all handlers
			for it. Also check all handlers each timer
			interrupt. Intended to get systems with badly broken
			firmware running.

	isapnp=		[ISAPNP]
			Format: <RDP>,<reset>,<pci_scan>,<verbosity>

	isolcpus=	[KNL,SMP] Isolate CPUs from the general scheduler.
			The argument is a cpu list, as described above.

			This option can be used to specify one or more CPUs
			to isolate from the general SMP balancing and scheduling
			algorithms. You can move a process onto or off an
			"isolated" CPU via the CPU affinity syscalls or cpuset.
			<cpu number> begins at 0 and the maximum value is
			"number of CPUs in system - 1".

			This option is the preferred way to isolate CPUs. The
			alternative -- manually setting the CPU mask of all
			tasks in the system -- can cause problems and
			suboptimal load balancer performance.

	iucv=		[HW,NET]

	ivrs_ioapic	[HW,X86_64]
			Provide an override to the IOAPIC-ID<->DEVICE-ID
			mapping provided in the IVRS ACPI table. For
			example, to map IOAPIC-ID decimal 10 to
			PCI device 00:14.0 write the parameter as:
				ivrs_ioapic[10]=00:14.0

	ivrs_hpet	[HW,X86_64]
			Provide an override to the HPET-ID<->DEVICE-ID
			mapping provided in the IVRS ACPI table. For
			example, to map HPET-ID decimal 0 to
			PCI device 00:14.0 write the parameter as:
				ivrs_hpet[0]=00:14.0

	ivrs_acpihid	[HW,X86_64]
			Provide an override to the ACPI-HID:UID<->DEVICE-ID
			mapping provided in the IVRS ACPI table. For
			example, to map UART-HID:UID AMD0020:0 to
			PCI device 00:14.5 write the parameter as:
				ivrs_acpihid[00:14.5]=AMD0020:0

	js=		[HW,JOY] Analog joystick
			See Documentation/input/joystick.txt.

	nokaslr		[KNL]
			When CONFIG_RANDOMIZE_BASE is set, this disables
			kernel and module base offset ASLR (Address Space
			Layout Randomization).

	kasan_multi_shot
			[KNL] Enforce KASAN (Kernel Address Sanitizer) to print
			report on every invalid memory access. Without this
			parameter KASAN will print report only for the first
			invalid access.

	keepinitrd	[HW,ARM]

	kernelcore=	[KNL,X86,IA-64,PPC]
			Format: nn[KMGTPE] | "mirror"
			This parameter
			specifies the amount of memory usable by the kernel
			for non-movable allocations.  The requested amount is
			spread evenly throughout all nodes in the system. The
			remaining memory in each node is used for Movable
			pages. In the event, a node is too small to have both
			kernelcore and Movable pages, kernelcore pages will
			take priority and other nodes will have a larger number
			of Movable pages.  The Movable zone is used for the
			allocation of pages that may be reclaimed or moved
			by the page migration subsystem.  This means that
			HugeTLB pages may not be allocated from this zone.
			Note that allocations like PTEs-from-HighMem still
			use the HighMem zone if it exists, and the Normal
			zone if it does not.

			Instead of specifying the amount of memory (nn[KMGTPE]),
			you can specify "mirror" option. In case "mirror"
			option is specified, mirrored (reliable) memory is used
			for non-movable allocations and remaining memory is used
			for Movable pages. nn[KMGTPE] and "mirror" are exclusive,
			so you can NOT specify nn[KMGTPE] and "mirror" at the same
			time.

	kgdbdbgp=	[KGDB,HW] kgdb over EHCI usb debug port.
			Format: <Controller#>[,poll interval]
			The controller # is the number of the ehci usb debug
			port as it is probed via PCI.  The poll interval is
			optional and is the number seconds in between
			each poll cycle to the debug port in case you need
			the functionality for interrupting the kernel with
			gdb or control-c on the dbgp connection.  When
			not using this parameter you use sysrq-g to break into
			the kernel debugger.

	kgdboc=		[KGDB,HW] kgdb over consoles.
			Requires a tty driver that supports console polling,
			or a supported polling keyboard driver (non-usb).
			 Serial only format: <serial_device>[,baud]
			 keyboard only format: kbd
			 keyboard and serial format: kbd,<serial_device>[,baud]
			Optional Kernel mode setting:
			 kms, kbd format: kms,kbd
			 kms, kbd and serial format: kms,kbd,<ser_dev>[,baud]

	kgdbwait	[KGDB] Stop kernel execution and enter the
			kernel debugger at the earliest opportunity.

	kmac=		[MIPS] korina ethernet MAC address.
			Configure the RouterBoard 532 series on-chip
			Ethernet adapter MAC address.

	kmemleak=	[KNL] Boot-time kmemleak enable/disable
			Valid arguments: on, off
			Default: on
			Built with CONFIG_DEBUG_KMEMLEAK_DEFAULT_OFF=y,
			the default is off.

	kvm.ignore_msrs=[KVM] Ignore guest accesses to unhandled MSRs.
			Default is 0 (don't ignore, but inject #GP)

	kvm.mmu_audit=	[KVM] This is a R/W parameter which allows audit
			KVM MMU at runtime.
			Default is 0 (off)

	kvm.nx_huge_pages=
			[KVM] Controls the software workaround for the
			X86_BUG_ITLB_MULTIHIT bug.
			force	: Always deploy workaround.
			off	: Never deploy workaround.
			auto    : Deploy workaround based on the presence of
				  X86_BUG_ITLB_MULTIHIT.

			Default is 'auto'.

			If the software workaround is enabled for the host,
			guests do need not to enable it for nested guests.

	kvm.nx_huge_pages_recovery_ratio=
			[KVM] Controls how many 4KiB pages are periodically zapped
			back to huge pages.  0 disables the recovery, otherwise if
			the value is N KVM will zap 1/Nth of the 4KiB pages every
			minute.  The default is 60.

	kvm-amd.nested=	[KVM,AMD] Allow nested virtualization in KVM/SVM.
			Default is 1 (enabled)

	kvm-amd.npt=	[KVM,AMD] Disable nested paging (virtualized MMU)
			for all guests.
			Default is 1 (enabled) if in 64-bit or 32-bit PAE mode.

	kvm-arm.vgic_v3_group0_trap=
			[KVM,ARM] Trap guest accesses to GICv3 group-0
			system registers

	kvm-arm.vgic_v3_group1_trap=
			[KVM,ARM] Trap guest accesses to GICv3 group-1
			system registers

	kvm-arm.vgic_v3_common_trap=
			[KVM,ARM] Trap guest accesses to GICv3 common
			system registers

	kvm-intel.ept=	[KVM,Intel] Disable extended page tables
			(virtualized MMU) support on capable Intel chips.
			Default is 1 (enabled)

	kvm-intel.emulate_invalid_guest_state=
			[KVM,Intel] Enable emulation of invalid guest states
			Default is 0 (disabled)

	kvm-intel.flexpriority=
			[KVM,Intel] Disable FlexPriority feature (TPR shadow).
			Default is 1 (enabled)

	kvm-intel.nested=
			[KVM,Intel] Enable VMX nesting (nVMX).
			Default is 0 (disabled)

	kvm-intel.unrestricted_guest=
			[KVM,Intel] Disable unrestricted guest feature
			(virtualized real and unpaged mode) on capable
			Intel chips. Default is 1 (enabled)

	kvm-intel.vmentry_l1d_flush=[KVM,Intel] Mitigation for L1 Terminal Fault
			CVE-2018-3620.

			Valid arguments: never, cond, always

			always: L1D cache flush on every VMENTER.
			cond:	Flush L1D on VMENTER only when the code between
				VMEXIT and VMENTER can leak host memory.
			never:	Disables the mitigation

			Default is cond (do L1 cache flush in specific instances)

	kvm-intel.vpid=	[KVM,Intel] Disable Virtual Processor Identification
			feature (tagged TLBs) on capable Intel chips.
			Default is 1 (enabled)

	l1tf=           [X86] Control mitigation of the L1TF vulnerability on
			      affected CPUs

			The kernel PTE inversion protection is unconditionally
			enabled and cannot be disabled.

			full
				Provides all available mitigations for the
				L1TF vulnerability. Disables SMT and
				enables all mitigations in the
				hypervisors, i.e. unconditional L1D flush.

				SMT control and L1D flush control via the
				sysfs interface is still possible after
				boot.  Hypervisors will issue a warning
				when the first VM is started in a
				potentially insecure configuration,
				i.e. SMT enabled or L1D flush disabled.

			full,force
				Same as 'full', but disables SMT and L1D
				flush runtime control. Implies the
				'nosmt=force' command line option.
				(i.e. sysfs control of SMT is disabled.)

			flush
				Leaves SMT enabled and enables the default
				hypervisor mitigation, i.e. conditional
				L1D flush.

				SMT control and L1D flush control via the
				sysfs interface is still possible after
				boot.  Hypervisors will issue a warning
				when the first VM is started in a
				potentially insecure configuration,
				i.e. SMT enabled or L1D flush disabled.

			flush,nosmt

				Disables SMT and enables the default
				hypervisor mitigation.

				SMT control and L1D flush control via the
				sysfs interface is still possible after
				boot.  Hypervisors will issue a warning
				when the first VM is started in a
				potentially insecure configuration,
				i.e. SMT enabled or L1D flush disabled.

			flush,nowarn
				Same as 'flush', but hypervisors will not
				warn when a VM is started in a potentially
				insecure configuration.

			off
				Disables hypervisor mitigations and doesn't
				emit any warnings.
				It also drops the swap size and available
				RAM limit restriction on both hypervisor and
				bare metal.

			Default is 'flush'.

			For details see: Documentation/admin-guide/hw-vuln/l1tf.rst

	l2cr=		[PPC]

	l3cr=		[PPC]

	lapic		[X86-32,APIC] Enable the local APIC even if BIOS
			disabled it.

	lapic=		[x86,APIC] "notscdeadline" Do not use TSC deadline
			value for LAPIC timer one-shot implementation. Default
			back to the programmable timer unit in the LAPIC.

	lapic_timer_c2_ok	[X86,APIC] trust the local apic timer
			in C2 power state.

	libata.dma=	[LIBATA] DMA control
			libata.dma=0	  Disable all PATA and SATA DMA
			libata.dma=1	  PATA and SATA Disk DMA only
			libata.dma=2	  ATAPI (CDROM) DMA only
			libata.dma=4	  Compact Flash DMA only
			Combinations also work, so libata.dma=3 enables DMA
			for disks and CDROMs, but not CFs.

	libata.ignore_hpa=	[LIBATA] Ignore HPA limit
			libata.ignore_hpa=0	  keep BIOS limits (default)
			libata.ignore_hpa=1	  ignore limits, using full disk

	libata.noacpi	[LIBATA] Disables use of ACPI in libata suspend/resume
			when set.
			Format: <int>

	libata.force=	[LIBATA] Force configurations.  The format is comma
			separated list of "[ID:]VAL" where ID is
			PORT[.DEVICE].  PORT and DEVICE are decimal numbers
			matching port, link or device.  Basically, it matches
			the ATA ID string printed on console by libata.  If
			the whole ID part is omitted, the last PORT and DEVICE
			values are used.  If ID hasn't been specified yet, the
			configuration applies to all ports, links and devices.

			If only DEVICE is omitted, the parameter applies to
			the port and all links and devices behind it.  DEVICE
			number of 0 either selects the first device or the
			first fan-out link behind PMP device.  It does not
			select the host link.  DEVICE number of 15 selects the
			host link and device attached to it.

			The VAL specifies the configuration to force.  As long
			as there's no ambiguity shortcut notation is allowed.
			For example, both 1.5 and 1.5G would work for 1.5Gbps.
			The following configurations can be forced.

			* Cable type: 40c, 80c, short40c, unk, ign or sata.
			  Any ID with matching PORT is used.

			* SATA link speed limit: 1.5Gbps or 3.0Gbps.

			* Transfer mode: pio[0-7], mwdma[0-4] and udma[0-7].
			  udma[/][16,25,33,44,66,100,133] notation is also
			  allowed.

			* [no]ncq: Turn on or off NCQ.

			* [no]ncqtrim: Turn off queued DSM TRIM.

			* nohrst, nosrst, norst: suppress hard, soft
                          and both resets.

			* rstonce: only attempt one reset during
			  hot-unplug link recovery

			* dump_id: dump IDENTIFY data.

			* atapi_dmadir: Enable ATAPI DMADIR bridge support

			* disable: Disable this device.

			If there are multiple matching configurations changing
			the same attribute, the last one is used.

	memblock=debug	[KNL] Enable memblock debug messages.

	load_ramdisk=	[RAM] List of ramdisks to load from floppy
			See Documentation/blockdev/ramdisk.txt.

	lockd.nlm_grace_period=P  [NFS] Assign grace period.
			Format: <integer>

	lockd.nlm_tcpport=N	[NFS] Assign TCP port.
			Format: <integer>

	lockd.nlm_timeout=T	[NFS] Assign timeout value.
			Format: <integer>

	lockd.nlm_udpport=M	[NFS] Assign UDP port.
			Format: <integer>

	locktorture.nreaders_stress= [KNL]
			Set the number of locking read-acquisition kthreads.
			Defaults to being automatically set based on the
			number of online CPUs.

	locktorture.nwriters_stress= [KNL]
			Set the number of locking write-acquisition kthreads.

	locktorture.onoff_holdoff= [KNL]
			Set time (s) after boot for CPU-hotplug testing.

	locktorture.onoff_interval= [KNL]
			Set time (s) between CPU-hotplug operations, or
			zero to disable CPU-hotplug testing.

	locktorture.shuffle_interval= [KNL]
			Set task-shuffle interval (jiffies).  Shuffling
			tasks allows some CPUs to go into dyntick-idle
			mode during the locktorture test.

	locktorture.shutdown_secs= [KNL]
			Set time (s) after boot system shutdown.  This
			is useful for hands-off automated testing.

	locktorture.stat_interval= [KNL]
			Time (s) between statistics printk()s.

	locktorture.stutter= [KNL]
			Time (s) to stutter testing, for example,
			specifying five seconds causes the test to run for
			five seconds, wait for five seconds, and so on.
			This tests the locking primitive's ability to
			transition abruptly to and from idle.

	locktorture.torture_runnable= [BOOT]
			Start locktorture running at boot time.

	locktorture.torture_type= [KNL]
			Specify the locking implementation to test.

	locktorture.verbose= [KNL]
			Enable additional printk() statements.

	logibm.irq=	[HW,MOUSE] Logitech Bus Mouse Driver
			Format: <irq>

	loglevel=	All Kernel Messages with a loglevel smaller than the
			console loglevel will be printed to the console. It can
			also be changed with klogd or other programs. The
			loglevels are defined as follows:

			0 (KERN_EMERG)		system is unusable
			1 (KERN_ALERT)		action must be taken immediately
			2 (KERN_CRIT)		critical conditions
			3 (KERN_ERR)		error conditions
			4 (KERN_WARNING)	warning conditions
			5 (KERN_NOTICE)		normal but significant condition
			6 (KERN_INFO)		informational
			7 (KERN_DEBUG)		debug-level messages

	log_buf_len=n[KMG]	Sets the size of the printk ring buffer,
			in bytes.  n must be a power of two and greater
			than the minimal size. The minimal size is defined
			by LOG_BUF_SHIFT kernel config parameter. There is
			also CONFIG_LOG_CPU_MAX_BUF_SHIFT config parameter
			that allows to increase the default size depending on
			the number of CPUs. See init/Kconfig for more details.

	logo.nologo	[FB] Disables display of the built-in Linux logo.
			This may be used to provide more screen space for
			kernel log messages and is useful when debugging
			kernel boot problems.

	lp=0		[LP]	Specify parallel ports to use, e.g,
	lp=port[,port...]	lp=none,parport0 (lp0 not configured, lp1 uses
	lp=reset		first parallel port). 'lp=0' disables the
	lp=auto			printer driver. 'lp=reset' (which can be
				specified in addition to the ports) causes
				attached printers to be reset. Using
				lp=port1,port2,... specifies the parallel ports
				to associate lp devices with, starting with
				lp0. A port specification may be 'none' to skip
				that lp device, or a parport name such as
				'parport0'. Specifying 'lp=auto' instead of a
				port specification list means that device IDs
				from each port should be examined, to see if
				an IEEE 1284-compliant printer is attached; if
				so, the driver will manage that printer.
				See also header of drivers/char/lp.c.

	lpj=n		[KNL]
			Sets loops_per_jiffy to given constant, thus avoiding
			time-consuming boot-time autodetection (up to 250 ms per
			CPU). 0 enables autodetection (default). To determine
			the correct value for your kernel, boot with normal
			autodetection and see what value is printed. Note that
			on SMP systems the preset will be applied to all CPUs,
			which is likely to cause problems if your CPUs need
			significantly divergent settings. An incorrect value
			will cause delays in the kernel to be wrong, leading to
			unpredictable I/O errors and other breakage. Although
			unlikely, in the extreme case this might damage your
			hardware.

	ltpc=		[NET]
			Format: <io>,<irq>,<dma>

	machvec=	[IA-64] Force the use of a particular machine-vector
			(machvec) in a generic kernel.
			Example: machvec=hpzx1_swiotlb

	machtype=	[Loongson] Share the same kernel image file between different
			 yeeloong laptop.
			Example: machtype=lemote-yeeloong-2f-7inch

	max_addr=nn[KMG]	[KNL,BOOT,ia64] All physical memory greater
			than or equal to this physical address is ignored.

	maxcpus=	[SMP] Maximum number of processors that	an SMP kernel
			will bring up during bootup.  maxcpus=n : n >= 0 limits
			the kernel to bring up 'n' processors. Surely after
			bootup you can bring up the other plugged cpu by executing
			"echo 1 > /sys/devices/system/cpu/cpuX/online". So maxcpus
			only takes effect during system bootup.
			While n=0 is a special case, it is equivalent to "nosmp",
			which also disables the IO APIC.

	max_loop=	[LOOP] The number of loop block devices that get
	(loop.max_loop)	unconditionally pre-created at init time. The default
			number is configured by BLK_DEV_LOOP_MIN_COUNT. Instead
			of statically allocating a predefined number, loop
			devices can be requested on-demand with the
			/dev/loop-control interface.

	mce		[X86-32] Machine Check Exception

	mce=option	[X86-64] See Documentation/x86/x86_64/boot-options.txt

	md=		[HW] RAID subsystems devices and level
			See Documentation/admin-guide/md.rst.

	mdacon=		[MDA]
			Format: <first>,<last>
			Specifies range of consoles to be captured by the MDA.

	mds=		[X86,INTEL]
			Control mitigation for the Micro-architectural Data
			Sampling (MDS) vulnerability.

			Certain CPUs are vulnerable to an exploit against CPU
			internal buffers which can forward information to a
			disclosure gadget under certain conditions.

			In vulnerable processors, the speculatively
			forwarded data can be used in a cache side channel
			attack, to access data to which the attacker does
			not have direct access.

			This parameter controls the MDS mitigation. The
			options are:

			full       - Enable MDS mitigation on vulnerable CPUs
			full,nosmt - Enable MDS mitigation and disable
				     SMT on vulnerable CPUs
			off        - Unconditionally disable MDS mitigation

<<<<<<< HEAD
=======
			On TAA-affected machines, mds=off can be prevented by
			an active TAA mitigation as both vulnerabilities are
			mitigated with the same mechanism so in order to disable
			this mitigation, you need to specify tsx_async_abort=off
			too.

>>>>>>> d526662b
			Not specifying this option is equivalent to
			mds=full.

			For details see: Documentation/admin-guide/hw-vuln/mds.rst

	mem=nn[KMG]	[KNL,BOOT] Force usage of a specific amount of memory
			Amount of memory to be used when the kernel is not able
			to see the whole system memory or for test.
			[X86] Work as limiting max address. Use together
			with memmap= to avoid physical address space collisions.
			Without memmap= PCI devices could be placed at addresses
			belonging to unused RAM.

	mem=nopentium	[BUGS=X86-32] Disable usage of 4MB pages for kernel
			memory.

	memchunk=nn[KMG]
			[KNL,SH] Allow user to override the default size for
			per-device physically contiguous DMA buffers.

        memhp_default_state=online/offline
			[KNL] Set the initial state for the memory hotplug
			onlining policy. If not specified, the default value is
			set according to the
			CONFIG_MEMORY_HOTPLUG_DEFAULT_ONLINE kernel config
			option.
			See Documentation/memory-hotplug.txt.

	memmap=exactmap	[KNL,X86] Enable setting of an exact
			E820 memory map, as specified by the user.
			Such memmap=exactmap lines can be constructed based on
			BIOS output or other requirements. See the memmap=nn@ss
			option description.

	memmap=nn[KMG]@ss[KMG]
			[KNL] Force usage of a specific region of memory.
			Region of memory to be used is from ss to ss+nn.
			If @ss[KMG] is omitted, it is equivalent to mem=nn[KMG],
			which limits max address to nn[KMG].
			Multiple different regions can be specified,
			comma delimited.
			Example:
				memmap=100M@2G,100M#3G,1G!1024G

	memmap=nn[KMG]#ss[KMG]
			[KNL,ACPI] Mark specific memory as ACPI data.
			Region of memory to be marked is from ss to ss+nn.

	memmap=nn[KMG]$ss[KMG]
			[KNL,ACPI] Mark specific memory as reserved.
			Region of memory to be reserved is from ss to ss+nn.
			Example: Exclude memory from 0x18690000-0x1869ffff
			         memmap=64K$0x18690000
			         or
			         memmap=0x10000$0x18690000
			Some bootloaders may need an escape character before '$',
			like Grub2, otherwise '$' and the following number
			will be eaten.

	memmap=nn[KMG]!ss[KMG]
			[KNL,X86] Mark specific memory as protected.
			Region of memory to be used, from ss to ss+nn.
			The memory region may be marked as e820 type 12 (0xc)
			and is NVDIMM or ADR memory.

	memory_corruption_check=0/1 [X86]
			Some BIOSes seem to corrupt the first 64k of
			memory when doing things like suspend/resume.
			Setting this option will scan the memory
			looking for corruption.  Enabling this will
			both detect corruption and prevent the kernel
			from using the memory being corrupted.
			However, its intended as a diagnostic tool; if
			repeatable BIOS-originated corruption always
			affects the same memory, you can use memmap=
			to prevent the kernel from using that memory.

	memory_corruption_check_size=size [X86]
			By default it checks for corruption in the low
			64k, making this memory unavailable for normal
			use.  Use this parameter to scan for
			corruption in more or less memory.

	memory_corruption_check_period=seconds [X86]
			By default it checks for corruption every 60
			seconds.  Use this parameter to check at some
			other rate.  0 disables periodic checking.

	memtest=	[KNL,X86,ARM] Enable memtest
			Format: <integer>
			default : 0 <disable>
			Specifies the number of memtest passes to be
			performed. Each pass selects another test
			pattern from a given set of patterns. Memtest
			fills the memory with this pattern, validates
			memory contents and reserves bad memory
			regions that are detected.

	mem_encrypt=	[X86-64] AMD Secure Memory Encryption (SME) control
			Valid arguments: on, off
			Default (depends on kernel configuration option):
			  on  (CONFIG_AMD_MEM_ENCRYPT_ACTIVE_BY_DEFAULT=y)
			  off (CONFIG_AMD_MEM_ENCRYPT_ACTIVE_BY_DEFAULT=n)
			mem_encrypt=on:		Activate SME
			mem_encrypt=off:	Do not activate SME

			Refer to Documentation/x86/amd-memory-encryption.txt
			for details on when memory encryption can be activated.

	mem_sleep_default=	[SUSPEND] Default system suspend mode:
			s2idle  - Suspend-To-Idle
			shallow - Power-On Suspend or equivalent (if supported)
			deep    - Suspend-To-RAM or equivalent (if supported)
			See Documentation/power/states.txt.

	meye.*=		[HW] Set MotionEye Camera parameters
			See Documentation/video4linux/meye.txt.

	mfgpt_irq=	[IA-32] Specify the IRQ to use for the
			Multi-Function General Purpose Timers on AMD Geode
			platforms.

	mfgptfix	[X86-32] Fix MFGPT timers on AMD Geode platforms when
			the BIOS has incorrectly applied a workaround. TinyBIOS
			version 0.98 is known to be affected, 0.99 fixes the
			problem by letting the user disable the workaround.

	mga=		[HW,DRM]

	min_addr=nn[KMG]	[KNL,BOOT,ia64] All physical memory below this
			physical address is ignored.

	mini2440=	[ARM,HW,KNL]
			Format:[0..2][b][c][t]
			Default: "0tb"
			MINI2440 configuration specification:
			0 - The attached screen is the 3.5" TFT
			1 - The attached screen is the 7" TFT
			2 - The VGA Shield is attached (1024x768)
			Leaving out the screen size parameter will not load
			the TFT driver, and the framebuffer will be left
			unconfigured.
			b - Enable backlight. The TFT backlight pin will be
			linked to the kernel VESA blanking code and a GPIO
			LED. This parameter is not necessary when using the
			VGA shield.
			c - Enable the s3c camera interface.
			t - Reserved for enabling touchscreen support. The
			touchscreen support is not enabled in the mainstream
			kernel as of 2.6.30, a preliminary port can be found
			in the "bleeding edge" mini2440 support kernel at
			http://repo.or.cz/w/linux-2.6/mini2440.git

	mitigations=
<<<<<<< HEAD
			[X86,PPC,S390] Control optional mitigations for CPU
			vulnerabilities.  This is a set of curated,
=======
			[X86,PPC,S390,ARM64] Control optional mitigations for
			CPU vulnerabilities.  This is a set of curated,
>>>>>>> d526662b
			arch-independent options, each of which is an
			aggregation of existing arch-specific options.

			off
				Disable all optional CPU mitigations.  This
				improves system performance, but it may also
				expose users to several CPU vulnerabilities.
				Equivalent to: nopti [X86,PPC]
<<<<<<< HEAD
					       nospectre_v1 [PPC]
					       nobp=0 [S390]
					       nospectre_v1 [X86]
					       nospectre_v2 [X86,PPC,S390]
					       spectre_v2_user=off [X86]
					       spec_store_bypass_disable=off [X86,PPC]
					       l1tf=off [X86]
					       mds=off [X86]
=======
					       kpti=0 [ARM64]
					       nospectre_v1 [PPC]
					       nobp=0 [S390]
					       nospectre_v1 [X86]
					       nospectre_v2 [X86,PPC,S390,ARM64]
					       spectre_v2_user=off [X86]
					       spec_store_bypass_disable=off [X86,PPC]
					       ssbd=force-off [ARM64]
					       l1tf=off [X86]
					       mds=off [X86]
					       tsx_async_abort=off [X86]
					       kvm.nx_huge_pages=off [X86]

				Exceptions:
					       This does not have any effect on
					       kvm.nx_huge_pages when
					       kvm.nx_huge_pages=force.
>>>>>>> d526662b

			auto (default)
				Mitigate all CPU vulnerabilities, but leave SMT
				enabled, even if it's vulnerable.  This is for
				users who don't want to be surprised by SMT
				getting disabled across kernel upgrades, or who
				have other ways of avoiding SMT-based attacks.
				Equivalent to: (default behavior)

			auto,nosmt
				Mitigate all CPU vulnerabilities, disabling SMT
				if needed.  This is for users who always want to
				be fully mitigated, even if it means losing SMT.
				Equivalent to: l1tf=flush,nosmt [X86]
					       mds=full,nosmt [X86]
<<<<<<< HEAD
=======
					       tsx_async_abort=full,nosmt [X86]
>>>>>>> d526662b

	mminit_loglevel=
			[KNL] When CONFIG_DEBUG_MEMORY_INIT is set, this
			parameter allows control of the logging verbosity for
			the additional memory initialisation checks. A value
			of 0 disables mminit logging and a level of 4 will
			log everything. Information is printed at KERN_DEBUG
			so loglevel=8 may also need to be specified.

	module.sig_enforce
			[KNL] When CONFIG_MODULE_SIG is set, this means that
			modules without (valid) signatures will fail to load.
			Note that if CONFIG_MODULE_SIG_FORCE is set, that
			is always true, so this option does nothing.

	module_blacklist=  [KNL] Do not load a comma-separated list of
			modules.  Useful for debugging problem modules.

	mousedev.tap_time=
			[MOUSE] Maximum time between finger touching and
			leaving touchpad surface for touch to be considered
			a tap and be reported as a left button click (for
			touchpads working in absolute mode only).
			Format: <msecs>
	mousedev.xres=	[MOUSE] Horizontal screen resolution, used for devices
			reporting absolute coordinates, such as tablets
	mousedev.yres=	[MOUSE] Vertical screen resolution, used for devices
			reporting absolute coordinates, such as tablets

	movablecore=nn[KMG]	[KNL,X86,IA-64,PPC] This parameter
			is similar to kernelcore except it specifies the
			amount of memory used for migratable allocations.
			If both kernelcore and movablecore is specified,
			then kernelcore will be at *least* the specified
			value but may be more. If movablecore on its own
			is specified, the administrator must be careful
			that the amount of memory usable for all allocations
			is not too small.

	movable_node	[KNL] Boot-time switch to make hotplugable memory
			NUMA nodes to be movable. This means that the memory
			of such nodes will be usable only for movable
			allocations which rules out almost all kernel
			allocations. Use with caution!

	MTD_Partition=	[MTD]
			Format: <name>,<region-number>,<size>,<offset>

	MTD_Region=	[MTD] Format:
			<name>,<region-number>[,<base>,<size>,<buswidth>,<altbuswidth>]

	mtdparts=	[MTD]
			See drivers/mtd/cmdlinepart.c.

	multitce=off	[PPC]  This parameter disables the use of the pSeries
			firmware feature for updating multiple TCE entries
			at a time.

	onenand.bdry=	[HW,MTD] Flex-OneNAND Boundary Configuration

			Format: [die0_boundary][,die0_lock][,die1_boundary][,die1_lock]

			boundary - index of last SLC block on Flex-OneNAND.
				   The remaining blocks are configured as MLC blocks.
			lock	 - Configure if Flex-OneNAND boundary should be locked.
				   Once locked, the boundary cannot be changed.
				   1 indicates lock status, 0 indicates unlock status.

	mtdset=		[ARM]
			ARM/S3C2412 JIVE boot control

			See arch/arm/mach-s3c2412/mach-jive.c

	mtouchusb.raw_coordinates=
			[HW] Make the MicroTouch USB driver use raw coordinates
			('y', default) or cooked coordinates ('n')

	mtrr_chunk_size=nn[KMG] [X86]
			used for mtrr cleanup. It is largest continuous chunk
			that could hold holes aka. UC entries.

	mtrr_gran_size=nn[KMG] [X86]
			Used for mtrr cleanup. It is granularity of mtrr block.
			Default is 1.
			Large value could prevent small alignment from
			using up MTRRs.

	mtrr_spare_reg_nr=n [X86]
			Format: <integer>
			Range: 0,7 : spare reg number
			Default : 1
			Used for mtrr cleanup. It is spare mtrr entries number.
			Set to 2 or more if your graphical card needs more.

	n2=		[NET] SDL Inc. RISCom/N2 synchronous serial card

	netdev=		[NET] Network devices parameters
			Format: <irq>,<io>,<mem_start>,<mem_end>,<name>
			Note that mem_start is often overloaded to mean
			something different and driver-specific.
			This usage is only documented in each driver source
			file if at all.

	nf_conntrack.acct=
			[NETFILTER] Enable connection tracking flow accounting
			0 to disable accounting
			1 to enable accounting
			Default value is 0.

	nfsaddrs=	[NFS] Deprecated.  Use ip= instead.
			See Documentation/filesystems/nfs/nfsroot.txt.

	nfsroot=	[NFS] nfs root filesystem for disk-less boxes.
			See Documentation/filesystems/nfs/nfsroot.txt.

	nfsrootdebug	[NFS] enable nfsroot debugging messages.
			See Documentation/filesystems/nfs/nfsroot.txt.

	nfs.callback_nr_threads=
			[NFSv4] set the total number of threads that the
			NFS client will assign to service NFSv4 callback
			requests.

	nfs.callback_tcpport=
			[NFS] set the TCP port on which the NFSv4 callback
			channel should listen.

	nfs.cache_getent=
			[NFS] sets the pathname to the program which is used
			to update the NFS client cache entries.

	nfs.cache_getent_timeout=
			[NFS] sets the timeout after which an attempt to
			update a cache entry is deemed to have failed.

	nfs.idmap_cache_timeout=
			[NFS] set the maximum lifetime for idmapper cache
			entries.

	nfs.enable_ino64=
			[NFS] enable 64-bit inode numbers.
			If zero, the NFS client will fake up a 32-bit inode
			number for the readdir() and stat() syscalls instead
			of returning the full 64-bit number.
			The default is to return 64-bit inode numbers.

	nfs.max_session_cb_slots=
			[NFSv4.1] Sets the maximum number of session
			slots the client will assign to the callback
			channel. This determines the maximum number of
			callbacks the client will process in parallel for
			a particular server.

	nfs.max_session_slots=
			[NFSv4.1] Sets the maximum number of session slots
			the client will attempt to negotiate with the server.
			This limits the number of simultaneous RPC requests
			that the client can send to the NFSv4.1 server.
			Note that there is little point in setting this
			value higher than the max_tcp_slot_table_limit.

	nfs.nfs4_disable_idmapping=
			[NFSv4] When set to the default of '1', this option
			ensures that both the RPC level authentication
			scheme and the NFS level operations agree to use
			numeric uids/gids if the mount is using the
			'sec=sys' security flavour. In effect it is
			disabling idmapping, which can make migration from
			legacy NFSv2/v3 systems to NFSv4 easier.
			Servers that do not support this mode of operation
			will be autodetected by the client, and it will fall
			back to using the idmapper.
			To turn off this behaviour, set the value to '0'.
	nfs.nfs4_unique_id=
			[NFS4] Specify an additional fixed unique ident-
			ification string that NFSv4 clients can insert into
			their nfs_client_id4 string.  This is typically a
			UUID that is generated at system install time.

	nfs.send_implementation_id =
			[NFSv4.1] Send client implementation identification
			information in exchange_id requests.
			If zero, no implementation identification information
			will be sent.
			The default is to send the implementation identification
			information.

	nfs.recover_lost_locks =
			[NFSv4] Attempt to recover locks that were lost due
			to a lease timeout on the server. Please note that
			doing this risks data corruption, since there are
			no guarantees that the file will remain unchanged
			after the locks are lost.
			If you want to enable the kernel legacy behaviour of
			attempting to recover these locks, then set this
			parameter to '1'.
			The default parameter value of '0' causes the kernel
			not to attempt recovery of lost locks.

	nfs4.layoutstats_timer =
			[NFSv4.2] Change the rate at which the kernel sends
			layoutstats to the pNFS metadata server.

			Setting this to value to 0 causes the kernel to use
			whatever value is the default set by the layout
			driver. A non-zero value sets the minimum interval
			in seconds between layoutstats transmissions.

	nfsd.nfs4_disable_idmapping=
			[NFSv4] When set to the default of '1', the NFSv4
			server will return only numeric uids and gids to
			clients using auth_sys, and will accept numeric uids
			and gids from such clients.  This is intended to ease
			migration from NFSv2/v3.

	nmi_debug=	[KNL,SH] Specify one or more actions to take
			when a NMI is triggered.
			Format: [state][,regs][,debounce][,die]

	nmi_watchdog=	[KNL,BUGS=X86] Debugging features for SMP kernels
			Format: [panic,][nopanic,][num]
			Valid num: 0 or 1
			0 - turn hardlockup detector in nmi_watchdog off
			1 - turn hardlockup detector in nmi_watchdog on
			When panic is specified, panic when an NMI watchdog
			timeout occurs (or 'nopanic' to override the opposite
			default). To disable both hard and soft lockup detectors,
			please see 'nowatchdog'.
			This is useful when you use a panic=... timeout and
			need the box quickly up again.

	netpoll.carrier_timeout=
			[NET] Specifies amount of time (in seconds) that
			netpoll should wait for a carrier. By default netpoll
			waits 4 seconds.

	no387		[BUGS=X86-32] Tells the kernel to use the 387 maths
			emulation library even if a 387 maths coprocessor
			is present.

	no_console_suspend
			[HW] Never suspend the console
			Disable suspending of consoles during suspend and
			hibernate operations.  Once disabled, debugging
			messages can reach various consoles while the rest
			of the system is being put to sleep (ie, while
			debugging driver suspend/resume hooks).  This may
			not work reliably with all consoles, but is known
			to work with serial and VGA consoles.
			To facilitate more flexible debugging, we also add
			console_suspend, a printk module parameter to control
			it. Users could use console_suspend (usually
			/sys/module/printk/parameters/console_suspend) to
			turn on/off it dynamically.

	noaliencache	[MM, NUMA, SLAB] Disables the allocation of alien
			caches in the slab allocator.  Saves per-node memory,
			but will impact performance.

	noalign		[KNL,ARM]

	noaltinstr	[S390] Disables alternative instructions patching
			(CPU alternatives feature).

	noapic		[SMP,APIC] Tells the kernel to not make use of any
			IOAPICs that may be present in the system.

	noautogroup	Disable scheduler automatic task group creation.

	nobats		[PPC] Do not use BATs for mapping kernel lowmem
			on "Classic" PPC cores.

	nocache		[ARM]

	noclflush	[BUGS=X86] Don't use the CLFLUSH instruction

	nodelayacct	[KNL] Disable per-task delay accounting

	nodsp		[SH] Disable hardware DSP at boot time.

	noefi		Disable EFI runtime services support.

	noexec		[IA-64]

	noexec		[X86]
			On X86-32 available only on PAE configured kernels.
			noexec=on: enable non-executable mappings (default)
			noexec=off: disable non-executable mappings

	nosmap		[X86]
			Disable SMAP (Supervisor Mode Access Prevention)
			even if it is supported by processor.

	nosmep		[X86]
			Disable SMEP (Supervisor Mode Execution Prevention)
			even if it is supported by processor.

	noexec32	[X86-64]
			This affects only 32-bit executables.
			noexec32=on: enable non-executable mappings (default)
				read doesn't imply executable mappings
			noexec32=off: disable non-executable mappings
				read implies executable mappings

	nofpu		[MIPS,SH] Disable hardware FPU at boot time.

	nofxsr		[BUGS=X86-32] Disables x86 floating point extended
			register save and restore. The kernel will only save
			legacy floating-point registers on task switch.

	nohugeiomap	[KNL,x86] Disable kernel huge I/O mappings.

	nosmt		[KNL,S390] Disable symmetric multithreading (SMT).
			Equivalent to smt=1.

			[KNL,x86] Disable symmetric multithreading (SMT).
			nosmt=force: Force disable SMT, cannot be undone
				     via the sysfs control file.

	nospectre_v1	[X66, PPC] Disable mitigations for Spectre Variant 1
			(bounds check bypass). With this option data leaks
			are possible in the system.

	nospectre_v2	[X86,PPC_FSL_BOOK3E,ARM64] Disable all mitigations for
			the Spectre variant 2 (indirect branch prediction)
			vulnerability. System may allow data leaks with this
			option.

	nospec_store_bypass_disable
			[HW] Disable all mitigations for the Speculative Store Bypass vulnerability

	noxsave		[BUGS=X86] Disables x86 extended register state save
			and restore using xsave. The kernel will fallback to
			enabling legacy floating-point and sse state.

	noxsaveopt	[X86] Disables xsaveopt used in saving x86 extended
			register states. The kernel will fall back to use
			xsave to save the states. By using this parameter,
			performance of saving the states is degraded because
			xsave doesn't support modified optimization while
			xsaveopt supports it on xsaveopt enabled systems.

	noxsaves	[X86] Disables xsaves and xrstors used in saving and
			restoring x86 extended register state in compacted
			form of xsave area. The kernel will fall back to use
			xsaveopt and xrstor to save and restore the states
			in standard form of xsave area. By using this
			parameter, xsave area per process might occupy more
			memory on xsaves enabled systems.

	nohlt		[BUGS=ARM,SH] Tells the kernel that the sleep(SH) or
			wfi(ARM) instruction doesn't work correctly and not to
			use it. This is also useful when using JTAG debugger.

	no_file_caps	Tells the kernel not to honor file capabilities.  The
			only way then for a file to be executed with privilege
			is to be setuid root or executed by root.

	nohalt		[IA-64] Tells the kernel not to use the power saving
			function PAL_HALT_LIGHT when idle. This increases
			power-consumption. On the positive side, it reduces
			interrupt wake-up latency, which may improve performance
			in certain environments such as networked servers or
			real-time systems.

	nohibernate	[HIBERNATION] Disable hibernation and resume.

	nohz=		[KNL] Boottime enable/disable dynamic ticks
			Valid arguments: on, off
			Default: on

	nohz_full=	[KNL,BOOT]
			The argument is a cpu list, as described above.
			In kernels built with CONFIG_NO_HZ_FULL=y, set
			the specified list of CPUs whose tick will be stopped
			whenever possible. The boot CPU will be forced outside
			the range to maintain the timekeeping.  Any CPUs
			in this list will have their RCU callbacks offloaded,
			just as if they had also been called out in the
			rcu_nocbs= boot parameter.

	noiotrap	[SH] Disables trapped I/O port accesses.

	noirqdebug	[X86-32] Disables the code which attempts to detect and
			disable unhandled interrupt sources.

	no_timer_check	[X86,APIC] Disables the code which tests for
			broken timer IRQ sources.

	noisapnp	[ISAPNP] Disables ISA PnP code.

	noinitrd	[RAM] Tells the kernel not to load any configured
			initial RAM disk.

	nointremap	[X86-64, Intel-IOMMU] Do not enable interrupt
			remapping.
			[Deprecated - use intremap=off]

	nointroute	[IA-64]

	noinvpcid	[X86] Disable the INVPCID cpu feature.

	nojitter	[IA-64] Disables jitter checking for ITC timers.

	no-kvmclock	[X86,KVM] Disable paravirtualized KVM clock driver

	no-kvmapf	[X86,KVM] Disable paravirtualized asynchronous page
			fault handling.

	no-vmw-sched-clock
			[X86,PV_OPS] Disable paravirtualized VMware scheduler
			clock and use the default one.

	no-steal-acc    [X86,KVM] Disable paravirtualized steal time accounting.
			steal time is computed, but won't influence scheduler
			behaviour

	nolapic		[X86-32,APIC] Do not enable or use the local APIC.

	nolapic_timer	[X86-32,APIC] Do not use the local APIC timer.

	noltlbs		[PPC] Do not use large page/tlb entries for kernel
			lowmem mapping on PPC40x and PPC8xx

	nomca		[IA-64] Disable machine check abort handling

	nomce		[X86-32] Disable Machine Check Exception

	nomfgpt		[X86-32] Disable Multi-Function General Purpose
			Timer usage (for AMD Geode machines).

	nonmi_ipi	[X86] Disable using NMI IPIs during panic/reboot to
			shutdown the other cpus.  Instead use the REBOOT_VECTOR
			irq.

	nomodule	Disable module load

	nopat		[X86] Disable PAT (page attribute table extension of
			pagetables) support.

	nopcid		[X86-64] Disable the PCID cpu feature.

	norandmaps	Don't use address space randomization.  Equivalent to
			echo 0 > /proc/sys/kernel/randomize_va_space

	noreplace-smp	[X86-32,SMP] Don't replace SMP instructions
			with UP alternatives

	nordrand	[X86] Disable kernel use of the RDRAND and
			RDSEED instructions even if they are supported
			by the processor.  RDRAND and RDSEED are still
			available to user space applications.

	noresume	[SWSUSP] Disables resume and restores original swap
			space.

	no-scroll	[VGA] Disables scrollback.
			This is required for the Braillex ib80-piezo Braille
			reader made by F.H. Papenmeier (Germany).

	nosbagart	[IA-64]

	nosep		[BUGS=X86-32] Disables x86 SYSENTER/SYSEXIT support.

	nosmp		[SMP] Tells an SMP kernel to act as a UP kernel,
			and disable the IO APIC.  legacy for "maxcpus=0".

	nosoftlockup	[KNL] Disable the soft-lockup detector.

	nosync		[HW,M68K] Disables sync negotiation for all devices.

	notsc		[BUGS=X86-32] Disable Time Stamp Counter

	nowatchdog	[KNL] Disable both lockup detectors, i.e.
                        soft-lockup and NMI watchdog (hard-lockup).

	nowb		[ARM]

	nox2apic	[X86-64,APIC] Do not enable x2APIC mode.

	cpu0_hotplug	[X86] Turn on CPU0 hotplug feature when
			CONFIG_BOOTPARAM_HOTPLUG_CPU0 is off.
			Some features depend on CPU0. Known dependencies are:
			1. Resume from suspend/hibernate depends on CPU0.
			Suspend/hibernate will fail if CPU0 is offline and you
			need to online CPU0 before suspend/hibernate.
			2. PIC interrupts also depend on CPU0. CPU0 can't be
			removed if a PIC interrupt is detected.
			It's said poweroff/reboot may depend on CPU0 on some
			machines although I haven't seen such issues so far
			after CPU0 is offline on a few tested machines.
			If the dependencies are under your control, you can
			turn on cpu0_hotplug.

	nps_mtm_hs_ctr= [KNL,ARC]
			This parameter sets the maximum duration, in
			cycles, each HW thread of the CTOP can run
			without interruptions, before HW switches it.
			The actual maximum duration is 16 times this
			parameter's value.
			Format: integer between 1 and 255
			Default: 255

	nptcg=		[IA-64] Override max number of concurrent global TLB
			purges which is reported from either PAL_VM_SUMMARY or
			SAL PALO.

	nr_cpus=	[SMP] Maximum number of processors that	an SMP kernel
			could support.  nr_cpus=n : n >= 1 limits the kernel to
			support 'n' processors. It could be larger than the
			number of already plugged CPU during bootup, later in
			runtime you can physically add extra cpu until it reaches
			n. So during boot up some boot time memory for per-cpu
			variables need be pre-allocated for later physical cpu
			hot plugging.

	nr_uarts=	[SERIAL] maximum number of UARTs to be registered.

	numa_balancing=	[KNL,X86] Enable or disable automatic NUMA balancing.
			Allowed values are enable and disable

	numa_zonelist_order= [KNL, BOOT] Select zonelist order for NUMA.
			'node', 'default' can be specified
			This can be set from sysctl after boot.
			See Documentation/sysctl/vm.txt for details.

	ohci1394_dma=early	[HW] enable debugging via the ohci1394 driver.
			See Documentation/debugging-via-ohci1394.txt for more
			info.

	olpc_ec_timeout= [OLPC] ms delay when issuing EC commands
			Rather than timing out after 20 ms if an EC
			command is not properly ACKed, override the length
			of the timeout.  We have interrupts disabled while
			waiting for the ACK, so if this is set too high
			interrupts *may* be lost!

	omap_mux=	[OMAP] Override bootloader pin multiplexing.
			Format: <mux_mode0.mode_name=value>...
			For example, to override I2C bus2:
			omap_mux=i2c2_scl.i2c2_scl=0x100,i2c2_sda.i2c2_sda=0x100

	oprofile.timer=	[HW]
			Use timer interrupt instead of performance counters

	oprofile.cpu_type=	Force an oprofile cpu type
			This might be useful if you have an older oprofile
			userland or if you want common events.
			Format: { arch_perfmon }
			arch_perfmon: [X86] Force use of architectural
				perfmon on Intel CPUs instead of the
				CPU specific event set.
			timer: [X86] Force use of architectural NMI
				timer mode (see also oprofile.timer
				for generic hr timer mode)

	oops=panic	Always panic on oopses. Default is to just kill the
			process, but there is a small probability of
			deadlocking the machine.
			This will also cause panics on machine check exceptions.
			Useful together with panic=30 to trigger a reboot.

	OSS		[HW,OSS]
			See Documentation/sound/oss/oss-parameters.txt

	page_owner=	[KNL] Boot-time page_owner enabling option.
			Storage of the information about who allocated
			each page is disabled in default. With this switch,
			we can turn it on.
			on: enable the feature

	page_poison=	[KNL] Boot-time parameter changing the state of
			poisoning on the buddy allocator.
			off: turn off poisoning
			on: turn on poisoning

	panic=		[KNL] Kernel behaviour on panic: delay <timeout>
			timeout > 0: seconds before rebooting
			timeout = 0: wait forever
			timeout < 0: reboot immediately
			Format: <timeout>

	panic_on_warn	panic() instead of WARN().  Useful to cause kdump
			on a WARN().

	crash_kexec_post_notifiers
			Run kdump after running panic-notifiers and dumping
			kmsg. This only for the users who doubt kdump always
			succeeds in any situation.
			Note that this also increases risks of kdump failure,
			because some panic notifiers can make the crashed
			kernel more unstable.

	parkbd.port=	[HW] Parallel port number the keyboard adapter is
			connected to, default is 0.
			Format: <parport#>
	parkbd.mode=	[HW] Parallel port keyboard adapter mode of operation,
			0 for XT, 1 for AT (default is AT).
			Format: <mode>

	parport=	[HW,PPT] Specify parallel ports. 0 disables.
			Format: { 0 | auto | 0xBBB[,IRQ[,DMA]] }
			Use 'auto' to force the driver to use any
			IRQ/DMA settings detected (the default is to
			ignore detected IRQ/DMA settings because of
			possible conflicts). You can specify the base
			address, IRQ, and DMA settings; IRQ and DMA
			should be numbers, or 'auto' (for using detected
			settings on that particular port), or 'nofifo'
			(to avoid using a FIFO even if it is detected).
			Parallel ports are assigned in the order they
			are specified on the command line, starting
			with parport0.

	parport_init_mode=	[HW,PPT]
			Configure VIA parallel port to operate in
			a specific mode. This is necessary on Pegasos
			computer where firmware has no options for setting
			up parallel port mode and sets it to spp.
			Currently this function knows 686a and 8231 chips.
			Format: [spp|ps2|epp|ecp|ecpepp]

	pause_on_oops=
			Halt all CPUs after the first oops has been printed for
			the specified number of seconds.  This is to be used if
			your oopses keep scrolling off the screen.

	pcbit=		[HW,ISDN]

	pcd.		[PARIDE]
			See header of drivers/block/paride/pcd.c.
			See also Documentation/blockdev/paride.txt.

	pci=option[,option...]	[PCI] various PCI subsystem options:
		earlydump	[X86] dump PCI config space before the kernel
			        changes anything
		off		[X86] don't probe for the PCI bus
		bios		[X86-32] force use of PCI BIOS, don't access
				the hardware directly. Use this if your machine
				has a non-standard PCI host bridge.
		nobios		[X86-32] disallow use of PCI BIOS, only direct
				hardware access methods are allowed. Use this
				if you experience crashes upon bootup and you
				suspect they are caused by the BIOS.
		conf1		[X86] Force use of PCI Configuration Access
				Mechanism 1 (config address in IO port 0xCF8,
				data in IO port 0xCFC, both 32-bit).
		conf2		[X86] Force use of PCI Configuration Access
				Mechanism 2 (IO port 0xCF8 is an 8-bit port for
				the function, IO port 0xCFA, also 8-bit, sets
				bus number. The config space is then accessed
				through ports 0xC000-0xCFFF).
				See http://wiki.osdev.org/PCI for more info
				on the configuration access mechanisms.
		noaer		[PCIE] If the PCIEAER kernel config parameter is
				enabled, this kernel boot option can be used to
				disable the use of PCIE advanced error reporting.
		nodomains	[PCI] Disable support for multiple PCI
				root domains (aka PCI segments, in ACPI-speak).
		nommconf	[X86] Disable use of MMCONFIG for PCI
				Configuration
		check_enable_amd_mmconf [X86] check for and enable
				properly configured MMIO access to PCI
				config space on AMD family 10h CPU
		nomsi		[MSI] If the PCI_MSI kernel config parameter is
				enabled, this kernel boot option can be used to
				disable the use of MSI interrupts system-wide.
		noioapicquirk	[APIC] Disable all boot interrupt quirks.
				Safety option to keep boot IRQs enabled. This
				should never be necessary.
		ioapicreroute	[APIC] Enable rerouting of boot IRQs to the
				primary IO-APIC for bridges that cannot disable
				boot IRQs. This fixes a source of spurious IRQs
				when the system masks IRQs.
		noioapicreroute	[APIC] Disable workaround that uses the
				boot IRQ equivalent of an IRQ that connects to
				a chipset where boot IRQs cannot be disabled.
				The opposite of ioapicreroute.
		biosirq		[X86-32] Use PCI BIOS calls to get the interrupt
				routing table. These calls are known to be buggy
				on several machines and they hang the machine
				when used, but on other computers it's the only
				way to get the interrupt routing table. Try
				this option if the kernel is unable to allocate
				IRQs or discover secondary PCI buses on your
				motherboard.
		rom		[X86] Assign address space to expansion ROMs.
				Use with caution as certain devices share
				address decoders between ROMs and other
				resources.
		norom		[X86] Do not assign address space to
				expansion ROMs that do not already have
				BIOS assigned address ranges.
		nobar		[X86] Do not assign address space to the
				BARs that weren't assigned by the BIOS.
		irqmask=0xMMMM	[X86] Set a bit mask of IRQs allowed to be
				assigned automatically to PCI devices. You can
				make the kernel exclude IRQs of your ISA cards
				this way.
		pirqaddr=0xAAAAA	[X86] Specify the physical address
				of the PIRQ table (normally generated
				by the BIOS) if it is outside the
				F0000h-100000h range.
		lastbus=N	[X86] Scan all buses thru bus #N. Can be
				useful if the kernel is unable to find your
				secondary buses and you want to tell it
				explicitly which ones they are.
		assign-busses	[X86] Always assign all PCI bus
				numbers ourselves, overriding
				whatever the firmware may have done.
		usepirqmask	[X86] Honor the possible IRQ mask stored
				in the BIOS $PIR table. This is needed on
				some systems with broken BIOSes, notably
				some HP Pavilion N5400 and Omnibook XE3
				notebooks. This will have no effect if ACPI
				IRQ routing is enabled.
		noacpi		[X86] Do not use ACPI for IRQ routing
				or for PCI scanning.
		use_crs		[X86] Use PCI host bridge window information
				from ACPI.  On BIOSes from 2008 or later, this
				is enabled by default.  If you need to use this,
				please report a bug.
		nocrs		[X86] Ignore PCI host bridge windows from ACPI.
			        If you need to use this, please report a bug.
		routeirq	Do IRQ routing for all PCI devices.
				This is normally done in pci_enable_device(),
				so this option is a temporary workaround
				for broken drivers that don't call it.
		skip_isa_align	[X86] do not align io start addr, so can
				handle more pci cards
		noearly		[X86] Don't do any early type 1 scanning.
				This might help on some broken boards which
				machine check when some devices' config space
				is read. But various workarounds are disabled
				and some IOMMU drivers will not work.
		bfsort		Sort PCI devices into breadth-first order.
				This sorting is done to get a device
				order compatible with older (<= 2.4) kernels.
		nobfsort	Don't sort PCI devices into breadth-first order.
		pcie_bus_tune_off	Disable PCIe MPS (Max Payload Size)
				tuning and use the BIOS-configured MPS defaults.
		pcie_bus_safe	Set every device's MPS to the largest value
				supported by all devices below the root complex.
		pcie_bus_perf	Set device MPS to the largest allowable MPS
				based on its parent bus. Also set MRRS (Max
				Read Request Size) to the largest supported
				value (no larger than the MPS that the device
				or bus can support) for best performance.
		pcie_bus_peer2peer	Set every device's MPS to 128B, which
				every device is guaranteed to support. This
				configuration allows peer-to-peer DMA between
				any pair of devices, possibly at the cost of
				reduced performance.  This also guarantees
				that hot-added devices will work.
		cbiosize=nn[KMG]	The fixed amount of bus space which is
				reserved for the CardBus bridge's IO window.
				The default value is 256 bytes.
		cbmemsize=nn[KMG]	The fixed amount of bus space which is
				reserved for the CardBus bridge's memory
				window. The default value is 64 megabytes.
		resource_alignment=
				Format:
				[<order of align>@][<domain>:]<bus>:<slot>.<func>[; ...]
				[<order of align>@]pci:<vendor>:<device>\
						[:<subvendor>:<subdevice>][; ...]
				Specifies alignment and device to reassign
				aligned memory resources.
				If <order of align> is not specified,
				PAGE_SIZE is used as alignment.
				PCI-PCI bridge can be specified, if resource
				windows need to be expanded.
				To specify the alignment for several
				instances of a device, the PCI vendor,
				device, subvendor, and subdevice may be
				specified, e.g., 4096@pci:8086:9c22:103c:198f
		ecrc=		Enable/disable PCIe ECRC (transaction layer
				end-to-end CRC checking).
				bios: Use BIOS/firmware settings. This is the
				the default.
				off: Turn ECRC off
				on: Turn ECRC on.
		hpiosize=nn[KMG]	The fixed amount of bus space which is
				reserved for hotplug bridge's IO window.
				Default size is 256 bytes.
		hpmemsize=nn[KMG]	The fixed amount of bus space which is
				reserved for hotplug bridge's memory window.
				Default size is 2 megabytes.
		hpbussize=nn	The minimum amount of additional bus numbers
				reserved for buses below a hotplug bridge.
				Default is 1.
		realloc=	Enable/disable reallocating PCI bridge resources
				if allocations done by BIOS are too small to
				accommodate resources required by all child
				devices.
				off: Turn realloc off
				on: Turn realloc on
		realloc		same as realloc=on
		noari		do not use PCIe ARI.
		pcie_scan_all	Scan all possible PCIe devices.  Otherwise we
				only look for one device below a PCIe downstream
				port.

	pcie_aspm=	[PCIE] Forcibly enable or disable PCIe Active State Power
			Management.
		off	Disable ASPM.
		force	Enable ASPM even on devices that claim not to support it.
			WARNING: Forcing ASPM on may cause system lockups.

	pcie_hp=	[PCIE] PCI Express Hotplug driver options:
		nomsi	Do not use MSI for PCI Express Native Hotplug (this
			makes all PCIe ports use INTx for hotplug services).

	pcie_ports=	[PCIE] PCIe ports handling:
		auto	Ask the BIOS whether or not to use native PCIe services
			associated with PCIe ports (PME, hot-plug, AER).  Use
			them only if that is allowed by the BIOS.
		native	Use native PCIe services associated with PCIe ports
			unconditionally.
		compat	Treat PCIe ports as PCI-to-PCI bridges, disable the PCIe
			ports driver.

	pcie_port_pm=	[PCIE] PCIe port power management handling:
		off	Disable power management of all PCIe ports
		force	Forcibly enable power management of all PCIe ports

	pcie_pme=	[PCIE,PM] Native PCIe PME signaling options:
		nomsi	Do not use MSI for native PCIe PME signaling (this makes
			all PCIe root ports use INTx for all services).

	pcmv=		[HW,PCMCIA] BadgePAD 4

	pd_ignore_unused
			[PM]
			Keep all power-domains already enabled by bootloader on,
			even if no driver has claimed them. This is useful
			for debug and development, but should not be
			needed on a platform with proper driver support.

	pd.		[PARIDE]
			See Documentation/blockdev/paride.txt.

	pdcchassis=	[PARISC,HW] Disable/Enable PDC Chassis Status codes at
			boot time.
			Format: { 0 | 1 }
			See arch/parisc/kernel/pdc_chassis.c

	percpu_alloc=	Select which percpu first chunk allocator to use.
			Currently supported values are "embed" and "page".
			Archs may support subset or none of the	selections.
			See comments in mm/percpu.c for details on each
			allocator.  This parameter is primarily	for debugging
			and performance comparison.

	pf.		[PARIDE]
			See Documentation/blockdev/paride.txt.

	pg.		[PARIDE]
			See Documentation/blockdev/paride.txt.

	pirq=		[SMP,APIC] Manual mp-table setup
			See Documentation/x86/i386/IO-APIC.txt.

	plip=		[PPT,NET] Parallel port network link
			Format: { parport<nr> | timid | 0 }
			See also Documentation/parport.txt.

	pmtmr=		[X86] Manual setup of pmtmr I/O Port.
			Override pmtimer IOPort with a hex value.
			e.g. pmtmr=0x508

	pnp.debug=1	[PNP]
			Enable PNP debug messages (depends on the
			CONFIG_PNP_DEBUG_MESSAGES option).  Change at run-time
			via /sys/module/pnp/parameters/debug.  We always show
			current resource usage; turning this on also shows
			possible settings and some assignment information.

	pnpacpi=	[ACPI]
			{ off }

	pnpbios=	[ISAPNP]
			{ on | off | curr | res | no-curr | no-res }

	pnp_reserve_irq=
			[ISAPNP] Exclude IRQs for the autoconfiguration

	pnp_reserve_dma=
			[ISAPNP] Exclude DMAs for the autoconfiguration

	pnp_reserve_io=	[ISAPNP] Exclude I/O ports for the autoconfiguration
			Ranges are in pairs (I/O port base and size).

	pnp_reserve_mem=
			[ISAPNP] Exclude memory regions for the
			autoconfiguration.
			Ranges are in pairs (memory base and size).

	ports=		[IP_VS_FTP] IPVS ftp helper module
			Default is 21.
			Up to 8 (IP_VS_APP_MAX_PORTS) ports
			may be specified.
			Format: <port>,<port>....

	powersave=off	[PPC] This option disables power saving features.
			It specifically disables cpuidle and sets the
			platform machine description specific power_save
			function to NULL. On Idle the CPU just reduces
			execution priority.

	ppc_strict_facility_enable
			[PPC] This option catches any kernel floating point,
			Altivec, VSX and SPE outside of regions specifically
			allowed (eg kernel_enable_fpu()/kernel_disable_fpu()).
			There is some performance impact when enabling this.

	print-fatal-signals=
			[KNL] debug: print fatal signals

			If enabled, warn about various signal handling
			related application anomalies: too many signals,
			too many POSIX.1 timers, fatal signals causing a
			coredump - etc.

			If you hit the warning due to signal overflow,
			you might want to try "ulimit -i unlimited".

			default: off.

	printk.always_kmsg_dump=
			Trigger kmsg_dump for cases other than kernel oops or
			panics
			Format: <bool>  (1/Y/y=enable, 0/N/n=disable)
			default: disabled

	printk.devkmsg={on,off,ratelimit}
			Control writing to /dev/kmsg.
			on - unlimited logging to /dev/kmsg from userspace
			off - logging to /dev/kmsg disabled
			ratelimit - ratelimit the logging
			Default: ratelimit

	printk.time=	Show timing data prefixed to each printk message line
			Format: <bool>  (1/Y/y=enable, 0/N/n=disable)

	processor.max_cstate=	[HW,ACPI]
			Limit processor to maximum C-state
			max_cstate=9 overrides any DMI blacklist limit.

	processor.nocst	[HW,ACPI]
			Ignore the _CST method to determine C-states,
			instead using the legacy FADT method

	profile=	[KNL] Enable kernel profiling via /proc/profile
			Format: [schedule,]<number>
			Param: "schedule" - profile schedule points.
			Param: <number> - step/bucket size as a power of 2 for
				statistical time based profiling.
			Param: "sleep" - profile D-state sleeping (millisecs).
				Requires CONFIG_SCHEDSTATS
			Param: "kvm" - profile VM exits.

	prompt_ramdisk=	[RAM] List of RAM disks to prompt for floppy disk
			before loading.
			See Documentation/blockdev/ramdisk.txt.

	psi=		[KNL] Enable or disable pressure stall information
			tracking.
			Format: <bool>

	psmouse.proto=	[HW,MOUSE] Highest PS2 mouse protocol extension to
			probe for; one of (bare|imps|exps|lifebook|any).
	psmouse.rate=	[HW,MOUSE] Set desired mouse report rate, in reports
			per second.
	psmouse.resetafter=	[HW,MOUSE]
			Try to reset the device after so many bad packets
			(0 = never).
	psmouse.resolution=
			[HW,MOUSE] Set desired mouse resolution, in dpi.
	psmouse.smartscroll=
			[HW,MOUSE] Controls Logitech smartscroll autorepeat.
			0 = disabled, 1 = enabled (default).

	pstore.backend=	Specify the name of the pstore backend to use

	pt.		[PARIDE]
			See Documentation/blockdev/paride.txt.

	pti=		[X86_64] Control Page Table Isolation of user and
			kernel address spaces.  Disabling this feature
			removes hardening, but improves performance of
			system calls and interrupts.

			on   - unconditionally enable
			off  - unconditionally disable
			auto - kernel detects whether your CPU model is
			       vulnerable to issues that PTI mitigates

			Not specifying this option is equivalent to pti=auto.

	nopti		[X86_64]
			Equivalent to pti=off

	pty.legacy_count=
			[KNL] Number of legacy pty's. Overwrites compiled-in
			default number.

	quiet		[KNL] Disable most log messages

	r128=		[HW,DRM]

	raid=		[HW,RAID]
			See Documentation/admin-guide/md.rst.

	ramdisk_size=	[RAM] Sizes of RAM disks in kilobytes
			See Documentation/blockdev/ramdisk.txt.

	ras=option[,option,...]	[KNL] RAS-specific options

		cec_disable	[X86]
				Disable the Correctable Errors Collector,
				see CONFIG_RAS_CEC help text.

	rcu_nocbs=	[KNL]
			The argument is a cpu list, as described above.

			In kernels built with CONFIG_RCU_NOCB_CPU=y, set
			the specified list of CPUs to be no-callback CPUs.
			Invocation of these CPUs' RCU callbacks will
			be offloaded to "rcuox/N" kthreads created for
			that purpose, where "x" is "b" for RCU-bh, "p"
			for RCU-preempt, and "s" for RCU-sched, and "N"
			is the CPU number.  This reduces OS jitter on the
			offloaded CPUs, which can be useful for HPC and
			real-time workloads.  It can also improve energy
			efficiency for asymmetric multiprocessors.

	rcu_nocb_poll	[KNL]
			Rather than requiring that offloaded CPUs
			(specified by rcu_nocbs= above) explicitly
			awaken the corresponding "rcuoN" kthreads,
			make these kthreads poll for callbacks.
			This improves the real-time response for the
			offloaded CPUs by relieving them of the need to
			wake up the corresponding kthread, but degrades
			energy efficiency by requiring that the kthreads
			periodically wake up to do the polling.

	rcutree.blimit=	[KNL]
			Set maximum number of finished RCU callbacks to
			process in one batch.

	rcutree.dump_tree=	[KNL]
			Dump the structure of the rcu_node combining tree
			out at early boot.  This is used for diagnostic
			purposes, to verify correct tree setup.

	rcutree.gp_cleanup_delay=	[KNL]
			Set the number of jiffies to delay each step of
			RCU grace-period cleanup.

	rcutree.gp_init_delay=	[KNL]
			Set the number of jiffies to delay each step of
			RCU grace-period initialization.

	rcutree.gp_preinit_delay=	[KNL]
			Set the number of jiffies to delay each step of
			RCU grace-period pre-initialization, that is,
			the propagation of recent CPU-hotplug changes up
			the rcu_node combining tree.

	rcutree.rcu_fanout_exact= [KNL]
			Disable autobalancing of the rcu_node combining
			tree.  This is used by rcutorture, and might
			possibly be useful for architectures having high
			cache-to-cache transfer latencies.

	rcutree.rcu_fanout_leaf= [KNL]
			Change the number of CPUs assigned to each
			leaf rcu_node structure.  Useful for very
			large systems, which will choose the value 64,
			and for NUMA systems with large remote-access
			latencies, which will choose a value aligned
			with the appropriate hardware boundaries.

	rcutree.jiffies_till_sched_qs= [KNL]
			Set required age in jiffies for a
			given grace period before RCU starts
			soliciting quiescent-state help from
			rcu_note_context_switch().

	rcutree.jiffies_till_first_fqs= [KNL]
			Set delay from grace-period initialization to
			first attempt to force quiescent states.
			Units are jiffies, minimum value is zero,
			and maximum value is HZ.

	rcutree.jiffies_till_next_fqs= [KNL]
			Set delay between subsequent attempts to force
			quiescent states.  Units are jiffies, minimum
			value is one, and maximum value is HZ.

	rcutree.kthread_prio= 	 [KNL,BOOT]
			Set the SCHED_FIFO priority of the RCU per-CPU
			kthreads (rcuc/N). This value is also used for
			the priority of the RCU boost threads (rcub/N)
			and for the RCU grace-period kthreads (rcu_bh,
			rcu_preempt, and rcu_sched). If RCU_BOOST is
			set, valid values are 1-99 and the default is 1
			(the least-favored priority).  Otherwise, when
			RCU_BOOST is not set, valid values are 0-99 and
			the default is zero (non-realtime operation).

	rcutree.rcu_nocb_leader_stride= [KNL]
			Set the number of NOCB kthread groups, which
			defaults to the square root of the number of
			CPUs.  Larger numbers reduces the wakeup overhead
			on the per-CPU grace-period kthreads, but increases
			that same overhead on each group's leader.

	rcutree.qhimark= [KNL]
			Set threshold of queued RCU callbacks beyond which
			batch limiting is disabled.

	rcutree.qlowmark= [KNL]
			Set threshold of queued RCU callbacks below which
			batch limiting is re-enabled.

	rcutree.rcu_idle_gp_delay= [KNL]
			Set wakeup interval for idle CPUs that have
			RCU callbacks (RCU_FAST_NO_HZ=y).

	rcutree.rcu_idle_lazy_gp_delay= [KNL]
			Set wakeup interval for idle CPUs that have
			only "lazy" RCU callbacks (RCU_FAST_NO_HZ=y).
			Lazy RCU callbacks are those which RCU can
			prove do nothing more than free memory.

	rcutree.rcu_kick_kthreads= [KNL]
			Cause the grace-period kthread to get an extra
			wake_up() if it sleeps three times longer than
			it should at force-quiescent-state time.
			This wake_up() will be accompanied by a
			WARN_ONCE() splat and an ftrace_dump().

	rcuperf.gp_async= [KNL]
			Measure performance of asynchronous
			grace-period primitives such as call_rcu().

	rcuperf.gp_async_max= [KNL]
			Specify the maximum number of outstanding
			callbacks per writer thread.  When a writer
			thread exceeds this limit, it invokes the
			corresponding flavor of rcu_barrier() to allow
			previously posted callbacks to drain.

	rcuperf.gp_exp= [KNL]
			Measure performance of expedited synchronous
			grace-period primitives.

	rcuperf.holdoff= [KNL]
			Set test-start holdoff period.  The purpose of
			this parameter is to delay the start of the
			test until boot completes in order to avoid
			interference.

	rcuperf.nreaders= [KNL]
			Set number of RCU readers.  The value -1 selects
			N, where N is the number of CPUs.  A value
			"n" less than -1 selects N-n+1, where N is again
			the number of CPUs.  For example, -2 selects N
			(the number of CPUs), -3 selects N+1, and so on.
			A value of "n" less than or equal to -N selects
			a single reader.

	rcuperf.nwriters= [KNL]
			Set number of RCU writers.  The values operate
			the same as for rcuperf.nreaders.
			N, where N is the number of CPUs

	rcuperf.perf_runnable= [BOOT]
			Start rcuperf running at boot time.

	rcuperf.perf_type= [KNL]
			Specify the RCU implementation to test.

	rcuperf.shutdown= [KNL]
			Shut the system down after performance tests
			complete.  This is useful for hands-off automated
			testing.

	rcuperf.verbose= [KNL]
			Enable additional printk() statements.

	rcuperf.writer_holdoff= [KNL]
			Write-side holdoff between grace periods,
			in microseconds.  The default of zero says
			no holdoff.

	rcutorture.cbflood_inter_holdoff= [KNL]
			Set holdoff time (jiffies) between successive
			callback-flood tests.

	rcutorture.cbflood_intra_holdoff= [KNL]
			Set holdoff time (jiffies) between successive
			bursts of callbacks within a given callback-flood
			test.

	rcutorture.cbflood_n_burst= [KNL]
			Set the number of bursts making up a given
			callback-flood test.  Set this to zero to
			disable callback-flood testing.

	rcutorture.cbflood_n_per_burst= [KNL]
			Set the number of callbacks to be registered
			in a given burst of a callback-flood test.

	rcutorture.fqs_duration= [KNL]
			Set duration of force_quiescent_state bursts
			in microseconds.

	rcutorture.fqs_holdoff= [KNL]
			Set holdoff time within force_quiescent_state bursts
			in microseconds.

	rcutorture.fqs_stutter= [KNL]
			Set wait time between force_quiescent_state bursts
			in seconds.

	rcutorture.gp_cond= [KNL]
			Use conditional/asynchronous update-side
			primitives, if available.

	rcutorture.gp_exp= [KNL]
			Use expedited update-side primitives, if available.

	rcutorture.gp_normal= [KNL]
			Use normal (non-expedited) asynchronous
			update-side primitives, if available.

	rcutorture.gp_sync= [KNL]
			Use normal (non-expedited) synchronous
			update-side primitives, if available.  If all
			of rcutorture.gp_cond=, rcutorture.gp_exp=,
			rcutorture.gp_normal=, and rcutorture.gp_sync=
			are zero, rcutorture acts as if is interpreted
			they are all non-zero.

	rcutorture.n_barrier_cbs= [KNL]
			Set callbacks/threads for rcu_barrier() testing.

	rcutorture.nfakewriters= [KNL]
			Set number of concurrent RCU writers.  These just
			stress RCU, they don't participate in the actual
			test, hence the "fake".

	rcutorture.nreaders= [KNL]
			Set number of RCU readers.  The value -1 selects
			N-1, where N is the number of CPUs.  A value
			"n" less than -1 selects N-n-2, where N is again
			the number of CPUs.  For example, -2 selects N
			(the number of CPUs), -3 selects N+1, and so on.

	rcutorture.object_debug= [KNL]
			Enable debug-object double-call_rcu() testing.

	rcutorture.onoff_holdoff= [KNL]
			Set time (s) after boot for CPU-hotplug testing.

	rcutorture.onoff_interval= [KNL]
			Set time (s) between CPU-hotplug operations, or
			zero to disable CPU-hotplug testing.

	rcutorture.shuffle_interval= [KNL]
			Set task-shuffle interval (s).  Shuffling tasks
			allows some CPUs to go into dyntick-idle mode
			during the rcutorture test.

	rcutorture.shutdown_secs= [KNL]
			Set time (s) after boot system shutdown.  This
			is useful for hands-off automated testing.

	rcutorture.stall_cpu= [KNL]
			Duration of CPU stall (s) to test RCU CPU stall
			warnings, zero to disable.

	rcutorture.stall_cpu_holdoff= [KNL]
			Time to wait (s) after boot before inducing stall.

	rcutorture.stat_interval= [KNL]
			Time (s) between statistics printk()s.

	rcutorture.stutter= [KNL]
			Time (s) to stutter testing, for example, specifying
			five seconds causes the test to run for five seconds,
			wait for five seconds, and so on.  This tests RCU's
			ability to transition abruptly to and from idle.

	rcutorture.test_boost= [KNL]
			Test RCU priority boosting?  0=no, 1=maybe, 2=yes.
			"Maybe" means test if the RCU implementation
			under test support RCU priority boosting.

	rcutorture.test_boost_duration= [KNL]
			Duration (s) of each individual boost test.

	rcutorture.test_boost_interval= [KNL]
			Interval (s) between each boost test.

	rcutorture.test_no_idle_hz= [KNL]
			Test RCU's dyntick-idle handling.  See also the
			rcutorture.shuffle_interval parameter.

	rcutorture.torture_runnable= [BOOT]
			Start rcutorture running at boot time.

	rcutorture.torture_type= [KNL]
			Specify the RCU implementation to test.

	rcutorture.verbose= [KNL]
			Enable additional printk() statements.

	rcupdate.rcu_cpu_stall_suppress= [KNL]
			Suppress RCU CPU stall warning messages.

	rcupdate.rcu_cpu_stall_timeout= [KNL]
			Set timeout for RCU CPU stall warning messages.

	rcupdate.rcu_expedited= [KNL]
			Use expedited grace-period primitives, for
			example, synchronize_rcu_expedited() instead
			of synchronize_rcu().  This reduces latency,
			but can increase CPU utilization, degrade
			real-time latency, and degrade energy efficiency.
			No effect on CONFIG_TINY_RCU kernels.

	rcupdate.rcu_normal= [KNL]
			Use only normal grace-period primitives,
			for example, synchronize_rcu() instead of
			synchronize_rcu_expedited().  This improves
			real-time latency, CPU utilization, and
			energy efficiency, but can expose users to
			increased grace-period latency.  This parameter
			overrides rcupdate.rcu_expedited.  No effect on
			CONFIG_TINY_RCU kernels.

	rcupdate.rcu_normal_after_boot= [KNL]
			Once boot has completed (that is, after
			rcu_end_inkernel_boot() has been invoked), use
			only normal grace-period primitives.  No effect
			on CONFIG_TINY_RCU kernels.

	rcupdate.rcu_task_stall_timeout= [KNL]
			Set timeout in jiffies for RCU task stall warning
			messages.  Disable with a value less than or equal
			to zero.

	rcupdate.rcu_self_test= [KNL]
			Run the RCU early boot self tests

	rcupdate.rcu_self_test_bh= [KNL]
			Run the RCU bh early boot self tests

	rcupdate.rcu_self_test_sched= [KNL]
			Run the RCU sched early boot self tests

	rdinit=		[KNL]
			Format: <full_path>
			Run specified binary instead of /init from the ramdisk,
			used for early userspace startup. See initrd.

	rdrand=		[X86]
			force - Override the decision by the kernel to hide the
				advertisement of RDRAND support (this affects
				certain AMD processors because of buggy BIOS
				support, specifically around the suspend/resume
				path).

	rdt=		[HW,X86,RDT]
			Turn on/off individual RDT features. List is:
			cmt, mbmtotal, mbmlocal, l3cat, l3cdp, l2cat, mba.
			E.g. to turn on cmt and turn off mba use:
				rdt=cmt,!mba

	reboot=		[KNL]
			Format (x86 or x86_64):
				[w[arm] | c[old] | h[ard] | s[oft] | g[pio]] \
				[[,]s[mp]#### \
				[[,]b[ios] | a[cpi] | k[bd] | t[riple] | e[fi] | p[ci]] \
				[[,]f[orce]
			Where reboot_mode is one of warm (soft) or cold (hard) or gpio,
			      reboot_type is one of bios, acpi, kbd, triple, efi, or pci,
			      reboot_force is either force or not specified,
			      reboot_cpu is s[mp]#### with #### being the processor
					to be used for rebooting.

	relax_domain_level=
			[KNL, SMP] Set scheduler's default relax_domain_level.
			See Documentation/cgroup-v1/cpusets.txt.

	reserve=	[KNL,BUGS] Force the kernel to ignore some iomem area

	reservetop=	[X86-32]
			Format: nn[KMG]
			Reserves a hole at the top of the kernel virtual
			address space.

	reservelow=	[X86]
			Format: nn[K]
			Set the amount of memory to reserve for BIOS at
			the bottom of the address space.

	reset_devices	[KNL] Force drivers to reset the underlying device
			during initialization.

	resume=		[SWSUSP]
			Specify the partition device for software suspend
			Format:
			{/dev/<dev> | PARTUUID=<uuid> | <int>:<int> | <hex>}

	resume_offset=	[SWSUSP]
			Specify the offset from the beginning of the partition
			given by "resume=" at which the swap header is located,
			in <PAGE_SIZE> units (needed only for swap files).
			See  Documentation/power/swsusp-and-swap-files.txt

	resumedelay=	[HIBERNATION] Delay (in seconds) to pause before attempting to
			read the resume files

	resumewait	[HIBERNATION] Wait (indefinitely) for resume device to show up.
			Useful for devices that are detected asynchronously
			(e.g. USB and MMC devices).

	hibernate=	[HIBERNATION]
		noresume	Don't check if there's a hibernation image
				present during boot.
		nocompress	Don't compress/decompress hibernation images.
		no		Disable hibernation and resume.
		protect_image	Turn on image protection during restoration
				(that will set all pages holding image data
				during restoration read-only).

	noswap_randomize
			Kernel uses random disk offsets to help with wear-levelling
			of SSD devices, while saving the hibernation snapshot image to
			disk. Use this parameter to disable this feature for SSD
			devices in scenarios when, such randomization is addressed at
			the firmware level and hibenration image is not re-generated
			frequently.
			(Useful for improving hibernation resume time as snapshot pages
			are available in disk serially and can be read in bigger chunks
			without seeking)

	retain_initrd	[RAM] Keep initrd memory after extraction

	rfkill.default_state=
		0	"airplane mode".  All wifi, bluetooth, wimax, gps, fm,
			etc. communication is blocked by default.
		1	Unblocked.

	rfkill.master_switch_mode=
		0	The "airplane mode" button does nothing.
		1	The "airplane mode" button toggles between everything
			blocked and the previous configuration.
		2	The "airplane mode" button toggles between everything
			blocked and everything unblocked.

	rhash_entries=	[KNL,NET]
			Set number of hash buckets for route cache

	ring3mwait=disable
			[KNL] Disable ring 3 MONITOR/MWAIT feature on supported
			CPUs.

	ro		[KNL] Mount root device read-only on boot

	rodata=		[KNL]
		on	Mark read-only kernel memory as read-only (default).
		off	Leave read-only kernel memory writable for debugging.

	rockchip.usb_uart
			Enable the uart passthrough on the designated usb port
			on Rockchip SoCs. When active, the signals of the
			debug-uart get routed to the D+ and D- pins of the usb
			port and the regular usb controller gets disabled.

	root=		[KNL] Root filesystem
			See name_to_dev_t comment in init/do_mounts.c.

	rootdelay=	[KNL] Delay (in seconds) to pause before attempting to
			mount the root filesystem

	rootflags=	[KNL] Set root filesystem mount option string

	rootfstype=	[KNL] Set root filesystem type

	rootwait	[KNL] Wait (indefinitely) for root device to show up.
			Useful for devices that are detected asynchronously
			(e.g. USB and MMC devices).

	rproc_mem=nn[KMG][@address]
			[KNL,ARM,CMA] Remoteproc physical memory block.
			Memory area to be used by remote processor image,
			managed by CMA.

	rw		[KNL] Mount root device read-write on boot

	S		[KNL] Run init in single mode

	s390_iommu=	[HW,S390]
			Set s390 IOTLB flushing mode
		strict
			With strict flushing every unmap operation will result in
			an IOTLB flush. Default is lazy flushing before reuse,
			which is faster.

	sa1100ir	[NET]
			See drivers/net/irda/sa1100_ir.c.

	sbni=		[NET] Granch SBNI12 leased line adapter

	sched_debug	[KNL] Enables verbose scheduler debug messages.

	schedstats=	[KNL,X86] Enable or disable scheduled statistics.
			Allowed values are enable and disable. This feature
			incurs a small amount of overhead in the scheduler
			but is useful for debugging and performance tuning.

	skew_tick=	[KNL] Offset the periodic timer tick per cpu to mitigate
			xtime_lock contention on larger systems, and/or RCU lock
			contention on all systems with CONFIG_MAXSMP set.
			Format: { "0" | "1" }
			0 -- disable. (may be 1 via CONFIG_CMDLINE="skew_tick=1"
			1 -- enable.
			Note: increases power consumption, thus should only be
			enabled if running jitter sensitive (HPC/RT) workloads.

	security=	[SECURITY] Choose a security module to enable at boot.
			If this boot parameter is not specified, only the first
			security module asking for security registration will be
			loaded. An invalid security module name will be treated
			as if no module has been chosen.

	selinux=	[SELINUX] Disable or enable SELinux at boot time.
			Format: { "0" | "1" }
			See security/selinux/Kconfig help text.
			0 -- disable.
			1 -- enable.
			Default value is set via kernel config option.
			If enabled at boot time, /selinux/disable can be used
			later to disable prior to initial policy load.

	apparmor=	[APPARMOR] Disable or enable AppArmor at boot time
			Format: { "0" | "1" }
			See security/apparmor/Kconfig help text
			0 -- disable.
			1 -- enable.
			Default value is set via kernel config option.

	serialnumber	[BUGS=X86-32]

	shapers=	[NET]
			Maximal number of shapers.

	simeth=		[IA-64]
	simscsi=

	slram=		[HW,MTD]

	slab_nomerge	[MM]
			Disable merging of slabs with similar size. May be
			necessary if there is some reason to distinguish
			allocs to different slabs, especially in hardened
			environments where the risk of heap overflows and
			layout control by attackers can usually be
			frustrated by disabling merging. This will reduce
			most of the exposure of a heap attack to a single
			cache (risks via metadata attacks are mostly
			unchanged). Debug options disable merging on their
			own.
			For more information see Documentation/vm/slub.txt.

	slab_max_order=	[MM, SLAB]
			Determines the maximum allowed order for slabs.
			A high setting may cause OOMs due to memory
			fragmentation.  Defaults to 1 for systems with
			more than 32MB of RAM, 0 otherwise.

	slub_debug[=options[,slabs]]	[MM, SLUB]
			Enabling slub_debug allows one to determine the
			culprit if slab objects become corrupted. Enabling
			slub_debug can create guard zones around objects and
			may poison objects when not in use. Also tracks the
			last alloc / free. For more information see
			Documentation/vm/slub.txt.

	slub_memcg_sysfs=	[MM, SLUB]
			Determines whether to enable sysfs directories for
			memory cgroup sub-caches. 1 to enable, 0 to disable.
			The default is determined by CONFIG_SLUB_MEMCG_SYSFS_ON.
			Enabling this can lead to a very high number of	debug
			directories and files being created under
			/sys/kernel/slub.

	slub_max_order= [MM, SLUB]
			Determines the maximum allowed order for slabs.
			A high setting may cause OOMs due to memory
			fragmentation. For more information see
			Documentation/vm/slub.txt.

	slub_min_objects=	[MM, SLUB]
			The minimum number of objects per slab. SLUB will
			increase the slab order up to slub_max_order to
			generate a sufficiently large slab able to contain
			the number of objects indicated. The higher the number
			of objects the smaller the overhead of tracking slabs
			and the less frequently locks need to be acquired.
			For more information see Documentation/vm/slub.txt.

	slub_min_order=	[MM, SLUB]
			Determines the minimum page order for slabs. Must be
			lower than slub_max_order.
			For more information see Documentation/vm/slub.txt.

	slub_nomerge	[MM, SLUB]
			Same with slab_nomerge. This is supported for legacy.
			See slab_nomerge for more information.

	smart2=		[HW]
			Format: <io1>[,<io2>[,...,<io8>]]

	smsc-ircc2.nopnp	[HW] Don't use PNP to discover SMC devices
	smsc-ircc2.ircc_cfg=	[HW] Device configuration I/O port
	smsc-ircc2.ircc_sir=	[HW] SIR base I/O port
	smsc-ircc2.ircc_fir=	[HW] FIR base I/O port
	smsc-ircc2.ircc_irq=	[HW] IRQ line
	smsc-ircc2.ircc_dma=	[HW] DMA channel
	smsc-ircc2.ircc_transceiver= [HW] Transceiver type:
				0: Toshiba Satellite 1800 (GP data pin select)
				1: Fast pin select (default)
				2: ATC IRMode

	smt		[KNL,S390] Set the maximum number of threads (logical
			CPUs) to use per physical CPU on systems capable of
			symmetric multithreading (SMT). Will be capped to the
			actual hardware limit.
			Format: <integer>
			Default: -1 (no limit)

	softlockup_panic=
			[KNL] Should the soft-lockup detector generate panics.
			Format: <integer>

	softlockup_all_cpu_backtrace=
			[KNL] Should the soft-lockup detector generate
			backtraces on all cpus.
			Format: <integer>

	sonypi.*=	[HW] Sony Programmable I/O Control Device driver
			See Documentation/laptops/sonypi.txt

	spectre_v2=	[X86] Control mitigation of Spectre variant 2
			(indirect branch speculation) vulnerability.
			The default operation protects the kernel from
			user space attacks.

			on   - unconditionally enable, implies
			       spectre_v2_user=on
			off  - unconditionally disable, implies
			       spectre_v2_user=off
			auto - kernel detects whether your CPU model is
			       vulnerable

			Selecting 'on' will, and 'auto' may, choose a
			mitigation method at run time according to the
			CPU, the available microcode, the setting of the
			CONFIG_RETPOLINE configuration option, and the
			compiler with which the kernel was built.

			Selecting 'on' will also enable the mitigation
			against user space to user space task attacks.

			Selecting 'off' will disable both the kernel and
			the user space protections.

			Specific mitigations can also be selected manually:

			retpoline	  - replace indirect branches
			retpoline,generic - google's original retpoline
			retpoline,amd     - AMD-specific minimal thunk

			Not specifying this option is equivalent to
			spectre_v2=auto.

	spectre_v2_user=
			[X86] Control mitigation of Spectre variant 2
		        (indirect branch speculation) vulnerability between
		        user space tasks

			on	- Unconditionally enable mitigations. Is
				  enforced by spectre_v2=on

			off     - Unconditionally disable mitigations. Is
				  enforced by spectre_v2=off

			prctl   - Indirect branch speculation is enabled,
				  but mitigation can be enabled via prctl
				  per thread.  The mitigation control state
				  is inherited on fork.

			prctl,ibpb
				- Like "prctl" above, but only STIBP is
				  controlled per thread. IBPB is issued
				  always when switching between different user
				  space processes.

			seccomp
				- Same as "prctl" above, but all seccomp
				  threads will enable the mitigation unless
				  they explicitly opt out.

			seccomp,ibpb
				- Like "seccomp" above, but only STIBP is
				  controlled per thread. IBPB is issued
				  always when switching between different
				  user space processes.

			auto    - Kernel selects the mitigation depending on
				  the available CPU features and vulnerability.

			Default mitigation:
			If CONFIG_SECCOMP=y then "seccomp", otherwise "prctl"

			Not specifying this option is equivalent to
			spectre_v2_user=auto.

	spec_store_bypass_disable=
			[HW] Control Speculative Store Bypass (SSB) Disable mitigation
			(Speculative Store Bypass vulnerability)

			Certain CPUs are vulnerable to an exploit against a
			a common industry wide performance optimization known
			as "Speculative Store Bypass" in which recent stores
			to the same memory location may not be observed by
			later loads during speculative execution. The idea
			is that such stores are unlikely and that they can
			be detected prior to instruction retirement at the
			end of a particular speculation execution window.

			In vulnerable processors, the speculatively forwarded
			store can be used in a cache side channel attack, for
			example to read memory to which the attacker does not
			directly have access (e.g. inside sandboxed code).

			This parameter controls whether the Speculative Store
			Bypass optimization is used.

			on      - Unconditionally disable Speculative Store Bypass
			off     - Unconditionally enable Speculative Store Bypass
			auto    - Kernel detects whether the CPU model contains an
				  implementation of Speculative Store Bypass and
				  picks the most appropriate mitigation. If the
				  CPU is not vulnerable, "off" is selected. If the
				  CPU is vulnerable the default mitigation is
				  architecture and Kconfig dependent. See below.
			prctl   - Control Speculative Store Bypass per thread
				  via prctl. Speculative Store Bypass is enabled
				  for a process by default. The state of the control
				  is inherited on fork.
			seccomp - Same as "prctl" above, but all seccomp threads
				  will disable SSB unless they explicitly opt out.

			Not specifying this option is equivalent to
			spec_store_bypass_disable=auto.

			Default mitigations:
			X86:	If CONFIG_SECCOMP=y "seccomp", otherwise "prctl"

	spia_io_base=	[HW,MTD]
	spia_fio_base=
	spia_pedr=
	spia_peddr=

	srcutree.counter_wrap_check [KNL]
			Specifies how frequently to check for
			grace-period sequence counter wrap for the
			srcu_data structure's ->srcu_gp_seq_needed field.
			The greater the number of bits set in this kernel
			parameter, the less frequently counter wrap will
			be checked for.  Note that the bottom two bits
			are ignored.

	srcutree.exp_holdoff [KNL]
			Specifies how many nanoseconds must elapse
			since the end of the last SRCU grace period for
			a given srcu_struct until the next normal SRCU
			grace period will be considered for automatic
			expediting.  Set to zero to disable automatic
			expediting.

	ssbd=		[ARM64,HW]
			Speculative Store Bypass Disable control

			On CPUs that are vulnerable to the Speculative
			Store Bypass vulnerability and offer a
			firmware based mitigation, this parameter
			indicates how the mitigation should be used:

			force-on:  Unconditionally enable mitigation for
				   for both kernel and userspace
			force-off: Unconditionally disable mitigation for
				   for both kernel and userspace
			kernel:    Always enable mitigation in the
				   kernel, and offer a prctl interface
				   to allow userspace to register its
				   interest in being mitigated too.

	stack_guard_gap=	[MM]
			override the default stack gap protection. The value
			is in page units and it defines how many pages prior
			to (for stacks growing down) resp. after (for stacks
			growing up) the main stack are reserved for no other
			mapping. Default value is 256 pages.

	stacktrace	[FTRACE]
			Enabled the stack tracer on boot up.

	stacktrace_filter=[function-list]
			[FTRACE] Limit the functions that the stack tracer
			will trace at boot up. function-list is a comma separated
			list of functions. This list can be changed at run
			time by the stack_trace_filter file in the debugfs
			tracing directory. Note, this enables stack tracing
			and the stacktrace above is not needed.

	sti=		[PARISC,HW]
			Format: <num>
			Set the STI (builtin display/keyboard on the HP-PARISC
			machines) console (graphic card) which should be used
			as the initial boot-console.
			See also comment in drivers/video/console/sticore.c.

	sti_font=	[HW]
			See comment in drivers/video/console/sticore.c.

	stifb=		[HW]
			Format: bpp:<bpp1>[:<bpp2>[:<bpp3>...]]

	sunrpc.min_resvport=
	sunrpc.max_resvport=
			[NFS,SUNRPC]
			SunRPC servers often require that client requests
			originate from a privileged port (i.e. a port in the
			range 0 < portnr < 1024).
			An administrator who wishes to reserve some of these
			ports for other uses may adjust the range that the
			kernel's sunrpc client considers to be privileged
			using these two parameters to set the minimum and
			maximum port values.

	sunrpc.svc_rpc_per_connection_limit=
			[NFS,SUNRPC]
			Limit the number of requests that the server will
			process in parallel from a single connection.
			The default value is 0 (no limit).

	sunrpc.pool_mode=
			[NFS]
			Control how the NFS server code allocates CPUs to
			service thread pools.  Depending on how many NICs
			you have and where their interrupts are bound, this
			option will affect which CPUs will do NFS serving.
			Note: this parameter cannot be changed while the
			NFS server is running.

			auto	    the server chooses an appropriate mode
				    automatically using heuristics
			global	    a single global pool contains all CPUs
			percpu	    one pool for each CPU
			pernode	    one pool for each NUMA node (equivalent
				    to global on non-NUMA machines)

	sunrpc.tcp_slot_table_entries=
	sunrpc.udp_slot_table_entries=
			[NFS,SUNRPC]
			Sets the upper limit on the number of simultaneous
			RPC calls that can be sent from the client to a
			server. Increasing these values may allow you to
			improve throughput, but will also increase the
			amount of memory reserved for use by the client.

	suspend.pm_test_delay=
			[SUSPEND]
			Sets the number of seconds to remain in a suspend test
			mode before resuming the system (see
			/sys/power/pm_test). Only available when CONFIG_PM_DEBUG
			is set. Default value is 5.

	swapaccount=[0|1]
			[KNL] Enable accounting of swap in memory resource
			controller if no parameter or 1 is given or disable
			it if 0 is given (See Documentation/cgroup-v1/memory.txt)

	swiotlb=	[ARM,IA-64,PPC,MIPS,X86]
			Format: { <int> | force | noforce }
			<int> -- Number of I/O TLB slabs
			force -- force using of bounce buffers even if they
			         wouldn't be automatically used by the kernel
			noforce -- Never use bounce buffers (for debugging)

	switches=	[HW,M68k]

	sysfs.deprecated=0|1 [KNL]
			Enable/disable old style sysfs layout for old udev
			on older distributions. When this option is enabled
			very new udev will not work anymore. When this option
			is disabled (or CONFIG_SYSFS_DEPRECATED not compiled)
			in older udev will not work anymore.
			Default depends on CONFIG_SYSFS_DEPRECATED_V2 set in
			the kernel configuration.

	sysrq_always_enabled
			[KNL]
			Ignore sysrq setting - this boot parameter will
			neutralize any effect of /proc/sys/kernel/sysrq.
			Useful for debugging.

	tcpmhash_entries= [KNL,NET]
			Set the number of tcp_metrics_hash slots.
			Default value is 8192 or 16384 depending on total
			ram pages. This is used to specify the TCP metrics
			cache size. See Documentation/networking/ip-sysctl.txt
			"tcp_no_metrics_save" section for more details.

	tdfx=		[HW,DRM]

	test_suspend=	[SUSPEND][,N]
			Specify "mem" (for Suspend-to-RAM) or "standby" (for
			standby suspend) or "freeze" (for suspend type freeze)
			as the system sleep state during system startup with
			the optional capability to repeat N number of times.
			The system is woken from this state using a
			wakeup-capable RTC alarm.

	thash_entries=	[KNL,NET]
			Set number of hash buckets for TCP connection

	thermal.act=	[HW,ACPI]
			-1: disable all active trip points in all thermal zones
			<degrees C>: override all lowest active trip points

	thermal.crt=	[HW,ACPI]
			-1: disable all critical trip points in all thermal zones
			<degrees C>: override all critical trip points

	thermal.nocrt=	[HW,ACPI]
			Set to disable actions on ACPI thermal zone
			critical and hot trip points.

	thermal.off=	[HW,ACPI]
			1: disable ACPI thermal control

	thermal.psv=	[HW,ACPI]
			-1: disable all passive trip points
			<degrees C>: override all passive trip points to this
			value

	thermal.tzp=	[HW,ACPI]
			Specify global default ACPI thermal zone polling rate
			<deci-seconds>: poll all this frequency
			0: no polling (default)

	threadirqs	[KNL]
			Force threading of all interrupt handlers except those
			marked explicitly IRQF_NO_THREAD.

	tmem		[KNL,XEN]
			Enable the Transcendent memory driver if built-in.

	tmem.cleancache=0|1 [KNL, XEN]
			Default is on (1). Disable the usage of the cleancache
			API to send anonymous pages to the hypervisor.

	tmem.frontswap=0|1 [KNL, XEN]
			Default is on (1). Disable the usage of the frontswap
			API to send swap pages to the hypervisor. If disabled
			the selfballooning and selfshrinking are force disabled.

	tmem.selfballooning=0|1 [KNL, XEN]
			Default is on (1). Disable the driving of swap pages
			to the hypervisor.

	tmem.selfshrinking=0|1 [KNL, XEN]
			Default is on (1). Partial swapoff that immediately
			transfers pages from Xen hypervisor back to the
			kernel based on different criteria.

	topology=	[S390]
			Format: {off | on}
			Specify if the kernel should make use of the cpu
			topology information if the hardware supports this.
			The scheduler will make use of this information and
			e.g. base its process migration decisions on it.
			Default is on.

	topology_updates= [KNL, PPC, NUMA]
			Format: {off}
			Specify if the kernel should ignore (off)
			topology updates sent by the hypervisor to this
			LPAR.

	tp720=		[HW,PS2]

	tpm_suspend_pcr=[HW,TPM]
			Format: integer pcr id
			Specify that at suspend time, the tpm driver
			should extend the specified pcr with zeros,
			as a workaround for some chips which fail to
			flush the last written pcr on TPM_SaveState.
			This will guarantee that all the other pcrs
			are saved.

	trace_buf_size=nn[KMG]
			[FTRACE] will set tracing buffer size on each cpu.

	trace_event=[event-list]
			[FTRACE] Set and start specified trace events in order
			to facilitate early boot debugging. The event-list is a
			comma separated list of trace events to enable. See
			also Documentation/trace/events.txt

	trace_options=[option-list]
			[FTRACE] Enable or disable tracer options at boot.
			The option-list is a comma delimited list of options
			that can be enabled or disabled just as if you were
			to echo the option name into

			    /sys/kernel/debug/tracing/trace_options

			For example, to enable stacktrace option (to dump the
			stack trace of each event), add to the command line:

			      trace_options=stacktrace

			See also Documentation/trace/ftrace.txt "trace options"
			section.

	tp_printk[FTRACE]
			Have the tracepoints sent to printk as well as the
			tracing ring buffer. This is useful for early boot up
			where the system hangs or reboots and does not give the
			option for reading the tracing buffer or performing a
			ftrace_dump_on_oops.

			To turn off having tracepoints sent to printk,
			 echo 0 > /proc/sys/kernel/tracepoint_printk
			Note, echoing 1 into this file without the
			tracepoint_printk kernel cmdline option has no effect.

			** CAUTION **

			Having tracepoints sent to printk() and activating high
			frequency tracepoints such as irq or sched, can cause
			the system to live lock.

	traceoff_on_warning
			[FTRACE] enable this option to disable tracing when a
			warning is hit. This turns off "tracing_on". Tracing can
			be enabled again by echoing '1' into the "tracing_on"
			file located in /sys/kernel/debug/tracing/

			This option is useful, as it disables the trace before
			the WARNING dump is called, which prevents the trace to
			be filled with content caused by the warning output.

			This option can also be set at run time via the sysctl
			option:  kernel/traceoff_on_warning

	transparent_hugepage=
			[KNL]
			Format: [always|madvise|never]
			Can be used to control the default behavior of the system
			with respect to transparent hugepages.
			See Documentation/vm/transhuge.txt for more details.

	tsc=		Disable clocksource stability checks for TSC.
			Format: <string>
			[x86] reliable: mark tsc clocksource as reliable, this
			disables clocksource verification at runtime, as well
			as the stability checks done at bootup.	Used to enable
			high-resolution timer mode on older hardware, and in
			virtualized environment.
			[x86] noirqtime: Do not use TSC to do irq accounting.
			Used to run time disable IRQ_TIME_ACCOUNTING on any
			platforms where RDTSC is slow and this accounting
			can add overhead.

	tsx=		[X86] Control Transactional Synchronization
			Extensions (TSX) feature in Intel processors that
			support TSX control.

			This parameter controls the TSX feature. The options are:

			on	- Enable TSX on the system. Although there are
				mitigations for all known security vulnerabilities,
				TSX has been known to be an accelerator for
				several previous speculation-related CVEs, and
				so there may be unknown	security risks associated
				with leaving it enabled.

			off	- Disable TSX on the system. (Note that this
				option takes effect only on newer CPUs which are
				not vulnerable to MDS, i.e., have
				MSR_IA32_ARCH_CAPABILITIES.MDS_NO=1 and which get
				the new IA32_TSX_CTRL MSR through a microcode
				update. This new MSR allows for the reliable
				deactivation of the TSX functionality.)

			auto	- Disable TSX if X86_BUG_TAA is present,
				  otherwise enable TSX on the system.

			Not specifying this option is equivalent to tsx=off.

			See Documentation/admin-guide/hw-vuln/tsx_async_abort.rst
			for more details.

	tsx_async_abort= [X86,INTEL] Control mitigation for the TSX Async
			Abort (TAA) vulnerability.

			Similar to Micro-architectural Data Sampling (MDS)
			certain CPUs that support Transactional
			Synchronization Extensions (TSX) are vulnerable to an
			exploit against CPU internal buffers which can forward
			information to a disclosure gadget under certain
			conditions.

			In vulnerable processors, the speculatively forwarded
			data can be used in a cache side channel attack, to
			access data to which the attacker does not have direct
			access.

			This parameter controls the TAA mitigation.  The
			options are:

			full       - Enable TAA mitigation on vulnerable CPUs
				     if TSX is enabled.

			full,nosmt - Enable TAA mitigation and disable SMT on
				     vulnerable CPUs. If TSX is disabled, SMT
				     is not disabled because CPU is not
				     vulnerable to cross-thread TAA attacks.
			off        - Unconditionally disable TAA mitigation

			On MDS-affected machines, tsx_async_abort=off can be
			prevented by an active MDS mitigation as both vulnerabilities
			are mitigated with the same mechanism so in order to disable
			this mitigation, you need to specify mds=off too.

			Not specifying this option is equivalent to
			tsx_async_abort=full.  On CPUs which are MDS affected
			and deploy MDS mitigation, TAA mitigation is not
			required and doesn't provide any additional
			mitigation.

			For details see:
			Documentation/admin-guide/hw-vuln/tsx_async_abort.rst

	turbografx.map[2|3]=	[HW,JOY]
			TurboGraFX parallel port interface
			Format:
			<port#>,<js1>,<js2>,<js3>,<js4>,<js5>,<js6>,<js7>
			See also Documentation/input/joystick-parport.txt

	udbg-immortal	[PPC] When debugging early kernel crashes that
			happen after console_init() and before a proper
			console driver takes over, this boot options might
			help "seeing" what's going on.

	uhash_entries=	[KNL,NET]
			Set number of hash buckets for UDP/UDP-Lite connections

	uhci-hcd.ignore_oc=
			[USB] Ignore overcurrent events (default N).
			Some badly-designed motherboards generate lots of
			bogus events, for ports that aren't wired to
			anything.  Set this parameter to avoid log spamming.
			Note that genuine overcurrent events won't be
			reported either.

	unknown_nmi_panic
			[X86] Cause panic on unknown NMI.

	usbcore.authorized_default=
			[USB] Default USB device authorization:
			(default -1 = authorized except for wireless USB,
			0 = not authorized, 1 = authorized)

	usbcore.autosuspend=
			[USB] The autosuspend time delay (in seconds) used
			for newly-detected USB devices (default 2).  This
			is the time required before an idle device will be
			autosuspended.  Devices for which the delay is set
			to a negative value won't be autosuspended at all.

	usbcore.usbfs_snoop=
			[USB] Set to log all usbfs traffic (default 0 = off).

	usbcore.usbfs_snoop_max=
			[USB] Maximum number of bytes to snoop in each URB
			(default = 65536).

	usbcore.blinkenlights=
			[USB] Set to cycle leds on hubs (default 0 = off).

	usbcore.old_scheme_first=
			[USB] Start with the old device initialization
			scheme (default 0 = off).

	usbcore.usbfs_memory_mb=
			[USB] Memory limit (in MB) for buffers allocated by
			usbfs (default = 16, 0 = max = 2047).

	usbcore.use_both_schemes=
			[USB] Try the other device initialization scheme
			if the first one fails (default 1 = enabled).

	usbcore.initial_descriptor_timeout=
			[USB] Specifies timeout for the initial 64-byte
                        USB_REQ_GET_DESCRIPTOR request in milliseconds
			(default 5000 = 5.0 seconds).

	usbcore.nousb	[USB] Disable the USB subsystem

	usbhid.mousepoll=
			[USBHID] The interval which mice are to be polled at.

	usbhid.jspoll=
			[USBHID] The interval which joysticks are to be polled at.

	usb-storage.delay_use=
			[UMS] The delay in seconds before a new device is
			scanned for Logical Units (default 1).

	usb-storage.quirks=
			[UMS] A list of quirks entries to supplement or
			override the built-in unusual_devs list.  List
			entries are separated by commas.  Each entry has
			the form VID:PID:Flags where VID and PID are Vendor
			and Product ID values (4-digit hex numbers) and
			Flags is a set of characters, each corresponding
			to a common usb-storage quirk flag as follows:
				a = SANE_SENSE (collect more than 18 bytes
					of sense data);
				b = BAD_SENSE (don't collect more than 18
					bytes of sense data);
				c = FIX_CAPACITY (decrease the reported
					device capacity by one sector);
				d = NO_READ_DISC_INFO (don't use
					READ_DISC_INFO command);
				e = NO_READ_CAPACITY_16 (don't use
					READ_CAPACITY_16 command);
				f = NO_REPORT_OPCODES (don't use report opcodes
					command, uas only);
				g = MAX_SECTORS_240 (don't transfer more than
					240 sectors at a time, uas only);
				h = CAPACITY_HEURISTICS (decrease the
					reported device capacity by one
					sector if the number is odd);
				i = IGNORE_DEVICE (don't bind to this
					device);
				j = NO_REPORT_LUNS (don't use report luns
					command, uas only);
				l = NOT_LOCKABLE (don't try to lock and
					unlock ejectable media);
				m = MAX_SECTORS_64 (don't transfer more
					than 64 sectors = 32 KB at a time);
				n = INITIAL_READ10 (force a retry of the
					initial READ(10) command);
				o = CAPACITY_OK (accept the capacity
					reported by the device);
				p = WRITE_CACHE (the device cache is ON
					by default);
				r = IGNORE_RESIDUE (the device reports
					bogus residue values);
				s = SINGLE_LUN (the device has only one
					Logical Unit);
				t = NO_ATA_1X (don't allow ATA(12) and ATA(16)
					commands, uas only);
				u = IGNORE_UAS (don't bind to the uas driver);
				w = NO_WP_DETECT (don't test whether the
					medium is write-protected).
				y = ALWAYS_SYNC (issue a SYNCHRONIZE_CACHE
					even if the device claims no cache)
			Example: quirks=0419:aaf5:rl,0421:0433:rc

	user_debug=	[KNL,ARM]
			Format: <int>
			See arch/arm/Kconfig.debug help text.
				 1 - undefined instruction events
				 2 - system calls
				 4 - invalid data aborts
				 8 - SIGSEGV faults
				16 - SIGBUS faults
			Example: user_debug=31

	userpte=
			[X86] Flags controlling user PTE allocations.

				nohigh = do not allocate PTE pages in
					HIGHMEM regardless of setting
					of CONFIG_HIGHPTE.

	vdso=		[X86,SH]
			On X86_32, this is an alias for vdso32=.  Otherwise:

			vdso=1: enable VDSO (the default)
			vdso=0: disable VDSO mapping

	vdso32=		[X86] Control the 32-bit vDSO
			vdso32=1: enable 32-bit VDSO
			vdso32=0 or vdso32=2: disable 32-bit VDSO

			See the help text for CONFIG_COMPAT_VDSO for more
			details.  If CONFIG_COMPAT_VDSO is set, the default is
			vdso32=0; otherwise, the default is vdso32=1.

			For compatibility with older kernels, vdso32=2 is an
			alias for vdso32=0.

			Try vdso32=0 if you encounter an error that says:
			dl_main: Assertion `(void *) ph->p_vaddr == _rtld_local._dl_sysinfo_dso' failed!

	vector=		[IA-64,SMP]
			vector=percpu: enable percpu vector domain

	video=		[FB] Frame buffer configuration
			See Documentation/fb/modedb.txt.

	video.brightness_switch_enabled= [0,1]
			If set to 1, on receiving an ACPI notify event
			generated by hotkey, video driver will adjust brightness
			level and then send out the event to user space through
			the allocated input device; If set to 0, video driver
			will only send out the event without touching backlight
			brightness level.
			default: 1

	virtio_mmio.device=
			[VMMIO] Memory mapped virtio (platform) device.

				<size>@<baseaddr>:<irq>[:<id>]
			where:
				<size>     := size (can use standard suffixes
						like K, M and G)
				<baseaddr> := physical base address
				<irq>      := interrupt number (as passed to
						request_irq())
				<id>       := (optional) platform device id
			example:
				virtio_mmio.device=1K@0x100b0000:48:7

			Can be used multiple times for multiple devices.

	vga=		[BOOT,X86-32] Select a particular video mode
			See Documentation/x86/boot.txt and
			Documentation/svga.txt.
			Use vga=ask for menu.
			This is actually a boot loader parameter; the value is
			passed to the kernel using a special protocol.

	vmalloc=nn[KMG]	[KNL,BOOT] Forces the vmalloc area to have an exact
			size of <nn>. This can be used to increase the
			minimum size (128MB on x86). It can also be used to
			decrease the size and leave more room for directly
			mapped kernel RAM.

	vmcp_cma=nn[MG]	[KNL,S390]
			Sets the memory size reserved for contiguous memory
			allocations for the vmcp device driver.

	vmhalt=		[KNL,S390] Perform z/VM CP command after system halt.
			Format: <command>

	vmpanic=	[KNL,S390] Perform z/VM CP command after kernel panic.
			Format: <command>

	vmpoff=		[KNL,S390] Perform z/VM CP command after power off.
			Format: <command>

	vsyscall=	[X86-64]
			Controls the behavior of vsyscalls (i.e. calls to
			fixed addresses of 0xffffffffff600x00 from legacy
			code).  Most statically-linked binaries and older
			versions of glibc use these calls.  Because these
			functions are at fixed addresses, they make nice
			targets for exploits that can control RIP.

			emulate     [default] Vsyscalls turn into traps and are
			            emulated reasonably safely.

			native      Vsyscalls are native syscall instructions.
			            This is a little bit faster than trapping
			            and makes a few dynamic recompilers work
			            better than they would in emulation mode.
			            It also makes exploits much easier to write.

			none        Vsyscalls don't work at all.  This makes
			            them quite hard to use for exploits but
			            might break your system.

	vt.color=	[VT] Default text color.
			Format: 0xYX, X = foreground, Y = background.
			Default: 0x07 = light gray on black.

	vt.cur_default=	[VT] Default cursor shape.
			Format: 0xCCBBAA, where AA, BB, and CC are the same as
			the parameters of the <Esc>[?A;B;Cc escape sequence;
			see VGA-softcursor.txt. Default: 2 = underline.

	vt.default_blu=	[VT]
			Format: <blue0>,<blue1>,<blue2>,...,<blue15>
			Change the default blue palette of the console.
			This is a 16-member array composed of values
			ranging from 0-255.

	vt.default_grn=	[VT]
			Format: <green0>,<green1>,<green2>,...,<green15>
			Change the default green palette of the console.
			This is a 16-member array composed of values
			ranging from 0-255.

	vt.default_red=	[VT]
			Format: <red0>,<red1>,<red2>,...,<red15>
			Change the default red palette of the console.
			This is a 16-member array composed of values
			ranging from 0-255.

	vt.default_utf8=
			[VT]
			Format=<0|1>
			Set system-wide default UTF-8 mode for all tty's.
			Default is 1, i.e. UTF-8 mode is enabled for all
			newly opened terminals.

	vt.global_cursor_default=
			[VT]
			Format=<-1|0|1>
			Set system-wide default for whether a cursor
			is shown on new VTs. Default is -1,
			i.e. cursors will be created by default unless
			overridden by individual drivers. 0 will hide
			cursors, 1 will display them.

	vt.italic=	[VT] Default color for italic text; 0-15.
			Default: 2 = green.

	vt.underline=	[VT] Default color for underlined text; 0-15.
			Default: 3 = cyan.

	watchdog timers	[HW,WDT] For information on watchdog timers,
			see Documentation/watchdog/watchdog-parameters.txt
			or other driver-specific files in the
			Documentation/watchdog/ directory.

	workqueue.watchdog_thresh=
			If CONFIG_WQ_WATCHDOG is configured, workqueue can
			warn stall conditions and dump internal state to
			help debugging.  0 disables workqueue stall
			detection; otherwise, it's the stall threshold
			duration in seconds.  The default value is 30 and
			it can be updated at runtime by writing to the
			corresponding sysfs file.

	workqueue.disable_numa
			By default, all work items queued to unbound
			workqueues are affine to the NUMA nodes they're
			issued on, which results in better behavior in
			general.  If NUMA affinity needs to be disabled for
			whatever reason, this option can be used.  Note
			that this also can be controlled per-workqueue for
			workqueues visible under /sys/bus/workqueue/.

	workqueue.power_efficient
			Per-cpu workqueues are generally preferred because
			they show better performance thanks to cache
			locality; unfortunately, per-cpu workqueues tend to
			be more power hungry than unbound workqueues.

			Enabling this makes the per-cpu workqueues which
			were observed to contribute significantly to power
			consumption unbound, leading to measurably lower
			power usage at the cost of small performance
			overhead.

			The default value of this parameter is determined by
			the config option CONFIG_WQ_POWER_EFFICIENT_DEFAULT.

	workqueue.debug_force_rr_cpu
			Workqueue used to implicitly guarantee that work
			items queued without explicit CPU specified are put
			on the local CPU.  This guarantee is no longer true
			and while local CPU is still preferred work items
			may be put on foreign CPUs.  This debug option
			forces round-robin CPU selection to flush out
			usages which depend on the now broken guarantee.
			When enabled, memory and cache locality will be
			impacted.

	x2apic_phys	[X86-64,APIC] Use x2apic physical mode instead of
			default x2apic cluster mode on platforms
			supporting x2apic.

	x86_intel_mid_timer= [X86-32,APBT]
			Choose timer option for x86 Intel MID platform.
			Two valid options are apbt timer only and lapic timer
			plus one apbt timer for broadcast timer.
			x86_intel_mid_timer=apbt_only | lapic_and_apbt

	xen_512gb_limit		[KNL,X86-64,XEN]
			Restricts the kernel running paravirtualized under Xen
			to use only up to 512 GB of RAM. The reason to do so is
			crash analysis tools and Xen tools for doing domain
			save/restore/migration must be enabled to handle larger
			domains.

	xen_emul_unplug=		[HW,X86,XEN]
			Unplug Xen emulated devices
			Format: [unplug0,][unplug1]
			ide-disks -- unplug primary master IDE devices
			aux-ide-disks -- unplug non-primary-master IDE devices
			nics -- unplug network devices
			all -- unplug all emulated devices (NICs and IDE disks)
			unnecessary -- unplugging emulated devices is
				unnecessary even if the host did not respond to
				the unplug protocol
			never -- do not unplug even if version check succeeds

	xen_legacy_crash	[X86,XEN]
			Crash from Xen panic notifier, without executing late
			panic() code such as dumping handler.

	xen_nopvspin	[X86,XEN]
			Disables the ticketlock slowpath using Xen PV
			optimizations.

	xen_nopv	[X86]
			Disables the PV optimizations forcing the HVM guest to
			run as generic HVM guest with no PV drivers.

	xirc2ps_cs=	[NET,PCMCIA]
			Format:
			<irq>,<irq_mask>,<io>,<full_duplex>,<do_sound>,<lockup_hack>[,<irq2>[,<irq3>[,<irq4>]]]<|MERGE_RESOLUTION|>--- conflicted
+++ resolved
@@ -2267,15 +2267,12 @@
 				     SMT on vulnerable CPUs
 			off        - Unconditionally disable MDS mitigation
 
-<<<<<<< HEAD
-=======
 			On TAA-affected machines, mds=off can be prevented by
 			an active TAA mitigation as both vulnerabilities are
 			mitigated with the same mechanism so in order to disable
 			this mitigation, you need to specify tsx_async_abort=off
 			too.
 
->>>>>>> d526662b
 			Not specifying this option is equivalent to
 			mds=full.
 
@@ -2430,13 +2427,8 @@
 			http://repo.or.cz/w/linux-2.6/mini2440.git
 
 	mitigations=
-<<<<<<< HEAD
-			[X86,PPC,S390] Control optional mitigations for CPU
-			vulnerabilities.  This is a set of curated,
-=======
 			[X86,PPC,S390,ARM64] Control optional mitigations for
 			CPU vulnerabilities.  This is a set of curated,
->>>>>>> d526662b
 			arch-independent options, each of which is an
 			aggregation of existing arch-specific options.
 
@@ -2445,16 +2437,6 @@
 				improves system performance, but it may also
 				expose users to several CPU vulnerabilities.
 				Equivalent to: nopti [X86,PPC]
-<<<<<<< HEAD
-					       nospectre_v1 [PPC]
-					       nobp=0 [S390]
-					       nospectre_v1 [X86]
-					       nospectre_v2 [X86,PPC,S390]
-					       spectre_v2_user=off [X86]
-					       spec_store_bypass_disable=off [X86,PPC]
-					       l1tf=off [X86]
-					       mds=off [X86]
-=======
 					       kpti=0 [ARM64]
 					       nospectre_v1 [PPC]
 					       nobp=0 [S390]
@@ -2472,7 +2454,6 @@
 					       This does not have any effect on
 					       kvm.nx_huge_pages when
 					       kvm.nx_huge_pages=force.
->>>>>>> d526662b
 
 			auto (default)
 				Mitigate all CPU vulnerabilities, but leave SMT
@@ -2488,10 +2469,7 @@
 				be fully mitigated, even if it means losing SMT.
 				Equivalent to: l1tf=flush,nosmt [X86]
 					       mds=full,nosmt [X86]
-<<<<<<< HEAD
-=======
 					       tsx_async_abort=full,nosmt [X86]
->>>>>>> d526662b
 
 	mminit_loglevel=
 			[KNL] When CONFIG_DEBUG_MEMORY_INIT is set, this
