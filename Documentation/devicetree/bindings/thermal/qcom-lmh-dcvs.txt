--- conflicted
+++ resolved
@@ -57,29 +57,16 @@
 			register space in index 0 should be LLM and index 1
 			should be OSM.
 
-- reg:
-	Usage: Required
-	Value type: <a b>
-	Definition: where 'a' is the starting register address of the OSM/LLM
-			and 'b' is the size of OSM/LLM address space. The
-			register space in index 0 should be LLM and index 1
-			should be OSM.
-
 Example:
 
 	lmh_dcvs0: qcom,limits-dcvs@18350800 {
 		compatible = "qcom,msm-hw-limits";
 		interrupts = <GIC_SPI 38 IRQ_TYPE_LEVEL_HIGH>;
 		qcom,affinity = <0>;
-<<<<<<< HEAD
-		isens_vref-supply = <&pm8998_l1_ao>;
-		isens-vref-settings = <880000 880000 36000>;
-=======
 		isens_vref_1p8-supply = <&pm8998_l1_ao>;
 		isens-vref-1p8-settings = <880000 880000 36000>;
 		isens_vref_0p8-supply = <&pm8998_l12_ao>;
 		isens-vref-0p8-settings = <880000 880000 36000>;
->>>>>>> 452becbf
 		reg =  <0x18350800 0x1000>, //LLM
 			<0x18323000 0x1000>; //OSM
 	};
