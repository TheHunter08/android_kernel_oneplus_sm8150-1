--- conflicted
+++ resolved
@@ -8225,12 +8225,8 @@
 
 //curtis@ASTI, 2019/4/29, add for uxrealm CONFIG_OPCHAIN
 	if (sysctl_sched_sync_hint_enable && sync &&
-<<<<<<< HEAD
-				bias_to_waker_cpu(p, cpu, rtg_target) &&
+				bias_to_this_cpu(p, cpu, rtg_target) &&
 				opc_check_uxtop_cpu(is_uxtop, cpu)) {
-=======
-				bias_to_this_cpu(p, cpu, rtg_target)) {
->>>>>>> e47cd886
 		target_cpu = cpu;
 		fbt_env.fastpath = SYNC_WAKEUP;
 		goto out;
@@ -9814,30 +9810,6 @@
 	capacity = min(capacity, thermal_cap(cpu));
 	cpu_rq(cpu)->cpu_capacity_orig = capacity;
 
-<<<<<<< HEAD
-	mcc = &cpu_rq(cpu)->rd->max_cpu_capacity;
-
-	raw_spin_lock_irqsave(&mcc->lock, flags);
-	max_capacity = mcc->val;
-	max_cap_cpu = mcc->cpu;
-
-	if ((max_capacity > capacity && max_cap_cpu == cpu) ||
-	    max_capacity < capacity) {
-		mcc->val = capacity;
-		mcc->cpu = cpu;
-#ifdef CONFIG_SCHED_DEBUG
-		raw_spin_unlock_irqrestore(&mcc->lock, flags);
-
-		/*printk_deferred("CPU%d: update max cpu_capacity %lu\n",
-							cpu, capacity);*/
-		goto skip_unlock;
-#endif
-	}
-	raw_spin_unlock_irqrestore(&mcc->lock, flags);
-
-skip_unlock: __attribute__ ((unused));
-=======
->>>>>>> e47cd886
 	capacity *= scale_rt_capacity(cpu);
 	capacity >>= SCHED_CAPACITY_SHIFT;
 
