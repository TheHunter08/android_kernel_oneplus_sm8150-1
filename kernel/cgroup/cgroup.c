--- conflicted
+++ resolved
@@ -4195,21 +4195,6 @@
 		 * consumed first and then ->mg_tasks.  After ->mg_tasks,
 		 * we move onto the next cset.
 		 */
-<<<<<<< HEAD
-		next = it->task_pos->next;
-
-		if (next == it->tasks_head)
-			next = it->mg_tasks_head->next;
-
-		if (next == it->mg_tasks_head)
-			css_task_iter_advance_css_set(it);
-		else
-			it->task_pos = next;
-	} else {
-		/* called from start, proceed to the first cset */
-		css_task_iter_advance_css_set(it);
-	}
-=======
 		if (it->flags & CSS_TASK_ITER_SKIPPED)
 			it->flags &= ~CSS_TASK_ITER_SKIPPED;
 		else
@@ -4230,7 +4215,6 @@
 		return;
 
 	task = list_entry(it->task_pos, struct task_struct, cg_list);
->>>>>>> 9528de5b
 
 	if (it->flags & CSS_TASK_ITER_PROCS) {
 		/* if PROCS, skip over tasks which aren't group leaders */
@@ -5738,10 +5722,7 @@
 	do_each_subsys_mask(ss, ssid, have_release_callback) {
 		ss->release(task);
 	} while_each_subsys_mask();
-}
-
-<<<<<<< HEAD
-=======
+
 	if (use_task_css_set_links) {
 		spin_lock_irq(&css_set_lock);
 		css_set_skip_task_iters(task_css_set(task), task);
@@ -5750,7 +5731,6 @@
 	}
 }
 
->>>>>>> 9528de5b
 void cgroup_free(struct task_struct *task)
 {
 	struct css_set *cset = task_css_set(task);
