/*
 * Copyright (c) 2017-2018 The Linux Foundation. All rights reserved.
 *
 * Permission to use, copy, modify, and/or distribute this software for
 * any purpose with or without fee is hereby granted, provided that the
 * above copyright notice and this permission notice appear in all
 * copies.
 *
 * THE SOFTWARE IS PROVIDED "AS IS" AND THE AUTHOR DISCLAIMS ALL
 * WARRANTIES WITH REGARD TO THIS SOFTWARE INCLUDING ALL IMPLIED
 * WARRANTIES OF MERCHANTABILITY AND FITNESS. IN NO EVENT SHALL THE
 * AUTHOR BE LIABLE FOR ANY SPECIAL, DIRECT, INDIRECT, OR CONSEQUENTIAL
 * DAMAGES OR ANY DAMAGES WHATSOEVER RESULTING FROM LOSS OF USE, DATA OR
 * PROFITS, WHETHER IN AN ACTION OF CONTRACT, NEGLIGENCE OR OTHER
 * TORTIOUS ACTION, ARISING OUT OF OR IN CONNECTION WITH THE USE OR
 * PERFORMANCE OF THIS SOFTWARE.
 */

/*
 * DOC: contains scan manager functionality
 */

#include <wlan_serialization_api.h>
#include <wlan_scan_ucfg_api.h>
#include <wlan_scan_tgt_api.h>
#include "wlan_scan_main.h"
#include "wlan_scan_manager.h"
#include "wlan_utility.h"
#ifdef FEATURE_WLAN_SCAN_PNO
#include <host_diag_core_event.h>
#endif

QDF_STATUS
scm_scan_free_scan_request_mem(struct scan_start_request *req)
{
	void *ie;

	if (!req) {
		scm_err("null request");
		QDF_ASSERT(0);
		return QDF_STATUS_E_FAILURE;
	}
	scm_debug("freed scan request: 0x%pK, scan_id: %d, requester: %d",
		  req, req->scan_req.scan_id, req->scan_req.scan_req_id);
	/* Free vendor(extra) ie */
	ie = req->scan_req.extraie.ptr;
	if (ie) {
		req->scan_req.extraie.ptr = NULL;
		req->scan_req.extraie.len = 0;
		qdf_mem_free(ie);
	}

	/* Free htcap ie */
	ie = req->scan_req.htcap.ptr;
	if (ie) {
		req->scan_req.htcap.len = 0;
		req->scan_req.htcap.ptr = NULL;
		qdf_mem_free(ie);
	}

	/* Free vhtcap ie */
	ie = req->scan_req.vhtcap.ptr;
	if (ie) {
		req->scan_req.vhtcap.len = 0;
		req->scan_req.vhtcap.ptr = NULL;
		qdf_mem_free(ie);
	}
	/* free scan_start_request memory */
	qdf_mem_free(req);

	return QDF_STATUS_SUCCESS;
}

static QDF_STATUS
scm_scan_get_pdev_global_event_handlers(struct scan_event_listeners *listeners,
		struct pdev_scan_ev_handler *pdev_ev_handler)
{
	uint32_t i;
	struct cb_handler *cb_handlers  = &(pdev_ev_handler->cb_handlers[0]);

	for (i = 0; i < MAX_SCAN_EVENT_HANDLERS_PER_PDEV; i++, cb_handlers++) {
		if ((cb_handlers->func) &&
		    (listeners->count < MAX_SCAN_EVENT_LISTENERS)) {
			listeners->cb[listeners->count].func =
				cb_handlers->func;
			listeners->cb[listeners->count].arg =
				cb_handlers->arg;
			listeners->count++;
		}
	}

	return QDF_STATUS_SUCCESS;
}

static QDF_STATUS
scm_scan_get_requester_event_handler(struct scan_event_listeners *listeners,
		struct scan_requester_info *requesters,
		wlan_scan_requester requester_id)
{
	uint32_t idx;
	struct cb_handler *ev_handler;

	idx = requester_id & WLAN_SCAN_REQUESTER_ID_PREFIX;
	if (idx != WLAN_SCAN_REQUESTER_ID_PREFIX)
		return QDF_STATUS_SUCCESS;

	idx = requester_id & WLAN_SCAN_REQUESTER_ID_MASK;
	if (idx < WLAN_MAX_REQUESTORS) {
		ev_handler = &(requesters[idx].ev_handler);
		if (ev_handler->func) {
			if (listeners->count < MAX_SCAN_EVENT_LISTENERS) {
				listeners->cb[listeners->count].func =
							     ev_handler->func;
				listeners->cb[listeners->count].arg =
							     ev_handler->arg;
				listeners->count++;
			}
		}
		return QDF_STATUS_SUCCESS;
	} else {
		scm_err("invalid requester id");
		return QDF_STATUS_E_INVAL;
	}

}

static void scm_scan_post_event(struct wlan_objmgr_vdev *vdev,
		struct scan_event *event)
{
	uint32_t i = 0;
	struct wlan_scan_obj *scan;
	struct pdev_scan_ev_handler *pdev_ev_handler;
	struct cb_handler *cb_handlers;
	struct scan_requester_info *requesters;
	struct scan_event_listeners *listeners;

	if (!vdev || !event) {
		scm_err("vdev: 0x%pK, event: 0x%pK", vdev, event);
		return;
	}
	if (!event->requester) {
		scm_err("invalid requester id");
		QDF_ASSERT(0);
	}
	scan = wlan_vdev_get_scan_obj(vdev);
	pdev_ev_handler = wlan_vdev_get_pdev_scan_ev_handlers(vdev);
	cb_handlers = &(pdev_ev_handler->cb_handlers[0]);
	requesters = scan->requesters;

	scm_debug("vdev: %d, type: %d, reason: %d, freq: %d, req: %d, scanid: %d",
		  event->vdev_id, event->type, event->reason, event->chan_freq,
		  event->requester, event->scan_id);

	listeners = qdf_mem_malloc_atomic(sizeof(*listeners));
	if (!listeners) {
		scm_warn("couldn't allocate listeners list");
		return;
	}

	/* initialize number of listeners */
	listeners->count = 0;

	/*
	 * Initiator of scan request decides which all scan events
	 * he is interested in and FW will send only those scan events
	 * to host driver.
	 * All the events received by scan module will be notified
	 * to all registered handlers.
	 */

	qdf_spin_lock_bh(&scan->lock);
	/* find all global scan event handlers on this pdev */
	scm_scan_get_pdev_global_event_handlers(listeners, pdev_ev_handler);
	/* find owner who triggered this scan request */
	scm_scan_get_requester_event_handler(listeners, requesters,
			event->requester);
	qdf_spin_unlock_bh(&scan->lock);

	/* notify all interested handlers */
	for (i = 0; i < listeners->count; i++) {
		scm_debug("func: 0x%pK, arg: 0x%pK",
			listeners->cb[i].func, listeners->cb[i].arg);
		listeners->cb[i].func(vdev, event, listeners->cb[i].arg);
	}
	qdf_mem_free(listeners);
}

static QDF_STATUS
scm_release_serialization_command(struct wlan_objmgr_vdev *vdev,
		uint32_t scan_id)
{
	struct wlan_serialization_queued_cmd_info cmd = {0};

	cmd.requestor = WLAN_UMAC_COMP_SCAN;
	cmd.cmd_type = WLAN_SER_CMD_SCAN;
	cmd.cmd_id = scan_id;
	cmd.req_type = WLAN_SER_CANCEL_SINGLE_SCAN;
	cmd.vdev = vdev;
	cmd.queue_type = WLAN_SERIALIZATION_ACTIVE_QUEUE;

	/* Inform serialization for command completion */
	wlan_serialization_remove_cmd(&cmd);

	return QDF_STATUS_SUCCESS;
}

static QDF_STATUS
scm_post_internal_scan_complete_event(struct scan_start_request *req,
		enum scan_completion_reason reason)
{
	struct scan_event event = {0, };

	/* prepare internal scan complete event */
	event.type = SCAN_EVENT_TYPE_COMPLETED;
	event.reason = reason;
	event.chan_freq = 0; /* Invalid frequency */
	event.vdev_id =  req->scan_req.vdev_id;
	event.requester = req->scan_req.scan_req_id;
	event.scan_id = req->scan_req.scan_id;
	/* Fill scan_start_request used to trigger this scan */
	event.scan_start_req = req;
	/* post scan event to registered handlers */
	scm_scan_post_event(req->vdev, &event);

	return QDF_STATUS_SUCCESS;
}

static inline struct pdev_scan_info *
scm_scan_get_pdev_priv_info(uint8_t pdev_id, struct wlan_scan_obj *scan_obj)
{
	return &scan_obj->pdev_info[pdev_id];
}

static QDF_STATUS
scm_update_last_scan_time(struct scan_start_request *req)
{
	uint8_t pdev_id;
	struct wlan_scan_obj *scan_obj;
	struct pdev_scan_info *pdev_scan_info;

	scan_obj = wlan_vdev_get_scan_obj(req->vdev);
	pdev_id = wlan_scan_vdev_get_pdev_id(req->vdev);
	pdev_scan_info = scm_scan_get_pdev_priv_info(pdev_id, scan_obj);
	/* update last scan start time */
	pdev_scan_info->last_scan_time = qdf_system_ticks();

	return QDF_STATUS_SUCCESS;
}

static QDF_STATUS
scm_activate_scan_request(struct scan_start_request *req)
{
	QDF_STATUS status;

	status = tgt_scan_start(req);
	if (status != QDF_STATUS_SUCCESS) {
		scm_err("tgt_scan_start failed, status: %d", status);
		/* scan could not be started and hence
		 * we will not receive any completions.
		 * post scan cancelled
		 */
		scm_post_internal_scan_complete_event(req,
				SCAN_REASON_CANCELLED);
		return status;
	}
	/* save last scan start time */
	status = scm_update_last_scan_time(req);

	return status;
}

static QDF_STATUS
scm_cancel_scan_request(struct scan_start_request *req)
{
	struct scan_cancel_request cancel_req = {0, };
	QDF_STATUS status;

	cancel_req.vdev = req->vdev;
	cancel_req.cancel_req.scan_id = req->scan_req.scan_id;
	cancel_req.cancel_req.requester = req->scan_req.scan_req_id;
	cancel_req.cancel_req.req_type = WLAN_SCAN_CANCEL_SINGLE;
	cancel_req.cancel_req.vdev_id = req->scan_req.vdev_id;
	/* send scan cancel to fw */
	status = tgt_scan_cancel(&cancel_req);
	if (status != QDF_STATUS_SUCCESS)
		scm_err("tgt_scan_cancel failed: status: %d, scanid: %d",
			status, req->scan_req.scan_id);
	/* notify event handler about scan cancellation */
	scm_post_internal_scan_complete_event(req, SCAN_REASON_CANCELLED);

	return status;
}

static QDF_STATUS
scm_scan_serialize_callback(struct wlan_serialization_command *cmd,
	enum wlan_serialization_cb_reason reason)
{
	struct scan_start_request *req;
	QDF_STATUS status;

	if (!cmd) {
		scm_err("cmd is NULL, reason: %d", reason);
		QDF_ASSERT(0);
		return QDF_STATUS_E_NULL_VALUE;
	}

	if (!cmd->umac_cmd) {
		scm_err("cmd->umac_cmd is NULL , reason: %d", reason);
		QDF_ASSERT(0);
		return QDF_STATUS_E_NULL_VALUE;
	}

	req = cmd->umac_cmd;
	scm_debug("reason:%d, reqid:%d, scanid:%d, vdevid:%d, vdev:0x%pK",
		reason, req->scan_req.scan_req_id, req->scan_req.scan_id,
		req->scan_req.vdev_id, req->vdev);

	if (!req->vdev) {
		scm_err("NULL vdev. req:0x%pK, reason:%d\n", req, reason);
		QDF_ASSERT(0);
		return QDF_STATUS_E_NULL_VALUE;
	}

	qdf_mtrace(QDF_MODULE_ID_SERIALIZATION, QDF_MODULE_ID_SCAN, reason,
		   req->scan_req.vdev_id, req->scan_req.scan_id);

	switch (reason) {
	case WLAN_SER_CB_ACTIVATE_CMD:
		/* command moved to active list
		 * modify the params if required for concurency case.
		 */
		status = scm_activate_scan_request(req);
		break;

	case WLAN_SER_CB_CANCEL_CMD:
		/* command removed from pending list.
		 * notify registered scan event handlers with
		 * status completed and reason cancelled.
		 */
		status = scm_post_internal_scan_complete_event(req,
				SCAN_REASON_CANCELLED);
		break;

	case WLAN_SER_CB_ACTIVE_CMD_TIMEOUT:
		/* active command timed out.
		 * prepare internal scan cancel request
		 */
		status = scm_cancel_scan_request(req);
		break;

	case WLAN_SER_CB_RELEASE_MEM_CMD:
		/* command successfully completed.
		 * Release vdev reference and free scan_start_request memory
		 */
		cmd->umac_cmd = NULL;
		wlan_objmgr_vdev_release_ref(req->vdev, WLAN_SCAN_ID);
		status = scm_scan_free_scan_request_mem(req);
		break;

	default:
		/* Do nothing but logging */
		QDF_ASSERT(0);
		status = QDF_STATUS_E_INVAL;
		break;
	}

	return status;
}

QDF_STATUS
scm_scan_start_req(struct scheduler_msg *msg)
{
	struct wlan_serialization_command cmd = {0, };
	enum wlan_serialization_status ser_cmd_status;
	struct scan_start_request *req = NULL;
	struct wlan_scan_obj *scan_obj;
	struct scan_vdev_obj *scan_vdev_priv_obj;
	QDF_STATUS status = QDF_STATUS_SUCCESS;

	if (!msg) {
		scm_err("msg received is NULL");
		QDF_ASSERT(0);
		return QDF_STATUS_E_NULL_VALUE;
	}
	if (!msg->bodyptr) {
		scm_err("bodyptr is NULL");
		QDF_ASSERT(0);
		return QDF_STATUS_E_NULL_VALUE;
	}

	req = msg->bodyptr;
	scan_obj = wlan_vdev_get_scan_obj(req->vdev);
	if (!scan_obj) {
		scm_debug("Couldn't find scan object");
		status = QDF_STATUS_E_NULL_VALUE;
		goto err;
	}

	if (!scan_obj->enable_scan) {
		scm_err("scan disabled, rejecting the scan req");
		status = QDF_STATUS_E_NULL_VALUE;
		goto err;
	}

	scan_vdev_priv_obj = wlan_get_vdev_scan_obj(req->vdev);
	if (!scan_vdev_priv_obj) {
		scm_debug("Couldn't find scan priv object");
		status = QDF_STATUS_E_NULL_VALUE;
		goto err;
	}

	if (scan_vdev_priv_obj->is_vdev_delete_in_progress) {
		scm_err("Can't allow scan on vdev_id:%d",
			wlan_vdev_get_id(req->vdev));
		status = QDF_STATUS_E_NULL_VALUE;
		goto err;
	}

	cmd.cmd_type = WLAN_SER_CMD_SCAN;
	cmd.cmd_id = req->scan_req.scan_id;
	cmd.cmd_cb = (wlan_serialization_cmd_callback)
		scm_scan_serialize_callback;
	cmd.umac_cmd = req;
	cmd.source = WLAN_UMAC_COMP_SCAN;
	cmd.is_high_priority = false;
	cmd.cmd_timeout_duration = req->scan_req.max_scan_time +
		SCAN_TIMEOUT_GRACE_PERIOD;
	cmd.vdev = req->vdev;

	if (scan_obj->disable_timeout)
		cmd.cmd_timeout_duration = 0;

	scm_debug("req: 0x%pK, reqid: %d, scanid: %d, vdevid: %d",
		  req, req->scan_req.scan_req_id, req->scan_req.scan_id,
		  req->scan_req.vdev_id);

<<<<<<< HEAD
=======
	qdf_mtrace(QDF_MODULE_ID_SCAN, QDF_MODULE_ID_SERIALIZATION,
		   WLAN_SER_CMD_SCAN, req->vdev->vdev_objmgr.vdev_id,
		   req->scan_req.scan_id);

>>>>>>> af7070a8
	ser_cmd_status = wlan_serialization_request(&cmd);
	scm_debug("wlan_serialization_request status:%d", ser_cmd_status);

	switch (ser_cmd_status) {
	case WLAN_SER_CMD_PENDING:
		/* command moved to pending list.Do nothing */
		break;
	case WLAN_SER_CMD_ACTIVE:
		/* command moved to active list. Do nothing */
		break;
	case WLAN_SER_CMD_DENIED_LIST_FULL:
	case WLAN_SER_CMD_DENIED_RULES_FAILED:
	case WLAN_SER_CMD_DENIED_UNSPECIFIED:
		goto err;
	default:
		QDF_ASSERT(0);
		status = QDF_STATUS_E_INVAL;
		goto err;
	}

	return status;
err:
	/*
	 * notify registered scan event handlers
	 * about internal error
	 */
	scm_post_internal_scan_complete_event(req,
					      SCAN_REASON_INTERNAL_FAILURE);
	/*
	 * cmd can't be serviced.
	 * release vdev reference and free scan_start_request memory
	 */
	if (req) {
		wlan_objmgr_vdev_release_ref(req->vdev, WLAN_SCAN_ID);
		scm_scan_free_scan_request_mem(req);
	}

	return status;
}

static inline enum wlan_serialization_cancel_type
get_serialization_cancel_type(enum scan_cancel_req_type type)
{
	enum wlan_serialization_cancel_type serialization_type;

	switch (type) {
	case WLAN_SCAN_CANCEL_SINGLE:
		serialization_type = WLAN_SER_CANCEL_SINGLE_SCAN;
		break;
	case WLAN_SCAN_CANCEL_VDEV_ALL:
		serialization_type = WLAN_SER_CANCEL_VDEV_SCANS;
		break;
	case WLAN_SCAN_CANCEL_PDEV_ALL:
		serialization_type = WLAN_SER_CANCEL_PDEV_SCANS;
		break;
	default:
		QDF_ASSERT(0);
		scm_warn("invalid scan_cancel_req_type: %d", type);
		serialization_type = WLAN_SER_CANCEL_PDEV_SCANS;
		break;
	}

	return serialization_type;
}

QDF_STATUS
scm_scan_cancel_req(struct scheduler_msg *msg)
{
	struct wlan_serialization_queued_cmd_info cmd = {0,};
	struct wlan_serialization_command ser_cmd = {0,};
	enum wlan_serialization_cmd_status ser_cmd_status;
	struct scan_cancel_request *req;
	QDF_STATUS status = QDF_STATUS_SUCCESS;

	if (!msg) {
		scm_err("msg received is NULL");
		QDF_ASSERT(0);
		return QDF_STATUS_E_NULL_VALUE;
	}
	if (!msg->bodyptr) {
		scm_err("Bodyptr is NULL");
		QDF_ASSERT(0);
		return QDF_STATUS_E_NULL_VALUE;
	}

	req = msg->bodyptr;
	/*
	 * If requester wants to wait for target scan cancel event
	 * instead of internally generated cancel event, just check
	 * which queue this scan request belongs to and send scan
	 * cancel request to FW accordingly.
	 * Else generate internal scan cancel event and notify
	 * handlers and free scan request resources.
	 */
	if (req->wait_tgt_cancel &&
			(req->cancel_req.req_type == WLAN_SCAN_CANCEL_SINGLE)) {
		ser_cmd.cmd_type = WLAN_SER_CMD_SCAN;
		ser_cmd.cmd_id = req->cancel_req.scan_id;
		ser_cmd.cmd_cb = NULL;
		ser_cmd.umac_cmd = NULL;
		ser_cmd.source = WLAN_UMAC_COMP_SCAN;
		ser_cmd.is_high_priority = false;
		ser_cmd.vdev = req->vdev;
		if (wlan_serialization_is_cmd_present_in_active_queue(NULL, &ser_cmd))
			ser_cmd_status = WLAN_SER_CMD_IN_ACTIVE_LIST;
		else if (wlan_serialization_is_cmd_present_in_pending_queue(NULL, &ser_cmd))
			ser_cmd_status = WLAN_SER_CMD_IN_PENDING_LIST;
		else
			ser_cmd_status = WLAN_SER_CMD_NOT_FOUND;
	} else {
		cmd.requestor = 0;
		cmd.cmd_type = WLAN_SER_CMD_SCAN;
		cmd.cmd_id = req->cancel_req.scan_id;
		cmd.vdev = req->vdev;
		cmd.queue_type = WLAN_SERIALIZATION_ACTIVE_QUEUE |
			WLAN_SERIALIZATION_PENDING_QUEUE;
		cmd.req_type = get_serialization_cancel_type(req->cancel_req.req_type);

		ser_cmd_status = wlan_serialization_cancel_request(&cmd);
	}

	scm_debug("status: %d, reqid: %d, scanid: %d, vdevid: %d, type: %d",
		ser_cmd_status, req->cancel_req.requester,
		req->cancel_req.scan_id, req->cancel_req.vdev_id,
		req->cancel_req.req_type);

	switch (ser_cmd_status) {
	case WLAN_SER_CMD_IN_PENDING_LIST:
		/* do nothing */
		break;
	case WLAN_SER_CMD_IN_ACTIVE_LIST:
	case WLAN_SER_CMDS_IN_ALL_LISTS:
		/* send wmi scan cancel to fw */
		status = tgt_scan_cancel(req);
		break;
	case WLAN_SER_CMD_NOT_FOUND:
		/* do nothing */
		break;
	default:
		QDF_ASSERT(0);
		status = QDF_STATUS_E_INVAL;
		break;
	}

	/* Release vdev reference and scan cancel request
	 * processing is complete
	 */
	wlan_objmgr_vdev_release_ref(req->vdev, WLAN_SCAN_ID);
	/* Free cancel request memory */
	qdf_mem_free(req);

	return status;
}

#ifdef FEATURE_WLAN_SCAN_PNO
static QDF_STATUS
scm_pno_event_handler(struct wlan_objmgr_vdev *vdev,
	struct scan_event *event)
{
	struct scan_vdev_obj *scan_vdev_obj;
	struct wlan_scan_obj *scan_psoc_obj;
	scan_event_handler pno_cb;
	void *cb_arg;

	scan_vdev_obj = wlan_get_vdev_scan_obj(vdev);
	scan_psoc_obj = wlan_vdev_get_scan_obj(vdev);
	if (!scan_vdev_obj || !scan_psoc_obj) {
		scm_err("null scan_vdev_obj %pK scan_obj %pK",
			scan_vdev_obj, scan_psoc_obj);
		return QDF_STATUS_E_INVAL;
	}

	switch (event->type) {
	case SCAN_EVENT_TYPE_NLO_COMPLETE:
		if (!scan_vdev_obj->pno_match_evt_received)
			return QDF_STATUS_SUCCESS;
		qdf_wake_lock_release(&scan_psoc_obj->pno_cfg.pno_wake_lock,
			WIFI_POWER_EVENT_WAKELOCK_PNO);
		qdf_wake_lock_timeout_acquire(
			&scan_psoc_obj->pno_cfg.pno_wake_lock,
			SCAN_PNO_SCAN_COMPLETE_WAKE_LOCK_TIMEOUT);
		scan_vdev_obj->pno_match_evt_received = false;
		break;
	case SCAN_EVENT_TYPE_NLO_MATCH:
		scan_vdev_obj->pno_match_evt_received = true;
		qdf_wake_lock_timeout_acquire(
			&scan_psoc_obj->pno_cfg.pno_wake_lock,
			SCAN_PNO_MATCH_WAKE_LOCK_TIMEOUT);
		return QDF_STATUS_SUCCESS;
	default:
		return QDF_STATUS_E_INVAL;
	}
	qdf_spin_lock_bh(&scan_psoc_obj->lock);
	pno_cb = scan_psoc_obj->pno_cfg.pno_cb.func;
	cb_arg = scan_psoc_obj->pno_cfg.pno_cb.arg;
	qdf_spin_unlock_bh(&scan_psoc_obj->lock);

	if (pno_cb)
		pno_cb(vdev, event, cb_arg);

	return QDF_STATUS_SUCCESS;
}
#else

static QDF_STATUS
scm_pno_event_handler(struct wlan_objmgr_vdev *vdev,
	struct scan_event *event)
{
	return QDF_STATUS_SUCCESS;
}
#endif

/**
 * scm_scan_update_scan_event() - update scan event
 * @scan: scan object
 * @event: scan event
 * @scan_start_req: scan_start_req used for triggering scan
 *
 * update scan params in scan event
 *
 * Return: QDF_STATUS
 */
static QDF_STATUS
scm_scan_update_scan_event(struct wlan_scan_obj *scan,
		struct scan_event *event,
		struct scan_start_request *scan_start_req)
{
	if (!event)
		return QDF_STATUS_E_NULL_VALUE;

	if (!scan || !scan_start_req) {
		event->scan_start_req = NULL;
		return QDF_STATUS_E_NULL_VALUE;
	}
	/* copy scan start request to pass back buffer */
	qdf_mem_copy(&scan->scan_start_request_buff, scan_start_req,
			sizeof(struct scan_start_request));
	/* reset all pointers */
	scan->scan_start_request_buff.scan_req.extraie.ptr = NULL;
	scan->scan_start_request_buff.scan_req.extraie.len = 0;
	scan->scan_start_request_buff.scan_req.htcap.ptr = NULL;
	scan->scan_start_request_buff.scan_req.htcap.len = 0;
	scan->scan_start_request_buff.scan_req.vhtcap.ptr = NULL;
	scan->scan_start_request_buff.scan_req.vhtcap.len = 0;

	event->scan_start_req = &scan->scan_start_request_buff;

	return QDF_STATUS_SUCCESS;
}

QDF_STATUS
scm_scan_event_handler(struct scheduler_msg *msg)
{
	struct wlan_objmgr_vdev *vdev;
	struct scan_event *event;
	struct scan_event_info *event_info;
	struct wlan_serialization_command cmd = {0,};
	struct wlan_serialization_command *queued_cmd;
	struct scan_start_request *scan_start_req;
	struct wlan_scan_obj *scan;

	if (!msg) {
		scm_err("NULL msg received ");
		QDF_ASSERT(0);
		return QDF_STATUS_E_NULL_VALUE;
	}
	if (!msg->bodyptr) {
		scm_err("NULL scan event received");
		QDF_ASSERT(0);
		return QDF_STATUS_E_NULL_VALUE;
	}

	event_info = msg->bodyptr;
	vdev = event_info->vdev;
	event = &(event_info->event);

	scm_debug("vdevid:%d, type:%d, reason:%d, freq:%d, reqstr:%d, scanid:%d",
		  event->vdev_id, event->type, event->reason, event->chan_freq,
		  event->requester, event->scan_id);
	/*
	 * NLO requests are never queued, so post NLO events
	 * without checking for their presence in active queue.
	 */
	switch (event->type) {
	case SCAN_EVENT_TYPE_NLO_COMPLETE:
	case SCAN_EVENT_TYPE_NLO_MATCH:
		scm_pno_event_handler(vdev, event);
		goto exit;
	default:
		break;
	}

	cmd.cmd_type = WLAN_SER_CMD_SCAN;
	cmd.cmd_id = event->scan_id;
	cmd.cmd_cb = NULL;
	cmd.umac_cmd = NULL;
	cmd.source = WLAN_UMAC_COMP_SCAN;
	cmd.is_high_priority = false;
	cmd.vdev = vdev;
	if (!wlan_serialization_is_cmd_present_in_active_queue(NULL, &cmd)) {
		/*
		 * We received scan event for an already completed/cancelled
		 * scan request. Drop this event.
		 */
		scm_debug("Received scan event while request not in active queue");
		goto exit;
	}

	/* Fill scan_start_request used to trigger this scan */
	queued_cmd = wlan_serialization_get_scan_cmd_using_scan_id(
			wlan_vdev_get_psoc(vdev), wlan_vdev_get_id(vdev),
			event->scan_id, true);

	if (!queued_cmd) {
		scm_err("NULL queued_cmd");
		goto exit;
	}
	if (!queued_cmd->umac_cmd) {
		scm_err("NULL umac_cmd");
		goto exit;
	}
	scan_start_req = queued_cmd->umac_cmd;

	if (scan_start_req->scan_req.scan_req_id != event->requester) {
		scm_err("req ID mismatch, scan_req_id:%d, event_req_id:%d",
				scan_start_req->scan_req.scan_req_id,
				event->requester);
		goto exit;
	}

	scan = wlan_vdev_get_scan_obj(vdev);
	if (scan)
		scm_scan_update_scan_event(scan, event, scan_start_req);

	switch (event->type) {
	case SCAN_EVENT_TYPE_COMPLETED:
		if (event->reason == SCAN_REASON_COMPLETED)
			scm_11d_decide_country_code(vdev);
		/* fall through to release the command */
	case SCAN_EVENT_TYPE_START_FAILED:
	case SCAN_EVENT_TYPE_DEQUEUED:
		scm_release_serialization_command(vdev, event->scan_id);
		break;
	default:
		break;
	}

	/* Notify all interested parties */
	scm_scan_post_event(vdev, event);

exit:
	/* free event info memory */
	qdf_mem_free(event_info);
	wlan_objmgr_vdev_release_ref(vdev, WLAN_SCAN_ID);

	return QDF_STATUS_SUCCESS;
}

QDF_STATUS scm_scan_event_flush_callback(struct scheduler_msg *msg)
{
	struct wlan_objmgr_vdev *vdev;
	struct scan_event_info *event_info;

	if (!msg || !msg->bodyptr) {
		scm_err("msg or msg->bodyptr is NULL");
		return QDF_STATUS_E_NULL_VALUE;
	}

	event_info = msg->bodyptr;
	vdev = event_info->vdev;

	/* free event info memory */
	qdf_mem_free(event_info);
	wlan_objmgr_vdev_release_ref(vdev, WLAN_SCAN_ID);

	return QDF_STATUS_SUCCESS;
}

QDF_STATUS scm_bcn_probe_flush_callback(struct scheduler_msg *msg)
{
	struct scan_bcn_probe_event *bcn;

	bcn = msg->bodyptr;

	if (!bcn) {
		scm_err("bcn is NULL");
		return QDF_STATUS_E_NULL_VALUE;
	}
	if (bcn->psoc)
		wlan_objmgr_psoc_release_ref(bcn->psoc, WLAN_SCAN_ID);
	if (bcn->rx_data)
		qdf_mem_free(bcn->rx_data);
	if (bcn->buf)
		qdf_nbuf_free(bcn->buf);
	qdf_mem_free(bcn);

	return QDF_STATUS_SUCCESS;
}

QDF_STATUS scm_scan_start_flush_callback(struct scheduler_msg *msg)
{
	struct scan_start_request *req;

	if (!msg || !msg->bodyptr) {
		scm_err("msg or msg->bodyptr is NULL");
		return QDF_STATUS_E_NULL_VALUE;
	}

	req = msg->bodyptr;
	scm_post_internal_scan_complete_event(req, SCAN_REASON_CANCELLED);
	wlan_objmgr_vdev_release_ref(req->vdev, WLAN_SCAN_ID);
	scm_scan_free_scan_request_mem(req);

	return QDF_STATUS_SUCCESS;
}

QDF_STATUS scm_scan_cancel_flush_callback(struct scheduler_msg *msg)
{
	struct scan_cancel_request *req;

	if (!msg || !msg->bodyptr) {
		scm_err("msg or msg->bodyptr is NULL");
		return QDF_STATUS_E_NULL_VALUE;
	}

	req = msg->bodyptr;
	wlan_objmgr_vdev_release_ref(req->vdev, WLAN_SCAN_ID);
	/* Free cancel request memory */
	qdf_mem_free(req);

	return QDF_STATUS_SUCCESS;
}<|MERGE_RESOLUTION|>--- conflicted
+++ resolved
@@ -434,13 +434,10 @@
 		  req, req->scan_req.scan_req_id, req->scan_req.scan_id,
 		  req->scan_req.vdev_id);
 
-<<<<<<< HEAD
-=======
 	qdf_mtrace(QDF_MODULE_ID_SCAN, QDF_MODULE_ID_SERIALIZATION,
 		   WLAN_SER_CMD_SCAN, req->vdev->vdev_objmgr.vdev_id,
 		   req->scan_req.scan_id);
 
->>>>>>> af7070a8
 	ser_cmd_status = wlan_serialization_request(&cmd);
 	scm_debug("wlan_serialization_request status:%d", ser_cmd_status);
 
