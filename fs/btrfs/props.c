/*
 * Copyright (C) 2014 Filipe David Borba Manana <fdmanana@gmail.com>
 *
 * This program is free software; you can redistribute it and/or
 * modify it under the terms of the GNU General Public
 * License v2 as published by the Free Software Foundation.
 *
 * This program is distributed in the hope that it will be useful,
 * but WITHOUT ANY WARRANTY; without even the implied warranty of
 * MERCHANTABILITY or FITNESS FOR A PARTICULAR PURPOSE.  See the GNU
 * General Public License for more details.
 *
 * You should have received a copy of the GNU General Public
 * License along with this program; if not, write to the
 * Free Software Foundation, Inc., 59 Temple Place - Suite 330,
 * Boston, MA 021110-1307, USA.
 */

#include <linux/hashtable.h>
#include "props.h"
#include "btrfs_inode.h"
#include "hash.h"
#include "transaction.h"
#include "xattr.h"
#include "compression.h"

#define BTRFS_PROP_HANDLERS_HT_BITS 8
static DEFINE_HASHTABLE(prop_handlers_ht, BTRFS_PROP_HANDLERS_HT_BITS);

struct prop_handler {
	struct hlist_node node;
	const char *xattr_name;
	int (*validate)(const char *value, size_t len);
	int (*apply)(struct inode *inode, const char *value, size_t len);
	const char *(*extract)(struct inode *inode);
	int inheritable;
};

static int prop_compression_validate(const char *value, size_t len);
static int prop_compression_apply(struct inode *inode,
				  const char *value,
				  size_t len);
static const char *prop_compression_extract(struct inode *inode);

static struct prop_handler prop_handlers[] = {
	{
		.xattr_name = XATTR_BTRFS_PREFIX "compression",
		.validate = prop_compression_validate,
		.apply = prop_compression_apply,
		.extract = prop_compression_extract,
		.inheritable = 1
	},
};

void __init btrfs_props_init(void)
{
	int i;

	hash_init(prop_handlers_ht);

	for (i = 0; i < ARRAY_SIZE(prop_handlers); i++) {
		struct prop_handler *p = &prop_handlers[i];
		u64 h = btrfs_name_hash(p->xattr_name, strlen(p->xattr_name));

		hash_add(prop_handlers_ht, &p->node, h);
	}
}

static const struct hlist_head *find_prop_handlers_by_hash(const u64 hash)
{
	struct hlist_head *h;

	h = &prop_handlers_ht[hash_min(hash, BTRFS_PROP_HANDLERS_HT_BITS)];
	if (hlist_empty(h))
		return NULL;

	return h;
}

static const struct prop_handler *
find_prop_handler(const char *name,
		  const struct hlist_head *handlers)
{
	struct prop_handler *h;

	if (!handlers) {
		u64 hash = btrfs_name_hash(name, strlen(name));

		handlers = find_prop_handlers_by_hash(hash);
		if (!handlers)
			return NULL;
	}

	hlist_for_each_entry(h, handlers, node)
		if (!strcmp(h->xattr_name, name))
			return h;

	return NULL;
}

static int __btrfs_set_prop(struct btrfs_trans_handle *trans,
			    struct inode *inode,
			    const char *name,
			    const char *value,
			    size_t value_len,
			    int flags)
{
	const struct prop_handler *handler;
	int ret;

	if (strlen(name) <= XATTR_BTRFS_PREFIX_LEN)
		return -EINVAL;

	handler = find_prop_handler(name, NULL);
	if (!handler)
		return -EINVAL;

	if (value_len == 0) {
		ret = __btrfs_setxattr(trans, inode, handler->xattr_name,
				       NULL, 0, flags);
		if (ret)
			return ret;

		ret = handler->apply(inode, NULL, 0);
		ASSERT(ret == 0);

		return ret;
	}

	ret = handler->validate(value, value_len);
	if (ret)
		return ret;
	ret = __btrfs_setxattr(trans, inode, handler->xattr_name,
			       value, value_len, flags);
	if (ret)
		return ret;
	ret = handler->apply(inode, value, value_len);
	if (ret) {
		__btrfs_setxattr(trans, inode, handler->xattr_name,
				 NULL, 0, flags);
		return ret;
	}

	set_bit(BTRFS_INODE_HAS_PROPS, &BTRFS_I(inode)->runtime_flags);

	return 0;
}

int btrfs_set_prop(struct inode *inode,
		   const char *name,
		   const char *value,
		   size_t value_len,
		   int flags)
{
	return __btrfs_set_prop(NULL, inode, name, value, value_len, flags);
}

static int iterate_object_props(struct btrfs_root *root,
				struct btrfs_path *path,
				u64 objectid,
				void (*iterator)(void *,
						 const struct prop_handler *,
						 const char *,
						 size_t),
				void *ctx)
{
	struct btrfs_fs_info *fs_info = root->fs_info;
	int ret;
	char *name_buf = NULL;
	char *value_buf = NULL;
	int name_buf_len = 0;
	int value_buf_len = 0;

	while (1) {
		struct btrfs_key key;
		struct btrfs_dir_item *di;
		struct extent_buffer *leaf;
		u32 total_len, cur, this_len;
		int slot;
		const struct hlist_head *handlers;

		slot = path->slots[0];
		leaf = path->nodes[0];

		if (slot >= btrfs_header_nritems(leaf)) {
			ret = btrfs_next_leaf(root, path);
			if (ret < 0)
				goto out;
			else if (ret > 0)
				break;
			continue;
		}

		btrfs_item_key_to_cpu(leaf, &key, slot);
		if (key.objectid != objectid)
			break;
		if (key.type != BTRFS_XATTR_ITEM_KEY)
			break;

		handlers = find_prop_handlers_by_hash(key.offset);
		if (!handlers)
			goto next_slot;

		di = btrfs_item_ptr(leaf, slot, struct btrfs_dir_item);
		cur = 0;
		total_len = btrfs_item_size_nr(leaf, slot);

		while (cur < total_len) {
			u32 name_len = btrfs_dir_name_len(leaf, di);
			u32 data_len = btrfs_dir_data_len(leaf, di);
			unsigned long name_ptr, data_ptr;
			const struct prop_handler *handler;

			this_len = sizeof(*di) + name_len + data_len;
			name_ptr = (unsigned long)(di + 1);
			data_ptr = name_ptr + name_len;

			if (verify_dir_item(fs_info, leaf,
					    path->slots[0], di)) {
				ret = -EIO;
				goto out;
			}

			if (name_len <= XATTR_BTRFS_PREFIX_LEN ||
			    memcmp_extent_buffer(leaf, XATTR_BTRFS_PREFIX,
						 name_ptr,
						 XATTR_BTRFS_PREFIX_LEN))
				goto next_dir_item;

			if (name_len >= name_buf_len) {
				kfree(name_buf);
				name_buf_len = name_len + 1;
				name_buf = kmalloc(name_buf_len, GFP_NOFS);
				if (!name_buf) {
					ret = -ENOMEM;
					goto out;
				}
			}
			read_extent_buffer(leaf, name_buf, name_ptr, name_len);
			name_buf[name_len] = '\0';

			handler = find_prop_handler(name_buf, handlers);
			if (!handler)
				goto next_dir_item;

			if (data_len > value_buf_len) {
				kfree(value_buf);
				value_buf_len = data_len;
				value_buf = kmalloc(data_len, GFP_NOFS);
				if (!value_buf) {
					ret = -ENOMEM;
					goto out;
				}
			}
			read_extent_buffer(leaf, value_buf, data_ptr, data_len);

			iterator(ctx, handler, value_buf, data_len);
next_dir_item:
			cur += this_len;
			di = (struct btrfs_dir_item *)((char *) di + this_len);
		}

next_slot:
		path->slots[0]++;
	}

	ret = 0;
out:
	btrfs_release_path(path);
	kfree(name_buf);
	kfree(value_buf);

	return ret;
}

static void inode_prop_iterator(void *ctx,
				const struct prop_handler *handler,
				const char *value,
				size_t len)
{
	struct inode *inode = ctx;
	struct btrfs_root *root = BTRFS_I(inode)->root;
	int ret;

	ret = handler->apply(inode, value, len);
	if (unlikely(ret))
		btrfs_warn(root->fs_info,
			   "error applying prop %s to ino %llu (root %llu): %d",
			   handler->xattr_name, btrfs_ino(BTRFS_I(inode)),
			   root->root_key.objectid, ret);
	else
		set_bit(BTRFS_INODE_HAS_PROPS, &BTRFS_I(inode)->runtime_flags);
}

int btrfs_load_inode_props(struct inode *inode, struct btrfs_path *path)
{
	struct btrfs_root *root = BTRFS_I(inode)->root;
	u64 ino = btrfs_ino(BTRFS_I(inode));
	int ret;

	ret = iterate_object_props(root, path, ino, inode_prop_iterator, inode);

	return ret;
}

static int inherit_props(struct btrfs_trans_handle *trans,
			 struct inode *inode,
			 struct inode *parent)
{
	struct btrfs_root *root = BTRFS_I(inode)->root;
	struct btrfs_fs_info *fs_info = root->fs_info;
	int ret;
	int i;

	if (!test_bit(BTRFS_INODE_HAS_PROPS,
		      &BTRFS_I(parent)->runtime_flags))
		return 0;

	for (i = 0; i < ARRAY_SIZE(prop_handlers); i++) {
		const struct prop_handler *h = &prop_handlers[i];
		const char *value;
		u64 num_bytes;

		if (!h->inheritable)
			continue;

		value = h->extract(parent);
		if (!value)
			continue;

		num_bytes = btrfs_calc_trans_metadata_size(fs_info, 1);
		ret = btrfs_block_rsv_add(root, trans->block_rsv,
					  num_bytes, BTRFS_RESERVE_NO_FLUSH);
		if (ret)
			goto out;
		ret = __btrfs_set_prop(trans, inode, h->xattr_name,
				       value, strlen(value), 0);
		btrfs_block_rsv_release(fs_info, trans->block_rsv, num_bytes);
		if (ret)
			goto out;
	}
	ret = 0;
out:
	return ret;
}

int btrfs_inode_inherit_props(struct btrfs_trans_handle *trans,
			      struct inode *inode,
			      struct inode *dir)
{
	if (!dir)
		return 0;

	return inherit_props(trans, inode, dir);
}

int btrfs_subvol_inherit_props(struct btrfs_trans_handle *trans,
			       struct btrfs_root *root,
			       struct btrfs_root *parent_root)
{
	struct super_block *sb = root->fs_info->sb;
	struct btrfs_key key;
	struct inode *parent_inode, *child_inode;
	int ret;

	key.objectid = BTRFS_FIRST_FREE_OBJECTID;
	key.type = BTRFS_INODE_ITEM_KEY;
	key.offset = 0;

	parent_inode = btrfs_iget(sb, &key, parent_root, NULL);
	if (IS_ERR(parent_inode))
		return PTR_ERR(parent_inode);

	child_inode = btrfs_iget(sb, &key, root, NULL);
	if (IS_ERR(child_inode)) {
		iput(parent_inode);
		return PTR_ERR(child_inode);
	}

	ret = inherit_props(trans, child_inode, parent_inode);
	iput(child_inode);
	iput(parent_inode);

	return ret;
}

static int prop_compression_validate(const char *value, size_t len)
{
<<<<<<< HEAD
	if (!strncmp("lzo", value, 3))
		return 0;
	else if (!strncmp("zlib", value, 4))
		return 0;
	else if (!strncmp("zstd", value, 4))
=======
	if (btrfs_compress_is_valid_type(value, len))
>>>>>>> 9528de5b
		return 0;

	return -EINVAL;
}

static int prop_compression_apply(struct inode *inode,
				  const char *value,
				  size_t len)
{
	struct btrfs_fs_info *fs_info = btrfs_sb(inode->i_sb);
	int type;

	if (len == 0) {
		BTRFS_I(inode)->flags |= BTRFS_INODE_NOCOMPRESS;
		BTRFS_I(inode)->flags &= ~BTRFS_INODE_COMPRESS;
		BTRFS_I(inode)->prop_compress = BTRFS_COMPRESS_NONE;

		return 0;
	}

	if (!strncmp("lzo", value, 3)) {
		type = BTRFS_COMPRESS_LZO;
		btrfs_set_fs_incompat(fs_info, COMPRESS_LZO);
	} else if (!strncmp("zlib", value, 4)) {
		type = BTRFS_COMPRESS_ZLIB;
	} else if (!strncmp("zstd", value, 4)) {
		type = BTRFS_COMPRESS_ZSTD;
		btrfs_set_fs_incompat(fs_info, COMPRESS_ZSTD);
	} else {
		return -EINVAL;
	}

	BTRFS_I(inode)->flags &= ~BTRFS_INODE_NOCOMPRESS;
	BTRFS_I(inode)->flags |= BTRFS_INODE_COMPRESS;
	BTRFS_I(inode)->prop_compress = type;

	return 0;
}

static const char *prop_compression_extract(struct inode *inode)
{
	switch (BTRFS_I(inode)->prop_compress) {
	case BTRFS_COMPRESS_ZLIB:
		return "zlib";
	case BTRFS_COMPRESS_LZO:
		return "lzo";
	case BTRFS_COMPRESS_ZSTD:
		return "zstd";
	}

	return NULL;
}

<|MERGE_RESOLUTION|>--- conflicted
+++ resolved
@@ -386,15 +386,7 @@
 
 static int prop_compression_validate(const char *value, size_t len)
 {
-<<<<<<< HEAD
-	if (!strncmp("lzo", value, 3))
-		return 0;
-	else if (!strncmp("zlib", value, 4))
-		return 0;
-	else if (!strncmp("zstd", value, 4))
-=======
 	if (btrfs_compress_is_valid_type(value, len))
->>>>>>> 9528de5b
 		return 0;
 
 	return -EINVAL;
