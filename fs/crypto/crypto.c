--- conflicted
+++ resolved
@@ -159,14 +159,10 @@
 	struct crypto_skcipher *tfm = ci->ci_ctfm;
 	int res = 0;
 
-<<<<<<< HEAD
-	BUG_ON(len == 0);
-=======
 	if (WARN_ON_ONCE(len <= 0))
 		return -EINVAL;
 	if (WARN_ON_ONCE(len % FS_CRYPTO_BLOCK_SIZE != 0))
 		return -EINVAL;
->>>>>>> 9528de5b
 
 	fscrypt_generate_iv(&iv, lblk_num, ci);
 
