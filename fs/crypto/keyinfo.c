// SPDX-License-Identifier: GPL-2.0
/*
 * key management facility for FS encryption support.
 *
 * Copyright (C) 2015, Google, Inc.
 *
 * This contains encryption key functions.
 *
 * Written by Michael Halcrow, Ildar Muslukhov, and Uday Savagaonkar, 2015.
 */

#include <keys/user-type.h>
#include <linux/hashtable.h>
#include <linux/scatterlist.h>
#include <crypto/aes.h>
#include <crypto/algapi.h>
#include <crypto/sha.h>
#include <crypto/skcipher.h>
#include "fscrypt_private.h"
#include "fscrypt_ice.h"

static struct crypto_shash *essiv_hash_tfm;

/* Table of keys referenced by FS_POLICY_FLAG_DIRECT_KEY policies */
static DEFINE_HASHTABLE(fscrypt_master_keys, 6); /* 6 bits = 64 buckets */
static DEFINE_SPINLOCK(fscrypt_master_keys_lock);

/*
 * Key derivation function.  This generates the derived key by encrypting the
 * master key with AES-128-ECB using the inode's nonce as the AES key.
 *
 * The master key must be at least as long as the derived key.  If the master
 * key is longer, then only the first 'derived_keysize' bytes are used.
 */
static int derive_key_aes(const u8 *master_key,
			  const struct fscrypt_context *ctx,
			  u8 *derived_key, unsigned int derived_keysize)
{
	int res = 0;
	struct skcipher_request *req = NULL;
	DECLARE_CRYPTO_WAIT(wait);
	struct scatterlist src_sg, dst_sg;
	struct crypto_skcipher *tfm = crypto_alloc_skcipher("ecb(aes)", 0, 0);

	if (IS_ERR(tfm)) {
		res = PTR_ERR(tfm);
		tfm = NULL;
		goto out;
	}
	crypto_skcipher_set_flags(tfm, CRYPTO_TFM_REQ_WEAK_KEY);
	req = skcipher_request_alloc(tfm, GFP_NOFS);
	if (!req) {
		res = -ENOMEM;
		goto out;
	}
	skcipher_request_set_callback(req,
			CRYPTO_TFM_REQ_MAY_BACKLOG | CRYPTO_TFM_REQ_MAY_SLEEP,
			crypto_req_done, &wait);
	res = crypto_skcipher_setkey(tfm, ctx->nonce, sizeof(ctx->nonce));
	if (res < 0)
		goto out;

	sg_init_one(&src_sg, master_key, derived_keysize);
	sg_init_one(&dst_sg, derived_key, derived_keysize);
	skcipher_request_set_crypt(req, &src_sg, &dst_sg, derived_keysize,
				   NULL);
	res = crypto_wait_req(crypto_skcipher_encrypt(req), &wait);
out:
	skcipher_request_free(req);
	crypto_free_skcipher(tfm);
	return res;
}

/*
 * Search the current task's subscribed keyrings for a "logon" key with
 * description prefix:descriptor, and if found acquire a read lock on it and
 * return a pointer to its validated payload in *payload_ret.
 */
static struct key *
find_and_lock_process_key(const char *prefix,
			  const u8 descriptor[FS_KEY_DESCRIPTOR_SIZE],
			  unsigned int min_keysize,
			  const struct fscrypt_key **payload_ret)
{
	char *description;
	struct key *key;
	const struct user_key_payload *ukp;
	const struct fscrypt_key *payload;

	description = kasprintf(GFP_NOFS, "%s%*phN", prefix,
				FS_KEY_DESCRIPTOR_SIZE, descriptor);
	if (!description)
		return ERR_PTR(-ENOMEM);

	key = request_key(&key_type_logon, description, NULL);
	kfree(description);
	if (IS_ERR(key))
		return key;

	down_read(&key->sem);
	ukp = user_key_payload_locked(key);

	if (!ukp) /* was the key revoked before we acquired its semaphore? */
		goto invalid;

	payload = (const struct fscrypt_key *)ukp->data;

	if (ukp->datalen != sizeof(struct fscrypt_key) ||
	    payload->size < 1 || payload->size > FS_MAX_KEY_SIZE) {
		fscrypt_warn(NULL,
			     "key with description '%s' has invalid payload",
			     key->description);
		goto invalid;
	}

	if (payload->size < min_keysize) {
		fscrypt_warn(NULL,
			     "key with description '%s' is too short (got %u bytes, need %u+ bytes)",
			     key->description, payload->size, min_keysize);
		goto invalid;
	}

	*payload_ret = payload;
	return key;

invalid:
	up_read(&key->sem);
	key_put(key);
	return ERR_PTR(-ENOKEY);
}

static struct fscrypt_mode available_modes[] = {
	[FS_ENCRYPTION_MODE_AES_256_XTS] = {
		.friendly_name = "AES-256-XTS",
		.cipher_str = "xts(aes)",
		.keysize = 64,
		.ivsize = 16,
	},
	[FS_ENCRYPTION_MODE_AES_256_CTS] = {
		.friendly_name = "AES-256-CTS-CBC",
		.cipher_str = "cts(cbc(aes))",
		.keysize = 32,
		.ivsize = 16,
	},
	[FS_ENCRYPTION_MODE_AES_128_CBC] = {
		.friendly_name = "AES-128-CBC",
		.cipher_str = "cbc(aes)",
		.keysize = 16,
		.ivsize = 16,
		.needs_essiv = true,
	},
	[FS_ENCRYPTION_MODE_AES_128_CTS] = {
		.friendly_name = "AES-128-CTS-CBC",
		.cipher_str = "cts(cbc(aes))",
		.keysize = 16,
		.ivsize = 16,
	},
	[FS_ENCRYPTION_MODE_ADIANTUM] = {
		.friendly_name = "Adiantum",
		.cipher_str = "adiantum(xchacha12,aes)",
		.keysize = 32,
		.ivsize = 32,
	},
	[FS_ENCRYPTION_MODE_PRIVATE] = {
		.friendly_name = "ICE",
		.cipher_str = "bugon",
		.keysize = 64,
	},
};

static struct fscrypt_mode *
select_encryption_mode(const struct fscrypt_info *ci, const struct inode *inode)
{
	if (!fscrypt_valid_enc_modes(ci->ci_data_mode, ci->ci_filename_mode)) {
		fscrypt_warn(inode->i_sb,
			     "inode %lu uses unsupported encryption modes (contents mode %d, filenames mode %d)",
			     inode->i_ino, ci->ci_data_mode,
			     ci->ci_filename_mode);
		return ERR_PTR(-EINVAL);
	}

	if (S_ISREG(inode->i_mode))
		return &available_modes[ci->ci_data_mode];

	if (S_ISDIR(inode->i_mode) || S_ISLNK(inode->i_mode))
		return &available_modes[ci->ci_filename_mode];

	WARN_ONCE(1, "fscrypt: filesystem tried to load encryption info for inode %lu, which is not encryptable (file type %d)\n",
		  inode->i_ino, (inode->i_mode & S_IFMT));
	return ERR_PTR(-EINVAL);
}

/* Find the master key, then derive the inode's actual encryption key */
static int find_and_derive_key(const struct inode *inode,
			       const struct fscrypt_context *ctx,
			       u8 *derived_key, const struct fscrypt_mode *mode)
{
	struct key *key;
	const struct fscrypt_key *payload;
	int err;

	key = find_and_lock_process_key(FS_KEY_DESC_PREFIX,
					ctx->master_key_descriptor,
					mode->keysize, &payload);
	if (key == ERR_PTR(-ENOKEY) && inode->i_sb->s_cop->key_prefix) {
		key = find_and_lock_process_key(inode->i_sb->s_cop->key_prefix,
						ctx->master_key_descriptor,
						mode->keysize, &payload);
	}
	if (IS_ERR(key))
		return PTR_ERR(key);

	if (ctx->flags & FS_POLICY_FLAG_DIRECT_KEY) {
		if (mode->ivsize < offsetofend(union fscrypt_iv, nonce)) {
			fscrypt_warn(inode->i_sb,
				     "direct key mode not allowed with %s",
				     mode->friendly_name);
			err = -EINVAL;
		} else if (ctx->contents_encryption_mode !=
			   ctx->filenames_encryption_mode) {
			fscrypt_warn(inode->i_sb,
				     "direct key mode not allowed with different contents and filenames modes");
			err = -EINVAL;
		} else {
			memcpy(derived_key, payload->raw, mode->keysize);
			err = 0;
		}
	} else if (S_ISREG(inode->i_mode) && is_private_data_mode(ctx)) {
		/* Inline encryption: no key derivation required because IVs are
		 * assigned based on iv_sector.
		 */
	         if (mode->keysize != sizeof(payload->raw)) {
			 err = -ENOKEY;
		 } else {
			 memcpy(derived_key, payload->raw, mode->keysize);
			 err = 0;
		 }
	} else {
		err = derive_key_aes(payload->raw, ctx, derived_key,
				     mode->keysize);
	}
	up_read(&key->sem);
	key_put(key);
	return err;
}

/* Allocate and key a symmetric cipher object for the given encryption mode */
static struct crypto_skcipher *
allocate_skcipher_for_mode(struct fscrypt_mode *mode, const u8 *raw_key,
			   const struct inode *inode)
{
	struct crypto_skcipher *tfm;
	int err;

	tfm = crypto_alloc_skcipher(mode->cipher_str, 0, 0);
	if (IS_ERR(tfm)) {
		fscrypt_warn(inode->i_sb,
			     "error allocating '%s' transform for inode %lu: %ld",
			     mode->cipher_str, inode->i_ino, PTR_ERR(tfm));
		return tfm;
	}
	if (unlikely(!mode->logged_impl_name)) {
		/*
		 * fscrypt performance can vary greatly depending on which
		 * crypto algorithm implementation is used.  Help people debug
		 * performance problems by logging the ->cra_driver_name the
		 * first time a mode is used.  Note that multiple threads can
		 * race here, but it doesn't really matter.
		 */
		mode->logged_impl_name = true;
		pr_info("fscrypt: %s using implementation \"%s\"\n",
			mode->friendly_name,
			crypto_skcipher_alg(tfm)->base.cra_driver_name);
	}
	crypto_skcipher_set_flags(tfm, CRYPTO_TFM_REQ_WEAK_KEY);
	err = crypto_skcipher_setkey(tfm, raw_key, mode->keysize);
	if (err)
		goto err_free_tfm;

	return tfm;

err_free_tfm:
	crypto_free_skcipher(tfm);
	return ERR_PTR(err);
}

/* Master key referenced by FS_POLICY_FLAG_DIRECT_KEY policy */
struct fscrypt_master_key {
	struct hlist_node mk_node;
	refcount_t mk_refcount;
	const struct fscrypt_mode *mk_mode;
	struct crypto_skcipher *mk_ctfm;
	u8 mk_descriptor[FS_KEY_DESCRIPTOR_SIZE];
	u8 mk_raw[FS_MAX_KEY_SIZE];
};

static void free_master_key(struct fscrypt_master_key *mk)
{
	if (mk) {
		crypto_free_skcipher(mk->mk_ctfm);
		kzfree(mk);
	}
}

static void put_master_key(struct fscrypt_master_key *mk)
{
	if (!refcount_dec_and_lock(&mk->mk_refcount, &fscrypt_master_keys_lock))
		return;
	hash_del(&mk->mk_node);
	spin_unlock(&fscrypt_master_keys_lock);

	free_master_key(mk);
}

/*
 * Find/insert the given master key into the fscrypt_master_keys table.  If
 * found, it is returned with elevated refcount, and 'to_insert' is freed if
 * non-NULL.  If not found, 'to_insert' is inserted and returned if it's
 * non-NULL; otherwise NULL is returned.
 */
static struct fscrypt_master_key *
find_or_insert_master_key(struct fscrypt_master_key *to_insert,
			  const u8 *raw_key, const struct fscrypt_mode *mode,
			  const struct fscrypt_info *ci)
{
	unsigned long hash_key;
	struct fscrypt_master_key *mk;

	/*
	 * Careful: to avoid potentially leaking secret key bytes via timing
	 * information, we must key the hash table by descriptor rather than by
	 * raw key, and use crypto_memneq() when comparing raw keys.
	 */

	BUILD_BUG_ON(sizeof(hash_key) > FS_KEY_DESCRIPTOR_SIZE);
	memcpy(&hash_key, ci->ci_master_key_descriptor, sizeof(hash_key));

	spin_lock(&fscrypt_master_keys_lock);
	hash_for_each_possible(fscrypt_master_keys, mk, mk_node, hash_key) {
		if (memcmp(ci->ci_master_key_descriptor, mk->mk_descriptor,
			   FS_KEY_DESCRIPTOR_SIZE) != 0)
			continue;
		if (mode != mk->mk_mode)
			continue;
		if (crypto_memneq(raw_key, mk->mk_raw, mode->keysize))
			continue;
		/* using existing tfm with same (descriptor, mode, raw_key) */
		refcount_inc(&mk->mk_refcount);
		spin_unlock(&fscrypt_master_keys_lock);
		free_master_key(to_insert);
		return mk;
	}
	if (to_insert)
		hash_add(fscrypt_master_keys, &to_insert->mk_node, hash_key);
	spin_unlock(&fscrypt_master_keys_lock);
	return to_insert;
}

/* Prepare to encrypt directly using the master key in the given mode */
static struct fscrypt_master_key *
fscrypt_get_master_key(const struct fscrypt_info *ci, struct fscrypt_mode *mode,
		       const u8 *raw_key, const struct inode *inode)
{
	struct fscrypt_master_key *mk;
	int err;

	/* Is there already a tfm for this key? */
	mk = find_or_insert_master_key(NULL, raw_key, mode, ci);
	if (mk)
		return mk;

	/* Nope, allocate one. */
	mk = kzalloc(sizeof(*mk), GFP_NOFS);
	if (!mk)
		return ERR_PTR(-ENOMEM);
	refcount_set(&mk->mk_refcount, 1);
	mk->mk_mode = mode;
	mk->mk_ctfm = allocate_skcipher_for_mode(mode, raw_key, inode);
	if (IS_ERR(mk->mk_ctfm)) {
		err = PTR_ERR(mk->mk_ctfm);
		mk->mk_ctfm = NULL;
		goto err_free_mk;
	}
	memcpy(mk->mk_descriptor, ci->ci_master_key_descriptor,
	       FS_KEY_DESCRIPTOR_SIZE);
	memcpy(mk->mk_raw, raw_key, mode->keysize);

	return find_or_insert_master_key(mk, raw_key, mode, ci);

err_free_mk:
	free_master_key(mk);
	return ERR_PTR(err);
}

static int derive_essiv_salt(const u8 *key, int keysize, u8 *salt)
{
	struct crypto_shash *tfm = READ_ONCE(essiv_hash_tfm);

	/* init hash transform on demand */
	if (unlikely(!tfm)) {
		struct crypto_shash *prev_tfm;

		tfm = crypto_alloc_shash("sha256", 0, 0);
		if (IS_ERR(tfm)) {
			fscrypt_warn(NULL,
				     "error allocating SHA-256 transform: %ld",
				     PTR_ERR(tfm));
			return PTR_ERR(tfm);
		}
		prev_tfm = cmpxchg(&essiv_hash_tfm, NULL, tfm);
		if (prev_tfm) {
			crypto_free_shash(tfm);
			tfm = prev_tfm;
		}
	}

	{
		SHASH_DESC_ON_STACK(desc, tfm);
		desc->tfm = tfm;
		desc->flags = 0;

		return crypto_shash_digest(desc, key, keysize, salt);
	}
}

static int init_essiv_generator(struct fscrypt_info *ci, const u8 *raw_key,
				int keysize)
{
	int err;
	struct crypto_cipher *essiv_tfm;
	u8 salt[SHA256_DIGEST_SIZE];

	essiv_tfm = crypto_alloc_cipher("aes", 0, 0);
	if (IS_ERR(essiv_tfm))
		return PTR_ERR(essiv_tfm);

	ci->ci_essiv_tfm = essiv_tfm;

	err = derive_essiv_salt(raw_key, keysize, salt);
	if (err)
		goto out;

	/*
	 * Using SHA256 to derive the salt/key will result in AES-256 being
	 * used for IV generation. File contents encryption will still use the
	 * configured keysize (AES-128) nevertheless.
	 */
	err = crypto_cipher_setkey(essiv_tfm, salt, sizeof(salt));
	if (err)
		goto out;

out:
	memzero_explicit(salt, sizeof(salt));
	return err;
}

void __exit fscrypt_essiv_cleanup(void)
{
	crypto_free_shash(essiv_hash_tfm);
}

static int fscrypt_data_encryption_mode(struct inode *inode)
{
	return fscrypt_should_be_processed_by_ice(inode) ?
	FS_ENCRYPTION_MODE_PRIVATE : FS_ENCRYPTION_MODE_AES_256_XTS;
}

int fscrypt_get_mode_key_size(int mode)
{
	return available_modes[mode].keysize;
}
EXPORT_SYMBOL(fscrypt_get_mode_key_size);

/*
 * Given the encryption mode and key (normally the derived key, but for
 * FS_POLICY_FLAG_DIRECT_KEY mode it's the master key), set up the inode's
 * symmetric cipher transform object(s).
 */
static int setup_crypto_transform(struct fscrypt_info *ci,
				  struct fscrypt_mode *mode,
				  const u8 *raw_key, const struct inode *inode)
{
	struct fscrypt_master_key *mk;
	struct crypto_skcipher *ctfm;
	int err;

	if (ci->ci_flags & FS_POLICY_FLAG_DIRECT_KEY) {
		mk = fscrypt_get_master_key(ci, mode, raw_key, inode);
		if (IS_ERR(mk))
			return PTR_ERR(mk);
		ctfm = mk->mk_ctfm;
	} else {
		mk = NULL;
		ctfm = allocate_skcipher_for_mode(mode, raw_key, inode);
		if (IS_ERR(ctfm))
			return PTR_ERR(ctfm);
	}
	ci->ci_master_key = mk;
	ci->ci_ctfm = ctfm;

	if (mode->needs_essiv) {
		/* ESSIV implies 16-byte IVs which implies !DIRECT_KEY */
		WARN_ON(mode->ivsize != AES_BLOCK_SIZE);
		WARN_ON(ci->ci_flags & FS_POLICY_FLAG_DIRECT_KEY);

		err = init_essiv_generator(ci, raw_key, mode->keysize);
		if (err) {
			fscrypt_warn(inode->i_sb,
				     "error initializing ESSIV generator for inode %lu: %d",
				     inode->i_ino, err);
			return err;
		}
	}
	return 0;
}

static void put_crypt_info(struct fscrypt_info *ci)
{
	if (!ci)
		return;

	if (ci->ci_master_key) {
		put_master_key(ci->ci_master_key);
	} else {
		crypto_free_skcipher(ci->ci_ctfm);
		crypto_free_cipher(ci->ci_essiv_tfm);
	}
	kmem_cache_free(fscrypt_info_cachep, ci);
}

int fscrypt_get_encryption_info(struct inode *inode)
{
	struct fscrypt_info *crypt_info;
	struct fscrypt_context ctx;
	struct fscrypt_mode *mode;
	u8 *raw_key = NULL;
	int res;

	if (fscrypt_has_encryption_key(inode))
		return 0;

	res = fscrypt_initialize(inode->i_sb->s_cop->flags);
	if (res)
		return res;

	res = inode->i_sb->s_cop->get_context(inode, &ctx, sizeof(ctx));
	if (res < 0) {
		if (!fscrypt_dummy_context_enabled(inode) ||
		    IS_ENCRYPTED(inode))
			return res;
		/* Fake up a context for an unencrypted directory */
		memset(&ctx, 0, sizeof(ctx));
		ctx.format = FS_ENCRYPTION_CONTEXT_FORMAT_V1;
		ctx.contents_encryption_mode =
			fscrypt_data_encryption_mode(inode);
		ctx.filenames_encryption_mode = FS_ENCRYPTION_MODE_AES_256_CTS;
		memset(ctx.master_key_descriptor, 0x42, FS_KEY_DESCRIPTOR_SIZE);
	} else if (res != sizeof(ctx)) {
		return -EINVAL;
	}

	if (ctx.format != FS_ENCRYPTION_CONTEXT_FORMAT_V1)
		return -EINVAL;

	if (ctx.flags & ~FS_POLICY_FLAGS_VALID)
		return -EINVAL;

	crypt_info = kmem_cache_zalloc(fscrypt_info_cachep, GFP_NOFS);
	if (!crypt_info)
		return -ENOMEM;

	crypt_info->ci_flags = ctx.flags;
	crypt_info->ci_data_mode = ctx.contents_encryption_mode;
	crypt_info->ci_filename_mode = ctx.filenames_encryption_mode;
	memcpy(crypt_info->ci_master_key_descriptor, ctx.master_key_descriptor,
	       FS_KEY_DESCRIPTOR_SIZE);
	memcpy(crypt_info->ci_nonce, ctx.nonce, FS_KEY_DERIVATION_NONCE_SIZE);

	mode = select_encryption_mode(crypt_info, inode);
	if (IS_ERR(mode)) {
		res = PTR_ERR(mode);
		goto out;
	}
	WARN_ON(mode->ivsize > FSCRYPT_MAX_IV_SIZE);
	crypt_info->ci_mode = mode;

	/*
	 * This cannot be a stack buffer because it may be passed to the
	 * scatterlist crypto API as part of key derivation.
	 */
	res = -ENOMEM;
	raw_key = kmalloc(mode->keysize, GFP_NOFS);
	if (!raw_key)
		goto out;

	if (S_ISREG(inode->i_mode) && is_private_data_mode(&ctx)) {
		if (!fscrypt_is_ice_capable(inode->i_sb)) {
			pr_warn("%s: ICE support not available\n",
					__func__);
			res = -EINVAL;
			goto out;
		}
		res = find_and_derive_key(inode, &ctx, crypt_info->ci_raw_key, mode);
		if (res)
			goto out;
		/* Let's encrypt/decrypt by ICE */
		goto do_ice;
	} else {
		res = find_and_derive_key(inode, &ctx, raw_key, mode);
		if (res)
			goto out;
	}

	res = setup_crypto_transform(crypt_info, mode, raw_key, inode);
	if (res)
		goto out;

<<<<<<< HEAD
do_ice:
	if (cmpxchg(&inode->i_crypt_info, NULL, crypt_info) == NULL)
=======
	if (cmpxchg_release(&inode->i_crypt_info, NULL, crypt_info) == NULL)
>>>>>>> 43919ded
		crypt_info = NULL;
out:
	if (res == -ENOKEY)
		res = 0;
	put_crypt_info(crypt_info);
	kzfree(raw_key);
	return res;
}
EXPORT_SYMBOL(fscrypt_get_encryption_info);

/**
 * fscrypt_put_encryption_info - free most of an inode's fscrypt data
 *
 * Free the inode's fscrypt_info.  Filesystems must call this when the inode is
 * being evicted.  An RCU grace period need not have elapsed yet.
 */
void fscrypt_put_encryption_info(struct inode *inode)
{
	put_crypt_info(inode->i_crypt_info);
	inode->i_crypt_info = NULL;
}
EXPORT_SYMBOL(fscrypt_put_encryption_info);

/**
 * fscrypt_free_inode - free an inode's fscrypt data requiring RCU delay
 *
 * Free the inode's cached decrypted symlink target, if any.  Filesystems must
 * call this after an RCU grace period, just before they free the inode.
 */
void fscrypt_free_inode(struct inode *inode)
{
	if (IS_ENCRYPTED(inode) && S_ISLNK(inode->i_mode)) {
		kfree(inode->i_link);
		inode->i_link = NULL;
	}
}
EXPORT_SYMBOL(fscrypt_free_inode);<|MERGE_RESOLUTION|>--- conflicted
+++ resolved
@@ -615,12 +615,8 @@
 	if (res)
 		goto out;
 
-<<<<<<< HEAD
 do_ice:
-	if (cmpxchg(&inode->i_crypt_info, NULL, crypt_info) == NULL)
-=======
 	if (cmpxchg_release(&inode->i_crypt_info, NULL, crypt_info) == NULL)
->>>>>>> 43919ded
 		crypt_info = NULL;
 out:
 	if (res == -ENOKEY)
