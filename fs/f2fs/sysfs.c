--- conflicted
+++ resolved
@@ -455,8 +455,6 @@
 	.id	= _id,						\
 }
 
-<<<<<<< HEAD
-=======
 #define F2FS_STAT_ATTR(_struct_type, _struct_name, _name, _elname)	\
 static struct f2fs_attr f2fs_attr_##_name = {			\
 	.attr = {.name = __stringify(_name), .mode = 0444 },	\
@@ -465,14 +463,6 @@
 	.offset = offsetof(struct _struct_name, _elname),       \
 }
 
-F2FS_RW_ATTR(GC_THREAD, f2fs_gc_kthread, gc_urgent_sleep_time,
-							urgent_sleep_time);
-F2FS_RW_ATTR(GC_THREAD, f2fs_gc_kthread, gc_min_sleep_time, min_sleep_time);
-F2FS_RW_ATTR(GC_THREAD, f2fs_gc_kthread, gc_max_sleep_time, max_sleep_time);
-F2FS_RW_ATTR(GC_THREAD, f2fs_gc_kthread, gc_no_gc_sleep_time, no_gc_sleep_time);
-F2FS_RW_ATTR(F2FS_SBI, f2fs_sb_info, gc_idle, gc_mode);
-F2FS_RW_ATTR(F2FS_SBI, f2fs_sb_info, gc_urgent, gc_mode);
->>>>>>> 786344a4
 F2FS_RW_ATTR(SM_INFO, f2fs_sm_info, reclaim_segments, rec_prefree_segments);
 F2FS_RW_ATTR(SM_INFO, f2fs_sm_info, main_blkaddr, main_blkaddr);
 F2FS_RW_ATTR(DCC_INFO, discard_cmd_control, max_small_discards, max_discards);
@@ -789,14 +779,9 @@
 	if (ret) {
 		kobject_put(&f2fs_feat);
 		kset_unregister(&f2fs_kset);
-<<<<<<< HEAD
-	else
+	} else {
 		f2fs_proc_root = proc_mkdir("fs/f2fs_dev", NULL);
-=======
-	} else {
-		f2fs_proc_root = proc_mkdir("fs/f2fs", NULL);
-	}
->>>>>>> 786344a4
+	}
 	return ret;
 }
 
