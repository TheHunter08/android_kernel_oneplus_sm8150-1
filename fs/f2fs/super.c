// SPDX-License-Identifier: GPL-2.0
/*
 * fs/f2fs/super.c
 *
 * Copyright (c) 2012 Samsung Electronics Co., Ltd.
 *             http://www.samsung.com/
 */
#include <linux/module.h>
#include <linux/init.h>
#include <linux/fs.h>
#include <linux/statfs.h>
#include <linux/buffer_head.h>
#include <linux/backing-dev.h>
#include <linux/kthread.h>
#include <linux/parser.h>
#include <linux/mount.h>
#include <linux/seq_file.h>
#include <linux/proc_fs.h>
#include <linux/random.h>
#include <linux/exportfs.h>
#include <linux/blkdev.h>
#include <linux/quotaops.h>
#include <linux/f2fs_fs.h>
#include <linux/sysfs.h>
#include <linux/quota.h>
#include <linux/unicode.h>

#include "f2fs.h"
#include "node.h"
#include "segment.h"
#include "xattr.h"
#include "gc.h"
#include "trace.h"

#define CREATE_TRACE_POINTS
#include <trace/events/f2fs.h>

static struct kmem_cache *f2fs_inode_cachep;

#ifdef CONFIG_F2FS_FAULT_INJECTION

const char *f2fs_fault_name[FAULT_MAX] = {
	[FAULT_KMALLOC]		= "kmalloc",
	[FAULT_KVMALLOC]	= "kvmalloc",
	[FAULT_PAGE_ALLOC]	= "page alloc",
	[FAULT_PAGE_GET]	= "page get",
	[FAULT_ALLOC_BIO]	= "alloc bio",
	[FAULT_ALLOC_NID]	= "alloc nid",
	[FAULT_ORPHAN]		= "orphan",
	[FAULT_BLOCK]		= "no more block",
	[FAULT_DIR_DEPTH]	= "too big dir depth",
	[FAULT_EVICT_INODE]	= "evict_inode fail",
	[FAULT_TRUNCATE]	= "truncate fail",
	[FAULT_READ_IO]		= "read IO error",
	[FAULT_CHECKPOINT]	= "checkpoint error",
	[FAULT_DISCARD]		= "discard error",
	[FAULT_WRITE_IO]	= "write IO error",
};

void f2fs_build_fault_attr(struct f2fs_sb_info *sbi, unsigned int rate,
							unsigned int type)
{
	struct f2fs_fault_info *ffi = &F2FS_OPTION(sbi).fault_info;

	if (rate) {
		atomic_set(&ffi->inject_ops, 0);
		ffi->inject_rate = rate;
	}

	if (type)
		ffi->inject_type = type;

	if (!rate && !type)
		memset(ffi, 0, sizeof(struct f2fs_fault_info));
}
#endif

/* f2fs-wide shrinker description */
static struct shrinker f2fs_shrinker_info = {
	.scan_objects = f2fs_shrink_scan,
	.count_objects = f2fs_shrink_count,
	.seeks = DEFAULT_SEEKS,
};

enum {
	Opt_gc_background,
	Opt_disable_roll_forward,
	Opt_norecovery,
	Opt_discard,
	Opt_nodiscard,
	Opt_noheap,
	Opt_heap,
	Opt_user_xattr,
	Opt_nouser_xattr,
	Opt_acl,
	Opt_noacl,
	Opt_active_logs,
	Opt_disable_ext_identify,
	Opt_inline_xattr,
	Opt_noinline_xattr,
	Opt_inline_xattr_size,
	Opt_inline_data,
	Opt_inline_dentry,
	Opt_noinline_dentry,
	Opt_flush_merge,
	Opt_noflush_merge,
	Opt_nobarrier,
	Opt_fastboot,
	Opt_extent_cache,
	Opt_noextent_cache,
	Opt_noinline_data,
	Opt_data_flush,
	Opt_reserve_root,
	Opt_resgid,
	Opt_resuid,
	Opt_mode,
	Opt_io_size_bits,
	Opt_fault_injection,
	Opt_fault_type,
	Opt_lazytime,
	Opt_nolazytime,
	Opt_quota,
	Opt_noquota,
	Opt_usrquota,
	Opt_grpquota,
	Opt_prjquota,
	Opt_usrjquota,
	Opt_grpjquota,
	Opt_prjjquota,
	Opt_offusrjquota,
	Opt_offgrpjquota,
	Opt_offprjjquota,
	Opt_jqfmt_vfsold,
	Opt_jqfmt_vfsv0,
	Opt_jqfmt_vfsv1,
	Opt_whint,
	Opt_alloc,
	Opt_fsync,
	Opt_test_dummy_encryption,
	Opt_checkpoint_disable,
	Opt_checkpoint_disable_cap,
	Opt_checkpoint_disable_cap_perc,
	Opt_checkpoint_enable,
	Opt_err,
};

static match_table_t f2fs_tokens = {
	{Opt_gc_background, "background_gc=%s"},
	{Opt_disable_roll_forward, "disable_roll_forward"},
	{Opt_norecovery, "norecovery"},
	{Opt_discard, "discard"},
	{Opt_nodiscard, "nodiscard"},
	{Opt_noheap, "no_heap"},
	{Opt_heap, "heap"},
	{Opt_user_xattr, "user_xattr"},
	{Opt_nouser_xattr, "nouser_xattr"},
	{Opt_acl, "acl"},
	{Opt_noacl, "noacl"},
	{Opt_active_logs, "active_logs=%u"},
	{Opt_disable_ext_identify, "disable_ext_identify"},
	{Opt_inline_xattr, "inline_xattr"},
	{Opt_noinline_xattr, "noinline_xattr"},
	{Opt_inline_xattr_size, "inline_xattr_size=%u"},
	{Opt_inline_data, "inline_data"},
	{Opt_inline_dentry, "inline_dentry"},
	{Opt_noinline_dentry, "noinline_dentry"},
	{Opt_flush_merge, "flush_merge"},
	{Opt_noflush_merge, "noflush_merge"},
	{Opt_nobarrier, "nobarrier"},
	{Opt_fastboot, "fastboot"},
	{Opt_extent_cache, "extent_cache"},
	{Opt_noextent_cache, "noextent_cache"},
	{Opt_noinline_data, "noinline_data"},
	{Opt_data_flush, "data_flush"},
	{Opt_reserve_root, "reserve_root=%u"},
	{Opt_resgid, "resgid=%u"},
	{Opt_resuid, "resuid=%u"},
	{Opt_mode, "mode=%s"},
	{Opt_io_size_bits, "io_bits=%u"},
	{Opt_fault_injection, "fault_injection=%u"},
	{Opt_fault_type, "fault_type=%u"},
	{Opt_lazytime, "lazytime"},
	{Opt_nolazytime, "nolazytime"},
	{Opt_quota, "quota"},
	{Opt_noquota, "noquota"},
	{Opt_usrquota, "usrquota"},
	{Opt_grpquota, "grpquota"},
	{Opt_prjquota, "prjquota"},
	{Opt_usrjquota, "usrjquota=%s"},
	{Opt_grpjquota, "grpjquota=%s"},
	{Opt_prjjquota, "prjjquota=%s"},
	{Opt_offusrjquota, "usrjquota="},
	{Opt_offgrpjquota, "grpjquota="},
	{Opt_offprjjquota, "prjjquota="},
	{Opt_jqfmt_vfsold, "jqfmt=vfsold"},
	{Opt_jqfmt_vfsv0, "jqfmt=vfsv0"},
	{Opt_jqfmt_vfsv1, "jqfmt=vfsv1"},
	{Opt_whint, "whint_mode=%s"},
	{Opt_alloc, "alloc_mode=%s"},
	{Opt_fsync, "fsync_mode=%s"},
	{Opt_test_dummy_encryption, "test_dummy_encryption"},
	{Opt_checkpoint_disable, "checkpoint=disable"},
	{Opt_checkpoint_disable_cap, "checkpoint=disable:%u"},
	{Opt_checkpoint_disable_cap_perc, "checkpoint=disable:%u%%"},
	{Opt_checkpoint_enable, "checkpoint=enable"},
	{Opt_err, NULL},
};

void f2fs_printk(struct f2fs_sb_info *sbi, const char *fmt, ...)
{
	struct va_format vaf;
	va_list args;
	int level;

	va_start(args, fmt);

	level = printk_get_level(fmt);
	vaf.fmt = printk_skip_level(fmt);
	vaf.va = &args;
	printk("%c%cF2FS-fs (%s): %pV\n",
	       KERN_SOH_ASCII, level, sbi->sb->s_id, &vaf);

	va_end(args);
}

#ifdef CONFIG_UNICODE
static const struct f2fs_sb_encodings {
	__u16 magic;
	char *name;
	char *version;
} f2fs_sb_encoding_map[] = {
	{F2FS_ENC_UTF8_12_1, "utf8", "12.1.0"},
};

static int f2fs_sb_read_encoding(const struct f2fs_super_block *sb,
				 const struct f2fs_sb_encodings **encoding,
				 __u16 *flags)
{
	__u16 magic = le16_to_cpu(sb->s_encoding);
	int i;

	for (i = 0; i < ARRAY_SIZE(f2fs_sb_encoding_map); i++)
		if (magic == f2fs_sb_encoding_map[i].magic)
			break;

	if (i >= ARRAY_SIZE(f2fs_sb_encoding_map))
		return -EINVAL;

	*encoding = &f2fs_sb_encoding_map[i];
	*flags = le16_to_cpu(sb->s_encoding_flags);

	return 0;
}
#endif

static inline void limit_reserve_root(struct f2fs_sb_info *sbi)
{
	block_t limit = min((sbi->user_block_count << 1) / 1000,
			sbi->user_block_count - sbi->reserved_blocks);

	/* limit is 0.2% */
	if (test_opt(sbi, RESERVE_ROOT) &&
			F2FS_OPTION(sbi).root_reserved_blocks > limit) {
		F2FS_OPTION(sbi).root_reserved_blocks = limit;
		f2fs_info(sbi, "Reduce reserved blocks for root = %u",
			  F2FS_OPTION(sbi).root_reserved_blocks);
	}
	if (!test_opt(sbi, RESERVE_ROOT) &&
		(!uid_eq(F2FS_OPTION(sbi).s_resuid,
				make_kuid(&init_user_ns, F2FS_DEF_RESUID)) ||
		!gid_eq(F2FS_OPTION(sbi).s_resgid,
				make_kgid(&init_user_ns, F2FS_DEF_RESGID))))
		f2fs_info(sbi, "Ignore s_resuid=%u, s_resgid=%u w/o reserve_root",
			  from_kuid_munged(&init_user_ns,
					   F2FS_OPTION(sbi).s_resuid),
			  from_kgid_munged(&init_user_ns,
					   F2FS_OPTION(sbi).s_resgid));
}

static void init_once(void *foo)
{
	struct f2fs_inode_info *fi = (struct f2fs_inode_info *) foo;

	inode_init_once(&fi->vfs_inode);
}

#ifdef CONFIG_QUOTA
static const char * const quotatypes[] = INITQFNAMES;
#define QTYPE2NAME(t) (quotatypes[t])
static int f2fs_set_qf_name(struct super_block *sb, int qtype,
							substring_t *args)
{
	struct f2fs_sb_info *sbi = F2FS_SB(sb);
	char *qname;
	int ret = -EINVAL;

	if (sb_any_quota_loaded(sb) && !F2FS_OPTION(sbi).s_qf_names[qtype]) {
		f2fs_err(sbi, "Cannot change journaled quota options when quota turned on");
		return -EINVAL;
	}
	if (f2fs_sb_has_quota_ino(sbi)) {
		f2fs_info(sbi, "QUOTA feature is enabled, so ignore qf_name");
		return 0;
	}

	qname = match_strdup(args);
	if (!qname) {
		f2fs_err(sbi, "Not enough memory for storing quotafile name");
		return -ENOMEM;
	}
	if (F2FS_OPTION(sbi).s_qf_names[qtype]) {
		if (strcmp(F2FS_OPTION(sbi).s_qf_names[qtype], qname) == 0)
			ret = 0;
		else
			f2fs_err(sbi, "%s quota file already specified",
				 QTYPE2NAME(qtype));
		goto errout;
	}
	if (strchr(qname, '/')) {
		f2fs_err(sbi, "quotafile must be on filesystem root");
		goto errout;
	}
	F2FS_OPTION(sbi).s_qf_names[qtype] = qname;
	set_opt(sbi, QUOTA);
	return 0;
errout:
	kvfree(qname);
	return ret;
}

static int f2fs_clear_qf_name(struct super_block *sb, int qtype)
{
	struct f2fs_sb_info *sbi = F2FS_SB(sb);

	if (sb_any_quota_loaded(sb) && F2FS_OPTION(sbi).s_qf_names[qtype]) {
		f2fs_err(sbi, "Cannot change journaled quota options when quota turned on");
		return -EINVAL;
	}
	kvfree(F2FS_OPTION(sbi).s_qf_names[qtype]);
	F2FS_OPTION(sbi).s_qf_names[qtype] = NULL;
	return 0;
}

static int f2fs_check_quota_options(struct f2fs_sb_info *sbi)
{
	/*
	 * We do the test below only for project quotas. 'usrquota' and
	 * 'grpquota' mount options are allowed even without quota feature
	 * to support legacy quotas in quota files.
	 */
	if (test_opt(sbi, PRJQUOTA) && !f2fs_sb_has_project_quota(sbi)) {
		f2fs_err(sbi, "Project quota feature not enabled. Cannot enable project quota enforcement.");
		return -1;
	}
	if (F2FS_OPTION(sbi).s_qf_names[USRQUOTA] ||
			F2FS_OPTION(sbi).s_qf_names[GRPQUOTA] ||
			F2FS_OPTION(sbi).s_qf_names[PRJQUOTA]) {
		if (test_opt(sbi, USRQUOTA) &&
				F2FS_OPTION(sbi).s_qf_names[USRQUOTA])
			clear_opt(sbi, USRQUOTA);

		if (test_opt(sbi, GRPQUOTA) &&
				F2FS_OPTION(sbi).s_qf_names[GRPQUOTA])
			clear_opt(sbi, GRPQUOTA);

		if (test_opt(sbi, PRJQUOTA) &&
				F2FS_OPTION(sbi).s_qf_names[PRJQUOTA])
			clear_opt(sbi, PRJQUOTA);

		if (test_opt(sbi, GRPQUOTA) || test_opt(sbi, USRQUOTA) ||
				test_opt(sbi, PRJQUOTA)) {
			f2fs_err(sbi, "old and new quota format mixing");
			return -1;
		}

		if (!F2FS_OPTION(sbi).s_jquota_fmt) {
			f2fs_err(sbi, "journaled quota format not specified");
			return -1;
		}
	}

	if (f2fs_sb_has_quota_ino(sbi) && F2FS_OPTION(sbi).s_jquota_fmt) {
		f2fs_info(sbi, "QUOTA feature is enabled, so ignore jquota_fmt");
		F2FS_OPTION(sbi).s_jquota_fmt = 0;
	}
	return 0;
}
#endif

static int parse_options(struct super_block *sb, char *options)
{
	struct f2fs_sb_info *sbi = F2FS_SB(sb);
	substring_t args[MAX_OPT_ARGS];
	char *p, *name;
	int arg = 0;
	kuid_t uid;
	kgid_t gid;
#ifdef CONFIG_QUOTA
	int ret;
#endif

	if (!options)
		return 0;

	while ((p = strsep(&options, ",")) != NULL) {
		int token;
		if (!*p)
			continue;
		/*
		 * Initialize args struct so we know whether arg was
		 * found; some options take optional arguments.
		 */
		args[0].to = args[0].from = NULL;
		token = match_token(p, f2fs_tokens, args);

		switch (token) {
		case Opt_gc_background:
			name = match_strdup(&args[0]);

			if (!name)
				return -ENOMEM;
			if (strlen(name) == 2 && !strncmp(name, "on", 2)) {
				set_opt(sbi, BG_GC);
				clear_opt(sbi, FORCE_FG_GC);
			} else if (strlen(name) == 3 && !strncmp(name, "off", 3)) {
				clear_opt(sbi, BG_GC);
				clear_opt(sbi, FORCE_FG_GC);
			} else if (strlen(name) == 4 && !strncmp(name, "sync", 4)) {
				set_opt(sbi, BG_GC);
				set_opt(sbi, FORCE_FG_GC);
			} else {
				kvfree(name);
				return -EINVAL;
			}
			kvfree(name);
			break;
		case Opt_disable_roll_forward:
			set_opt(sbi, DISABLE_ROLL_FORWARD);
			break;
		case Opt_norecovery:
			/* this option mounts f2fs with ro */
			set_opt(sbi, DISABLE_ROLL_FORWARD);
			if (!f2fs_readonly(sb))
				return -EINVAL;
			break;
		case Opt_discard:
			set_opt(sbi, DISCARD);
			break;
		case Opt_nodiscard:
			if (f2fs_sb_has_blkzoned(sbi)) {
				f2fs_warn(sbi, "discard is required for zoned block devices");
				return -EINVAL;
			}
			clear_opt(sbi, DISCARD);
			break;
		case Opt_noheap:
			set_opt(sbi, NOHEAP);
			break;
		case Opt_heap:
			clear_opt(sbi, NOHEAP);
			break;
#ifdef CONFIG_F2FS_FS_XATTR
		case Opt_user_xattr:
			set_opt(sbi, XATTR_USER);
			break;
		case Opt_nouser_xattr:
			clear_opt(sbi, XATTR_USER);
			break;
		case Opt_inline_xattr:
			set_opt(sbi, INLINE_XATTR);
			break;
		case Opt_noinline_xattr:
			clear_opt(sbi, INLINE_XATTR);
			break;
		case Opt_inline_xattr_size:
			if (args->from && match_int(args, &arg))
				return -EINVAL;
			set_opt(sbi, INLINE_XATTR_SIZE);
			F2FS_OPTION(sbi).inline_xattr_size = arg;
			break;
#else
		case Opt_user_xattr:
			f2fs_info(sbi, "user_xattr options not supported");
			break;
		case Opt_nouser_xattr:
			f2fs_info(sbi, "nouser_xattr options not supported");
			break;
		case Opt_inline_xattr:
			f2fs_info(sbi, "inline_xattr options not supported");
			break;
		case Opt_noinline_xattr:
			f2fs_info(sbi, "noinline_xattr options not supported");
			break;
#endif
#ifdef CONFIG_F2FS_FS_POSIX_ACL
		case Opt_acl:
			set_opt(sbi, POSIX_ACL);
			break;
		case Opt_noacl:
			clear_opt(sbi, POSIX_ACL);
			break;
#else
		case Opt_acl:
			f2fs_info(sbi, "acl options not supported");
			break;
		case Opt_noacl:
			f2fs_info(sbi, "noacl options not supported");
			break;
#endif
		case Opt_active_logs:
			if (args->from && match_int(args, &arg))
				return -EINVAL;
			if (arg != 2 && arg != 4 && arg != NR_CURSEG_TYPE)
				return -EINVAL;
			F2FS_OPTION(sbi).active_logs = arg;
			break;
		case Opt_disable_ext_identify:
			set_opt(sbi, DISABLE_EXT_IDENTIFY);
			break;
		case Opt_inline_data:
			set_opt(sbi, INLINE_DATA);
			break;
		case Opt_inline_dentry:
			set_opt(sbi, INLINE_DENTRY);
			break;
		case Opt_noinline_dentry:
			clear_opt(sbi, INLINE_DENTRY);
			break;
		case Opt_flush_merge:
			set_opt(sbi, FLUSH_MERGE);
			break;
		case Opt_noflush_merge:
			clear_opt(sbi, FLUSH_MERGE);
			break;
		case Opt_nobarrier:
			set_opt(sbi, NOBARRIER);
			break;
		case Opt_fastboot:
			set_opt(sbi, FASTBOOT);
			break;
		case Opt_extent_cache:
			set_opt(sbi, EXTENT_CACHE);
			break;
		case Opt_noextent_cache:
			clear_opt(sbi, EXTENT_CACHE);
			break;
		case Opt_noinline_data:
			clear_opt(sbi, INLINE_DATA);
			break;
		case Opt_data_flush:
			set_opt(sbi, DATA_FLUSH);
			break;
		case Opt_reserve_root:
			if (args->from && match_int(args, &arg))
				return -EINVAL;
			if (test_opt(sbi, RESERVE_ROOT)) {
				f2fs_info(sbi, "Preserve previous reserve_root=%u",
					  F2FS_OPTION(sbi).root_reserved_blocks);
			} else {
				F2FS_OPTION(sbi).root_reserved_blocks = arg;
				set_opt(sbi, RESERVE_ROOT);
			}
			break;
		case Opt_resuid:
			if (args->from && match_int(args, &arg))
				return -EINVAL;
			uid = make_kuid(current_user_ns(), arg);
			if (!uid_valid(uid)) {
				f2fs_err(sbi, "Invalid uid value %d", arg);
				return -EINVAL;
			}
			F2FS_OPTION(sbi).s_resuid = uid;
			break;
		case Opt_resgid:
			if (args->from && match_int(args, &arg))
				return -EINVAL;
			gid = make_kgid(current_user_ns(), arg);
			if (!gid_valid(gid)) {
				f2fs_err(sbi, "Invalid gid value %d", arg);
				return -EINVAL;
			}
			F2FS_OPTION(sbi).s_resgid = gid;
			break;
		case Opt_mode:
			name = match_strdup(&args[0]);

			if (!name)
				return -ENOMEM;
			if (strlen(name) == 8 &&
					!strncmp(name, "adaptive", 8)) {
				if (f2fs_sb_has_blkzoned(sbi)) {
					f2fs_warn(sbi, "adaptive mode is not allowed with zoned block device feature");
					kvfree(name);
					return -EINVAL;
				}
				set_opt_mode(sbi, F2FS_MOUNT_ADAPTIVE);
			} else if (strlen(name) == 3 &&
					!strncmp(name, "lfs", 3)) {
				set_opt_mode(sbi, F2FS_MOUNT_LFS);
			} else {
				kvfree(name);
				return -EINVAL;
			}
			kvfree(name);
			break;
		case Opt_io_size_bits:
			if (args->from && match_int(args, &arg))
				return -EINVAL;
			if (arg <= 0 || arg > __ilog2_u32(BIO_MAX_PAGES)) {
				f2fs_warn(sbi, "Not support %d, larger than %d",
					  1 << arg, BIO_MAX_PAGES);
				return -EINVAL;
			}
			F2FS_OPTION(sbi).write_io_size_bits = arg;
			break;
#ifdef CONFIG_F2FS_FAULT_INJECTION
		case Opt_fault_injection:
			if (args->from && match_int(args, &arg))
				return -EINVAL;
			f2fs_build_fault_attr(sbi, arg, F2FS_ALL_FAULT_TYPE);
			set_opt(sbi, FAULT_INJECTION);
			break;

		case Opt_fault_type:
			if (args->from && match_int(args, &arg))
				return -EINVAL;
			f2fs_build_fault_attr(sbi, 0, arg);
			set_opt(sbi, FAULT_INJECTION);
			break;
#else
		case Opt_fault_injection:
			f2fs_info(sbi, "fault_injection options not supported");
			break;

		case Opt_fault_type:
			f2fs_info(sbi, "fault_type options not supported");
			break;
#endif
		case Opt_lazytime:
			sb->s_flags |= MS_LAZYTIME;
			break;
		case Opt_nolazytime:
			sb->s_flags &= ~MS_LAZYTIME;
			break;
#ifdef CONFIG_QUOTA
		case Opt_quota:
		case Opt_usrquota:
			set_opt(sbi, USRQUOTA);
			break;
		case Opt_grpquota:
			set_opt(sbi, GRPQUOTA);
			break;
		case Opt_prjquota:
			set_opt(sbi, PRJQUOTA);
			break;
		case Opt_usrjquota:
			ret = f2fs_set_qf_name(sb, USRQUOTA, &args[0]);
			if (ret)
				return ret;
			break;
		case Opt_grpjquota:
			ret = f2fs_set_qf_name(sb, GRPQUOTA, &args[0]);
			if (ret)
				return ret;
			break;
		case Opt_prjjquota:
			ret = f2fs_set_qf_name(sb, PRJQUOTA, &args[0]);
			if (ret)
				return ret;
			break;
		case Opt_offusrjquota:
			ret = f2fs_clear_qf_name(sb, USRQUOTA);
			if (ret)
				return ret;
			break;
		case Opt_offgrpjquota:
			ret = f2fs_clear_qf_name(sb, GRPQUOTA);
			if (ret)
				return ret;
			break;
		case Opt_offprjjquota:
			ret = f2fs_clear_qf_name(sb, PRJQUOTA);
			if (ret)
				return ret;
			break;
		case Opt_jqfmt_vfsold:
			F2FS_OPTION(sbi).s_jquota_fmt = QFMT_VFS_OLD;
			break;
		case Opt_jqfmt_vfsv0:
			F2FS_OPTION(sbi).s_jquota_fmt = QFMT_VFS_V0;
			break;
		case Opt_jqfmt_vfsv1:
			F2FS_OPTION(sbi).s_jquota_fmt = QFMT_VFS_V1;
			break;
		case Opt_noquota:
			clear_opt(sbi, QUOTA);
			clear_opt(sbi, USRQUOTA);
			clear_opt(sbi, GRPQUOTA);
			clear_opt(sbi, PRJQUOTA);
			break;
#else
		case Opt_quota:
		case Opt_usrquota:
		case Opt_grpquota:
		case Opt_prjquota:
		case Opt_usrjquota:
		case Opt_grpjquota:
		case Opt_prjjquota:
		case Opt_offusrjquota:
		case Opt_offgrpjquota:
		case Opt_offprjjquota:
		case Opt_jqfmt_vfsold:
		case Opt_jqfmt_vfsv0:
		case Opt_jqfmt_vfsv1:
		case Opt_noquota:
			f2fs_info(sbi, "quota operations not supported");
			break;
#endif
		case Opt_whint:
			name = match_strdup(&args[0]);
			if (!name)
				return -ENOMEM;
			if (strlen(name) == 10 &&
					!strncmp(name, "user-based", 10)) {
				F2FS_OPTION(sbi).whint_mode = WHINT_MODE_USER;
			} else if (strlen(name) == 3 &&
					!strncmp(name, "off", 3)) {
				F2FS_OPTION(sbi).whint_mode = WHINT_MODE_OFF;
			} else if (strlen(name) == 8 &&
					!strncmp(name, "fs-based", 8)) {
				F2FS_OPTION(sbi).whint_mode = WHINT_MODE_FS;
			} else {
				kvfree(name);
				return -EINVAL;
			}
			kvfree(name);
			break;
		case Opt_alloc:
			name = match_strdup(&args[0]);
			if (!name)
				return -ENOMEM;

			if (strlen(name) == 7 &&
					!strncmp(name, "default", 7)) {
				F2FS_OPTION(sbi).alloc_mode = ALLOC_MODE_DEFAULT;
			} else if (strlen(name) == 5 &&
					!strncmp(name, "reuse", 5)) {
				F2FS_OPTION(sbi).alloc_mode = ALLOC_MODE_REUSE;
			} else {
				kvfree(name);
				return -EINVAL;
			}
			kvfree(name);
			break;
		case Opt_fsync:
			name = match_strdup(&args[0]);
			if (!name)
				return -ENOMEM;
			if (strlen(name) == 5 &&
					!strncmp(name, "posix", 5)) {
				F2FS_OPTION(sbi).fsync_mode = FSYNC_MODE_POSIX;
			} else if (strlen(name) == 6 &&
					!strncmp(name, "strict", 6)) {
				F2FS_OPTION(sbi).fsync_mode = FSYNC_MODE_STRICT;
			} else if (strlen(name) == 9 &&
					!strncmp(name, "nobarrier", 9)) {
				F2FS_OPTION(sbi).fsync_mode =
							FSYNC_MODE_NOBARRIER;
			} else {
				kvfree(name);
				return -EINVAL;
			}
			kvfree(name);
			break;
		case Opt_test_dummy_encryption:
#ifdef CONFIG_FS_ENCRYPTION
			if (!f2fs_sb_has_encrypt(sbi)) {
				f2fs_err(sbi, "Encrypt feature is off");
				return -EINVAL;
			}

			F2FS_OPTION(sbi).test_dummy_encryption = true;
			f2fs_info(sbi, "Test dummy encryption mode enabled");
#else
			f2fs_info(sbi, "Test dummy encryption mount option ignored");
#endif
			break;
		case Opt_checkpoint_disable_cap_perc:
			if (args->from && match_int(args, &arg))
				return -EINVAL;
			if (arg < 0 || arg > 100)
				return -EINVAL;
			if (arg == 100)
				F2FS_OPTION(sbi).unusable_cap =
					sbi->user_block_count;
			else
				F2FS_OPTION(sbi).unusable_cap =
					(sbi->user_block_count / 100) *	arg;
			set_opt(sbi, DISABLE_CHECKPOINT);
			break;
		case Opt_checkpoint_disable_cap:
			if (args->from && match_int(args, &arg))
				return -EINVAL;
			F2FS_OPTION(sbi).unusable_cap = arg;
			set_opt(sbi, DISABLE_CHECKPOINT);
			break;
		case Opt_checkpoint_disable:
			set_opt(sbi, DISABLE_CHECKPOINT);
			break;
		case Opt_checkpoint_enable:
			clear_opt(sbi, DISABLE_CHECKPOINT);
			break;
		default:
			f2fs_err(sbi, "Unrecognized mount option \"%s\" or missing value",
				 p);
			return -EINVAL;
		}
	}
#ifdef CONFIG_QUOTA
	if (f2fs_check_quota_options(sbi))
		return -EINVAL;
#else
	if (f2fs_sb_has_quota_ino(sbi) && !f2fs_readonly(sbi->sb)) {
		f2fs_info(sbi, "Filesystem with quota feature cannot be mounted RDWR without CONFIG_QUOTA");
		return -EINVAL;
	}
	if (f2fs_sb_has_project_quota(sbi) && !f2fs_readonly(sbi->sb)) {
		f2fs_err(sbi, "Filesystem with project quota feature cannot be mounted RDWR without CONFIG_QUOTA");
		return -EINVAL;
	}
#endif
#ifndef CONFIG_UNICODE
	if (f2fs_sb_has_casefold(sbi)) {
		f2fs_err(sbi,
			"Filesystem with casefold feature cannot be mounted without CONFIG_UNICODE");
		return -EINVAL;
	}
#endif

	if (F2FS_IO_SIZE_BITS(sbi) && !test_opt(sbi, LFS)) {
		f2fs_err(sbi, "Should set mode=lfs with %uKB-sized IO",
			 F2FS_IO_SIZE_KB(sbi));
		return -EINVAL;
	}

	if (test_opt(sbi, INLINE_XATTR_SIZE)) {
		int min_size, max_size;

		if (!f2fs_sb_has_extra_attr(sbi) ||
			!f2fs_sb_has_flexible_inline_xattr(sbi)) {
			f2fs_err(sbi, "extra_attr or flexible_inline_xattr feature is off");
			return -EINVAL;
		}
		if (!test_opt(sbi, INLINE_XATTR)) {
			f2fs_err(sbi, "inline_xattr_size option should be set with inline_xattr option");
			return -EINVAL;
		}

		min_size = sizeof(struct f2fs_xattr_header) / sizeof(__le32);
		max_size = MAX_INLINE_XATTR_SIZE;

		if (F2FS_OPTION(sbi).inline_xattr_size < min_size ||
				F2FS_OPTION(sbi).inline_xattr_size > max_size) {
			f2fs_err(sbi, "inline xattr size is out of range: %d ~ %d",
				 min_size, max_size);
			return -EINVAL;
		}
	}

	if (test_opt(sbi, DISABLE_CHECKPOINT) && test_opt(sbi, LFS)) {
		f2fs_err(sbi, "LFS not compatible with checkpoint=disable\n");
		return -EINVAL;
	}

	/* Not pass down write hints if the number of active logs is lesser
	 * than NR_CURSEG_TYPE.
	 */
	if (F2FS_OPTION(sbi).active_logs != NR_CURSEG_TYPE)
		F2FS_OPTION(sbi).whint_mode = WHINT_MODE_OFF;
	return 0;
}

static struct inode *f2fs_alloc_inode(struct super_block *sb)
{
	struct f2fs_inode_info *fi;

	fi = kmem_cache_alloc(f2fs_inode_cachep, GFP_F2FS_ZERO);
	if (!fi)
		return NULL;

	init_once((void *) fi);

	/* Initialize f2fs-specific inode info */
	atomic_set(&fi->dirty_pages, 0);
	init_rwsem(&fi->i_sem);
	INIT_LIST_HEAD(&fi->dirty_list);
	INIT_LIST_HEAD(&fi->gdirty_list);
	INIT_LIST_HEAD(&fi->inmem_ilist);
	INIT_LIST_HEAD(&fi->inmem_pages);
	mutex_init(&fi->inmem_lock);
	init_rwsem(&fi->i_gc_rwsem[READ]);
	init_rwsem(&fi->i_gc_rwsem[WRITE]);
	init_rwsem(&fi->i_mmap_sem);
	init_rwsem(&fi->i_xattr_sem);

	/* Will be used by directory only */
	fi->i_dir_level = F2FS_SB(sb)->dir_level;

	return &fi->vfs_inode;
}

static int f2fs_drop_inode(struct inode *inode)
{
	struct f2fs_sb_info *sbi = F2FS_I_SB(inode);
	int ret;

	/*
	 * during filesystem shutdown, if checkpoint is disabled,
	 * drop useless meta/node dirty pages.
	 */
	if (unlikely(is_sbi_flag_set(sbi, SBI_CP_DISABLED))) {
		if (inode->i_ino == F2FS_NODE_INO(sbi) ||
			inode->i_ino == F2FS_META_INO(sbi)) {
			trace_f2fs_drop_inode(inode, 1);
			return 1;
		}
	}

	/*
	 * This is to avoid a deadlock condition like below.
	 * writeback_single_inode(inode)
	 *  - f2fs_write_data_page
	 *    - f2fs_gc -> iput -> evict
	 *       - inode_wait_for_writeback(inode)
	 */
	if ((!inode_unhashed(inode) && inode->i_state & I_SYNC)) {
		if (!inode->i_nlink && !is_bad_inode(inode)) {
			/* to avoid evict_inode call simultaneously */
			atomic_inc(&inode->i_count);
			spin_unlock(&inode->i_lock);

			/* some remained atomic pages should discarded */
			if (f2fs_is_atomic_file(inode))
				f2fs_drop_inmem_pages(inode);

			/* should remain fi->extent_tree for writepage */
			f2fs_destroy_extent_node(inode);

			sb_start_intwrite(inode->i_sb);
			f2fs_i_size_write(inode, 0);

			f2fs_submit_merged_write_cond(F2FS_I_SB(inode),
					inode, NULL, 0, DATA);
			truncate_inode_pages_final(inode->i_mapping);

			if (F2FS_HAS_BLOCKS(inode))
				f2fs_truncate(inode);

			sb_end_intwrite(inode->i_sb);

			spin_lock(&inode->i_lock);
			atomic_dec(&inode->i_count);
		}
		trace_f2fs_drop_inode(inode, 0);
		return 0;
	}
	ret = generic_drop_inode(inode);
	trace_f2fs_drop_inode(inode, ret);
	return ret;
}

int f2fs_inode_dirtied(struct inode *inode, bool sync)
{
	struct f2fs_sb_info *sbi = F2FS_I_SB(inode);
	int ret = 0;

	spin_lock(&sbi->inode_lock[DIRTY_META]);
	if (is_inode_flag_set(inode, FI_DIRTY_INODE)) {
		ret = 1;
	} else {
		set_inode_flag(inode, FI_DIRTY_INODE);
		stat_inc_dirty_inode(sbi, DIRTY_META);
	}
	if (sync && list_empty(&F2FS_I(inode)->gdirty_list)) {
		list_add_tail(&F2FS_I(inode)->gdirty_list,
				&sbi->inode_list[DIRTY_META]);
		inc_page_count(sbi, F2FS_DIRTY_IMETA);
	}
	spin_unlock(&sbi->inode_lock[DIRTY_META]);
	return ret;
}

void f2fs_inode_synced(struct inode *inode)
{
	struct f2fs_sb_info *sbi = F2FS_I_SB(inode);

	spin_lock(&sbi->inode_lock[DIRTY_META]);
	if (!is_inode_flag_set(inode, FI_DIRTY_INODE)) {
		spin_unlock(&sbi->inode_lock[DIRTY_META]);
		return;
	}
	if (!list_empty(&F2FS_I(inode)->gdirty_list)) {
		list_del_init(&F2FS_I(inode)->gdirty_list);
		dec_page_count(sbi, F2FS_DIRTY_IMETA);
	}
	clear_inode_flag(inode, FI_DIRTY_INODE);
	clear_inode_flag(inode, FI_AUTO_RECOVER);
	stat_dec_dirty_inode(F2FS_I_SB(inode), DIRTY_META);
	spin_unlock(&sbi->inode_lock[DIRTY_META]);
}

/*
 * f2fs_dirty_inode() is called from __mark_inode_dirty()
 *
 * We should call set_dirty_inode to write the dirty inode through write_inode.
 */
static void f2fs_dirty_inode(struct inode *inode, int flags)
{
	struct f2fs_sb_info *sbi = F2FS_I_SB(inode);

	if (inode->i_ino == F2FS_NODE_INO(sbi) ||
			inode->i_ino == F2FS_META_INO(sbi))
		return;

	if (flags == I_DIRTY_TIME)
		return;

	if (is_inode_flag_set(inode, FI_AUTO_RECOVER))
		clear_inode_flag(inode, FI_AUTO_RECOVER);

	f2fs_inode_dirtied(inode, false);
}

static void f2fs_i_callback(struct rcu_head *head)
{
	struct inode *inode = container_of(head, struct inode, i_rcu);

	fscrypt_free_inode(inode);

	kmem_cache_free(f2fs_inode_cachep, F2FS_I(inode));
}

static void f2fs_destroy_inode(struct inode *inode)
{
	call_rcu(&inode->i_rcu, f2fs_i_callback);
}

static void destroy_percpu_info(struct f2fs_sb_info *sbi)
{
	percpu_counter_destroy(&sbi->alloc_valid_block_count);
	percpu_counter_destroy(&sbi->total_valid_inode_count);
}

static void destroy_device_list(struct f2fs_sb_info *sbi)
{
	int i;

	for (i = 0; i < sbi->s_ndevs; i++) {
		blkdev_put(FDEV(i).bdev, FMODE_EXCL);
#ifdef CONFIG_BLK_DEV_ZONED
		kvfree(FDEV(i).blkz_seq);
#endif
	}
	kvfree(sbi->devs);
}

static void f2fs_umount_end(struct super_block *sb, int flags)
{
	/*
	 * this is called at the end of umount(2). If there is an unclosed
	 * namespace, f2fs won't do put_super() which triggers fsck in the
	 * next boot.
	 */
	if ((flags & MNT_FORCE) || atomic_read(&sb->s_active) > 1) {
		/* to write the latest kbytes_written */
		if (!(sb->s_flags & MS_RDONLY)) {
			struct cp_control cpc = {
				.reason = CP_UMOUNT,
			};
			f2fs_write_checkpoint(F2FS_SB(sb), &cpc);
		}
	}
}

static void f2fs_put_super(struct super_block *sb)
{
	struct f2fs_sb_info *sbi = F2FS_SB(sb);
	int i;
	bool dropped;

	f2fs_quota_off_umount(sb);

	/* prevent remaining shrinker jobs */
	mutex_lock(&sbi->umount_mutex);

	/*
	 * We don't need to do checkpoint when superblock is clean.
	 * But, the previous checkpoint was not done by umount, it needs to do
	 * clean checkpoint again.
	 */
	if ((is_sbi_flag_set(sbi, SBI_IS_DIRTY) ||
			!is_set_ckpt_flags(sbi, CP_UMOUNT_FLAG))) {
		struct cp_control cpc = {
			.reason = CP_UMOUNT,
		};
		f2fs_write_checkpoint(sbi, &cpc);
	}

	/* be sure to wait for any on-going discard commands */
	dropped = f2fs_issue_discard_timeout(sbi);

	if ((f2fs_hw_support_discard(sbi) || f2fs_hw_should_discard(sbi)) &&
					!sbi->discard_blks && !dropped) {
		struct cp_control cpc = {
			.reason = CP_UMOUNT | CP_TRIMMED,
		};
		f2fs_write_checkpoint(sbi, &cpc);
	}

	/*
	 * normally superblock is clean, so we need to release this.
	 * In addition, EIO will skip do checkpoint, we need this as well.
	 */
	f2fs_release_ino_entry(sbi, true);

	f2fs_leave_shrinker(sbi);
	mutex_unlock(&sbi->umount_mutex);

	/* our cp_error case, we can wait for any writeback page */
	f2fs_flush_merged_writes(sbi);

	f2fs_wait_on_all_pages_writeback(sbi);

	f2fs_bug_on(sbi, sbi->fsync_node_num);

	iput(sbi->node_inode);
	sbi->node_inode = NULL;

	iput(sbi->meta_inode);
	sbi->meta_inode = NULL;

	/*
	 * iput() can update stat information, if f2fs_write_checkpoint()
	 * above failed with error.
	 */
	f2fs_destroy_stats(sbi);

	/* destroy f2fs internal modules */
	f2fs_destroy_node_manager(sbi);
	f2fs_destroy_segment_manager(sbi);

	kvfree(sbi->ckpt);

	f2fs_unregister_sysfs(sbi);

	sb->s_fs_info = NULL;
	if (sbi->s_chksum_driver)
		crypto_free_shash(sbi->s_chksum_driver);
	kvfree(sbi->raw_super);

	destroy_device_list(sbi);
	mempool_destroy(sbi->write_io_dummy);
#ifdef CONFIG_QUOTA
	for (i = 0; i < MAXQUOTAS; i++)
		kvfree(F2FS_OPTION(sbi).s_qf_names[i]);
#endif
	destroy_percpu_info(sbi);
	for (i = 0; i < NR_PAGE_TYPE; i++)
		kvfree(sbi->write_io[i]);
#ifdef CONFIG_UNICODE
	utf8_unload(sbi->s_encoding);
#endif
	kvfree(sbi);
}

int f2fs_sync_fs(struct super_block *sb, int sync)
{
	struct f2fs_sb_info *sbi = F2FS_SB(sb);
	int err = 0;

	if (unlikely(f2fs_cp_error(sbi)))
		return 0;
	if (unlikely(is_sbi_flag_set(sbi, SBI_CP_DISABLED)))
		return 0;

	trace_f2fs_sync_fs(sb, sync);

	if (unlikely(is_sbi_flag_set(sbi, SBI_POR_DOING)))
		return -EAGAIN;

	if (sync) {
		struct cp_control cpc;

		cpc.reason = __get_cp_reason(sbi);

		mutex_lock(&sbi->gc_mutex);
		err = f2fs_write_checkpoint(sbi, &cpc);
		mutex_unlock(&sbi->gc_mutex);
	}
	f2fs_trace_ios(NULL, 1);

	return err;
}

static int f2fs_freeze(struct super_block *sb)
{
	if (f2fs_readonly(sb))
		return 0;

	/* IO error happened before */
	if (unlikely(f2fs_cp_error(F2FS_SB(sb))))
		return -EIO;

	/* must be clean, since sync_filesystem() was already called */
	if (is_sbi_flag_set(F2FS_SB(sb), SBI_IS_DIRTY))
		return -EINVAL;
	return 0;
}

static int f2fs_unfreeze(struct super_block *sb)
{
	return 0;
}

#ifdef CONFIG_QUOTA
static int f2fs_statfs_project(struct super_block *sb,
				kprojid_t projid, struct kstatfs *buf)
{
	struct kqid qid;
	struct dquot *dquot;
	u64 limit;
	u64 curblock;

	qid = make_kqid_projid(projid);
	dquot = dqget(sb, qid);
	if (IS_ERR(dquot))
		return PTR_ERR(dquot);
	spin_lock(&dquot->dq_dqb_lock);

	limit = (dquot->dq_dqb.dqb_bsoftlimit ?
		 dquot->dq_dqb.dqb_bsoftlimit :
		 dquot->dq_dqb.dqb_bhardlimit) >> sb->s_blocksize_bits;
	if (limit && buf->f_blocks > limit) {
		curblock = dquot->dq_dqb.dqb_curspace >> sb->s_blocksize_bits;
		buf->f_blocks = limit;
		buf->f_bfree = buf->f_bavail =
			(buf->f_blocks > curblock) ?
			 (buf->f_blocks - curblock) : 0;
	}

	limit = dquot->dq_dqb.dqb_isoftlimit ?
		dquot->dq_dqb.dqb_isoftlimit :
		dquot->dq_dqb.dqb_ihardlimit;
	if (limit && buf->f_files > limit) {
		buf->f_files = limit;
		buf->f_ffree =
			(buf->f_files > dquot->dq_dqb.dqb_curinodes) ?
			 (buf->f_files - dquot->dq_dqb.dqb_curinodes) : 0;
	}

	spin_unlock(&dquot->dq_dqb_lock);
	dqput(dquot);
	return 0;
}
#endif

static int f2fs_statfs(struct dentry *dentry, struct kstatfs *buf)
{
	struct super_block *sb = dentry->d_sb;
	struct f2fs_sb_info *sbi = F2FS_SB(sb);
	u64 id = huge_encode_dev(sb->s_bdev->bd_dev);
	block_t total_count, user_block_count, start_count;
	u64 avail_node_count;

	total_count = le64_to_cpu(sbi->raw_super->block_count);
	user_block_count = sbi->user_block_count;
	start_count = le32_to_cpu(sbi->raw_super->segment0_blkaddr);
	buf->f_type = F2FS_SUPER_MAGIC;
	buf->f_bsize = sbi->blocksize;

	buf->f_blocks = total_count - start_count;
	buf->f_bfree = user_block_count - valid_user_blocks(sbi) -
						sbi->current_reserved_blocks;

	spin_lock(&sbi->stat_lock);
	if (unlikely(buf->f_bfree <= sbi->unusable_block_count))
		buf->f_bfree = 0;
	else
		buf->f_bfree -= sbi->unusable_block_count;
	spin_unlock(&sbi->stat_lock);

	if (buf->f_bfree > F2FS_OPTION(sbi).root_reserved_blocks)
		buf->f_bavail = buf->f_bfree -
				F2FS_OPTION(sbi).root_reserved_blocks;
	else
		buf->f_bavail = 0;

	avail_node_count = sbi->total_node_count - F2FS_RESERVED_NODE_NUM;

	if (avail_node_count > user_block_count) {
		buf->f_files = user_block_count;
		buf->f_ffree = buf->f_bavail;
	} else {
		buf->f_files = avail_node_count;
		buf->f_ffree = min(avail_node_count - valid_node_count(sbi),
					buf->f_bavail);
	}

	buf->f_namelen = F2FS_NAME_LEN;
	buf->f_fsid.val[0] = (u32)id;
	buf->f_fsid.val[1] = (u32)(id >> 32);

#ifdef CONFIG_QUOTA
	if (is_inode_flag_set(dentry->d_inode, FI_PROJ_INHERIT) &&
			sb_has_quota_limits_enabled(sb, PRJQUOTA)) {
		f2fs_statfs_project(sb, F2FS_I(dentry->d_inode)->i_projid, buf);
	}
#endif
	return 0;
}

static inline void f2fs_show_quota_options(struct seq_file *seq,
					   struct super_block *sb)
{
#ifdef CONFIG_QUOTA
	struct f2fs_sb_info *sbi = F2FS_SB(sb);

	if (F2FS_OPTION(sbi).s_jquota_fmt) {
		char *fmtname = "";

		switch (F2FS_OPTION(sbi).s_jquota_fmt) {
		case QFMT_VFS_OLD:
			fmtname = "vfsold";
			break;
		case QFMT_VFS_V0:
			fmtname = "vfsv0";
			break;
		case QFMT_VFS_V1:
			fmtname = "vfsv1";
			break;
		}
		seq_printf(seq, ",jqfmt=%s", fmtname);
	}

	if (F2FS_OPTION(sbi).s_qf_names[USRQUOTA])
		seq_show_option(seq, "usrjquota",
			F2FS_OPTION(sbi).s_qf_names[USRQUOTA]);

	if (F2FS_OPTION(sbi).s_qf_names[GRPQUOTA])
		seq_show_option(seq, "grpjquota",
			F2FS_OPTION(sbi).s_qf_names[GRPQUOTA]);

	if (F2FS_OPTION(sbi).s_qf_names[PRJQUOTA])
		seq_show_option(seq, "prjjquota",
			F2FS_OPTION(sbi).s_qf_names[PRJQUOTA]);
#endif
}

static int f2fs_show_options(struct seq_file *seq, struct dentry *root)
{
	struct f2fs_sb_info *sbi = F2FS_SB(root->d_sb);

	if (!f2fs_readonly(sbi->sb) && test_opt(sbi, BG_GC)) {
		if (test_opt(sbi, FORCE_FG_GC))
			seq_printf(seq, ",background_gc=%s", "sync");
		else
			seq_printf(seq, ",background_gc=%s", "on");
	} else {
		seq_printf(seq, ",background_gc=%s", "off");
	}
	if (test_opt(sbi, DISABLE_ROLL_FORWARD))
		seq_puts(seq, ",disable_roll_forward");
	if (test_opt(sbi, DISCARD))
		seq_puts(seq, ",discard");
	else
		seq_puts(seq, ",nodiscard");
	if (test_opt(sbi, NOHEAP))
		seq_puts(seq, ",no_heap");
	else
		seq_puts(seq, ",heap");
#ifdef CONFIG_F2FS_FS_XATTR
	if (test_opt(sbi, XATTR_USER))
		seq_puts(seq, ",user_xattr");
	else
		seq_puts(seq, ",nouser_xattr");
	if (test_opt(sbi, INLINE_XATTR))
		seq_puts(seq, ",inline_xattr");
	else
		seq_puts(seq, ",noinline_xattr");
	if (test_opt(sbi, INLINE_XATTR_SIZE))
		seq_printf(seq, ",inline_xattr_size=%u",
					F2FS_OPTION(sbi).inline_xattr_size);
#endif
#ifdef CONFIG_F2FS_FS_POSIX_ACL
	if (test_opt(sbi, POSIX_ACL))
		seq_puts(seq, ",acl");
	else
		seq_puts(seq, ",noacl");
#endif
	if (test_opt(sbi, DISABLE_EXT_IDENTIFY))
		seq_puts(seq, ",disable_ext_identify");
	if (test_opt(sbi, INLINE_DATA))
		seq_puts(seq, ",inline_data");
	else
		seq_puts(seq, ",noinline_data");
	if (test_opt(sbi, INLINE_DENTRY))
		seq_puts(seq, ",inline_dentry");
	else
		seq_puts(seq, ",noinline_dentry");
	if (!f2fs_readonly(sbi->sb) && test_opt(sbi, FLUSH_MERGE))
		seq_puts(seq, ",flush_merge");
	if (test_opt(sbi, NOBARRIER))
		seq_puts(seq, ",nobarrier");
	if (test_opt(sbi, FASTBOOT))
		seq_puts(seq, ",fastboot");
	if (test_opt(sbi, EXTENT_CACHE))
		seq_puts(seq, ",extent_cache");
	else
		seq_puts(seq, ",noextent_cache");
	if (test_opt(sbi, DATA_FLUSH))
		seq_puts(seq, ",data_flush");

	seq_puts(seq, ",mode=");
	if (test_opt(sbi, ADAPTIVE))
		seq_puts(seq, "adaptive");
	else if (test_opt(sbi, LFS))
		seq_puts(seq, "lfs");
	seq_printf(seq, ",active_logs=%u", F2FS_OPTION(sbi).active_logs);
	if (test_opt(sbi, RESERVE_ROOT))
		seq_printf(seq, ",reserve_root=%u,resuid=%u,resgid=%u",
				F2FS_OPTION(sbi).root_reserved_blocks,
				from_kuid_munged(&init_user_ns,
					F2FS_OPTION(sbi).s_resuid),
				from_kgid_munged(&init_user_ns,
					F2FS_OPTION(sbi).s_resgid));
	if (F2FS_IO_SIZE_BITS(sbi))
		seq_printf(seq, ",io_bits=%u",
				F2FS_OPTION(sbi).write_io_size_bits);
#ifdef CONFIG_F2FS_FAULT_INJECTION
	if (test_opt(sbi, FAULT_INJECTION)) {
		seq_printf(seq, ",fault_injection=%u",
				F2FS_OPTION(sbi).fault_info.inject_rate);
		seq_printf(seq, ",fault_type=%u",
				F2FS_OPTION(sbi).fault_info.inject_type);
	}
#endif
#ifdef CONFIG_QUOTA
	if (test_opt(sbi, QUOTA))
		seq_puts(seq, ",quota");
	if (test_opt(sbi, USRQUOTA))
		seq_puts(seq, ",usrquota");
	if (test_opt(sbi, GRPQUOTA))
		seq_puts(seq, ",grpquota");
	if (test_opt(sbi, PRJQUOTA))
		seq_puts(seq, ",prjquota");
#endif
	f2fs_show_quota_options(seq, sbi->sb);
	if (F2FS_OPTION(sbi).whint_mode == WHINT_MODE_USER)
		seq_printf(seq, ",whint_mode=%s", "user-based");
	else if (F2FS_OPTION(sbi).whint_mode == WHINT_MODE_FS)
		seq_printf(seq, ",whint_mode=%s", "fs-based");
#ifdef CONFIG_FS_ENCRYPTION
	if (F2FS_OPTION(sbi).test_dummy_encryption)
		seq_puts(seq, ",test_dummy_encryption");
#endif

	if (F2FS_OPTION(sbi).alloc_mode == ALLOC_MODE_DEFAULT)
		seq_printf(seq, ",alloc_mode=%s", "default");
	else if (F2FS_OPTION(sbi).alloc_mode == ALLOC_MODE_REUSE)
		seq_printf(seq, ",alloc_mode=%s", "reuse");

	if (test_opt(sbi, DISABLE_CHECKPOINT))
		seq_printf(seq, ",checkpoint=disable:%u",
				F2FS_OPTION(sbi).unusable_cap);
	if (F2FS_OPTION(sbi).fsync_mode == FSYNC_MODE_POSIX)
		seq_printf(seq, ",fsync_mode=%s", "posix");
	else if (F2FS_OPTION(sbi).fsync_mode == FSYNC_MODE_STRICT)
		seq_printf(seq, ",fsync_mode=%s", "strict");
	else if (F2FS_OPTION(sbi).fsync_mode == FSYNC_MODE_NOBARRIER)
		seq_printf(seq, ",fsync_mode=%s", "nobarrier");
	return 0;
}

static void default_options(struct f2fs_sb_info *sbi)
{
	/* init some FS parameters */
	F2FS_OPTION(sbi).active_logs = NR_CURSEG_TYPE;
	F2FS_OPTION(sbi).inline_xattr_size = DEFAULT_INLINE_XATTR_ADDRS;
	F2FS_OPTION(sbi).whint_mode = WHINT_MODE_OFF;
	F2FS_OPTION(sbi).alloc_mode = ALLOC_MODE_DEFAULT;
	F2FS_OPTION(sbi).fsync_mode = FSYNC_MODE_POSIX;
	F2FS_OPTION(sbi).test_dummy_encryption = false;
	F2FS_OPTION(sbi).s_resuid = make_kuid(&init_user_ns, F2FS_DEF_RESUID);
	F2FS_OPTION(sbi).s_resgid = make_kgid(&init_user_ns, F2FS_DEF_RESGID);

	set_opt(sbi, BG_GC);
	set_opt(sbi, INLINE_XATTR);
	set_opt(sbi, INLINE_DATA);
	set_opt(sbi, INLINE_DENTRY);
	set_opt(sbi, EXTENT_CACHE);
	set_opt(sbi, NOHEAP);
	sbi->sb->s_flags |= MS_LAZYTIME;
	clear_opt(sbi, DISABLE_CHECKPOINT);
	F2FS_OPTION(sbi).unusable_cap = 0;
	set_opt(sbi, FLUSH_MERGE);
	set_opt(sbi, DISCARD);
	if (f2fs_sb_has_blkzoned(sbi))
		set_opt_mode(sbi, F2FS_MOUNT_LFS);
	else
		set_opt_mode(sbi, F2FS_MOUNT_ADAPTIVE);

#ifdef CONFIG_F2FS_FS_XATTR
	set_opt(sbi, XATTR_USER);
#endif
#ifdef CONFIG_F2FS_FS_POSIX_ACL
	set_opt(sbi, POSIX_ACL);
#endif

	f2fs_build_fault_attr(sbi, 0, 0);
}

#ifdef CONFIG_QUOTA
static int f2fs_enable_quotas(struct super_block *sb);
#endif

static int f2fs_disable_checkpoint(struct f2fs_sb_info *sbi)
{
	unsigned int s_flags = sbi->sb->s_flags;
	struct cp_control cpc;
	int err = 0;
	int ret;
	block_t unusable;

	if (s_flags & SB_RDONLY) {
		f2fs_err(sbi, "checkpoint=disable on readonly fs");
		return -EINVAL;
	}
	sbi->sb->s_flags |= SB_ACTIVE;

	f2fs_update_time(sbi, DISABLE_TIME);

	while (!f2fs_time_over(sbi, DISABLE_TIME)) {
		mutex_lock(&sbi->gc_mutex);
		err = f2fs_gc(sbi, true, false, NULL_SEGNO);
		if (err == -ENODATA) {
			err = 0;
			break;
		}
		if (err && err != -EAGAIN)
			break;
	}

	ret = sync_filesystem(sbi->sb);
	if (ret || err) {
		err = ret ? ret: err;
		goto restore_flag;
	}

	unusable = f2fs_get_unusable_blocks(sbi);
	if (f2fs_disable_cp_again(sbi, unusable)) {
		err = -EAGAIN;
		goto restore_flag;
	}

	mutex_lock(&sbi->gc_mutex);
	cpc.reason = CP_PAUSE;
	set_sbi_flag(sbi, SBI_CP_DISABLED);
	err = f2fs_write_checkpoint(sbi, &cpc);
	if (err)
		goto out_unlock;

	spin_lock(&sbi->stat_lock);
	sbi->unusable_block_count = unusable;
	spin_unlock(&sbi->stat_lock);

out_unlock:
	mutex_unlock(&sbi->gc_mutex);
restore_flag:
	sbi->sb->s_flags = s_flags;	/* Restore MS_RDONLY status */
	return err;
}

static void f2fs_enable_checkpoint(struct f2fs_sb_info *sbi)
{
	mutex_lock(&sbi->gc_mutex);
	f2fs_dirty_to_prefree(sbi);

	clear_sbi_flag(sbi, SBI_CP_DISABLED);
	set_sbi_flag(sbi, SBI_IS_DIRTY);
	mutex_unlock(&sbi->gc_mutex);

	f2fs_sync_fs(sbi->sb, 1);
}

static int f2fs_remount(struct super_block *sb, int *flags, char *data)
{
	struct f2fs_sb_info *sbi = F2FS_SB(sb);
	struct f2fs_mount_info org_mount_opt;
	unsigned long old_sb_flags;
	int err;
	bool need_restart_gc = false;
	bool need_stop_gc = false;
	bool no_extent_cache = !test_opt(sbi, EXTENT_CACHE);
	bool disable_checkpoint = test_opt(sbi, DISABLE_CHECKPOINT);
	bool no_io_align = !F2FS_IO_ALIGNED(sbi);
	bool checkpoint_changed;
#ifdef CONFIG_QUOTA
	int i, j;
#endif

	/*
	 * Save the old mount options in case we
	 * need to restore them.
	 */
	org_mount_opt = sbi->mount_opt;
	old_sb_flags = sb->s_flags;

#ifdef CONFIG_QUOTA
	org_mount_opt.s_jquota_fmt = F2FS_OPTION(sbi).s_jquota_fmt;
	for (i = 0; i < MAXQUOTAS; i++) {
		if (F2FS_OPTION(sbi).s_qf_names[i]) {
			org_mount_opt.s_qf_names[i] =
				kstrdup(F2FS_OPTION(sbi).s_qf_names[i],
				GFP_KERNEL);
			if (!org_mount_opt.s_qf_names[i]) {
				for (j = 0; j < i; j++)
					kvfree(org_mount_opt.s_qf_names[j]);
				return -ENOMEM;
			}
		} else {
			org_mount_opt.s_qf_names[i] = NULL;
		}
	}
#endif

	/* recover superblocks we couldn't write due to previous RO mount */
	if (!(*flags & MS_RDONLY) && is_sbi_flag_set(sbi, SBI_NEED_SB_WRITE)) {
		err = f2fs_commit_super(sbi, false);
		f2fs_info(sbi, "Try to recover all the superblocks, ret: %d",
			  err);
		if (!err)
			clear_sbi_flag(sbi, SBI_NEED_SB_WRITE);
	}

	default_options(sbi);

	/* parse mount options */
	err = parse_options(sb, data);
	if (err)
		goto restore_opts;
	checkpoint_changed =
			disable_checkpoint != test_opt(sbi, DISABLE_CHECKPOINT);

	/*
	 * Previous and new state of filesystem is RO,
	 * so skip checking GC and FLUSH_MERGE conditions.
	 */
	if (f2fs_readonly(sb) && (*flags & MS_RDONLY))
		goto skip;

#ifdef CONFIG_QUOTA
	if (!f2fs_readonly(sb) && (*flags & MS_RDONLY)) {
		err = dquot_suspend(sb, -1);
		if (err < 0)
			goto restore_opts;
	} else if (f2fs_readonly(sb) && !(*flags & SB_RDONLY)) {
		/* dquot_resume needs RW */
		sb->s_flags &= ~MS_RDONLY;
		if (sb_any_quota_suspended(sb)) {
			dquot_resume(sb, -1);
		} else if (f2fs_sb_has_quota_ino(sbi)) {
			err = f2fs_enable_quotas(sb);
			if (err)
				goto restore_opts;
		}
	}
#endif
	/* disallow enable/disable extent_cache dynamically */
	if (no_extent_cache == !!test_opt(sbi, EXTENT_CACHE)) {
		err = -EINVAL;
		f2fs_warn(sbi, "switch extent_cache option is not allowed");
		goto restore_opts;
	}

	if (no_io_align == !!F2FS_IO_ALIGNED(sbi)) {
		err = -EINVAL;
		f2fs_warn(sbi, "switch io_bits option is not allowed");
		goto restore_opts;
	}

	if ((*flags & SB_RDONLY) && test_opt(sbi, DISABLE_CHECKPOINT)) {
		err = -EINVAL;
		f2fs_warn(sbi, "disabling checkpoint not compatible with read-only");
		goto restore_opts;
	}

	/*
	 * We stop the GC thread if FS is mounted as RO
	 * or if background_gc = off is passed in mount
	 * option. Also sync the filesystem.
	 */
	if ((*flags & MS_RDONLY) || !test_opt(sbi, BG_GC)) {
		if (sbi->gc_thread) {
			f2fs_stop_gc_thread(sbi);
			need_restart_gc = true;
		}
	} else if (!sbi->gc_thread) {
		err = f2fs_start_gc_thread(sbi);
		if (err)
			goto restore_opts;
		need_stop_gc = true;
	}

	if (*flags & MS_RDONLY ||
		F2FS_OPTION(sbi).whint_mode != org_mount_opt.whint_mode) {
		writeback_inodes_sb(sb, WB_REASON_SYNC);
		sync_inodes_sb(sb);

		set_sbi_flag(sbi, SBI_IS_DIRTY);
		set_sbi_flag(sbi, SBI_IS_CLOSE);
		f2fs_sync_fs(sb, 1);
		clear_sbi_flag(sbi, SBI_IS_CLOSE);
	}

	if (checkpoint_changed) {
		if (test_opt(sbi, DISABLE_CHECKPOINT)) {
			err = f2fs_disable_checkpoint(sbi);
			if (err)
				goto restore_gc;
		} else {
			f2fs_enable_checkpoint(sbi);
		}
	}

	/*
	 * We stop issue flush thread if FS is mounted as RO
	 * or if flush_merge is not passed in mount option.
	 */
	if ((*flags & MS_RDONLY) || !test_opt(sbi, FLUSH_MERGE)) {
		clear_opt(sbi, FLUSH_MERGE);
		f2fs_destroy_flush_cmd_control(sbi, false);
	} else {
		err = f2fs_create_flush_cmd_control(sbi);
		if (err)
			goto restore_gc;
	}
skip:
#ifdef CONFIG_QUOTA
	/* Release old quota file names */
	for (i = 0; i < MAXQUOTAS; i++)
		kvfree(org_mount_opt.s_qf_names[i]);
#endif
	/* Update the POSIXACL Flag */
	sb->s_flags = (sb->s_flags & ~MS_POSIXACL) |
		(test_opt(sbi, POSIX_ACL) ? MS_POSIXACL : 0);

	limit_reserve_root(sbi);
	*flags = (*flags & ~SB_LAZYTIME) | (sb->s_flags & SB_LAZYTIME);
	return 0;
restore_gc:
	if (need_restart_gc) {
		if (f2fs_start_gc_thread(sbi))
			f2fs_warn(sbi, "background gc thread has stopped");
	} else if (need_stop_gc) {
		f2fs_stop_gc_thread(sbi);
	}
restore_opts:
#ifdef CONFIG_QUOTA
	F2FS_OPTION(sbi).s_jquota_fmt = org_mount_opt.s_jquota_fmt;
	for (i = 0; i < MAXQUOTAS; i++) {
		kvfree(F2FS_OPTION(sbi).s_qf_names[i]);
		F2FS_OPTION(sbi).s_qf_names[i] = org_mount_opt.s_qf_names[i];
	}
#endif
	sbi->mount_opt = org_mount_opt;
	sb->s_flags = old_sb_flags;
	return err;
}

#ifdef CONFIG_QUOTA
/* Read data from quotafile */
static ssize_t f2fs_quota_read(struct super_block *sb, int type, char *data,
			       size_t len, loff_t off)
{
	struct inode *inode = sb_dqopt(sb)->files[type];
	struct address_space *mapping = inode->i_mapping;
	block_t blkidx = F2FS_BYTES_TO_BLK(off);
	int offset = off & (sb->s_blocksize - 1);
	int tocopy;
	size_t toread;
	loff_t i_size = i_size_read(inode);
	struct page *page;
	char *kaddr;

	if (off > i_size)
		return 0;

	if (off + len > i_size)
		len = i_size - off;
	toread = len;
	while (toread > 0) {
		tocopy = min_t(unsigned long, sb->s_blocksize - offset, toread);
repeat:
		page = read_cache_page_gfp(mapping, blkidx, GFP_NOFS);
		if (IS_ERR(page)) {
			if (PTR_ERR(page) == -ENOMEM) {
				congestion_wait(BLK_RW_ASYNC, HZ/50);
				goto repeat;
			}
			set_sbi_flag(F2FS_SB(sb), SBI_QUOTA_NEED_REPAIR);
			return PTR_ERR(page);
		}

		lock_page(page);

		if (unlikely(page->mapping != mapping)) {
			f2fs_put_page(page, 1);
			goto repeat;
		}
		if (unlikely(!PageUptodate(page))) {
			f2fs_put_page(page, 1);
			set_sbi_flag(F2FS_SB(sb), SBI_QUOTA_NEED_REPAIR);
			return -EIO;
		}

		kaddr = kmap_atomic(page);
		memcpy(data, kaddr + offset, tocopy);
		kunmap_atomic(kaddr);
		f2fs_put_page(page, 1);

		offset = 0;
		toread -= tocopy;
		data += tocopy;
		blkidx++;
	}
	return len;
}

/* Write to quotafile */
static ssize_t f2fs_quota_write(struct super_block *sb, int type,
				const char *data, size_t len, loff_t off)
{
	struct inode *inode = sb_dqopt(sb)->files[type];
	struct address_space *mapping = inode->i_mapping;
	const struct address_space_operations *a_ops = mapping->a_ops;
	int offset = off & (sb->s_blocksize - 1);
	size_t towrite = len;
	struct page *page;
	char *kaddr;
	int err = 0;
	int tocopy;

	while (towrite > 0) {
		tocopy = min_t(unsigned long, sb->s_blocksize - offset,
								towrite);
retry:
		err = a_ops->write_begin(NULL, mapping, off, tocopy, 0,
							&page, NULL);
		if (unlikely(err)) {
			if (err == -ENOMEM) {
				congestion_wait(BLK_RW_ASYNC, HZ/50);
				goto retry;
			}
			set_sbi_flag(F2FS_SB(sb), SBI_QUOTA_NEED_REPAIR);
			break;
		}

		kaddr = kmap_atomic(page);
		memcpy(kaddr + offset, data, tocopy);
		kunmap_atomic(kaddr);
		flush_dcache_page(page);

		a_ops->write_end(NULL, mapping, off, tocopy, tocopy,
						page, NULL);
		offset = 0;
		towrite -= tocopy;
		off += tocopy;
		data += tocopy;
		cond_resched();
	}

	if (len == towrite)
		return err;
	inode->i_mtime = inode->i_ctime = current_time(inode);
	f2fs_mark_inode_dirty_sync(inode, false);
	return len - towrite;
}

static struct dquot **f2fs_get_dquots(struct inode *inode)
{
	return F2FS_I(inode)->i_dquot;
}

static qsize_t *f2fs_get_reserved_space(struct inode *inode)
{
	return &F2FS_I(inode)->i_reserved_quota;
}

static int f2fs_quota_on_mount(struct f2fs_sb_info *sbi, int type)
{
	if (is_set_ckpt_flags(sbi, CP_QUOTA_NEED_FSCK_FLAG)) {
		f2fs_err(sbi, "quota sysfile may be corrupted, skip loading it");
		return 0;
	}

	return dquot_quota_on_mount(sbi->sb, F2FS_OPTION(sbi).s_qf_names[type],
					F2FS_OPTION(sbi).s_jquota_fmt, type);
}

int f2fs_enable_quota_files(struct f2fs_sb_info *sbi, bool rdonly)
{
	int enabled = 0;
	int i, err;

	if (f2fs_sb_has_quota_ino(sbi) && rdonly) {
		err = f2fs_enable_quotas(sbi->sb);
		if (err) {
			f2fs_err(sbi, "Cannot turn on quota_ino: %d", err);
			return 0;
		}
		return 1;
	}

	for (i = 0; i < MAXQUOTAS; i++) {
		if (F2FS_OPTION(sbi).s_qf_names[i]) {
			err = f2fs_quota_on_mount(sbi, i);
			if (!err) {
				enabled = 1;
				continue;
			}
			f2fs_err(sbi, "Cannot turn on quotas: %d on %d",
				 err, i);
		}
	}
	return enabled;
}

static int f2fs_quota_enable(struct super_block *sb, int type, int format_id,
			     unsigned int flags)
{
	struct inode *qf_inode;
	unsigned long qf_inum;
	int err;

	BUG_ON(!f2fs_sb_has_quota_ino(F2FS_SB(sb)));

	qf_inum = f2fs_qf_ino(sb, type);
	if (!qf_inum)
		return -EPERM;

	qf_inode = f2fs_iget(sb, qf_inum);
	if (IS_ERR(qf_inode)) {
		f2fs_err(F2FS_SB(sb), "Bad quota inode %u:%lu", type, qf_inum);
		return PTR_ERR(qf_inode);
	}

	/* Don't account quota for quota files to avoid recursion */
	qf_inode->i_flags |= S_NOQUOTA;
	err = dquot_enable(qf_inode, type, format_id, flags);
	iput(qf_inode);
	return err;
}

static int f2fs_enable_quotas(struct super_block *sb)
{
	struct f2fs_sb_info *sbi = F2FS_SB(sb);
	int type, err = 0;
	unsigned long qf_inum;
	bool quota_mopt[MAXQUOTAS] = {
		test_opt(sbi, USRQUOTA),
		test_opt(sbi, GRPQUOTA),
		test_opt(sbi, PRJQUOTA),
	};

	if (is_set_ckpt_flags(F2FS_SB(sb), CP_QUOTA_NEED_FSCK_FLAG)) {
		f2fs_err(sbi, "quota file may be corrupted, skip loading it");
		return 0;
	}

	sb_dqopt(sb)->flags |= DQUOT_QUOTA_SYS_FILE;

	for (type = 0; type < MAXQUOTAS; type++) {
		qf_inum = f2fs_qf_ino(sb, type);
		if (qf_inum) {
			err = f2fs_quota_enable(sb, type, QFMT_VFS_V1,
				DQUOT_USAGE_ENABLED |
				(quota_mopt[type] ? DQUOT_LIMITS_ENABLED : 0));
			if (err) {
				f2fs_err(sbi, "Failed to enable quota tracking (type=%d, err=%d). Please run fsck to fix.",
					 type, err);
				for (type--; type >= 0; type--)
					dquot_quota_off(sb, type);
				set_sbi_flag(F2FS_SB(sb),
						SBI_QUOTA_NEED_REPAIR);
				return err;
			}
		}
	}
	return 0;
}

int f2fs_quota_sync(struct super_block *sb, int type)
{
	struct f2fs_sb_info *sbi = F2FS_SB(sb);
	struct quota_info *dqopt = sb_dqopt(sb);
	int cnt;
	int ret;

	/*
	 * do_quotactl
	 *  f2fs_quota_sync
	 *  down_read(quota_sem)
	 *  dquot_writeback_dquots()
	 *  f2fs_dquot_commit
	 *                            block_operation
	 *                            down_read(quota_sem)
	 */
	f2fs_lock_op(sbi);

	down_read(&sbi->quota_sem);
	ret = dquot_writeback_dquots(sb, type);
	if (ret)
		goto out;

	/*
	 * Now when everything is written we can discard the pagecache so
	 * that userspace sees the changes.
	 */
	for (cnt = 0; cnt < MAXQUOTAS; cnt++) {
		struct address_space *mapping;

		if (type != -1 && cnt != type)
			continue;
		if (!sb_has_quota_active(sb, cnt))
			continue;

		mapping = dqopt->files[cnt]->i_mapping;

		ret = filemap_fdatawrite(mapping);
		if (ret)
			goto out;

		/* if we are using journalled quota */
		if (is_journalled_quota(sbi))
			continue;

		ret = filemap_fdatawait(mapping);
		if (ret)
			set_sbi_flag(F2FS_SB(sb), SBI_QUOTA_NEED_REPAIR);

		inode_lock(dqopt->files[cnt]);
		truncate_inode_pages(&dqopt->files[cnt]->i_data, 0);
		inode_unlock(dqopt->files[cnt]);
	}
out:
	if (ret)
		set_sbi_flag(F2FS_SB(sb), SBI_QUOTA_NEED_REPAIR);
	up_read(&sbi->quota_sem);
	f2fs_unlock_op(sbi);
	return ret;
}

static int f2fs_quota_on(struct super_block *sb, int type, int format_id,
							const struct path *path)
{
	struct inode *inode;
	int err;

	/* if quota sysfile exists, deny enabling quota with specific file */
	if (f2fs_sb_has_quota_ino(F2FS_SB(sb))) {
		f2fs_err(F2FS_SB(sb), "quota sysfile already exists");
		return -EBUSY;
	}

	err = f2fs_quota_sync(sb, type);
	if (err)
		return err;

	err = dquot_quota_on(sb, type, format_id, path);
	if (err)
		return err;

	inode = d_inode(path->dentry);

	inode_lock(inode);
	F2FS_I(inode)->i_flags |= F2FS_NOATIME_FL | F2FS_IMMUTABLE_FL;
	f2fs_set_inode_flags(inode);
	inode_unlock(inode);
	f2fs_mark_inode_dirty_sync(inode, false);

	return 0;
}

static int __f2fs_quota_off(struct super_block *sb, int type)
{
	struct inode *inode = sb_dqopt(sb)->files[type];
	int err;

	if (!inode || !igrab(inode))
		return dquot_quota_off(sb, type);

	err = f2fs_quota_sync(sb, type);
	if (err)
		goto out_put;

	err = dquot_quota_off(sb, type);
	if (err || f2fs_sb_has_quota_ino(F2FS_SB(sb)))
		goto out_put;

	inode_lock(inode);
	F2FS_I(inode)->i_flags &= ~(F2FS_NOATIME_FL | F2FS_IMMUTABLE_FL);
	f2fs_set_inode_flags(inode);
	inode_unlock(inode);
	f2fs_mark_inode_dirty_sync(inode, false);
out_put:
	iput(inode);
	return err;
}

static int f2fs_quota_off(struct super_block *sb, int type)
{
	struct f2fs_sb_info *sbi = F2FS_SB(sb);
	int err;

	err = __f2fs_quota_off(sb, type);

	/*
	 * quotactl can shutdown journalled quota, result in inconsistence
	 * between quota record and fs data by following updates, tag the
	 * flag to let fsck be aware of it.
	 */
	if (is_journalled_quota(sbi))
		set_sbi_flag(sbi, SBI_QUOTA_NEED_REPAIR);
	return err;
}

void f2fs_quota_off_umount(struct super_block *sb)
{
	int type;
	int err;

	for (type = 0; type < MAXQUOTAS; type++) {
		err = __f2fs_quota_off(sb, type);
		if (err) {
			int ret = dquot_quota_off(sb, type);

			f2fs_err(F2FS_SB(sb), "Fail to turn off disk quota (type: %d, err: %d, ret:%d), Please run fsck to fix it.",
				 type, err, ret);
			set_sbi_flag(F2FS_SB(sb), SBI_QUOTA_NEED_REPAIR);
		}
	}
	/*
	 * In case of checkpoint=disable, we must flush quota blocks.
	 * This can cause NULL exception for node_inode in end_io, since
	 * put_super already dropped it.
	 */
	sync_filesystem(sb);
}

static void f2fs_truncate_quota_inode_pages(struct super_block *sb)
{
	struct quota_info *dqopt = sb_dqopt(sb);
	int type;

	for (type = 0; type < MAXQUOTAS; type++) {
		if (!dqopt->files[type])
			continue;
		f2fs_inode_synced(dqopt->files[type]);
	}
}

static int f2fs_dquot_commit(struct dquot *dquot)
{
	struct f2fs_sb_info *sbi = F2FS_SB(dquot->dq_sb);
	int ret;

	down_read(&sbi->quota_sem);
	ret = dquot_commit(dquot);
	if (ret < 0)
		set_sbi_flag(sbi, SBI_QUOTA_NEED_REPAIR);
	up_read(&sbi->quota_sem);
	return ret;
}

static int f2fs_dquot_acquire(struct dquot *dquot)
{
	struct f2fs_sb_info *sbi = F2FS_SB(dquot->dq_sb);
	int ret;

	down_read(&sbi->quota_sem);
	ret = dquot_acquire(dquot);
	if (ret < 0)
		set_sbi_flag(sbi, SBI_QUOTA_NEED_REPAIR);
	up_read(&sbi->quota_sem);
	return ret;
}

static int f2fs_dquot_release(struct dquot *dquot)
{
	struct f2fs_sb_info *sbi = F2FS_SB(dquot->dq_sb);
	int ret;

	down_read(&sbi->quota_sem);
	ret = dquot_release(dquot);
	if (ret < 0)
		set_sbi_flag(sbi, SBI_QUOTA_NEED_REPAIR);
	up_read(&sbi->quota_sem);
	return ret;
}

static int f2fs_dquot_mark_dquot_dirty(struct dquot *dquot)
{
	struct super_block *sb = dquot->dq_sb;
	struct f2fs_sb_info *sbi = F2FS_SB(sb);
	int ret;

	down_read(&sbi->quota_sem);
	ret = dquot_mark_dquot_dirty(dquot);

	/* if we are using journalled quota */
	if (is_journalled_quota(sbi))
		set_sbi_flag(sbi, SBI_QUOTA_NEED_FLUSH);

	up_read(&sbi->quota_sem);
	return ret;
}

static int f2fs_dquot_commit_info(struct super_block *sb, int type)
{
	struct f2fs_sb_info *sbi = F2FS_SB(sb);
	int ret;

	down_read(&sbi->quota_sem);
	ret = dquot_commit_info(sb, type);
	if (ret < 0)
		set_sbi_flag(sbi, SBI_QUOTA_NEED_REPAIR);
	up_read(&sbi->quota_sem);
	return ret;
}

static int f2fs_get_projid(struct inode *inode, kprojid_t *projid)
{
	*projid = F2FS_I(inode)->i_projid;
	return 0;
}

static const struct dquot_operations f2fs_quota_operations = {
	.get_reserved_space = f2fs_get_reserved_space,
	.write_dquot	= f2fs_dquot_commit,
	.acquire_dquot	= f2fs_dquot_acquire,
	.release_dquot	= f2fs_dquot_release,
	.mark_dirty	= f2fs_dquot_mark_dquot_dirty,
	.write_info	= f2fs_dquot_commit_info,
	.alloc_dquot	= dquot_alloc,
	.destroy_dquot	= dquot_destroy,
	.get_projid	= f2fs_get_projid,
	.get_next_id	= dquot_get_next_id,
};

static const struct quotactl_ops f2fs_quotactl_ops = {
	.quota_on	= f2fs_quota_on,
	.quota_off	= f2fs_quota_off,
	.quota_sync	= f2fs_quota_sync,
	.get_state	= dquot_get_state,
	.set_info	= dquot_set_dqinfo,
	.get_dqblk	= dquot_get_dqblk,
	.set_dqblk	= dquot_set_dqblk,
	.get_nextdqblk	= dquot_get_next_dqblk,
};
#else
int f2fs_quota_sync(struct super_block *sb, int type)
{
	return 0;
}

void f2fs_quota_off_umount(struct super_block *sb)
{
}
#endif

static const struct super_operations f2fs_sops = {
	.alloc_inode	= f2fs_alloc_inode,
	.drop_inode	= f2fs_drop_inode,
	.destroy_inode	= f2fs_destroy_inode,
	.write_inode	= f2fs_write_inode,
	.dirty_inode	= f2fs_dirty_inode,
	.show_options	= f2fs_show_options,
#ifdef CONFIG_QUOTA
	.quota_read	= f2fs_quota_read,
	.quota_write	= f2fs_quota_write,
	.get_dquots	= f2fs_get_dquots,
#endif
	.evict_inode	= f2fs_evict_inode,
	.put_super	= f2fs_put_super,
	.umount_end	= f2fs_umount_end,
	.sync_fs	= f2fs_sync_fs,
	.freeze_fs	= f2fs_freeze,
	.unfreeze_fs	= f2fs_unfreeze,
	.statfs		= f2fs_statfs,
	.remount_fs	= f2fs_remount,
};

#ifdef CONFIG_FS_ENCRYPTION
static int f2fs_get_context(struct inode *inode, void *ctx, size_t len)
{
	return f2fs_getxattr(inode, F2FS_XATTR_INDEX_ENCRYPTION,
				F2FS_XATTR_NAME_ENCRYPTION_CONTEXT,
				ctx, len, NULL);
}

static int f2fs_set_context(struct inode *inode, const void *ctx, size_t len,
							void *fs_data)
{
	struct f2fs_sb_info *sbi = F2FS_I_SB(inode);

	/*
	 * Encrypting the root directory is not allowed because fsck
	 * expects lost+found directory to exist and remain unencrypted
	 * if LOST_FOUND feature is enabled.
	 *
	 */
	if (f2fs_sb_has_lost_found(sbi) &&
			inode->i_ino == F2FS_ROOT_INO(sbi))
		return -EPERM;

	return f2fs_setxattr(inode, F2FS_XATTR_INDEX_ENCRYPTION,
				F2FS_XATTR_NAME_ENCRYPTION_CONTEXT,
				ctx, len, fs_data, XATTR_CREATE);
}

static bool f2fs_dummy_context(struct inode *inode)
{
	return DUMMY_ENCRYPTION_ENABLED(F2FS_I_SB(inode));
}

static const struct fscrypt_operations f2fs_cryptops = {
	.key_prefix	= "f2fs:",
	.get_context	= f2fs_get_context,
	.set_context	= f2fs_set_context,
	.dummy_context	= f2fs_dummy_context,
	.empty_dir	= f2fs_empty_dir,
	.max_namelen	= F2FS_NAME_LEN,
};
#endif

static struct inode *f2fs_nfs_get_inode(struct super_block *sb,
		u64 ino, u32 generation)
{
	struct f2fs_sb_info *sbi = F2FS_SB(sb);
	struct inode *inode;

	if (f2fs_check_nid_range(sbi, ino))
		return ERR_PTR(-ESTALE);

	/*
	 * f2fs_iget isn't quite right if the inode is currently unallocated!
	 * However f2fs_iget currently does appropriate checks to handle stale
	 * inodes so everything is OK.
	 */
	inode = f2fs_iget(sb, ino);
	if (IS_ERR(inode))
		return ERR_CAST(inode);
	if (unlikely(generation && inode->i_generation != generation)) {
		/* we didn't find the right inode.. */
		iput(inode);
		return ERR_PTR(-ESTALE);
	}
	return inode;
}

static struct dentry *f2fs_fh_to_dentry(struct super_block *sb, struct fid *fid,
		int fh_len, int fh_type)
{
	return generic_fh_to_dentry(sb, fid, fh_len, fh_type,
				    f2fs_nfs_get_inode);
}

static struct dentry *f2fs_fh_to_parent(struct super_block *sb, struct fid *fid,
		int fh_len, int fh_type)
{
	return generic_fh_to_parent(sb, fid, fh_len, fh_type,
				    f2fs_nfs_get_inode);
}

static const struct export_operations f2fs_export_ops = {
	.fh_to_dentry = f2fs_fh_to_dentry,
	.fh_to_parent = f2fs_fh_to_parent,
	.get_parent = f2fs_get_parent,
};

static loff_t max_file_blocks(void)
{
	loff_t result = 0;
	loff_t leaf_count = DEF_ADDRS_PER_BLOCK;

	/*
	 * note: previously, result is equal to (DEF_ADDRS_PER_INODE -
	 * DEFAULT_INLINE_XATTR_ADDRS), but now f2fs try to reserve more
	 * space in inode.i_addr, it will be more safe to reassign
	 * result as zero.
	 */

	/* two direct node blocks */
	result += (leaf_count * 2);

	/* two indirect node blocks */
	leaf_count *= NIDS_PER_BLOCK;
	result += (leaf_count * 2);

	/* one double indirect node block */
	leaf_count *= NIDS_PER_BLOCK;
	result += leaf_count;

	return result;
}

static int __f2fs_commit_super(struct buffer_head *bh,
			struct f2fs_super_block *super)
{
	lock_buffer(bh);
	if (super)
		memcpy(bh->b_data + F2FS_SUPER_OFFSET, super, sizeof(*super));
	set_buffer_dirty(bh);
	unlock_buffer(bh);

	/* it's rare case, we can do fua all the time */
	return __sync_dirty_buffer(bh, REQ_SYNC | REQ_PREFLUSH | REQ_FUA);
}

static inline bool sanity_check_area_boundary(struct f2fs_sb_info *sbi,
					struct buffer_head *bh)
{
	struct f2fs_super_block *raw_super = (struct f2fs_super_block *)
					(bh->b_data + F2FS_SUPER_OFFSET);
	struct super_block *sb = sbi->sb;
	u32 segment0_blkaddr = le32_to_cpu(raw_super->segment0_blkaddr);
	u32 cp_blkaddr = le32_to_cpu(raw_super->cp_blkaddr);
	u32 sit_blkaddr = le32_to_cpu(raw_super->sit_blkaddr);
	u32 nat_blkaddr = le32_to_cpu(raw_super->nat_blkaddr);
	u32 ssa_blkaddr = le32_to_cpu(raw_super->ssa_blkaddr);
	u32 main_blkaddr = le32_to_cpu(raw_super->main_blkaddr);
	u32 segment_count_ckpt = le32_to_cpu(raw_super->segment_count_ckpt);
	u32 segment_count_sit = le32_to_cpu(raw_super->segment_count_sit);
	u32 segment_count_nat = le32_to_cpu(raw_super->segment_count_nat);
	u32 segment_count_ssa = le32_to_cpu(raw_super->segment_count_ssa);
	u32 segment_count_main = le32_to_cpu(raw_super->segment_count_main);
	u32 segment_count = le32_to_cpu(raw_super->segment_count);
	u32 log_blocks_per_seg = le32_to_cpu(raw_super->log_blocks_per_seg);
	u64 main_end_blkaddr = main_blkaddr +
				(segment_count_main << log_blocks_per_seg);
	u64 seg_end_blkaddr = segment0_blkaddr +
				(segment_count << log_blocks_per_seg);

	if (segment0_blkaddr != cp_blkaddr) {
		f2fs_info(sbi, "Mismatch start address, segment0(%u) cp_blkaddr(%u)",
			  segment0_blkaddr, cp_blkaddr);
		return true;
	}

	if (cp_blkaddr + (segment_count_ckpt << log_blocks_per_seg) !=
							sit_blkaddr) {
		f2fs_info(sbi, "Wrong CP boundary, start(%u) end(%u) blocks(%u)",
			  cp_blkaddr, sit_blkaddr,
			  segment_count_ckpt << log_blocks_per_seg);
		return true;
	}

	if (sit_blkaddr + (segment_count_sit << log_blocks_per_seg) !=
							nat_blkaddr) {
		f2fs_info(sbi, "Wrong SIT boundary, start(%u) end(%u) blocks(%u)",
			  sit_blkaddr, nat_blkaddr,
			  segment_count_sit << log_blocks_per_seg);
		return true;
	}

	if (nat_blkaddr + (segment_count_nat << log_blocks_per_seg) !=
							ssa_blkaddr) {
		f2fs_info(sbi, "Wrong NAT boundary, start(%u) end(%u) blocks(%u)",
			  nat_blkaddr, ssa_blkaddr,
			  segment_count_nat << log_blocks_per_seg);
		return true;
	}

	if (ssa_blkaddr + (segment_count_ssa << log_blocks_per_seg) !=
							main_blkaddr) {
		f2fs_info(sbi, "Wrong SSA boundary, start(%u) end(%u) blocks(%u)",
			  ssa_blkaddr, main_blkaddr,
			  segment_count_ssa << log_blocks_per_seg);
		return true;
	}

	if (main_end_blkaddr > seg_end_blkaddr) {
		f2fs_info(sbi, "Wrong MAIN_AREA boundary, start(%u) end(%u) block(%u)",
			  main_blkaddr,
			  segment0_blkaddr +
			  (segment_count << log_blocks_per_seg),
			  segment_count_main << log_blocks_per_seg);
		return true;
	} else if (main_end_blkaddr < seg_end_blkaddr) {
		int err = 0;
		char *res;

		/* fix in-memory information all the time */
		raw_super->segment_count = cpu_to_le32((main_end_blkaddr -
				segment0_blkaddr) >> log_blocks_per_seg);

		if (f2fs_readonly(sb) || bdev_read_only(sb->s_bdev)) {
			set_sbi_flag(sbi, SBI_NEED_SB_WRITE);
			res = "internally";
		} else {
			err = __f2fs_commit_super(bh, NULL);
			res = err ? "failed" : "done";
		}
		f2fs_info(sbi, "Fix alignment : %s, start(%u) end(%u) block(%u)",
			  res, main_blkaddr,
			  segment0_blkaddr +
			  (segment_count << log_blocks_per_seg),
			  segment_count_main << log_blocks_per_seg);
		if (err)
			return true;
	}
	return false;
}

static int sanity_check_raw_super(struct f2fs_sb_info *sbi,
				struct buffer_head *bh)
{
	block_t segment_count, segs_per_sec, secs_per_zone;
	block_t total_sections, blocks_per_seg;
	struct f2fs_super_block *raw_super = (struct f2fs_super_block *)
					(bh->b_data + F2FS_SUPER_OFFSET);
	unsigned int blocksize;
	size_t crc_offset = 0;
	__u32 crc = 0;

	if (le32_to_cpu(raw_super->magic) != F2FS_SUPER_MAGIC) {
		f2fs_info(sbi, "Magic Mismatch, valid(0x%x) - read(0x%x)",
			  F2FS_SUPER_MAGIC, le32_to_cpu(raw_super->magic));
		return -EINVAL;
	}

	/* Check checksum_offset and crc in superblock */
	if (__F2FS_HAS_FEATURE(raw_super, F2FS_FEATURE_SB_CHKSUM)) {
		crc_offset = le32_to_cpu(raw_super->checksum_offset);
		if (crc_offset !=
			offsetof(struct f2fs_super_block, crc)) {
			f2fs_info(sbi, "Invalid SB checksum offset: %zu",
				  crc_offset);
			return -EFSCORRUPTED;
		}
		crc = le32_to_cpu(raw_super->crc);
		if (!f2fs_crc_valid(sbi, crc, raw_super, crc_offset)) {
			f2fs_info(sbi, "Invalid SB checksum value: %u", crc);
			return -EFSCORRUPTED;
		}
	}

<<<<<<< HEAD
	if (le32_to_cpu(raw_super->magic) != F2FS_SUPER_MAGIC) {
		f2fs_msg(sb, KERN_INFO,
			"Magic Mismatch, valid(0x%x) - read(0x%x)",
			F2FS_SUPER_MAGIC, le32_to_cpu(raw_super->magic));
		return -EINVAL;
	}

	/* Currently, support only 4KB page cache size */
	if (F2FS_BLKSIZE != PAGE_SIZE) {
		f2fs_msg(sb, KERN_INFO,
			"Invalid page_cache_size (%lu), supports only 4KB",
			PAGE_SIZE);
=======
	/* Currently, support only 4KB page cache size */
	if (F2FS_BLKSIZE != PAGE_SIZE) {
		f2fs_info(sbi, "Invalid page_cache_size (%lu), supports only 4KB",
			  PAGE_SIZE);
>>>>>>> 43919ded
		return -EFSCORRUPTED;
	}

	/* Currently, support only 4KB block size */
	blocksize = 1 << le32_to_cpu(raw_super->log_blocksize);
	if (blocksize != F2FS_BLKSIZE) {
<<<<<<< HEAD
		f2fs_msg(sb, KERN_INFO,
			"Invalid blocksize (%u), supports only 4KB",
			blocksize);
=======
		f2fs_info(sbi, "Invalid blocksize (%u), supports only 4KB",
			  blocksize);
>>>>>>> 43919ded
		return -EFSCORRUPTED;
	}

	/* check log blocks per segment */
	if (le32_to_cpu(raw_super->log_blocks_per_seg) != 9) {
<<<<<<< HEAD
		f2fs_msg(sb, KERN_INFO,
			"Invalid log blocks per segment (%u)",
			le32_to_cpu(raw_super->log_blocks_per_seg));
=======
		f2fs_info(sbi, "Invalid log blocks per segment (%u)",
			  le32_to_cpu(raw_super->log_blocks_per_seg));
>>>>>>> 43919ded
		return -EFSCORRUPTED;
	}

	/* Currently, support 512/1024/2048/4096 bytes sector size */
	if (le32_to_cpu(raw_super->log_sectorsize) >
				F2FS_MAX_LOG_SECTOR_SIZE ||
		le32_to_cpu(raw_super->log_sectorsize) <
				F2FS_MIN_LOG_SECTOR_SIZE) {
<<<<<<< HEAD
		f2fs_msg(sb, KERN_INFO, "Invalid log sectorsize (%u)",
			le32_to_cpu(raw_super->log_sectorsize));
=======
		f2fs_info(sbi, "Invalid log sectorsize (%u)",
			  le32_to_cpu(raw_super->log_sectorsize));
>>>>>>> 43919ded
		return -EFSCORRUPTED;
	}
	if (le32_to_cpu(raw_super->log_sectors_per_block) +
		le32_to_cpu(raw_super->log_sectorsize) !=
			F2FS_MAX_LOG_SECTOR_SIZE) {
<<<<<<< HEAD
		f2fs_msg(sb, KERN_INFO,
			"Invalid log sectors per block(%u) log sectorsize(%u)",
			le32_to_cpu(raw_super->log_sectors_per_block),
			le32_to_cpu(raw_super->log_sectorsize));
=======
		f2fs_info(sbi, "Invalid log sectors per block(%u) log sectorsize(%u)",
			  le32_to_cpu(raw_super->log_sectors_per_block),
			  le32_to_cpu(raw_super->log_sectorsize));
>>>>>>> 43919ded
		return -EFSCORRUPTED;
	}

	segment_count = le32_to_cpu(raw_super->segment_count);
	segs_per_sec = le32_to_cpu(raw_super->segs_per_sec);
	secs_per_zone = le32_to_cpu(raw_super->secs_per_zone);
	total_sections = le32_to_cpu(raw_super->section_count);

	/* blocks_per_seg should be 512, given the above check */
	blocks_per_seg = 1 << le32_to_cpu(raw_super->log_blocks_per_seg);

	if (segment_count > F2FS_MAX_SEGMENT ||
				segment_count < F2FS_MIN_SEGMENTS) {
<<<<<<< HEAD
		f2fs_msg(sb, KERN_INFO,
			"Invalid segment count (%u)",
			segment_count);
=======
		f2fs_info(sbi, "Invalid segment count (%u)", segment_count);
>>>>>>> 43919ded
		return -EFSCORRUPTED;
	}

	if (total_sections > segment_count ||
			total_sections < F2FS_MIN_SEGMENTS ||
			segs_per_sec > segment_count || !segs_per_sec) {
<<<<<<< HEAD
		f2fs_msg(sb, KERN_INFO,
			"Invalid segment/section count (%u, %u x %u)",
			segment_count, total_sections, segs_per_sec);
=======
		f2fs_info(sbi, "Invalid segment/section count (%u, %u x %u)",
			  segment_count, total_sections, segs_per_sec);
>>>>>>> 43919ded
		return -EFSCORRUPTED;
	}

	if ((segment_count / segs_per_sec) < total_sections) {
<<<<<<< HEAD
		f2fs_msg(sb, KERN_INFO,
			"Small segment_count (%u < %u * %u)",
			segment_count, segs_per_sec, total_sections);
=======
		f2fs_info(sbi, "Small segment_count (%u < %u * %u)",
			  segment_count, segs_per_sec, total_sections);
>>>>>>> 43919ded
		return -EFSCORRUPTED;
	}

	if (segment_count > (le64_to_cpu(raw_super->block_count) >> 9)) {
<<<<<<< HEAD
		f2fs_msg(sb, KERN_INFO,
			"Wrong segment_count / block_count (%u > %llu)",
			segment_count, le64_to_cpu(raw_super->block_count));
=======
		f2fs_info(sbi, "Wrong segment_count / block_count (%u > %llu)",
			  segment_count, le64_to_cpu(raw_super->block_count));
>>>>>>> 43919ded
		return -EFSCORRUPTED;
	}

	if (secs_per_zone > total_sections || !secs_per_zone) {
<<<<<<< HEAD
		f2fs_msg(sb, KERN_INFO,
			"Wrong secs_per_zone / total_sections (%u, %u)",
			secs_per_zone, total_sections);
=======
		f2fs_info(sbi, "Wrong secs_per_zone / total_sections (%u, %u)",
			  secs_per_zone, total_sections);
>>>>>>> 43919ded
		return -EFSCORRUPTED;
	}
	if (le32_to_cpu(raw_super->extension_count) > F2FS_MAX_EXTENSION ||
			raw_super->hot_ext_count > F2FS_MAX_EXTENSION ||
			(le32_to_cpu(raw_super->extension_count) +
			raw_super->hot_ext_count) > F2FS_MAX_EXTENSION) {
<<<<<<< HEAD
		f2fs_msg(sb, KERN_INFO,
			"Corrupted extension count (%u + %u > %u)",
			le32_to_cpu(raw_super->extension_count),
			raw_super->hot_ext_count,
			F2FS_MAX_EXTENSION);
=======
		f2fs_info(sbi, "Corrupted extension count (%u + %u > %u)",
			  le32_to_cpu(raw_super->extension_count),
			  raw_super->hot_ext_count,
			  F2FS_MAX_EXTENSION);
>>>>>>> 43919ded
		return -EFSCORRUPTED;
	}

	if (le32_to_cpu(raw_super->cp_payload) >
				(blocks_per_seg - F2FS_CP_PACKS)) {
<<<<<<< HEAD
		f2fs_msg(sb, KERN_INFO,
			"Insane cp_payload (%u > %u)",
			le32_to_cpu(raw_super->cp_payload),
			blocks_per_seg - F2FS_CP_PACKS);
=======
		f2fs_info(sbi, "Insane cp_payload (%u > %u)",
			  le32_to_cpu(raw_super->cp_payload),
			  blocks_per_seg - F2FS_CP_PACKS);
>>>>>>> 43919ded
		return -EFSCORRUPTED;
	}

	/* check reserved ino info */
	if (le32_to_cpu(raw_super->node_ino) != 1 ||
		le32_to_cpu(raw_super->meta_ino) != 2 ||
		le32_to_cpu(raw_super->root_ino) != 3) {
<<<<<<< HEAD
		f2fs_msg(sb, KERN_INFO,
			"Invalid Fs Meta Ino: node(%u) meta(%u) root(%u)",
			le32_to_cpu(raw_super->node_ino),
			le32_to_cpu(raw_super->meta_ino),
			le32_to_cpu(raw_super->root_ino));
=======
		f2fs_info(sbi, "Invalid Fs Meta Ino: node(%u) meta(%u) root(%u)",
			  le32_to_cpu(raw_super->node_ino),
			  le32_to_cpu(raw_super->meta_ino),
			  le32_to_cpu(raw_super->root_ino));
>>>>>>> 43919ded
		return -EFSCORRUPTED;
	}

	/* check CP/SIT/NAT/SSA/MAIN_AREA area boundary */
	if (sanity_check_area_boundary(sbi, bh))
		return -EFSCORRUPTED;

	return 0;
}

int f2fs_sanity_check_ckpt(struct f2fs_sb_info *sbi)
{
	unsigned int total, fsmeta;
	struct f2fs_super_block *raw_super = F2FS_RAW_SUPER(sbi);
	struct f2fs_checkpoint *ckpt = F2FS_CKPT(sbi);
	unsigned int ovp_segments, reserved_segments;
	unsigned int main_segs, blocks_per_seg;
	unsigned int sit_segs, nat_segs;
	unsigned int sit_bitmap_size, nat_bitmap_size;
	unsigned int log_blocks_per_seg;
	unsigned int segment_count_main;
	unsigned int cp_pack_start_sum, cp_payload;
	block_t user_block_count, valid_user_blocks;
	block_t avail_node_count, valid_node_count;
	int i, j;

	total = le32_to_cpu(raw_super->segment_count);
	fsmeta = le32_to_cpu(raw_super->segment_count_ckpt);
	sit_segs = le32_to_cpu(raw_super->segment_count_sit);
	fsmeta += sit_segs;
	nat_segs = le32_to_cpu(raw_super->segment_count_nat);
	fsmeta += nat_segs;
	fsmeta += le32_to_cpu(ckpt->rsvd_segment_count);
	fsmeta += le32_to_cpu(raw_super->segment_count_ssa);

	if (unlikely(fsmeta >= total))
		return 1;

	ovp_segments = le32_to_cpu(ckpt->overprov_segment_count);
	reserved_segments = le32_to_cpu(ckpt->rsvd_segment_count);

	if (unlikely(fsmeta < F2FS_MIN_SEGMENTS ||
			ovp_segments == 0 || reserved_segments == 0)) {
		f2fs_err(sbi, "Wrong layout: check mkfs.f2fs version");
		return 1;
	}

	user_block_count = le64_to_cpu(ckpt->user_block_count);
	segment_count_main = le32_to_cpu(raw_super->segment_count_main);
	log_blocks_per_seg = le32_to_cpu(raw_super->log_blocks_per_seg);
	if (!user_block_count || user_block_count >=
			segment_count_main << log_blocks_per_seg) {
		f2fs_err(sbi, "Wrong user_block_count: %u",
			 user_block_count);
		return 1;
	}

	valid_user_blocks = le64_to_cpu(ckpt->valid_block_count);
	if (valid_user_blocks > user_block_count) {
		f2fs_err(sbi, "Wrong valid_user_blocks: %u, user_block_count: %u",
			 valid_user_blocks, user_block_count);
		return 1;
	}

	valid_node_count = le32_to_cpu(ckpt->valid_node_count);
	avail_node_count = sbi->total_node_count - F2FS_RESERVED_NODE_NUM;
	if (valid_node_count > avail_node_count) {
		f2fs_err(sbi, "Wrong valid_node_count: %u, avail_node_count: %u",
			 valid_node_count, avail_node_count);
		return 1;
	}

	main_segs = le32_to_cpu(raw_super->segment_count_main);
	blocks_per_seg = sbi->blocks_per_seg;

	for (i = 0; i < NR_CURSEG_NODE_TYPE; i++) {
		if (le32_to_cpu(ckpt->cur_node_segno[i]) >= main_segs ||
			le16_to_cpu(ckpt->cur_node_blkoff[i]) >= blocks_per_seg)
			return 1;
		for (j = i + 1; j < NR_CURSEG_NODE_TYPE; j++) {
			if (le32_to_cpu(ckpt->cur_node_segno[i]) ==
				le32_to_cpu(ckpt->cur_node_segno[j])) {
				f2fs_err(sbi, "Node segment (%u, %u) has the same segno: %u",
					 i, j,
					 le32_to_cpu(ckpt->cur_node_segno[i]));
				return 1;
			}
		}
	}
	for (i = 0; i < NR_CURSEG_DATA_TYPE; i++) {
		if (le32_to_cpu(ckpt->cur_data_segno[i]) >= main_segs ||
			le16_to_cpu(ckpt->cur_data_blkoff[i]) >= blocks_per_seg)
			return 1;
		for (j = i + 1; j < NR_CURSEG_DATA_TYPE; j++) {
			if (le32_to_cpu(ckpt->cur_data_segno[i]) ==
				le32_to_cpu(ckpt->cur_data_segno[j])) {
				f2fs_err(sbi, "Data segment (%u, %u) has the same segno: %u",
					 i, j,
					 le32_to_cpu(ckpt->cur_data_segno[i]));
				return 1;
			}
		}
	}
	for (i = 0; i < NR_CURSEG_NODE_TYPE; i++) {
		for (j = 0; j < NR_CURSEG_DATA_TYPE; j++) {
			if (le32_to_cpu(ckpt->cur_node_segno[i]) ==
				le32_to_cpu(ckpt->cur_data_segno[j])) {
<<<<<<< HEAD
				f2fs_msg(sbi->sb, KERN_ERR,
					"Node segment (%u) and Data segment (%u)"
					" has the same segno: %u", i, j,
					le32_to_cpu(ckpt->cur_node_segno[i]));
=======
				f2fs_err(sbi, "Node segment (%u) and Data segment (%u) has the same segno: %u",
					 i, j,
					 le32_to_cpu(ckpt->cur_node_segno[i]));
>>>>>>> 43919ded
				return 1;
			}
		}
	}

	sit_bitmap_size = le32_to_cpu(ckpt->sit_ver_bitmap_bytesize);
	nat_bitmap_size = le32_to_cpu(ckpt->nat_ver_bitmap_bytesize);

	if (sit_bitmap_size != ((sit_segs / 2) << log_blocks_per_seg) / 8 ||
		nat_bitmap_size != ((nat_segs / 2) << log_blocks_per_seg) / 8) {
		f2fs_err(sbi, "Wrong bitmap size: sit: %u, nat:%u",
			 sit_bitmap_size, nat_bitmap_size);
		return 1;
	}

	cp_pack_start_sum = __start_sum_addr(sbi);
	cp_payload = __cp_payload(sbi);
	if (cp_pack_start_sum < cp_payload + 1 ||
		cp_pack_start_sum > blocks_per_seg - 1 -
			NR_CURSEG_TYPE) {
		f2fs_err(sbi, "Wrong cp_pack_start_sum: %u",
			 cp_pack_start_sum);
		return 1;
	}

	if (__is_set_ckpt_flags(ckpt, CP_LARGE_NAT_BITMAP_FLAG) &&
		le32_to_cpu(ckpt->checksum_offset) != CP_MIN_CHKSUM_OFFSET) {
		f2fs_warn(sbi, "using deprecated layout of large_nat_bitmap, "
			  "please run fsck v1.13.0 or higher to repair, chksum_offset: %u, "
			  "fixed with patch: \"f2fs-tools: relocate chksum_offset for large_nat_bitmap feature\"",
			  le32_to_cpu(ckpt->checksum_offset));
		return 1;
	}

	if (unlikely(f2fs_cp_error(sbi))) {
		f2fs_err(sbi, "A bug case: need to run fsck");
		return 1;
	}
	return 0;
}

static void init_sb_info(struct f2fs_sb_info *sbi)
{
	struct f2fs_super_block *raw_super = sbi->raw_super;
	int i;

	sbi->log_sectors_per_block =
		le32_to_cpu(raw_super->log_sectors_per_block);
	sbi->log_blocksize = le32_to_cpu(raw_super->log_blocksize);
	sbi->blocksize = 1 << sbi->log_blocksize;
	sbi->log_blocks_per_seg = le32_to_cpu(raw_super->log_blocks_per_seg);
	sbi->blocks_per_seg = 1 << sbi->log_blocks_per_seg;
	sbi->segs_per_sec = le32_to_cpu(raw_super->segs_per_sec);
	sbi->secs_per_zone = le32_to_cpu(raw_super->secs_per_zone);
	sbi->total_sections = le32_to_cpu(raw_super->section_count);
	sbi->total_node_count =
		(le32_to_cpu(raw_super->segment_count_nat) / 2)
			* sbi->blocks_per_seg * NAT_ENTRY_PER_BLOCK;
	sbi->root_ino_num = le32_to_cpu(raw_super->root_ino);
	sbi->node_ino_num = le32_to_cpu(raw_super->node_ino);
	sbi->meta_ino_num = le32_to_cpu(raw_super->meta_ino);
	sbi->cur_victim_sec = NULL_SECNO;
	sbi->next_victim_seg[BG_GC] = NULL_SEGNO;
	sbi->next_victim_seg[FG_GC] = NULL_SEGNO;
	sbi->max_victim_search = DEF_MAX_VICTIM_SEARCH;
	sbi->migration_granularity = sbi->segs_per_sec;

	sbi->dir_level = DEF_DIR_LEVEL;
	sbi->interval_time[CP_TIME] = DEF_CP_INTERVAL;
	sbi->interval_time[REQ_TIME] = DEF_IDLE_INTERVAL;
	sbi->interval_time[DISCARD_TIME] = DEF_IDLE_INTERVAL;
	sbi->interval_time[GC_TIME] = DEF_IDLE_INTERVAL;
	sbi->interval_time[DISABLE_TIME] = DEF_DISABLE_INTERVAL;
	sbi->interval_time[UMOUNT_DISCARD_TIMEOUT] =
				DEF_UMOUNT_DISCARD_TIMEOUT;
	clear_sbi_flag(sbi, SBI_NEED_FSCK);

	for (i = 0; i < NR_COUNT_TYPE; i++)
		atomic_set(&sbi->nr_pages[i], 0);

	for (i = 0; i < META; i++)
		atomic_set(&sbi->wb_sync_req[i], 0);

	INIT_LIST_HEAD(&sbi->s_list);
	mutex_init(&sbi->umount_mutex);
	init_rwsem(&sbi->io_order_lock);
	spin_lock_init(&sbi->cp_lock);

	sbi->dirty_device = 0;
	spin_lock_init(&sbi->dev_lock);

	init_rwsem(&sbi->sb_lock);
}

static int init_percpu_info(struct f2fs_sb_info *sbi)
{
	int err;

	err = percpu_counter_init(&sbi->alloc_valid_block_count, 0, GFP_KERNEL);
	if (err)
		return err;

	err = percpu_counter_init(&sbi->total_valid_inode_count, 0,
								GFP_KERNEL);
	if (err)
		percpu_counter_destroy(&sbi->alloc_valid_block_count);

	return err;
}

#ifdef CONFIG_BLK_DEV_ZONED
static int init_blkz_info(struct f2fs_sb_info *sbi, int devi)
{
	struct block_device *bdev = FDEV(devi).bdev;
	sector_t nr_sectors = bdev->bd_part->nr_sects;
	sector_t sector = 0;
	struct blk_zone *zones;
	unsigned int i, nr_zones;
	unsigned int n = 0;
	int err = -EIO;

	if (!f2fs_sb_has_blkzoned(sbi))
		return 0;

	if (sbi->blocks_per_blkz && sbi->blocks_per_blkz !=
				SECTOR_TO_BLOCK(bdev_zone_sectors(bdev)))
		return -EINVAL;
	sbi->blocks_per_blkz = SECTOR_TO_BLOCK(bdev_zone_sectors(bdev));
	if (sbi->log_blocks_per_blkz && sbi->log_blocks_per_blkz !=
				__ilog2_u32(sbi->blocks_per_blkz))
		return -EINVAL;
	sbi->log_blocks_per_blkz = __ilog2_u32(sbi->blocks_per_blkz);
	FDEV(devi).nr_blkz = SECTOR_TO_BLOCK(nr_sectors) >>
					sbi->log_blocks_per_blkz;
	if (nr_sectors & (bdev_zone_sectors(bdev) - 1))
		FDEV(devi).nr_blkz++;

	FDEV(devi).blkz_seq = f2fs_kzalloc(sbi,
					BITS_TO_LONGS(FDEV(devi).nr_blkz)
					* sizeof(unsigned long),
					GFP_KERNEL);
	if (!FDEV(devi).blkz_seq)
		return -ENOMEM;

#define F2FS_REPORT_NR_ZONES   4096

	zones = f2fs_kzalloc(sbi,
			     array_size(F2FS_REPORT_NR_ZONES,
					sizeof(struct blk_zone)),
			     GFP_KERNEL);
	if (!zones)
		return -ENOMEM;

	/* Get block zones type */
	while (zones && sector < nr_sectors) {

		nr_zones = F2FS_REPORT_NR_ZONES;
		err = blkdev_report_zones(bdev, sector,
					  zones, &nr_zones,
					  GFP_KERNEL);
		if (err)
			break;
		if (!nr_zones) {
			err = -EIO;
			break;
		}

		for (i = 0; i < nr_zones; i++) {
			if (zones[i].type != BLK_ZONE_TYPE_CONVENTIONAL)
				set_bit(n, FDEV(devi).blkz_seq);
			sector += zones[i].len;
			n++;
		}
	}

	kvfree(zones);

	return err;
}
#endif

/*
 * Read f2fs raw super block.
 * Because we have two copies of super block, so read both of them
 * to get the first valid one. If any one of them is broken, we pass
 * them recovery flag back to the caller.
 */
static int read_raw_super_block(struct f2fs_sb_info *sbi,
			struct f2fs_super_block **raw_super,
			int *valid_super_block, int *recovery)
{
	struct super_block *sb = sbi->sb;
	int block;
	struct buffer_head *bh;
	struct f2fs_super_block *super;
	int err = 0;

	super = kzalloc(sizeof(struct f2fs_super_block), GFP_KERNEL);
	if (!super)
		return -ENOMEM;

	for (block = 0; block < 2; block++) {
		bh = sb_bread(sb, block);
		if (!bh) {
			f2fs_err(sbi, "Unable to read %dth superblock",
				 block + 1);
			err = -EIO;
			continue;
		}

		/* sanity checking of raw super */
		err = sanity_check_raw_super(sbi, bh);
		if (err) {
<<<<<<< HEAD
			f2fs_msg(sb, KERN_ERR,
				"Can't find valid F2FS filesystem in %dth superblock",
				block + 1);
=======
			f2fs_err(sbi, "Can't find valid F2FS filesystem in %dth superblock",
				 block + 1);
>>>>>>> 43919ded
			brelse(bh);
			continue;
		}

		if (!*raw_super) {
			memcpy(super, bh->b_data + F2FS_SUPER_OFFSET,
							sizeof(*super));
			*valid_super_block = block;
			*raw_super = super;
		}
		brelse(bh);
	}

	/* Fail to read any one of the superblocks*/
	if (err < 0)
		*recovery = 1;

	/* No valid superblock */
	if (!*raw_super)
		kvfree(super);
	else
		err = 0;

	return err;
}

int f2fs_commit_super(struct f2fs_sb_info *sbi, bool recover)
{
	struct buffer_head *bh;
	__u32 crc = 0;
	int err;

	if ((recover && f2fs_readonly(sbi->sb)) ||
				bdev_read_only(sbi->sb->s_bdev)) {
		set_sbi_flag(sbi, SBI_NEED_SB_WRITE);
		return -EROFS;
	}

	/* we should update superblock crc here */
	if (!recover && f2fs_sb_has_sb_chksum(sbi)) {
		crc = f2fs_crc32(sbi, F2FS_RAW_SUPER(sbi),
				offsetof(struct f2fs_super_block, crc));
		F2FS_RAW_SUPER(sbi)->crc = cpu_to_le32(crc);
	}

	/* write back-up superblock first */
	bh = sb_bread(sbi->sb, sbi->valid_super_block ? 0 : 1);
	if (!bh)
		return -EIO;
	err = __f2fs_commit_super(bh, F2FS_RAW_SUPER(sbi));
	brelse(bh);

	/* if we are in recovery path, skip writing valid superblock */
	if (recover || err)
		return err;

	/* write current valid superblock */
	bh = sb_bread(sbi->sb, sbi->valid_super_block);
	if (!bh)
		return -EIO;
	err = __f2fs_commit_super(bh, F2FS_RAW_SUPER(sbi));
	brelse(bh);
	return err;
}

static int f2fs_scan_devices(struct f2fs_sb_info *sbi)
{
	struct f2fs_super_block *raw_super = F2FS_RAW_SUPER(sbi);
	unsigned int max_devices = MAX_DEVICES;
	int i;

	/* Initialize single device information */
	if (!RDEV(0).path[0]) {
		if (!bdev_is_zoned(sbi->sb->s_bdev))
			return 0;
		max_devices = 1;
	}

	/*
	 * Initialize multiple devices information, or single
	 * zoned block device information.
	 */
	sbi->devs = f2fs_kzalloc(sbi,
				 array_size(max_devices,
					    sizeof(struct f2fs_dev_info)),
				 GFP_KERNEL);
	if (!sbi->devs)
		return -ENOMEM;

	for (i = 0; i < max_devices; i++) {

		if (i > 0 && !RDEV(i).path[0])
			break;

		if (max_devices == 1) {
			/* Single zoned block device mount */
			FDEV(0).bdev =
				blkdev_get_by_dev(sbi->sb->s_bdev->bd_dev,
					sbi->sb->s_mode, sbi->sb->s_type);
		} else {
			/* Multi-device mount */
			memcpy(FDEV(i).path, RDEV(i).path, MAX_PATH_LEN);
			FDEV(i).total_segments =
				le32_to_cpu(RDEV(i).total_segments);
			if (i == 0) {
				FDEV(i).start_blk = 0;
				FDEV(i).end_blk = FDEV(i).start_blk +
				    (FDEV(i).total_segments <<
				    sbi->log_blocks_per_seg) - 1 +
				    le32_to_cpu(raw_super->segment0_blkaddr);
			} else {
				FDEV(i).start_blk = FDEV(i - 1).end_blk + 1;
				FDEV(i).end_blk = FDEV(i).start_blk +
					(FDEV(i).total_segments <<
					sbi->log_blocks_per_seg) - 1;
			}
			FDEV(i).bdev = blkdev_get_by_path(FDEV(i).path,
					sbi->sb->s_mode, sbi->sb->s_type);
		}
		if (IS_ERR(FDEV(i).bdev))
			return PTR_ERR(FDEV(i).bdev);

		/* to release errored devices */
		sbi->s_ndevs = i + 1;

#ifdef CONFIG_BLK_DEV_ZONED
		if (bdev_zoned_model(FDEV(i).bdev) == BLK_ZONED_HM &&
				!f2fs_sb_has_blkzoned(sbi)) {
			f2fs_err(sbi, "Zoned block device feature not enabled\n");
			return -EINVAL;
		}
		if (bdev_zoned_model(FDEV(i).bdev) != BLK_ZONED_NONE) {
			if (init_blkz_info(sbi, i)) {
				f2fs_err(sbi, "Failed to initialize F2FS blkzone information");
				return -EINVAL;
			}
			if (max_devices == 1)
				break;
			f2fs_info(sbi, "Mount Device [%2d]: %20s, %8u, %8x - %8x (zone: %s)",
				  i, FDEV(i).path,
				  FDEV(i).total_segments,
				  FDEV(i).start_blk, FDEV(i).end_blk,
				  bdev_zoned_model(FDEV(i).bdev) == BLK_ZONED_HA ?
				  "Host-aware" : "Host-managed");
			continue;
		}
#endif
		f2fs_info(sbi, "Mount Device [%2d]: %20s, %8u, %8x - %8x",
			  i, FDEV(i).path,
			  FDEV(i).total_segments,
			  FDEV(i).start_blk, FDEV(i).end_blk);
	}
	f2fs_info(sbi,
		  "IO Block Size: %8d KB", F2FS_IO_SIZE_KB(sbi));
	return 0;
}

static int f2fs_setup_casefold(struct f2fs_sb_info *sbi)
{
#ifdef CONFIG_UNICODE
	if (f2fs_sb_has_casefold(sbi) && !sbi->s_encoding) {
		const struct f2fs_sb_encodings *encoding_info;
		struct unicode_map *encoding;
		__u16 encoding_flags;

		if (f2fs_sb_has_encrypt(sbi)) {
			f2fs_err(sbi,
				"Can't mount with encoding and encryption");
			return -EINVAL;
		}

		if (f2fs_sb_read_encoding(sbi->raw_super, &encoding_info,
					  &encoding_flags)) {
			f2fs_err(sbi,
				 "Encoding requested by superblock is unknown");
			return -EINVAL;
		}

		encoding = utf8_load(encoding_info->version);
		if (IS_ERR(encoding)) {
			f2fs_err(sbi,
				 "can't mount with superblock charset: %s-%s "
				 "not supported by the kernel. flags: 0x%x.",
				 encoding_info->name, encoding_info->version,
				 encoding_flags);
			return PTR_ERR(encoding);
		}
		f2fs_info(sbi, "Using encoding defined by superblock: "
			 "%s-%s with flags 0x%hx", encoding_info->name,
			 encoding_info->version?:"\b", encoding_flags);

		sbi->s_encoding = encoding;
		sbi->s_encoding_flags = encoding_flags;
		sbi->sb->s_d_op = &f2fs_dentry_ops;
	}
#else
	if (f2fs_sb_has_casefold(sbi)) {
		f2fs_err(sbi, "Filesystem with casefold feature cannot be mounted without CONFIG_UNICODE");
		return -EINVAL;
	}
#endif
	return 0;
}

static void f2fs_tuning_parameters(struct f2fs_sb_info *sbi)
{
	struct f2fs_sm_info *sm_i = SM_I(sbi);

	/* adjust parameters according to the volume size */
	if (sm_i->main_segments <= SMALL_VOLUME_SEGMENTS) {
		F2FS_OPTION(sbi).alloc_mode = ALLOC_MODE_REUSE;
		sm_i->dcc_info->discard_granularity = 1;
		sm_i->ipu_policy = 1 << F2FS_IPU_FORCE;
	}

	sbi->readdir_ra = 1;
}

static int f2fs_fill_super(struct super_block *sb, void *data, int silent)
{
	struct f2fs_sb_info *sbi;
	struct f2fs_super_block *raw_super;
	struct inode *root;
	int err;
	bool skip_recovery = false, need_fsck = false;
	char *options = NULL;
	int recovery, i, valid_super_block;
	struct curseg_info *seg_i;
	int retry_cnt = 1;

try_onemore:
	err = -EINVAL;
	raw_super = NULL;
	valid_super_block = -1;
	recovery = 0;

	/* allocate memory for f2fs-specific super block info */
	sbi = kzalloc(sizeof(struct f2fs_sb_info), GFP_KERNEL);
	if (!sbi)
		return -ENOMEM;

	sbi->sb = sb;

	/* Load the checksum driver */
	sbi->s_chksum_driver = crypto_alloc_shash("crc32", 0, 0);
	if (IS_ERR(sbi->s_chksum_driver)) {
		f2fs_err(sbi, "Cannot load crc32 driver.");
		err = PTR_ERR(sbi->s_chksum_driver);
		sbi->s_chksum_driver = NULL;
		goto free_sbi;
	}

	/* set a block size */
	if (unlikely(!sb_set_blocksize(sb, F2FS_BLKSIZE))) {
		f2fs_err(sbi, "unable to set blocksize");
		goto free_sbi;
	}

	err = read_raw_super_block(sbi, &raw_super, &valid_super_block,
								&recovery);
	if (err)
		goto free_sbi;

	sb->s_fs_info = sbi;
	sbi->raw_super = raw_super;

	/* precompute checksum seed for metadata */
	if (f2fs_sb_has_inode_chksum(sbi))
		sbi->s_chksum_seed = f2fs_chksum(sbi, ~0, raw_super->uuid,
						sizeof(raw_super->uuid));

	/*
	 * The BLKZONED feature indicates that the drive was formatted with
	 * zone alignment optimization. This is optional for host-aware
	 * devices, but mandatory for host-managed zoned block devices.
	 */
#ifndef CONFIG_BLK_DEV_ZONED
	if (f2fs_sb_has_blkzoned(sbi)) {
		f2fs_err(sbi, "Zoned block device support is not enabled");
		err = -EOPNOTSUPP;
		goto free_sb_buf;
	}
#endif
	default_options(sbi);
	/* parse mount options */
	options = kstrdup((const char *)data, GFP_KERNEL);
	if (data && !options) {
		err = -ENOMEM;
		goto free_sb_buf;
	}

	err = parse_options(sb, options);
	if (err)
		goto free_options;

	sbi->max_file_blocks = max_file_blocks();
	sb->s_maxbytes = sbi->max_file_blocks <<
				le32_to_cpu(raw_super->log_blocksize);
	sb->s_max_links = F2FS_LINK_MAX;

	err = f2fs_setup_casefold(sbi);
	if (err)
		goto free_options;

#ifdef CONFIG_QUOTA
	sb->dq_op = &f2fs_quota_operations;
	sb->s_qcop = &f2fs_quotactl_ops;
	sb->s_quota_types = QTYPE_MASK_USR | QTYPE_MASK_GRP | QTYPE_MASK_PRJ;

	if (f2fs_sb_has_quota_ino(sbi)) {
		for (i = 0; i < MAXQUOTAS; i++) {
			if (f2fs_qf_ino(sbi->sb, i))
				sbi->nquota_files++;
		}
	}
#endif

	sb->s_op = &f2fs_sops;
#ifdef CONFIG_FS_ENCRYPTION
	sb->s_cop = &f2fs_cryptops;
#endif
	sb->s_xattr = f2fs_xattr_handlers;
	sb->s_export_op = &f2fs_export_ops;
	sb->s_magic = F2FS_SUPER_MAGIC;
	sb->s_time_gran = 1;
	sb->s_flags = (sb->s_flags & ~MS_POSIXACL) |
		(test_opt(sbi, POSIX_ACL) ? MS_POSIXACL : 0);
	memcpy(&sb->s_uuid, raw_super->uuid, sizeof(raw_super->uuid));
	sb->s_iflags |= SB_I_CGROUPWB;

	/* init f2fs-specific super block info */
	sbi->valid_super_block = valid_super_block;
	mutex_init(&sbi->gc_mutex);
	mutex_init(&sbi->writepages);
	mutex_init(&sbi->cp_mutex);
	mutex_init(&sbi->resize_mutex);
	init_rwsem(&sbi->node_write);
	init_rwsem(&sbi->node_change);

	/* disallow all the data/node/meta page writes */
	set_sbi_flag(sbi, SBI_POR_DOING);
	spin_lock_init(&sbi->stat_lock);

	/* init iostat info */
	spin_lock_init(&sbi->iostat_lock);
	sbi->iostat_enable = false;

	for (i = 0; i < NR_PAGE_TYPE; i++) {
		int n = (i == META) ? 1: NR_TEMP_TYPE;
		int j;

		sbi->write_io[i] =
			f2fs_kmalloc(sbi,
				     array_size(n,
						sizeof(struct f2fs_bio_info)),
				     GFP_KERNEL);
		if (!sbi->write_io[i]) {
			err = -ENOMEM;
			goto free_bio_info;
		}

		for (j = HOT; j < n; j++) {
			init_rwsem(&sbi->write_io[i][j].io_rwsem);
			sbi->write_io[i][j].sbi = sbi;
			sbi->write_io[i][j].bio = NULL;
			spin_lock_init(&sbi->write_io[i][j].io_lock);
			INIT_LIST_HEAD(&sbi->write_io[i][j].io_list);
		}
	}

	init_rwsem(&sbi->cp_rwsem);
	init_rwsem(&sbi->quota_sem);
	init_waitqueue_head(&sbi->cp_wait);
	init_sb_info(sbi);

	err = init_percpu_info(sbi);
	if (err)
		goto free_bio_info;

	if (F2FS_IO_ALIGNED(sbi)) {
		sbi->write_io_dummy =
			mempool_create_page_pool(2 * (F2FS_IO_SIZE(sbi) - 1), 0);
		if (!sbi->write_io_dummy) {
			err = -ENOMEM;
			goto free_percpu;
		}
	}

	/* get an inode for meta space */
	sbi->meta_inode = f2fs_iget(sb, F2FS_META_INO(sbi));
	if (IS_ERR(sbi->meta_inode)) {
		f2fs_err(sbi, "Failed to read F2FS meta data inode");
		err = PTR_ERR(sbi->meta_inode);
		goto free_io_dummy;
	}

	err = f2fs_get_valid_checkpoint(sbi);
	if (err) {
		f2fs_err(sbi, "Failed to get valid F2FS checkpoint");
		goto free_meta_inode;
	}

	if (__is_set_ckpt_flags(F2FS_CKPT(sbi), CP_QUOTA_NEED_FSCK_FLAG))
		set_sbi_flag(sbi, SBI_QUOTA_NEED_REPAIR);
	if (__is_set_ckpt_flags(F2FS_CKPT(sbi), CP_DISABLED_QUICK_FLAG)) {
		set_sbi_flag(sbi, SBI_CP_DISABLED_QUICK);
		sbi->interval_time[DISABLE_TIME] = DEF_DISABLE_QUICK_INTERVAL;
	}

	if (__is_set_ckpt_flags(F2FS_CKPT(sbi), CP_FSCK_FLAG))
		set_sbi_flag(sbi, SBI_NEED_FSCK);

	/* Initialize device list */
	err = f2fs_scan_devices(sbi);
	if (err) {
		f2fs_err(sbi, "Failed to find devices");
		goto free_devices;
	}

	sbi->total_valid_node_count =
				le32_to_cpu(sbi->ckpt->valid_node_count);
	percpu_counter_set(&sbi->total_valid_inode_count,
				le32_to_cpu(sbi->ckpt->valid_inode_count));
	sbi->user_block_count = le64_to_cpu(sbi->ckpt->user_block_count);
	sbi->total_valid_block_count =
				le64_to_cpu(sbi->ckpt->valid_block_count);
	sbi->last_valid_block_count = sbi->total_valid_block_count;
	sbi->reserved_blocks = 0;
	sbi->current_reserved_blocks = 0;
	limit_reserve_root(sbi);

	for (i = 0; i < NR_INODE_TYPE; i++) {
		INIT_LIST_HEAD(&sbi->inode_list[i]);
		spin_lock_init(&sbi->inode_lock[i]);
	}
	mutex_init(&sbi->flush_lock);

	f2fs_init_extent_cache_info(sbi);

	f2fs_init_ino_entry_info(sbi);

	f2fs_init_fsync_node_info(sbi);

	/* setup f2fs internal modules */
	err = f2fs_build_segment_manager(sbi);
	if (err) {
		f2fs_err(sbi, "Failed to initialize F2FS segment manager (%d)",
			 err);
		goto free_sm;
	}
	err = f2fs_build_node_manager(sbi);
	if (err) {
		f2fs_err(sbi, "Failed to initialize F2FS node manager (%d)",
			 err);
		goto free_nm;
	}

	/* For write statistics */
	if (sb->s_bdev->bd_part)
		sbi->sectors_written_start =
			(u64)part_stat_read(sb->s_bdev->bd_part, sectors[1]);

	/* Read accumulated write IO statistics if exists */
	seg_i = CURSEG_I(sbi, CURSEG_HOT_NODE);
	if (__exist_node_summaries(sbi))
		sbi->kbytes_written =
			le64_to_cpu(seg_i->journal->info.kbytes_written);

	f2fs_build_gc_manager(sbi);

	err = f2fs_build_stats(sbi);
	if (err)
		goto free_nm;

	/* get an inode for node space */
	sbi->node_inode = f2fs_iget(sb, F2FS_NODE_INO(sbi));
	if (IS_ERR(sbi->node_inode)) {
		f2fs_err(sbi, "Failed to read node inode");
		err = PTR_ERR(sbi->node_inode);
		goto free_stats;
	}

	/* read root inode and dentry */
	root = f2fs_iget(sb, F2FS_ROOT_INO(sbi));
	if (IS_ERR(root)) {
		f2fs_err(sbi, "Failed to read root inode");
		err = PTR_ERR(root);
		goto free_node_inode;
	}
	if (!S_ISDIR(root->i_mode) || !root->i_blocks ||
			!root->i_size || !root->i_nlink) {
		iput(root);
		err = -EINVAL;
		goto free_node_inode;
	}

	sb->s_root = d_make_root(root); /* allocate root dentry */
	if (!sb->s_root) {
		err = -ENOMEM;
		goto free_node_inode;
	}

	err = f2fs_register_sysfs(sbi);
	if (err)
		goto free_root_inode;

#ifdef CONFIG_QUOTA
	/* Enable quota usage during mount */
	if (f2fs_sb_has_quota_ino(sbi) && !f2fs_readonly(sb)) {
		err = f2fs_enable_quotas(sb);
		if (err)
			f2fs_err(sbi, "Cannot turn on quotas: error %d", err);
	}
#endif
	/* if there are nt orphan nodes free them */
	err = f2fs_recover_orphan_inodes(sbi);
	if (err)
		goto free_meta;

	if (unlikely(is_set_ckpt_flags(sbi, CP_DISABLED_FLAG)))
		goto reset_checkpoint;

	/* recover fsynced data */
	if (!test_opt(sbi, DISABLE_ROLL_FORWARD)) {
		/*
		 * mount should be failed, when device has readonly mode, and
		 * previous checkpoint was not done by clean system shutdown.
		 */
		if (f2fs_hw_is_readonly(sbi)) {
			if (!is_set_ckpt_flags(sbi, CP_UMOUNT_FLAG)) {
				err = -EROFS;
				f2fs_err(sbi, "Need to recover fsync data, but write access unavailable");
				goto free_meta;
			}
			f2fs_info(sbi, "write access unavailable, skipping recovery");
			goto reset_checkpoint;
		}

		if (need_fsck)
			set_sbi_flag(sbi, SBI_NEED_FSCK);

		if (skip_recovery)
			goto reset_checkpoint;

		err = f2fs_recover_fsync_data(sbi, false);
		if (err < 0) {
			if (err != -ENOMEM)
				skip_recovery = true;
			need_fsck = true;
			f2fs_err(sbi, "Cannot recover all fsync data errno=%d",
				 err);
			goto free_meta;
		}
	} else {
		err = f2fs_recover_fsync_data(sbi, true);

		if (!f2fs_readonly(sb) && err > 0) {
			err = -EINVAL;
			f2fs_err(sbi, "Need to recover fsync data");
			goto free_meta;
		}
	}
reset_checkpoint:
	/* f2fs_recover_fsync_data() cleared this already */
	clear_sbi_flag(sbi, SBI_POR_DOING);

	if (test_opt(sbi, DISABLE_CHECKPOINT)) {
		err = f2fs_disable_checkpoint(sbi);
		if (err)
			goto sync_free_meta;
	} else if (is_set_ckpt_flags(sbi, CP_DISABLED_FLAG)) {
		f2fs_enable_checkpoint(sbi);
	}

	/*
	 * If filesystem is not mounted as read-only then
	 * do start the gc_thread.
	 */
	if (test_opt(sbi, BG_GC) && !f2fs_readonly(sb)) {
		/* After POR, we can run background GC thread.*/
		err = f2fs_start_gc_thread(sbi);
		if (err)
			goto sync_free_meta;
	}
	kvfree(options);

	/* recover broken superblock */
	if (recovery) {
		err = f2fs_commit_super(sbi, true);
		f2fs_info(sbi, "Try to recover %dth superblock, ret: %d",
			  sbi->valid_super_block ? 1 : 2, err);
	}

	f2fs_join_shrinker(sbi);

	f2fs_tuning_parameters(sbi);

	f2fs_notice(sbi, "Mounted with checkpoint version = %llx",
		    cur_cp_version(F2FS_CKPT(sbi)));
	f2fs_update_time(sbi, CP_TIME);
	f2fs_update_time(sbi, REQ_TIME);
	clear_sbi_flag(sbi, SBI_CP_DISABLED_QUICK);
	return 0;

sync_free_meta:
	/* safe to flush all the data */
	sync_filesystem(sbi->sb);
	retry_cnt = 0;

free_meta:
#ifdef CONFIG_QUOTA
	f2fs_truncate_quota_inode_pages(sb);
	if (f2fs_sb_has_quota_ino(sbi) && !f2fs_readonly(sb))
		f2fs_quota_off_umount(sbi->sb);
#endif
	/*
	 * Some dirty meta pages can be produced by f2fs_recover_orphan_inodes()
	 * failed by EIO. Then, iput(node_inode) can trigger balance_fs_bg()
	 * followed by f2fs_write_checkpoint() through f2fs_write_node_pages(), which
	 * falls into an infinite loop in f2fs_sync_meta_pages().
	 */
	truncate_inode_pages_final(META_MAPPING(sbi));
	/* evict some inodes being cached by GC */
	evict_inodes(sb);
	f2fs_unregister_sysfs(sbi);
free_root_inode:
	dput(sb->s_root);
	sb->s_root = NULL;
free_node_inode:
	f2fs_release_ino_entry(sbi, true);
	truncate_inode_pages_final(NODE_MAPPING(sbi));
	iput(sbi->node_inode);
	sbi->node_inode = NULL;
free_stats:
	f2fs_destroy_stats(sbi);
free_nm:
	f2fs_destroy_node_manager(sbi);
free_sm:
	f2fs_destroy_segment_manager(sbi);
free_devices:
	destroy_device_list(sbi);
	kvfree(sbi->ckpt);
free_meta_inode:
	make_bad_inode(sbi->meta_inode);
	iput(sbi->meta_inode);
	sbi->meta_inode = NULL;
free_io_dummy:
	mempool_destroy(sbi->write_io_dummy);
free_percpu:
	destroy_percpu_info(sbi);
free_bio_info:
	for (i = 0; i < NR_PAGE_TYPE; i++)
		kvfree(sbi->write_io[i]);

#ifdef CONFIG_UNICODE
	utf8_unload(sbi->s_encoding);
#endif
free_options:
#ifdef CONFIG_QUOTA
	for (i = 0; i < MAXQUOTAS; i++)
		kvfree(F2FS_OPTION(sbi).s_qf_names[i]);
#endif
	kvfree(options);
free_sb_buf:
	kvfree(raw_super);
free_sbi:
	if (sbi->s_chksum_driver)
		crypto_free_shash(sbi->s_chksum_driver);
	kvfree(sbi);

	/* give only one another chance */
	if (retry_cnt > 0 && skip_recovery) {
		retry_cnt--;
		shrink_dcache_sb(sb);
		goto try_onemore;
	}
	return err;
}

static struct dentry *f2fs_mount(struct file_system_type *fs_type, int flags,
			const char *dev_name, void *data)
{
	return mount_bdev(fs_type, flags, dev_name, data, f2fs_fill_super);
}

static void kill_f2fs_super(struct super_block *sb)
{
	if (sb->s_root) {
		struct f2fs_sb_info *sbi = F2FS_SB(sb);

		set_sbi_flag(sbi, SBI_IS_CLOSE);
		f2fs_stop_gc_thread(sbi);
		f2fs_stop_discard_thread(sbi);

		if (is_sbi_flag_set(sbi, SBI_IS_DIRTY) ||
				!is_set_ckpt_flags(sbi, CP_UMOUNT_FLAG)) {
			struct cp_control cpc = {
				.reason = CP_UMOUNT,
			};
			f2fs_write_checkpoint(sbi, &cpc);
		}

		if (is_sbi_flag_set(sbi, SBI_IS_RECOVERED) && f2fs_readonly(sb))
			sb->s_flags &= ~SB_RDONLY;
	}
	kill_block_super(sb);
}

static struct file_system_type f2fs_fs_type = {
	.owner		= THIS_MODULE,
	.name		= "f2fs",
	.mount		= f2fs_mount,
	.kill_sb	= kill_f2fs_super,
	.fs_flags	= FS_REQUIRES_DEV,
};
MODULE_ALIAS_FS("f2fs");

static int __init init_inodecache(void)
{
	f2fs_inode_cachep = kmem_cache_create("f2fs_inode_cache",
			sizeof(struct f2fs_inode_info), 0,
			SLAB_RECLAIM_ACCOUNT|SLAB_ACCOUNT, NULL);
	if (!f2fs_inode_cachep)
		return -ENOMEM;
	return 0;
}

static void destroy_inodecache(void)
{
	/*
	 * Make sure all delayed rcu free inodes are flushed before we
	 * destroy cache.
	 */
	rcu_barrier();
	kmem_cache_destroy(f2fs_inode_cachep);
}

static int __init init_f2fs_fs(void)
{
	int err;

	if (PAGE_SIZE != F2FS_BLKSIZE) {
		printk("F2FS not supported on PAGE_SIZE(%lu) != %d\n",
				PAGE_SIZE, F2FS_BLKSIZE);
		return -EINVAL;
	}

	f2fs_build_trace_ios();

	err = init_inodecache();
	if (err)
		goto fail;
	err = f2fs_create_node_manager_caches();
	if (err)
		goto free_inodecache;
	err = f2fs_create_segment_manager_caches();
	if (err)
		goto free_node_manager_caches;
	err = f2fs_create_checkpoint_caches();
	if (err)
		goto free_segment_manager_caches;
	err = f2fs_create_extent_cache();
	if (err)
		goto free_checkpoint_caches;
	err = f2fs_init_sysfs();
	if (err)
		goto free_extent_cache;
	err = register_shrinker(&f2fs_shrinker_info);
	if (err)
		goto free_sysfs;
	err = register_filesystem(&f2fs_fs_type);
	if (err)
		goto free_shrinker;
	f2fs_create_root_stats();
	err = f2fs_init_post_read_processing();
	if (err)
		goto free_root_stats;
	return 0;

free_root_stats:
	f2fs_destroy_root_stats();
	unregister_filesystem(&f2fs_fs_type);
free_shrinker:
	unregister_shrinker(&f2fs_shrinker_info);
free_sysfs:
	f2fs_exit_sysfs();
free_extent_cache:
	f2fs_destroy_extent_cache();
free_checkpoint_caches:
	f2fs_destroy_checkpoint_caches();
free_segment_manager_caches:
	f2fs_destroy_segment_manager_caches();
free_node_manager_caches:
	f2fs_destroy_node_manager_caches();
free_inodecache:
	destroy_inodecache();
fail:
	return err;
}

static void __exit exit_f2fs_fs(void)
{
	f2fs_destroy_post_read_processing();
	f2fs_destroy_root_stats();
	unregister_filesystem(&f2fs_fs_type);
	unregister_shrinker(&f2fs_shrinker_info);
	f2fs_exit_sysfs();
	f2fs_destroy_extent_cache();
	f2fs_destroy_checkpoint_caches();
	f2fs_destroy_segment_manager_caches();
	f2fs_destroy_node_manager_caches();
	destroy_inodecache();
	f2fs_destroy_trace_ios();
}

module_init(init_f2fs_fs)
module_exit(exit_f2fs_fs)

MODULE_AUTHOR("Samsung Electronics's Praesto Team");
MODULE_DESCRIPTION("Flash Friendly File System");
MODULE_LICENSE("GPL");
<|MERGE_RESOLUTION|>--- conflicted
+++ resolved
@@ -2555,52 +2555,25 @@
 		}
 	}
 
-<<<<<<< HEAD
-	if (le32_to_cpu(raw_super->magic) != F2FS_SUPER_MAGIC) {
-		f2fs_msg(sb, KERN_INFO,
-			"Magic Mismatch, valid(0x%x) - read(0x%x)",
-			F2FS_SUPER_MAGIC, le32_to_cpu(raw_super->magic));
-		return -EINVAL;
-	}
-
-	/* Currently, support only 4KB page cache size */
-	if (F2FS_BLKSIZE != PAGE_SIZE) {
-		f2fs_msg(sb, KERN_INFO,
-			"Invalid page_cache_size (%lu), supports only 4KB",
-			PAGE_SIZE);
-=======
 	/* Currently, support only 4KB page cache size */
 	if (F2FS_BLKSIZE != PAGE_SIZE) {
 		f2fs_info(sbi, "Invalid page_cache_size (%lu), supports only 4KB",
 			  PAGE_SIZE);
->>>>>>> 43919ded
 		return -EFSCORRUPTED;
 	}
 
 	/* Currently, support only 4KB block size */
 	blocksize = 1 << le32_to_cpu(raw_super->log_blocksize);
 	if (blocksize != F2FS_BLKSIZE) {
-<<<<<<< HEAD
-		f2fs_msg(sb, KERN_INFO,
-			"Invalid blocksize (%u), supports only 4KB",
-			blocksize);
-=======
 		f2fs_info(sbi, "Invalid blocksize (%u), supports only 4KB",
 			  blocksize);
->>>>>>> 43919ded
 		return -EFSCORRUPTED;
 	}
 
 	/* check log blocks per segment */
 	if (le32_to_cpu(raw_super->log_blocks_per_seg) != 9) {
-<<<<<<< HEAD
-		f2fs_msg(sb, KERN_INFO,
-			"Invalid log blocks per segment (%u)",
-			le32_to_cpu(raw_super->log_blocks_per_seg));
-=======
 		f2fs_info(sbi, "Invalid log blocks per segment (%u)",
 			  le32_to_cpu(raw_super->log_blocks_per_seg));
->>>>>>> 43919ded
 		return -EFSCORRUPTED;
 	}
 
@@ -2609,28 +2582,16 @@
 				F2FS_MAX_LOG_SECTOR_SIZE ||
 		le32_to_cpu(raw_super->log_sectorsize) <
 				F2FS_MIN_LOG_SECTOR_SIZE) {
-<<<<<<< HEAD
-		f2fs_msg(sb, KERN_INFO, "Invalid log sectorsize (%u)",
-			le32_to_cpu(raw_super->log_sectorsize));
-=======
 		f2fs_info(sbi, "Invalid log sectorsize (%u)",
 			  le32_to_cpu(raw_super->log_sectorsize));
->>>>>>> 43919ded
 		return -EFSCORRUPTED;
 	}
 	if (le32_to_cpu(raw_super->log_sectors_per_block) +
 		le32_to_cpu(raw_super->log_sectorsize) !=
 			F2FS_MAX_LOG_SECTOR_SIZE) {
-<<<<<<< HEAD
-		f2fs_msg(sb, KERN_INFO,
-			"Invalid log sectors per block(%u) log sectorsize(%u)",
-			le32_to_cpu(raw_super->log_sectors_per_block),
-			le32_to_cpu(raw_super->log_sectorsize));
-=======
 		f2fs_info(sbi, "Invalid log sectors per block(%u) log sectorsize(%u)",
 			  le32_to_cpu(raw_super->log_sectors_per_block),
 			  le32_to_cpu(raw_super->log_sectorsize));
->>>>>>> 43919ded
 		return -EFSCORRUPTED;
 	}
 
@@ -2644,96 +2605,51 @@
 
 	if (segment_count > F2FS_MAX_SEGMENT ||
 				segment_count < F2FS_MIN_SEGMENTS) {
-<<<<<<< HEAD
-		f2fs_msg(sb, KERN_INFO,
-			"Invalid segment count (%u)",
-			segment_count);
-=======
 		f2fs_info(sbi, "Invalid segment count (%u)", segment_count);
->>>>>>> 43919ded
 		return -EFSCORRUPTED;
 	}
 
 	if (total_sections > segment_count ||
 			total_sections < F2FS_MIN_SEGMENTS ||
 			segs_per_sec > segment_count || !segs_per_sec) {
-<<<<<<< HEAD
-		f2fs_msg(sb, KERN_INFO,
-			"Invalid segment/section count (%u, %u x %u)",
-			segment_count, total_sections, segs_per_sec);
-=======
 		f2fs_info(sbi, "Invalid segment/section count (%u, %u x %u)",
 			  segment_count, total_sections, segs_per_sec);
->>>>>>> 43919ded
 		return -EFSCORRUPTED;
 	}
 
 	if ((segment_count / segs_per_sec) < total_sections) {
-<<<<<<< HEAD
-		f2fs_msg(sb, KERN_INFO,
-			"Small segment_count (%u < %u * %u)",
-			segment_count, segs_per_sec, total_sections);
-=======
 		f2fs_info(sbi, "Small segment_count (%u < %u * %u)",
 			  segment_count, segs_per_sec, total_sections);
->>>>>>> 43919ded
 		return -EFSCORRUPTED;
 	}
 
 	if (segment_count > (le64_to_cpu(raw_super->block_count) >> 9)) {
-<<<<<<< HEAD
-		f2fs_msg(sb, KERN_INFO,
-			"Wrong segment_count / block_count (%u > %llu)",
-			segment_count, le64_to_cpu(raw_super->block_count));
-=======
 		f2fs_info(sbi, "Wrong segment_count / block_count (%u > %llu)",
 			  segment_count, le64_to_cpu(raw_super->block_count));
->>>>>>> 43919ded
 		return -EFSCORRUPTED;
 	}
 
 	if (secs_per_zone > total_sections || !secs_per_zone) {
-<<<<<<< HEAD
-		f2fs_msg(sb, KERN_INFO,
-			"Wrong secs_per_zone / total_sections (%u, %u)",
-			secs_per_zone, total_sections);
-=======
 		f2fs_info(sbi, "Wrong secs_per_zone / total_sections (%u, %u)",
 			  secs_per_zone, total_sections);
->>>>>>> 43919ded
 		return -EFSCORRUPTED;
 	}
 	if (le32_to_cpu(raw_super->extension_count) > F2FS_MAX_EXTENSION ||
 			raw_super->hot_ext_count > F2FS_MAX_EXTENSION ||
 			(le32_to_cpu(raw_super->extension_count) +
 			raw_super->hot_ext_count) > F2FS_MAX_EXTENSION) {
-<<<<<<< HEAD
-		f2fs_msg(sb, KERN_INFO,
-			"Corrupted extension count (%u + %u > %u)",
-			le32_to_cpu(raw_super->extension_count),
-			raw_super->hot_ext_count,
-			F2FS_MAX_EXTENSION);
-=======
 		f2fs_info(sbi, "Corrupted extension count (%u + %u > %u)",
 			  le32_to_cpu(raw_super->extension_count),
 			  raw_super->hot_ext_count,
 			  F2FS_MAX_EXTENSION);
->>>>>>> 43919ded
 		return -EFSCORRUPTED;
 	}
 
 	if (le32_to_cpu(raw_super->cp_payload) >
 				(blocks_per_seg - F2FS_CP_PACKS)) {
-<<<<<<< HEAD
-		f2fs_msg(sb, KERN_INFO,
-			"Insane cp_payload (%u > %u)",
-			le32_to_cpu(raw_super->cp_payload),
-			blocks_per_seg - F2FS_CP_PACKS);
-=======
 		f2fs_info(sbi, "Insane cp_payload (%u > %u)",
 			  le32_to_cpu(raw_super->cp_payload),
 			  blocks_per_seg - F2FS_CP_PACKS);
->>>>>>> 43919ded
 		return -EFSCORRUPTED;
 	}
 
@@ -2741,18 +2657,10 @@
 	if (le32_to_cpu(raw_super->node_ino) != 1 ||
 		le32_to_cpu(raw_super->meta_ino) != 2 ||
 		le32_to_cpu(raw_super->root_ino) != 3) {
-<<<<<<< HEAD
-		f2fs_msg(sb, KERN_INFO,
-			"Invalid Fs Meta Ino: node(%u) meta(%u) root(%u)",
-			le32_to_cpu(raw_super->node_ino),
-			le32_to_cpu(raw_super->meta_ino),
-			le32_to_cpu(raw_super->root_ino));
-=======
 		f2fs_info(sbi, "Invalid Fs Meta Ino: node(%u) meta(%u) root(%u)",
 			  le32_to_cpu(raw_super->node_ino),
 			  le32_to_cpu(raw_super->meta_ino),
 			  le32_to_cpu(raw_super->root_ino));
->>>>>>> 43919ded
 		return -EFSCORRUPTED;
 	}
 
@@ -2860,16 +2768,9 @@
 		for (j = 0; j < NR_CURSEG_DATA_TYPE; j++) {
 			if (le32_to_cpu(ckpt->cur_node_segno[i]) ==
 				le32_to_cpu(ckpt->cur_data_segno[j])) {
-<<<<<<< HEAD
-				f2fs_msg(sbi->sb, KERN_ERR,
-					"Node segment (%u) and Data segment (%u)"
-					" has the same segno: %u", i, j,
-					le32_to_cpu(ckpt->cur_node_segno[i]));
-=======
 				f2fs_err(sbi, "Node segment (%u) and Data segment (%u) has the same segno: %u",
 					 i, j,
 					 le32_to_cpu(ckpt->cur_node_segno[i]));
->>>>>>> 43919ded
 				return 1;
 			}
 		}
@@ -3083,14 +2984,8 @@
 		/* sanity checking of raw super */
 		err = sanity_check_raw_super(sbi, bh);
 		if (err) {
-<<<<<<< HEAD
-			f2fs_msg(sb, KERN_ERR,
-				"Can't find valid F2FS filesystem in %dth superblock",
-				block + 1);
-=======
 			f2fs_err(sbi, "Can't find valid F2FS filesystem in %dth superblock",
 				 block + 1);
->>>>>>> 43919ded
 			brelse(bh);
 			continue;
 		}
