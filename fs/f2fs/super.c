--- conflicted
+++ resolved
@@ -2924,10 +2924,6 @@
 			f2fs_msg(sb, KERN_ERR,
 				"Can't find valid F2FS filesystem in %dth superblock",
 				block + 1);
-<<<<<<< HEAD
-			err = -EFSCORRUPTED;
-=======
->>>>>>> d526662b
 			brelse(bh);
 			continue;
 		}
