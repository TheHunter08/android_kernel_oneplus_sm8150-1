// SPDX-License-Identifier: GPL-2.0
/*
 * fs/f2fs/super.c
 *
 * Copyright (c) 2012 Samsung Electronics Co., Ltd.
 *             http://www.samsung.com/
 */
#include <linux/module.h>
#include <linux/init.h>
#include <linux/fs.h>
#include <linux/statfs.h>
#include <linux/buffer_head.h>
#include <linux/backing-dev.h>
#include <linux/kthread.h>
#include <linux/parser.h>
#include <linux/mount.h>
#include <linux/seq_file.h>
#include <linux/proc_fs.h>
#include <linux/random.h>
#include <linux/exportfs.h>
#include <linux/blkdev.h>
#include <linux/quotaops.h>
#include <linux/f2fs_fs.h>
#include <linux/sysfs.h>
#include <linux/quota.h>

#include "f2fs.h"
#include "node.h"
#include "segment.h"
#include "xattr.h"
#include "gc.h"
#include "trace.h"

#define CREATE_TRACE_POINTS
#include <trace/events/f2fs.h>

static struct kmem_cache *f2fs_inode_cachep;

#ifdef CONFIG_F2FS_FAULT_INJECTION

const char *f2fs_fault_name[FAULT_MAX] = {
	[FAULT_KMALLOC]		= "kmalloc",
	[FAULT_KVMALLOC]	= "kvmalloc",
	[FAULT_PAGE_ALLOC]	= "page alloc",
	[FAULT_PAGE_GET]	= "page get",
	[FAULT_ALLOC_BIO]	= "alloc bio",
	[FAULT_ALLOC_NID]	= "alloc nid",
	[FAULT_ORPHAN]		= "orphan",
	[FAULT_BLOCK]		= "no more block",
	[FAULT_DIR_DEPTH]	= "too big dir depth",
	[FAULT_EVICT_INODE]	= "evict_inode fail",
	[FAULT_TRUNCATE]	= "truncate fail",
	[FAULT_READ_IO]		= "read IO error",
	[FAULT_CHECKPOINT]	= "checkpoint error",
	[FAULT_DISCARD]		= "discard error",
	[FAULT_WRITE_IO]	= "write IO error",
};

void f2fs_build_fault_attr(struct f2fs_sb_info *sbi, unsigned int rate,
							unsigned int type)
{
	struct f2fs_fault_info *ffi = &F2FS_OPTION(sbi).fault_info;

	if (rate) {
		atomic_set(&ffi->inject_ops, 0);
		ffi->inject_rate = rate;
	}

	if (type)
		ffi->inject_type = type;

	if (!rate && !type)
		memset(ffi, 0, sizeof(struct f2fs_fault_info));
}
#endif

/* f2fs-wide shrinker description */
static struct shrinker f2fs_shrinker_info = {
	.scan_objects = f2fs_shrink_scan,
	.count_objects = f2fs_shrink_count,
	.seeks = DEFAULT_SEEKS,
};

enum {
	Opt_gc_background,
	Opt_disable_roll_forward,
	Opt_norecovery,
	Opt_discard,
	Opt_nodiscard,
	Opt_noheap,
	Opt_heap,
	Opt_user_xattr,
	Opt_nouser_xattr,
	Opt_acl,
	Opt_noacl,
	Opt_active_logs,
	Opt_disable_ext_identify,
	Opt_inline_xattr,
	Opt_noinline_xattr,
	Opt_inline_xattr_size,
	Opt_inline_data,
	Opt_inline_dentry,
	Opt_noinline_dentry,
	Opt_flush_merge,
	Opt_noflush_merge,
	Opt_nobarrier,
	Opt_fastboot,
	Opt_extent_cache,
	Opt_noextent_cache,
	Opt_noinline_data,
	Opt_data_flush,
	Opt_reserve_root,
	Opt_resgid,
	Opt_resuid,
	Opt_mode,
	Opt_io_size_bits,
	Opt_fault_injection,
	Opt_fault_type,
	Opt_lazytime,
	Opt_nolazytime,
	Opt_quota,
	Opt_noquota,
	Opt_usrquota,
	Opt_grpquota,
	Opt_prjquota,
	Opt_usrjquota,
	Opt_grpjquota,
	Opt_prjjquota,
	Opt_offusrjquota,
	Opt_offgrpjquota,
	Opt_offprjjquota,
	Opt_jqfmt_vfsold,
	Opt_jqfmt_vfsv0,
	Opt_jqfmt_vfsv1,
	Opt_whint,
	Opt_alloc,
	Opt_fsync,
	Opt_test_dummy_encryption,
	Opt_checkpoint,
	Opt_err,
};

static match_table_t f2fs_tokens = {
	{Opt_gc_background, "background_gc=%s"},
	{Opt_disable_roll_forward, "disable_roll_forward"},
	{Opt_norecovery, "norecovery"},
	{Opt_discard, "discard"},
	{Opt_nodiscard, "nodiscard"},
	{Opt_noheap, "no_heap"},
	{Opt_heap, "heap"},
	{Opt_user_xattr, "user_xattr"},
	{Opt_nouser_xattr, "nouser_xattr"},
	{Opt_acl, "acl"},
	{Opt_noacl, "noacl"},
	{Opt_active_logs, "active_logs=%u"},
	{Opt_disable_ext_identify, "disable_ext_identify"},
	{Opt_inline_xattr, "inline_xattr"},
	{Opt_noinline_xattr, "noinline_xattr"},
	{Opt_inline_xattr_size, "inline_xattr_size=%u"},
	{Opt_inline_data, "inline_data"},
	{Opt_inline_dentry, "inline_dentry"},
	{Opt_noinline_dentry, "noinline_dentry"},
	{Opt_flush_merge, "flush_merge"},
	{Opt_noflush_merge, "noflush_merge"},
	{Opt_nobarrier, "nobarrier"},
	{Opt_fastboot, "fastboot"},
	{Opt_extent_cache, "extent_cache"},
	{Opt_noextent_cache, "noextent_cache"},
	{Opt_noinline_data, "noinline_data"},
	{Opt_data_flush, "data_flush"},
	{Opt_reserve_root, "reserve_root=%u"},
	{Opt_resgid, "resgid=%u"},
	{Opt_resuid, "resuid=%u"},
	{Opt_mode, "mode=%s"},
	{Opt_io_size_bits, "io_bits=%u"},
	{Opt_fault_injection, "fault_injection=%u"},
	{Opt_fault_type, "fault_type=%u"},
	{Opt_lazytime, "lazytime"},
	{Opt_nolazytime, "nolazytime"},
	{Opt_quota, "quota"},
	{Opt_noquota, "noquota"},
	{Opt_usrquota, "usrquota"},
	{Opt_grpquota, "grpquota"},
	{Opt_prjquota, "prjquota"},
	{Opt_usrjquota, "usrjquota=%s"},
	{Opt_grpjquota, "grpjquota=%s"},
	{Opt_prjjquota, "prjjquota=%s"},
	{Opt_offusrjquota, "usrjquota="},
	{Opt_offgrpjquota, "grpjquota="},
	{Opt_offprjjquota, "prjjquota="},
	{Opt_jqfmt_vfsold, "jqfmt=vfsold"},
	{Opt_jqfmt_vfsv0, "jqfmt=vfsv0"},
	{Opt_jqfmt_vfsv1, "jqfmt=vfsv1"},
	{Opt_whint, "whint_mode=%s"},
	{Opt_alloc, "alloc_mode=%s"},
	{Opt_fsync, "fsync_mode=%s"},
	{Opt_test_dummy_encryption, "test_dummy_encryption"},
	{Opt_checkpoint, "checkpoint=%s"},
	{Opt_err, NULL},
};

void f2fs_msg(struct super_block *sb, const char *level, const char *fmt, ...)
{
	struct va_format vaf;
	va_list args;

	va_start(args, fmt);
	vaf.fmt = fmt;
	vaf.va = &args;
	printk("%sF2FS-fs (%s): %pV\n", level, sb->s_id, &vaf);
	va_end(args);
}

static inline void limit_reserve_root(struct f2fs_sb_info *sbi)
{
	block_t limit = (sbi->user_block_count << 1) / 1000;

	/* limit is 0.2% */
	if (test_opt(sbi, RESERVE_ROOT) &&
			F2FS_OPTION(sbi).root_reserved_blocks > limit) {
		F2FS_OPTION(sbi).root_reserved_blocks = limit;
		f2fs_msg(sbi->sb, KERN_INFO,
			"Reduce reserved blocks for root = %u",
			F2FS_OPTION(sbi).root_reserved_blocks);
	}
	if (!test_opt(sbi, RESERVE_ROOT) &&
		(!uid_eq(F2FS_OPTION(sbi).s_resuid,
				make_kuid(&init_user_ns, F2FS_DEF_RESUID)) ||
		!gid_eq(F2FS_OPTION(sbi).s_resgid,
				make_kgid(&init_user_ns, F2FS_DEF_RESGID))))
		f2fs_msg(sbi->sb, KERN_INFO,
			"Ignore s_resuid=%u, s_resgid=%u w/o reserve_root",
				from_kuid_munged(&init_user_ns,
					F2FS_OPTION(sbi).s_resuid),
				from_kgid_munged(&init_user_ns,
					F2FS_OPTION(sbi).s_resgid));
}

static void init_once(void *foo)
{
	struct f2fs_inode_info *fi = (struct f2fs_inode_info *) foo;

	inode_init_once(&fi->vfs_inode);
}

#ifdef CONFIG_QUOTA
static const char * const quotatypes[] = INITQFNAMES;
#define QTYPE2NAME(t) (quotatypes[t])
static int f2fs_set_qf_name(struct super_block *sb, int qtype,
							substring_t *args)
{
	struct f2fs_sb_info *sbi = F2FS_SB(sb);
	char *qname;
	int ret = -EINVAL;

	if (sb_any_quota_loaded(sb) && !F2FS_OPTION(sbi).s_qf_names[qtype]) {
		f2fs_msg(sb, KERN_ERR,
			"Cannot change journaled "
			"quota options when quota turned on");
		return -EINVAL;
	}
	if (f2fs_sb_has_quota_ino(sbi)) {
		f2fs_msg(sb, KERN_INFO,
			"QUOTA feature is enabled, so ignore qf_name");
		return 0;
	}

	qname = match_strdup(args);
	if (!qname) {
		f2fs_msg(sb, KERN_ERR,
			"Not enough memory for storing quotafile name");
		return -ENOMEM;
	}
	if (F2FS_OPTION(sbi).s_qf_names[qtype]) {
		if (strcmp(F2FS_OPTION(sbi).s_qf_names[qtype], qname) == 0)
			ret = 0;
		else
			f2fs_msg(sb, KERN_ERR,
				 "%s quota file already specified",
				 QTYPE2NAME(qtype));
		goto errout;
	}
	if (strchr(qname, '/')) {
		f2fs_msg(sb, KERN_ERR,
			"quotafile must be on filesystem root");
		goto errout;
	}
	F2FS_OPTION(sbi).s_qf_names[qtype] = qname;
	set_opt(sbi, QUOTA);
	return 0;
errout:
	kvfree(qname);
	return ret;
}

static int f2fs_clear_qf_name(struct super_block *sb, int qtype)
{
	struct f2fs_sb_info *sbi = F2FS_SB(sb);

	if (sb_any_quota_loaded(sb) && F2FS_OPTION(sbi).s_qf_names[qtype]) {
		f2fs_msg(sb, KERN_ERR, "Cannot change journaled quota options"
			" when quota turned on");
		return -EINVAL;
	}
	kvfree(F2FS_OPTION(sbi).s_qf_names[qtype]);
	F2FS_OPTION(sbi).s_qf_names[qtype] = NULL;
	return 0;
}

static int f2fs_check_quota_options(struct f2fs_sb_info *sbi)
{
	/*
	 * We do the test below only for project quotas. 'usrquota' and
	 * 'grpquota' mount options are allowed even without quota feature
	 * to support legacy quotas in quota files.
	 */
	if (test_opt(sbi, PRJQUOTA) && !f2fs_sb_has_project_quota(sbi)) {
		f2fs_msg(sbi->sb, KERN_ERR, "Project quota feature not enabled. "
			 "Cannot enable project quota enforcement.");
		return -1;
	}
	if (F2FS_OPTION(sbi).s_qf_names[USRQUOTA] ||
			F2FS_OPTION(sbi).s_qf_names[GRPQUOTA] ||
			F2FS_OPTION(sbi).s_qf_names[PRJQUOTA]) {
		if (test_opt(sbi, USRQUOTA) &&
				F2FS_OPTION(sbi).s_qf_names[USRQUOTA])
			clear_opt(sbi, USRQUOTA);

		if (test_opt(sbi, GRPQUOTA) &&
				F2FS_OPTION(sbi).s_qf_names[GRPQUOTA])
			clear_opt(sbi, GRPQUOTA);

		if (test_opt(sbi, PRJQUOTA) &&
				F2FS_OPTION(sbi).s_qf_names[PRJQUOTA])
			clear_opt(sbi, PRJQUOTA);

		if (test_opt(sbi, GRPQUOTA) || test_opt(sbi, USRQUOTA) ||
				test_opt(sbi, PRJQUOTA)) {
			f2fs_msg(sbi->sb, KERN_ERR, "old and new quota "
					"format mixing");
			return -1;
		}

		if (!F2FS_OPTION(sbi).s_jquota_fmt) {
			f2fs_msg(sbi->sb, KERN_ERR, "journaled quota format "
					"not specified");
			return -1;
		}
	}

	if (f2fs_sb_has_quota_ino(sbi) && F2FS_OPTION(sbi).s_jquota_fmt) {
		f2fs_msg(sbi->sb, KERN_INFO,
			"QUOTA feature is enabled, so ignore jquota_fmt");
		F2FS_OPTION(sbi).s_jquota_fmt = 0;
	}
	return 0;
}
#endif

static int parse_options(struct super_block *sb, char *options)
{
	struct f2fs_sb_info *sbi = F2FS_SB(sb);
	substring_t args[MAX_OPT_ARGS];
	char *p, *name;
	int arg = 0;
	kuid_t uid;
	kgid_t gid;
#ifdef CONFIG_QUOTA
	int ret;
#endif

	if (!options)
		return 0;

	while ((p = strsep(&options, ",")) != NULL) {
		int token;
		if (!*p)
			continue;
		/*
		 * Initialize args struct so we know whether arg was
		 * found; some options take optional arguments.
		 */
		args[0].to = args[0].from = NULL;
		token = match_token(p, f2fs_tokens, args);

		switch (token) {
		case Opt_gc_background:
			name = match_strdup(&args[0]);

			if (!name)
				return -ENOMEM;
			if (strlen(name) == 2 && !strncmp(name, "on", 2)) {
				set_opt(sbi, BG_GC);
				clear_opt(sbi, FORCE_FG_GC);
			} else if (strlen(name) == 3 && !strncmp(name, "off", 3)) {
				clear_opt(sbi, BG_GC);
				clear_opt(sbi, FORCE_FG_GC);
			} else if (strlen(name) == 4 && !strncmp(name, "sync", 4)) {
				set_opt(sbi, BG_GC);
				set_opt(sbi, FORCE_FG_GC);
			} else {
				kvfree(name);
				return -EINVAL;
			}
			kvfree(name);
			break;
		case Opt_disable_roll_forward:
			set_opt(sbi, DISABLE_ROLL_FORWARD);
			break;
		case Opt_norecovery:
			/* this option mounts f2fs with ro */
			set_opt(sbi, DISABLE_ROLL_FORWARD);
			if (!f2fs_readonly(sb))
				return -EINVAL;
			break;
		case Opt_discard:
			set_opt(sbi, DISCARD);
			break;
		case Opt_nodiscard:
			if (f2fs_sb_has_blkzoned(sbi)) {
				f2fs_msg(sb, KERN_WARNING,
					"discard is required for zoned block devices");
				return -EINVAL;
			}
			clear_opt(sbi, DISCARD);
			break;
		case Opt_noheap:
			set_opt(sbi, NOHEAP);
			break;
		case Opt_heap:
			clear_opt(sbi, NOHEAP);
			break;
#ifdef CONFIG_F2FS_FS_XATTR
		case Opt_user_xattr:
			set_opt(sbi, XATTR_USER);
			break;
		case Opt_nouser_xattr:
			clear_opt(sbi, XATTR_USER);
			break;
		case Opt_inline_xattr:
			set_opt(sbi, INLINE_XATTR);
			break;
		case Opt_noinline_xattr:
			clear_opt(sbi, INLINE_XATTR);
			break;
		case Opt_inline_xattr_size:
			if (args->from && match_int(args, &arg))
				return -EINVAL;
			set_opt(sbi, INLINE_XATTR_SIZE);
			F2FS_OPTION(sbi).inline_xattr_size = arg;
			break;
#else
		case Opt_user_xattr:
			f2fs_msg(sb, KERN_INFO,
				"user_xattr options not supported");
			break;
		case Opt_nouser_xattr:
			f2fs_msg(sb, KERN_INFO,
				"nouser_xattr options not supported");
			break;
		case Opt_inline_xattr:
			f2fs_msg(sb, KERN_INFO,
				"inline_xattr options not supported");
			break;
		case Opt_noinline_xattr:
			f2fs_msg(sb, KERN_INFO,
				"noinline_xattr options not supported");
			break;
#endif
#ifdef CONFIG_F2FS_FS_POSIX_ACL
		case Opt_acl:
			set_opt(sbi, POSIX_ACL);
			break;
		case Opt_noacl:
			clear_opt(sbi, POSIX_ACL);
			break;
#else
		case Opt_acl:
			f2fs_msg(sb, KERN_INFO, "acl options not supported");
			break;
		case Opt_noacl:
			f2fs_msg(sb, KERN_INFO, "noacl options not supported");
			break;
#endif
		case Opt_active_logs:
			if (args->from && match_int(args, &arg))
				return -EINVAL;
			if (arg != 2 && arg != 4 && arg != NR_CURSEG_TYPE)
				return -EINVAL;
			F2FS_OPTION(sbi).active_logs = arg;
			break;
		case Opt_disable_ext_identify:
			set_opt(sbi, DISABLE_EXT_IDENTIFY);
			break;
		case Opt_inline_data:
			set_opt(sbi, INLINE_DATA);
			break;
		case Opt_inline_dentry:
			set_opt(sbi, INLINE_DENTRY);
			break;
		case Opt_noinline_dentry:
			clear_opt(sbi, INLINE_DENTRY);
			break;
		case Opt_flush_merge:
			set_opt(sbi, FLUSH_MERGE);
			break;
		case Opt_noflush_merge:
			clear_opt(sbi, FLUSH_MERGE);
			break;
		case Opt_nobarrier:
			set_opt(sbi, NOBARRIER);
			break;
		case Opt_fastboot:
			set_opt(sbi, FASTBOOT);
			break;
		case Opt_extent_cache:
			set_opt(sbi, EXTENT_CACHE);
			break;
		case Opt_noextent_cache:
			clear_opt(sbi, EXTENT_CACHE);
			break;
		case Opt_noinline_data:
			clear_opt(sbi, INLINE_DATA);
			break;
		case Opt_data_flush:
			set_opt(sbi, DATA_FLUSH);
			break;
		case Opt_reserve_root:
			if (args->from && match_int(args, &arg))
				return -EINVAL;
			if (test_opt(sbi, RESERVE_ROOT)) {
				f2fs_msg(sb, KERN_INFO,
					"Preserve previous reserve_root=%u",
					F2FS_OPTION(sbi).root_reserved_blocks);
			} else {
				F2FS_OPTION(sbi).root_reserved_blocks = arg;
				set_opt(sbi, RESERVE_ROOT);
			}
			break;
		case Opt_resuid:
			if (args->from && match_int(args, &arg))
				return -EINVAL;
			uid = make_kuid(current_user_ns(), arg);
			if (!uid_valid(uid)) {
				f2fs_msg(sb, KERN_ERR,
					"Invalid uid value %d", arg);
				return -EINVAL;
			}
			F2FS_OPTION(sbi).s_resuid = uid;
			break;
		case Opt_resgid:
			if (args->from && match_int(args, &arg))
				return -EINVAL;
			gid = make_kgid(current_user_ns(), arg);
			if (!gid_valid(gid)) {
				f2fs_msg(sb, KERN_ERR,
					"Invalid gid value %d", arg);
				return -EINVAL;
			}
			F2FS_OPTION(sbi).s_resgid = gid;
			break;
		case Opt_mode:
			name = match_strdup(&args[0]);

			if (!name)
				return -ENOMEM;
			if (strlen(name) == 8 &&
					!strncmp(name, "adaptive", 8)) {
				if (f2fs_sb_has_blkzoned(sbi)) {
					f2fs_msg(sb, KERN_WARNING,
						 "adaptive mode is not allowed with "
						 "zoned block device feature");
					kvfree(name);
					return -EINVAL;
				}
				set_opt_mode(sbi, F2FS_MOUNT_ADAPTIVE);
			} else if (strlen(name) == 3 &&
					!strncmp(name, "lfs", 3)) {
				set_opt_mode(sbi, F2FS_MOUNT_LFS);
			} else {
				kvfree(name);
				return -EINVAL;
			}
			kvfree(name);
			break;
		case Opt_io_size_bits:
			if (args->from && match_int(args, &arg))
				return -EINVAL;
			if (arg <= 0 || arg > __ilog2_u32(BIO_MAX_PAGES)) {
				f2fs_msg(sb, KERN_WARNING,
					"Not support %d, larger than %d",
					1 << arg, BIO_MAX_PAGES);
				return -EINVAL;
			}
			F2FS_OPTION(sbi).write_io_size_bits = arg;
			break;
#ifdef CONFIG_F2FS_FAULT_INJECTION
		case Opt_fault_injection:
			if (args->from && match_int(args, &arg))
				return -EINVAL;
			f2fs_build_fault_attr(sbi, arg, F2FS_ALL_FAULT_TYPE);
			set_opt(sbi, FAULT_INJECTION);
			break;

		case Opt_fault_type:
			if (args->from && match_int(args, &arg))
				return -EINVAL;
			f2fs_build_fault_attr(sbi, 0, arg);
			set_opt(sbi, FAULT_INJECTION);
			break;
#else
		case Opt_fault_injection:
			f2fs_msg(sb, KERN_INFO,
				"fault_injection options not supported");
<<<<<<< HEAD
			break;

		case Opt_fault_type:
			f2fs_msg(sb, KERN_INFO,
				"fault_type options not supported");
			break;
=======
			break;

		case Opt_fault_type:
			f2fs_msg(sb, KERN_INFO,
				"fault_type options not supported");
			break;
>>>>>>> 9528de5b
#endif
		case Opt_lazytime:
			sb->s_flags |= MS_LAZYTIME;
			break;
		case Opt_nolazytime:
			sb->s_flags &= ~MS_LAZYTIME;
			break;
#ifdef CONFIG_QUOTA
		case Opt_quota:
		case Opt_usrquota:
			set_opt(sbi, USRQUOTA);
			break;
		case Opt_grpquota:
			set_opt(sbi, GRPQUOTA);
			break;
		case Opt_prjquota:
			set_opt(sbi, PRJQUOTA);
			break;
		case Opt_usrjquota:
			ret = f2fs_set_qf_name(sb, USRQUOTA, &args[0]);
			if (ret)
				return ret;
			break;
		case Opt_grpjquota:
			ret = f2fs_set_qf_name(sb, GRPQUOTA, &args[0]);
			if (ret)
				return ret;
			break;
		case Opt_prjjquota:
			ret = f2fs_set_qf_name(sb, PRJQUOTA, &args[0]);
			if (ret)
				return ret;
			break;
		case Opt_offusrjquota:
			ret = f2fs_clear_qf_name(sb, USRQUOTA);
			if (ret)
				return ret;
			break;
		case Opt_offgrpjquota:
			ret = f2fs_clear_qf_name(sb, GRPQUOTA);
			if (ret)
				return ret;
			break;
		case Opt_offprjjquota:
			ret = f2fs_clear_qf_name(sb, PRJQUOTA);
			if (ret)
				return ret;
			break;
		case Opt_jqfmt_vfsold:
			F2FS_OPTION(sbi).s_jquota_fmt = QFMT_VFS_OLD;
			break;
		case Opt_jqfmt_vfsv0:
			F2FS_OPTION(sbi).s_jquota_fmt = QFMT_VFS_V0;
			break;
		case Opt_jqfmt_vfsv1:
			F2FS_OPTION(sbi).s_jquota_fmt = QFMT_VFS_V1;
			break;
		case Opt_noquota:
			clear_opt(sbi, QUOTA);
			clear_opt(sbi, USRQUOTA);
			clear_opt(sbi, GRPQUOTA);
			clear_opt(sbi, PRJQUOTA);
			break;
#else
		case Opt_quota:
		case Opt_usrquota:
		case Opt_grpquota:
		case Opt_prjquota:
		case Opt_usrjquota:
		case Opt_grpjquota:
		case Opt_prjjquota:
		case Opt_offusrjquota:
		case Opt_offgrpjquota:
		case Opt_offprjjquota:
		case Opt_jqfmt_vfsold:
		case Opt_jqfmt_vfsv0:
		case Opt_jqfmt_vfsv1:
		case Opt_noquota:
			f2fs_msg(sb, KERN_INFO,
					"quota operations not supported");
			break;
#endif
		case Opt_whint:
			name = match_strdup(&args[0]);
			if (!name)
				return -ENOMEM;
			if (strlen(name) == 10 &&
					!strncmp(name, "user-based", 10)) {
				F2FS_OPTION(sbi).whint_mode = WHINT_MODE_USER;
			} else if (strlen(name) == 3 &&
					!strncmp(name, "off", 3)) {
				F2FS_OPTION(sbi).whint_mode = WHINT_MODE_OFF;
			} else if (strlen(name) == 8 &&
					!strncmp(name, "fs-based", 8)) {
				F2FS_OPTION(sbi).whint_mode = WHINT_MODE_FS;
			} else {
				kvfree(name);
				return -EINVAL;
			}
			kvfree(name);
			break;
		case Opt_alloc:
			name = match_strdup(&args[0]);
			if (!name)
				return -ENOMEM;

			if (strlen(name) == 7 &&
					!strncmp(name, "default", 7)) {
				F2FS_OPTION(sbi).alloc_mode = ALLOC_MODE_DEFAULT;
			} else if (strlen(name) == 5 &&
					!strncmp(name, "reuse", 5)) {
				F2FS_OPTION(sbi).alloc_mode = ALLOC_MODE_REUSE;
			} else {
				kvfree(name);
				return -EINVAL;
			}
			kvfree(name);
			break;
		case Opt_fsync:
			name = match_strdup(&args[0]);
			if (!name)
				return -ENOMEM;
			if (strlen(name) == 5 &&
					!strncmp(name, "posix", 5)) {
				F2FS_OPTION(sbi).fsync_mode = FSYNC_MODE_POSIX;
			} else if (strlen(name) == 6 &&
					!strncmp(name, "strict", 6)) {
				F2FS_OPTION(sbi).fsync_mode = FSYNC_MODE_STRICT;
			} else if (strlen(name) == 9 &&
					!strncmp(name, "nobarrier", 9)) {
				F2FS_OPTION(sbi).fsync_mode =
							FSYNC_MODE_NOBARRIER;
			} else {
				kvfree(name);
				return -EINVAL;
			}
			kvfree(name);
			break;
		case Opt_test_dummy_encryption:
<<<<<<< HEAD
#ifdef CONFIG_F2FS_FS_ENCRYPTION
=======
#ifdef CONFIG_FS_ENCRYPTION
>>>>>>> 9528de5b
			if (!f2fs_sb_has_encrypt(sbi)) {
				f2fs_msg(sb, KERN_ERR, "Encrypt feature is off");
				return -EINVAL;
			}

			F2FS_OPTION(sbi).test_dummy_encryption = true;
			f2fs_msg(sb, KERN_INFO,
					"Test dummy encryption mode enabled");
#else
			f2fs_msg(sb, KERN_INFO,
					"Test dummy encryption mount option ignored");
#endif
			break;
		case Opt_checkpoint:
			name = match_strdup(&args[0]);
			if (!name)
				return -ENOMEM;

			if (strlen(name) == 6 &&
					!strncmp(name, "enable", 6)) {
				clear_opt(sbi, DISABLE_CHECKPOINT);
			} else if (strlen(name) == 7 &&
					!strncmp(name, "disable", 7)) {
				set_opt(sbi, DISABLE_CHECKPOINT);
			} else {
				kvfree(name);
				return -EINVAL;
			}
			kvfree(name);
			break;
		default:
			f2fs_msg(sb, KERN_ERR,
				"Unrecognized mount option \"%s\" or missing value",
				p);
			return -EINVAL;
		}
	}
#ifdef CONFIG_QUOTA
	if (f2fs_check_quota_options(sbi))
		return -EINVAL;
#else
	if (f2fs_sb_has_quota_ino(sbi) && !f2fs_readonly(sbi->sb)) {
		f2fs_msg(sbi->sb, KERN_INFO,
			 "Filesystem with quota feature cannot be mounted RDWR "
			 "without CONFIG_QUOTA");
		return -EINVAL;
	}
	if (f2fs_sb_has_project_quota(sbi) && !f2fs_readonly(sbi->sb)) {
		f2fs_msg(sb, KERN_ERR,
			"Filesystem with project quota feature cannot be "
			"mounted RDWR without CONFIG_QUOTA");
		return -EINVAL;
	}
#endif

	if (F2FS_IO_SIZE_BITS(sbi) && !test_opt(sbi, LFS)) {
		f2fs_msg(sb, KERN_ERR,
				"Should set mode=lfs with %uKB-sized IO",
				F2FS_IO_SIZE_KB(sbi));
		return -EINVAL;
	}

	if (test_opt(sbi, INLINE_XATTR_SIZE)) {
		int min_size, max_size;

		if (!f2fs_sb_has_extra_attr(sbi) ||
			!f2fs_sb_has_flexible_inline_xattr(sbi)) {
			f2fs_msg(sb, KERN_ERR,
					"extra_attr or flexible_inline_xattr "
					"feature is off");
			return -EINVAL;
		}
		if (!test_opt(sbi, INLINE_XATTR)) {
			f2fs_msg(sb, KERN_ERR,
					"inline_xattr_size option should be "
					"set with inline_xattr option");
			return -EINVAL;
		}

		min_size = sizeof(struct f2fs_xattr_header) / sizeof(__le32);
		max_size = MAX_INLINE_XATTR_SIZE;

		if (F2FS_OPTION(sbi).inline_xattr_size < min_size ||
				F2FS_OPTION(sbi).inline_xattr_size > max_size) {
			f2fs_msg(sb, KERN_ERR,
				"inline xattr size is out of range: %d ~ %d",
				min_size, max_size);
			return -EINVAL;
		}
	}

	if (test_opt(sbi, DISABLE_CHECKPOINT) && test_opt(sbi, LFS)) {
		f2fs_msg(sb, KERN_ERR,
				"LFS not compatible with checkpoint=disable\n");
		return -EINVAL;
	}

	/* Not pass down write hints if the number of active logs is lesser
	 * than NR_CURSEG_TYPE.
	 */
	if (F2FS_OPTION(sbi).active_logs != NR_CURSEG_TYPE)
		F2FS_OPTION(sbi).whint_mode = WHINT_MODE_OFF;
	return 0;
}

static struct inode *f2fs_alloc_inode(struct super_block *sb)
{
	struct f2fs_inode_info *fi;

	fi = kmem_cache_alloc(f2fs_inode_cachep, GFP_F2FS_ZERO);
	if (!fi)
		return NULL;

	init_once((void *) fi);

	/* Initialize f2fs-specific inode info */
	atomic_set(&fi->dirty_pages, 0);
	init_rwsem(&fi->i_sem);
	INIT_LIST_HEAD(&fi->dirty_list);
	INIT_LIST_HEAD(&fi->gdirty_list);
	INIT_LIST_HEAD(&fi->inmem_ilist);
	INIT_LIST_HEAD(&fi->inmem_pages);
	mutex_init(&fi->inmem_lock);
	init_rwsem(&fi->i_gc_rwsem[READ]);
	init_rwsem(&fi->i_gc_rwsem[WRITE]);
	init_rwsem(&fi->i_mmap_sem);
	init_rwsem(&fi->i_xattr_sem);

	/* Will be used by directory only */
	fi->i_dir_level = F2FS_SB(sb)->dir_level;

	return &fi->vfs_inode;
}

static int f2fs_drop_inode(struct inode *inode)
{
	int ret;
	/*
	 * This is to avoid a deadlock condition like below.
	 * writeback_single_inode(inode)
	 *  - f2fs_write_data_page
	 *    - f2fs_gc -> iput -> evict
	 *       - inode_wait_for_writeback(inode)
	 */
	if ((!inode_unhashed(inode) && inode->i_state & I_SYNC)) {
		if (!inode->i_nlink && !is_bad_inode(inode)) {
			/* to avoid evict_inode call simultaneously */
			atomic_inc(&inode->i_count);
			spin_unlock(&inode->i_lock);

			/* some remained atomic pages should discarded */
			if (f2fs_is_atomic_file(inode))
				f2fs_drop_inmem_pages(inode);

			/* should remain fi->extent_tree for writepage */
			f2fs_destroy_extent_node(inode);

			sb_start_intwrite(inode->i_sb);
			f2fs_i_size_write(inode, 0);

			f2fs_submit_merged_write_cond(F2FS_I_SB(inode),
					inode, NULL, 0, DATA);
			truncate_inode_pages_final(inode->i_mapping);

			if (F2FS_HAS_BLOCKS(inode))
				f2fs_truncate(inode);

			sb_end_intwrite(inode->i_sb);

			spin_lock(&inode->i_lock);
			atomic_dec(&inode->i_count);
		}
		trace_f2fs_drop_inode(inode, 0);
		return 0;
	}
	ret = generic_drop_inode(inode);
	trace_f2fs_drop_inode(inode, ret);
	return ret;
}

int f2fs_inode_dirtied(struct inode *inode, bool sync)
{
	struct f2fs_sb_info *sbi = F2FS_I_SB(inode);
	int ret = 0;

	spin_lock(&sbi->inode_lock[DIRTY_META]);
	if (is_inode_flag_set(inode, FI_DIRTY_INODE)) {
		ret = 1;
	} else {
		set_inode_flag(inode, FI_DIRTY_INODE);
		stat_inc_dirty_inode(sbi, DIRTY_META);
	}
	if (sync && list_empty(&F2FS_I(inode)->gdirty_list)) {
		list_add_tail(&F2FS_I(inode)->gdirty_list,
				&sbi->inode_list[DIRTY_META]);
		inc_page_count(sbi, F2FS_DIRTY_IMETA);
	}
	spin_unlock(&sbi->inode_lock[DIRTY_META]);
	return ret;
}

void f2fs_inode_synced(struct inode *inode)
{
	struct f2fs_sb_info *sbi = F2FS_I_SB(inode);

	spin_lock(&sbi->inode_lock[DIRTY_META]);
	if (!is_inode_flag_set(inode, FI_DIRTY_INODE)) {
		spin_unlock(&sbi->inode_lock[DIRTY_META]);
		return;
	}
	if (!list_empty(&F2FS_I(inode)->gdirty_list)) {
		list_del_init(&F2FS_I(inode)->gdirty_list);
		dec_page_count(sbi, F2FS_DIRTY_IMETA);
	}
	clear_inode_flag(inode, FI_DIRTY_INODE);
	clear_inode_flag(inode, FI_AUTO_RECOVER);
	stat_dec_dirty_inode(F2FS_I_SB(inode), DIRTY_META);
	spin_unlock(&sbi->inode_lock[DIRTY_META]);
}

/*
 * f2fs_dirty_inode() is called from __mark_inode_dirty()
 *
 * We should call set_dirty_inode to write the dirty inode through write_inode.
 */
static void f2fs_dirty_inode(struct inode *inode, int flags)
{
	struct f2fs_sb_info *sbi = F2FS_I_SB(inode);

	if (inode->i_ino == F2FS_NODE_INO(sbi) ||
			inode->i_ino == F2FS_META_INO(sbi))
		return;

	if (flags == I_DIRTY_TIME)
		return;

	if (is_inode_flag_set(inode, FI_AUTO_RECOVER))
		clear_inode_flag(inode, FI_AUTO_RECOVER);

	f2fs_inode_dirtied(inode, false);
}

static void f2fs_i_callback(struct rcu_head *head)
{
	struct inode *inode = container_of(head, struct inode, i_rcu);
	kmem_cache_free(f2fs_inode_cachep, F2FS_I(inode));
}

static void f2fs_destroy_inode(struct inode *inode)
{
	call_rcu(&inode->i_rcu, f2fs_i_callback);
}

static void destroy_percpu_info(struct f2fs_sb_info *sbi)
{
	percpu_counter_destroy(&sbi->alloc_valid_block_count);
	percpu_counter_destroy(&sbi->total_valid_inode_count);
}

static void destroy_device_list(struct f2fs_sb_info *sbi)
{
	int i;

	for (i = 0; i < sbi->s_ndevs; i++) {
		blkdev_put(FDEV(i).bdev, FMODE_EXCL);
#ifdef CONFIG_BLK_DEV_ZONED
<<<<<<< HEAD
		kvfree(FDEV(i).blkz_type);
=======
		kvfree(FDEV(i).blkz_seq);
>>>>>>> 9528de5b
#endif
	}
	kvfree(sbi->devs);
}

static void f2fs_umount_end(struct super_block *sb, int flags)
{
	/*
	 * this is called at the end of umount(2). If there is an unclosed
	 * namespace, f2fs won't do put_super() which triggers fsck in the
	 * next boot.
	 */
	if ((flags & MNT_FORCE) || atomic_read(&sb->s_active) > 1) {
		/* to write the latest kbytes_written */
		if (!(sb->s_flags & MS_RDONLY)) {
			struct cp_control cpc = {
				.reason = CP_UMOUNT,
			};
			f2fs_write_checkpoint(F2FS_SB(sb), &cpc);
		}
	}
}

static void f2fs_put_super(struct super_block *sb)
{
	struct f2fs_sb_info *sbi = F2FS_SB(sb);
	int i;
	bool dropped;

	f2fs_quota_off_umount(sb);

	/* prevent remaining shrinker jobs */
	mutex_lock(&sbi->umount_mutex);

	/*
	 * We don't need to do checkpoint when superblock is clean.
	 * But, the previous checkpoint was not done by umount, it needs to do
	 * clean checkpoint again.
	 */
	if ((is_sbi_flag_set(sbi, SBI_IS_DIRTY) ||
			!is_set_ckpt_flags(sbi, CP_UMOUNT_FLAG))) {
		struct cp_control cpc = {
			.reason = CP_UMOUNT,
		};
		f2fs_write_checkpoint(sbi, &cpc);
	}

	/* be sure to wait for any on-going discard commands */
	dropped = f2fs_issue_discard_timeout(sbi);

	if ((f2fs_hw_support_discard(sbi) || f2fs_hw_should_discard(sbi)) &&
					!sbi->discard_blks && !dropped) {
		struct cp_control cpc = {
			.reason = CP_UMOUNT | CP_TRIMMED,
		};
		f2fs_write_checkpoint(sbi, &cpc);
	}

	/*
	 * normally superblock is clean, so we need to release this.
	 * In addition, EIO will skip do checkpoint, we need this as well.
	 */
	f2fs_release_ino_entry(sbi, true);

	f2fs_leave_shrinker(sbi);
	mutex_unlock(&sbi->umount_mutex);

	/* our cp_error case, we can wait for any writeback page */
	f2fs_flush_merged_writes(sbi);

	f2fs_wait_on_all_pages_writeback(sbi);

	f2fs_bug_on(sbi, sbi->fsync_node_num);

	iput(sbi->node_inode);
	sbi->node_inode = NULL;

	iput(sbi->meta_inode);
	sbi->meta_inode = NULL;

	/*
	 * iput() can update stat information, if f2fs_write_checkpoint()
	 * above failed with error.
	 */
	f2fs_destroy_stats(sbi);

	/* destroy f2fs internal modules */
	f2fs_destroy_node_manager(sbi);
	f2fs_destroy_segment_manager(sbi);

	kvfree(sbi->ckpt);

	f2fs_unregister_sysfs(sbi);

	sb->s_fs_info = NULL;
	if (sbi->s_chksum_driver)
		crypto_free_shash(sbi->s_chksum_driver);
	kvfree(sbi->raw_super);

	destroy_device_list(sbi);
	mempool_destroy(sbi->write_io_dummy);
#ifdef CONFIG_QUOTA
	for (i = 0; i < MAXQUOTAS; i++)
		kvfree(F2FS_OPTION(sbi).s_qf_names[i]);
#endif
	destroy_percpu_info(sbi);
	for (i = 0; i < NR_PAGE_TYPE; i++)
		kvfree(sbi->write_io[i]);
	kvfree(sbi);
}

int f2fs_sync_fs(struct super_block *sb, int sync)
{
	struct f2fs_sb_info *sbi = F2FS_SB(sb);
	int err = 0;

	if (unlikely(f2fs_cp_error(sbi)))
		return 0;
	if (unlikely(is_sbi_flag_set(sbi, SBI_CP_DISABLED)))
		return 0;

	trace_f2fs_sync_fs(sb, sync);

	if (unlikely(is_sbi_flag_set(sbi, SBI_POR_DOING)))
		return -EAGAIN;

	if (sync) {
		struct cp_control cpc;

		cpc.reason = __get_cp_reason(sbi);

		mutex_lock(&sbi->gc_mutex);
		err = f2fs_write_checkpoint(sbi, &cpc);
		mutex_unlock(&sbi->gc_mutex);
	}
	f2fs_trace_ios(NULL, 1);

	return err;
}

static int f2fs_freeze(struct super_block *sb)
{
	if (f2fs_readonly(sb))
		return 0;

	/* IO error happened before */
	if (unlikely(f2fs_cp_error(F2FS_SB(sb))))
		return -EIO;

	/* must be clean, since sync_filesystem() was already called */
	if (is_sbi_flag_set(F2FS_SB(sb), SBI_IS_DIRTY))
		return -EINVAL;
	return 0;
}

static int f2fs_unfreeze(struct super_block *sb)
{
	return 0;
}

#ifdef CONFIG_QUOTA
static int f2fs_statfs_project(struct super_block *sb,
				kprojid_t projid, struct kstatfs *buf)
{
	struct kqid qid;
	struct dquot *dquot;
	u64 limit;
	u64 curblock;

	qid = make_kqid_projid(projid);
	dquot = dqget(sb, qid);
	if (IS_ERR(dquot))
		return PTR_ERR(dquot);
	spin_lock(&dquot->dq_dqb_lock);

	limit = (dquot->dq_dqb.dqb_bsoftlimit ?
		 dquot->dq_dqb.dqb_bsoftlimit :
		 dquot->dq_dqb.dqb_bhardlimit) >> sb->s_blocksize_bits;
	if (limit && buf->f_blocks > limit) {
		curblock = dquot->dq_dqb.dqb_curspace >> sb->s_blocksize_bits;
		buf->f_blocks = limit;
		buf->f_bfree = buf->f_bavail =
			(buf->f_blocks > curblock) ?
			 (buf->f_blocks - curblock) : 0;
	}

	limit = dquot->dq_dqb.dqb_isoftlimit ?
		dquot->dq_dqb.dqb_isoftlimit :
		dquot->dq_dqb.dqb_ihardlimit;
	if (limit && buf->f_files > limit) {
		buf->f_files = limit;
		buf->f_ffree =
			(buf->f_files > dquot->dq_dqb.dqb_curinodes) ?
			 (buf->f_files - dquot->dq_dqb.dqb_curinodes) : 0;
	}

	spin_unlock(&dquot->dq_dqb_lock);
	dqput(dquot);
	return 0;
}
#endif

static int f2fs_statfs(struct dentry *dentry, struct kstatfs *buf)
{
	struct super_block *sb = dentry->d_sb;
	struct f2fs_sb_info *sbi = F2FS_SB(sb);
	u64 id = huge_encode_dev(sb->s_bdev->bd_dev);
	block_t total_count, user_block_count, start_count;
	u64 avail_node_count;

	total_count = le64_to_cpu(sbi->raw_super->block_count);
	user_block_count = sbi->user_block_count;
	start_count = le32_to_cpu(sbi->raw_super->segment0_blkaddr);
	buf->f_type = F2FS_SUPER_MAGIC;
	buf->f_bsize = sbi->blocksize;

	buf->f_blocks = total_count - start_count;
	buf->f_bfree = user_block_count - valid_user_blocks(sbi) -
						sbi->current_reserved_blocks;
<<<<<<< HEAD
=======

	spin_lock(&sbi->stat_lock);
>>>>>>> 9528de5b
	if (unlikely(buf->f_bfree <= sbi->unusable_block_count))
		buf->f_bfree = 0;
	else
		buf->f_bfree -= sbi->unusable_block_count;
<<<<<<< HEAD
=======
	spin_unlock(&sbi->stat_lock);
>>>>>>> 9528de5b

	if (buf->f_bfree > F2FS_OPTION(sbi).root_reserved_blocks)
		buf->f_bavail = buf->f_bfree -
				F2FS_OPTION(sbi).root_reserved_blocks;
	else
		buf->f_bavail = 0;

	avail_node_count = sbi->total_node_count - sbi->nquota_files -
						F2FS_RESERVED_NODE_NUM;

	if (avail_node_count > user_block_count) {
		buf->f_files = user_block_count;
		buf->f_ffree = buf->f_bavail;
	} else {
		buf->f_files = avail_node_count;
		buf->f_ffree = min(avail_node_count - valid_node_count(sbi),
					buf->f_bavail);
	}

	buf->f_namelen = F2FS_NAME_LEN;
	buf->f_fsid.val[0] = (u32)id;
	buf->f_fsid.val[1] = (u32)(id >> 32);

#ifdef CONFIG_QUOTA
	if (is_inode_flag_set(dentry->d_inode, FI_PROJ_INHERIT) &&
			sb_has_quota_limits_enabled(sb, PRJQUOTA)) {
		f2fs_statfs_project(sb, F2FS_I(dentry->d_inode)->i_projid, buf);
	}
#endif
	return 0;
}

static inline void f2fs_show_quota_options(struct seq_file *seq,
					   struct super_block *sb)
{
#ifdef CONFIG_QUOTA
	struct f2fs_sb_info *sbi = F2FS_SB(sb);

	if (F2FS_OPTION(sbi).s_jquota_fmt) {
		char *fmtname = "";

		switch (F2FS_OPTION(sbi).s_jquota_fmt) {
		case QFMT_VFS_OLD:
			fmtname = "vfsold";
			break;
		case QFMT_VFS_V0:
			fmtname = "vfsv0";
			break;
		case QFMT_VFS_V1:
			fmtname = "vfsv1";
			break;
		}
		seq_printf(seq, ",jqfmt=%s", fmtname);
	}

	if (F2FS_OPTION(sbi).s_qf_names[USRQUOTA])
		seq_show_option(seq, "usrjquota",
			F2FS_OPTION(sbi).s_qf_names[USRQUOTA]);

	if (F2FS_OPTION(sbi).s_qf_names[GRPQUOTA])
		seq_show_option(seq, "grpjquota",
			F2FS_OPTION(sbi).s_qf_names[GRPQUOTA]);

	if (F2FS_OPTION(sbi).s_qf_names[PRJQUOTA])
		seq_show_option(seq, "prjjquota",
			F2FS_OPTION(sbi).s_qf_names[PRJQUOTA]);
#endif
}

static int f2fs_show_options(struct seq_file *seq, struct dentry *root)
{
	struct f2fs_sb_info *sbi = F2FS_SB(root->d_sb);

	if (!f2fs_readonly(sbi->sb) && test_opt(sbi, BG_GC)) {
		if (test_opt(sbi, FORCE_FG_GC))
			seq_printf(seq, ",background_gc=%s", "sync");
		else
			seq_printf(seq, ",background_gc=%s", "on");
	} else {
		seq_printf(seq, ",background_gc=%s", "off");
	}
	if (test_opt(sbi, DISABLE_ROLL_FORWARD))
		seq_puts(seq, ",disable_roll_forward");
	if (test_opt(sbi, DISCARD))
		seq_puts(seq, ",discard");
	if (test_opt(sbi, NOHEAP))
		seq_puts(seq, ",no_heap");
	else
		seq_puts(seq, ",heap");
#ifdef CONFIG_F2FS_FS_XATTR
	if (test_opt(sbi, XATTR_USER))
		seq_puts(seq, ",user_xattr");
	else
		seq_puts(seq, ",nouser_xattr");
	if (test_opt(sbi, INLINE_XATTR))
		seq_puts(seq, ",inline_xattr");
	else
		seq_puts(seq, ",noinline_xattr");
	if (test_opt(sbi, INLINE_XATTR_SIZE))
		seq_printf(seq, ",inline_xattr_size=%u",
					F2FS_OPTION(sbi).inline_xattr_size);
#endif
#ifdef CONFIG_F2FS_FS_POSIX_ACL
	if (test_opt(sbi, POSIX_ACL))
		seq_puts(seq, ",acl");
	else
		seq_puts(seq, ",noacl");
#endif
	if (test_opt(sbi, DISABLE_EXT_IDENTIFY))
		seq_puts(seq, ",disable_ext_identify");
	if (test_opt(sbi, INLINE_DATA))
		seq_puts(seq, ",inline_data");
	else
		seq_puts(seq, ",noinline_data");
	if (test_opt(sbi, INLINE_DENTRY))
		seq_puts(seq, ",inline_dentry");
	else
		seq_puts(seq, ",noinline_dentry");
	if (!f2fs_readonly(sbi->sb) && test_opt(sbi, FLUSH_MERGE))
		seq_puts(seq, ",flush_merge");
	if (test_opt(sbi, NOBARRIER))
		seq_puts(seq, ",nobarrier");
	if (test_opt(sbi, FASTBOOT))
		seq_puts(seq, ",fastboot");
	if (test_opt(sbi, EXTENT_CACHE))
		seq_puts(seq, ",extent_cache");
	else
		seq_puts(seq, ",noextent_cache");
	if (test_opt(sbi, DATA_FLUSH))
		seq_puts(seq, ",data_flush");

	seq_puts(seq, ",mode=");
	if (test_opt(sbi, ADAPTIVE))
		seq_puts(seq, "adaptive");
	else if (test_opt(sbi, LFS))
		seq_puts(seq, "lfs");
	seq_printf(seq, ",active_logs=%u", F2FS_OPTION(sbi).active_logs);
	if (test_opt(sbi, RESERVE_ROOT))
		seq_printf(seq, ",reserve_root=%u,resuid=%u,resgid=%u",
				F2FS_OPTION(sbi).root_reserved_blocks,
				from_kuid_munged(&init_user_ns,
					F2FS_OPTION(sbi).s_resuid),
				from_kgid_munged(&init_user_ns,
					F2FS_OPTION(sbi).s_resgid));
	if (F2FS_IO_SIZE_BITS(sbi))
		seq_printf(seq, ",io_bits=%u",
				F2FS_OPTION(sbi).write_io_size_bits);
#ifdef CONFIG_F2FS_FAULT_INJECTION
	if (test_opt(sbi, FAULT_INJECTION)) {
		seq_printf(seq, ",fault_injection=%u",
				F2FS_OPTION(sbi).fault_info.inject_rate);
		seq_printf(seq, ",fault_type=%u",
				F2FS_OPTION(sbi).fault_info.inject_type);
	}
#endif
#ifdef CONFIG_QUOTA
	if (test_opt(sbi, QUOTA))
		seq_puts(seq, ",quota");
	if (test_opt(sbi, USRQUOTA))
		seq_puts(seq, ",usrquota");
	if (test_opt(sbi, GRPQUOTA))
		seq_puts(seq, ",grpquota");
	if (test_opt(sbi, PRJQUOTA))
		seq_puts(seq, ",prjquota");
#endif
	f2fs_show_quota_options(seq, sbi->sb);
	if (F2FS_OPTION(sbi).whint_mode == WHINT_MODE_USER)
		seq_printf(seq, ",whint_mode=%s", "user-based");
	else if (F2FS_OPTION(sbi).whint_mode == WHINT_MODE_FS)
		seq_printf(seq, ",whint_mode=%s", "fs-based");
#ifdef CONFIG_FS_ENCRYPTION
	if (F2FS_OPTION(sbi).test_dummy_encryption)
		seq_puts(seq, ",test_dummy_encryption");
#endif

	if (F2FS_OPTION(sbi).alloc_mode == ALLOC_MODE_DEFAULT)
		seq_printf(seq, ",alloc_mode=%s", "default");
	else if (F2FS_OPTION(sbi).alloc_mode == ALLOC_MODE_REUSE)
		seq_printf(seq, ",alloc_mode=%s", "reuse");

	if (test_opt(sbi, DISABLE_CHECKPOINT))
		seq_puts(seq, ",checkpoint=disable");

	if (F2FS_OPTION(sbi).fsync_mode == FSYNC_MODE_POSIX)
		seq_printf(seq, ",fsync_mode=%s", "posix");
	else if (F2FS_OPTION(sbi).fsync_mode == FSYNC_MODE_STRICT)
		seq_printf(seq, ",fsync_mode=%s", "strict");
	else if (F2FS_OPTION(sbi).fsync_mode == FSYNC_MODE_NOBARRIER)
		seq_printf(seq, ",fsync_mode=%s", "nobarrier");
	return 0;
}

static void default_options(struct f2fs_sb_info *sbi)
{
	/* init some FS parameters */
	F2FS_OPTION(sbi).active_logs = NR_CURSEG_TYPE;
	F2FS_OPTION(sbi).inline_xattr_size = DEFAULT_INLINE_XATTR_ADDRS;
	F2FS_OPTION(sbi).whint_mode = WHINT_MODE_OFF;
	F2FS_OPTION(sbi).alloc_mode = ALLOC_MODE_DEFAULT;
	F2FS_OPTION(sbi).fsync_mode = FSYNC_MODE_POSIX;
	F2FS_OPTION(sbi).test_dummy_encryption = false;
	F2FS_OPTION(sbi).s_resuid = make_kuid(&init_user_ns, F2FS_DEF_RESUID);
	F2FS_OPTION(sbi).s_resgid = make_kgid(&init_user_ns, F2FS_DEF_RESGID);

	set_opt(sbi, BG_GC);
	set_opt(sbi, INLINE_XATTR);
	set_opt(sbi, INLINE_DATA);
	set_opt(sbi, INLINE_DENTRY);
	set_opt(sbi, EXTENT_CACHE);
	set_opt(sbi, NOHEAP);
	sbi->sb->s_flags |= MS_LAZYTIME;
	clear_opt(sbi, DISABLE_CHECKPOINT);
	set_opt(sbi, FLUSH_MERGE);
	set_opt(sbi, DISCARD);
	if (f2fs_sb_has_blkzoned(sbi))
		set_opt_mode(sbi, F2FS_MOUNT_LFS);
	else
		set_opt_mode(sbi, F2FS_MOUNT_ADAPTIVE);

#ifdef CONFIG_F2FS_FS_XATTR
	set_opt(sbi, XATTR_USER);
#endif
#ifdef CONFIG_F2FS_FS_POSIX_ACL
	set_opt(sbi, POSIX_ACL);
#endif

	f2fs_build_fault_attr(sbi, 0, 0);
}

#ifdef CONFIG_QUOTA
static int f2fs_enable_quotas(struct super_block *sb);
#endif

static int f2fs_disable_checkpoint(struct f2fs_sb_info *sbi)
{
	unsigned int s_flags = sbi->sb->s_flags;
	struct cp_control cpc;
	int err = 0;
	int ret;

	if (s_flags & SB_RDONLY) {
		f2fs_msg(sbi->sb, KERN_ERR,
				"checkpoint=disable on readonly fs");
		return -EINVAL;
	}
	sbi->sb->s_flags |= SB_ACTIVE;

	f2fs_update_time(sbi, DISABLE_TIME);

	while (!f2fs_time_over(sbi, DISABLE_TIME)) {
		mutex_lock(&sbi->gc_mutex);
		err = f2fs_gc(sbi, true, false, NULL_SEGNO);
		if (err == -ENODATA) {
			err = 0;
			break;
		}
		if (err && err != -EAGAIN)
			break;
	}

	ret = sync_filesystem(sbi->sb);
	if (ret || err) {
		err = ret ? ret: err;
		goto restore_flag;
	}

	if (f2fs_disable_cp_again(sbi)) {
		err = -EAGAIN;
		goto restore_flag;
	}

	mutex_lock(&sbi->gc_mutex);
	cpc.reason = CP_PAUSE;
	set_sbi_flag(sbi, SBI_CP_DISABLED);
<<<<<<< HEAD
	f2fs_write_checkpoint(sbi, &cpc);

	sbi->unusable_block_count = 0;
=======
	err = f2fs_write_checkpoint(sbi, &cpc);
	if (err)
		goto out_unlock;

	spin_lock(&sbi->stat_lock);
	sbi->unusable_block_count = 0;
	spin_unlock(&sbi->stat_lock);

out_unlock:
>>>>>>> 9528de5b
	mutex_unlock(&sbi->gc_mutex);
restore_flag:
	sbi->sb->s_flags = s_flags;	/* Restore MS_RDONLY status */
	return err;
}

static void f2fs_enable_checkpoint(struct f2fs_sb_info *sbi)
{
	mutex_lock(&sbi->gc_mutex);
	f2fs_dirty_to_prefree(sbi);

	clear_sbi_flag(sbi, SBI_CP_DISABLED);
	set_sbi_flag(sbi, SBI_IS_DIRTY);
	mutex_unlock(&sbi->gc_mutex);

	f2fs_sync_fs(sbi->sb, 1);
}

static int f2fs_remount(struct super_block *sb, int *flags, char *data)
{
	struct f2fs_sb_info *sbi = F2FS_SB(sb);
	struct f2fs_mount_info org_mount_opt;
	unsigned long old_sb_flags;
	int err;
	bool need_restart_gc = false;
	bool need_stop_gc = false;
	bool no_extent_cache = !test_opt(sbi, EXTENT_CACHE);
	bool disable_checkpoint = test_opt(sbi, DISABLE_CHECKPOINT);
	bool checkpoint_changed;
#ifdef CONFIG_QUOTA
	int i, j;
#endif

	/*
	 * Save the old mount options in case we
	 * need to restore them.
	 */
	org_mount_opt = sbi->mount_opt;
	old_sb_flags = sb->s_flags;

#ifdef CONFIG_QUOTA
	org_mount_opt.s_jquota_fmt = F2FS_OPTION(sbi).s_jquota_fmt;
	for (i = 0; i < MAXQUOTAS; i++) {
		if (F2FS_OPTION(sbi).s_qf_names[i]) {
			org_mount_opt.s_qf_names[i] =
				kstrdup(F2FS_OPTION(sbi).s_qf_names[i],
				GFP_KERNEL);
			if (!org_mount_opt.s_qf_names[i]) {
				for (j = 0; j < i; j++)
					kvfree(org_mount_opt.s_qf_names[j]);
				return -ENOMEM;
			}
		} else {
			org_mount_opt.s_qf_names[i] = NULL;
		}
	}
#endif

	/* recover superblocks we couldn't write due to previous RO mount */
	if (!(*flags & MS_RDONLY) && is_sbi_flag_set(sbi, SBI_NEED_SB_WRITE)) {
		err = f2fs_commit_super(sbi, false);
		f2fs_msg(sb, KERN_INFO,
			"Try to recover all the superblocks, ret: %d", err);
		if (!err)
			clear_sbi_flag(sbi, SBI_NEED_SB_WRITE);
	}

	default_options(sbi);

	/* parse mount options */
	err = parse_options(sb, data);
	if (err)
		goto restore_opts;
	checkpoint_changed =
			disable_checkpoint != test_opt(sbi, DISABLE_CHECKPOINT);

	/*
	 * Previous and new state of filesystem is RO,
	 * so skip checking GC and FLUSH_MERGE conditions.
	 */
	if (f2fs_readonly(sb) && (*flags & MS_RDONLY))
		goto skip;

#ifdef CONFIG_QUOTA
	if (!f2fs_readonly(sb) && (*flags & MS_RDONLY)) {
		err = dquot_suspend(sb, -1);
		if (err < 0)
			goto restore_opts;
	} else if (f2fs_readonly(sb) && !(*flags & SB_RDONLY)) {
		/* dquot_resume needs RW */
		sb->s_flags &= ~MS_RDONLY;
		if (sb_any_quota_suspended(sb)) {
			dquot_resume(sb, -1);
		} else if (f2fs_sb_has_quota_ino(sbi)) {
			err = f2fs_enable_quotas(sb);
			if (err)
				goto restore_opts;
		}
	}
#endif
	/* disallow enable/disable extent_cache dynamically */
	if (no_extent_cache == !!test_opt(sbi, EXTENT_CACHE)) {
		err = -EINVAL;
		f2fs_msg(sbi->sb, KERN_WARNING,
				"switch extent_cache option is not allowed");
		goto restore_opts;
	}

	if ((*flags & SB_RDONLY) && test_opt(sbi, DISABLE_CHECKPOINT)) {
		err = -EINVAL;
		f2fs_msg(sbi->sb, KERN_WARNING,
			"disabling checkpoint not compatible with read-only");
		goto restore_opts;
	}

	/*
	 * We stop the GC thread if FS is mounted as RO
	 * or if background_gc = off is passed in mount
	 * option. Also sync the filesystem.
	 */
	if ((*flags & MS_RDONLY) || !test_opt(sbi, BG_GC)) {
		if (sbi->gc_thread) {
			f2fs_stop_gc_thread(sbi);
			need_restart_gc = true;
		}
	} else if (!sbi->gc_thread) {
		err = f2fs_start_gc_thread(sbi);
		if (err)
			goto restore_opts;
		need_stop_gc = true;
	}

	if (*flags & MS_RDONLY ||
		F2FS_OPTION(sbi).whint_mode != org_mount_opt.whint_mode) {
		writeback_inodes_sb(sb, WB_REASON_SYNC);
		sync_inodes_sb(sb);

		set_sbi_flag(sbi, SBI_IS_DIRTY);
		set_sbi_flag(sbi, SBI_IS_CLOSE);
		f2fs_sync_fs(sb, 1);
		clear_sbi_flag(sbi, SBI_IS_CLOSE);
	}

	if (checkpoint_changed) {
		if (test_opt(sbi, DISABLE_CHECKPOINT)) {
			err = f2fs_disable_checkpoint(sbi);
			if (err)
				goto restore_gc;
		} else {
			f2fs_enable_checkpoint(sbi);
		}
	}

	/*
	 * We stop issue flush thread if FS is mounted as RO
	 * or if flush_merge is not passed in mount option.
	 */
	if ((*flags & MS_RDONLY) || !test_opt(sbi, FLUSH_MERGE)) {
		clear_opt(sbi, FLUSH_MERGE);
		f2fs_destroy_flush_cmd_control(sbi, false);
	} else {
		err = f2fs_create_flush_cmd_control(sbi);
		if (err)
			goto restore_gc;
	}
skip:
#ifdef CONFIG_QUOTA
	/* Release old quota file names */
	for (i = 0; i < MAXQUOTAS; i++)
		kvfree(org_mount_opt.s_qf_names[i]);
#endif
	/* Update the POSIXACL Flag */
	sb->s_flags = (sb->s_flags & ~MS_POSIXACL) |
		(test_opt(sbi, POSIX_ACL) ? MS_POSIXACL : 0);

	limit_reserve_root(sbi);
	*flags = (*flags & ~SB_LAZYTIME) | (sb->s_flags & SB_LAZYTIME);
	return 0;
restore_gc:
	if (need_restart_gc) {
		if (f2fs_start_gc_thread(sbi))
			f2fs_msg(sbi->sb, KERN_WARNING,
				"background gc thread has stopped");
	} else if (need_stop_gc) {
		f2fs_stop_gc_thread(sbi);
	}
restore_opts:
#ifdef CONFIG_QUOTA
	F2FS_OPTION(sbi).s_jquota_fmt = org_mount_opt.s_jquota_fmt;
	for (i = 0; i < MAXQUOTAS; i++) {
		kvfree(F2FS_OPTION(sbi).s_qf_names[i]);
		F2FS_OPTION(sbi).s_qf_names[i] = org_mount_opt.s_qf_names[i];
	}
#endif
	sbi->mount_opt = org_mount_opt;
	sb->s_flags = old_sb_flags;
	return err;
}

#ifdef CONFIG_QUOTA
/* Read data from quotafile */
static ssize_t f2fs_quota_read(struct super_block *sb, int type, char *data,
			       size_t len, loff_t off)
{
	struct inode *inode = sb_dqopt(sb)->files[type];
	struct address_space *mapping = inode->i_mapping;
	block_t blkidx = F2FS_BYTES_TO_BLK(off);
	int offset = off & (sb->s_blocksize - 1);
	int tocopy;
	size_t toread;
	loff_t i_size = i_size_read(inode);
	struct page *page;
	char *kaddr;

	if (off > i_size)
		return 0;

	if (off + len > i_size)
		len = i_size - off;
	toread = len;
	while (toread > 0) {
		tocopy = min_t(unsigned long, sb->s_blocksize - offset, toread);
repeat:
		page = read_cache_page_gfp(mapping, blkidx, GFP_NOFS);
		if (IS_ERR(page)) {
			if (PTR_ERR(page) == -ENOMEM) {
				congestion_wait(BLK_RW_ASYNC, HZ/50);
				goto repeat;
			}
			set_sbi_flag(F2FS_SB(sb), SBI_QUOTA_NEED_REPAIR);
			return PTR_ERR(page);
		}

		lock_page(page);

		if (unlikely(page->mapping != mapping)) {
			f2fs_put_page(page, 1);
			goto repeat;
		}
		if (unlikely(!PageUptodate(page))) {
			f2fs_put_page(page, 1);
			set_sbi_flag(F2FS_SB(sb), SBI_QUOTA_NEED_REPAIR);
			return -EIO;
		}

		kaddr = kmap_atomic(page);
		memcpy(data, kaddr + offset, tocopy);
		kunmap_atomic(kaddr);
		f2fs_put_page(page, 1);

		offset = 0;
		toread -= tocopy;
		data += tocopy;
		blkidx++;
	}
	return len;
}

/* Write to quotafile */
static ssize_t f2fs_quota_write(struct super_block *sb, int type,
				const char *data, size_t len, loff_t off)
{
	struct inode *inode = sb_dqopt(sb)->files[type];
	struct address_space *mapping = inode->i_mapping;
	const struct address_space_operations *a_ops = mapping->a_ops;
	int offset = off & (sb->s_blocksize - 1);
	size_t towrite = len;
	struct page *page;
	char *kaddr;
	int err = 0;
	int tocopy;

	while (towrite > 0) {
		tocopy = min_t(unsigned long, sb->s_blocksize - offset,
								towrite);
retry:
		err = a_ops->write_begin(NULL, mapping, off, tocopy, 0,
							&page, NULL);
		if (unlikely(err)) {
			if (err == -ENOMEM) {
				congestion_wait(BLK_RW_ASYNC, HZ/50);
				goto retry;
			}
			set_sbi_flag(F2FS_SB(sb), SBI_QUOTA_NEED_REPAIR);
			break;
		}

		kaddr = kmap_atomic(page);
		memcpy(kaddr + offset, data, tocopy);
		kunmap_atomic(kaddr);
		flush_dcache_page(page);

		a_ops->write_end(NULL, mapping, off, tocopy, tocopy,
						page, NULL);
		offset = 0;
		towrite -= tocopy;
		off += tocopy;
		data += tocopy;
		cond_resched();
	}

	if (len == towrite)
		return err;
	inode->i_mtime = inode->i_ctime = current_time(inode);
	f2fs_mark_inode_dirty_sync(inode, false);
	return len - towrite;
}

static struct dquot **f2fs_get_dquots(struct inode *inode)
{
	return F2FS_I(inode)->i_dquot;
}

static qsize_t *f2fs_get_reserved_space(struct inode *inode)
{
	return &F2FS_I(inode)->i_reserved_quota;
}

static int f2fs_quota_on_mount(struct f2fs_sb_info *sbi, int type)
{
	if (is_set_ckpt_flags(sbi, CP_QUOTA_NEED_FSCK_FLAG)) {
		f2fs_msg(sbi->sb, KERN_ERR,
			"quota sysfile may be corrupted, skip loading it");
		return 0;
	}

	return dquot_quota_on_mount(sbi->sb, F2FS_OPTION(sbi).s_qf_names[type],
					F2FS_OPTION(sbi).s_jquota_fmt, type);
}

int f2fs_enable_quota_files(struct f2fs_sb_info *sbi, bool rdonly)
{
	int enabled = 0;
	int i, err;

	if (f2fs_sb_has_quota_ino(sbi) && rdonly) {
		err = f2fs_enable_quotas(sbi->sb);
		if (err) {
			f2fs_msg(sbi->sb, KERN_ERR,
					"Cannot turn on quota_ino: %d", err);
			return 0;
		}
		return 1;
	}

	for (i = 0; i < MAXQUOTAS; i++) {
		if (F2FS_OPTION(sbi).s_qf_names[i]) {
			err = f2fs_quota_on_mount(sbi, i);
			if (!err) {
				enabled = 1;
				continue;
			}
			f2fs_msg(sbi->sb, KERN_ERR,
				"Cannot turn on quotas: %d on %d", err, i);
		}
	}
	return enabled;
}

static int f2fs_quota_enable(struct super_block *sb, int type, int format_id,
			     unsigned int flags)
{
	struct inode *qf_inode;
	unsigned long qf_inum;
	int err;

	BUG_ON(!f2fs_sb_has_quota_ino(F2FS_SB(sb)));

	qf_inum = f2fs_qf_ino(sb, type);
	if (!qf_inum)
		return -EPERM;

	qf_inode = f2fs_iget(sb, qf_inum);
	if (IS_ERR(qf_inode)) {
		f2fs_msg(sb, KERN_ERR,
			"Bad quota inode %u:%lu", type, qf_inum);
		return PTR_ERR(qf_inode);
	}

	/* Don't account quota for quota files to avoid recursion */
	qf_inode->i_flags |= S_NOQUOTA;
	err = dquot_enable(qf_inode, type, format_id, flags);
	iput(qf_inode);
	return err;
}

static int f2fs_enable_quotas(struct super_block *sb)
{
	int type, err = 0;
	unsigned long qf_inum;
	bool quota_mopt[MAXQUOTAS] = {
		test_opt(F2FS_SB(sb), USRQUOTA),
		test_opt(F2FS_SB(sb), GRPQUOTA),
		test_opt(F2FS_SB(sb), PRJQUOTA),
	};

	if (is_set_ckpt_flags(F2FS_SB(sb), CP_QUOTA_NEED_FSCK_FLAG)) {
		f2fs_msg(sb, KERN_ERR,
			"quota file may be corrupted, skip loading it");
		return 0;
	}

	sb_dqopt(sb)->flags |= DQUOT_QUOTA_SYS_FILE;

	for (type = 0; type < MAXQUOTAS; type++) {
		qf_inum = f2fs_qf_ino(sb, type);
		if (qf_inum) {
			err = f2fs_quota_enable(sb, type, QFMT_VFS_V1,
				DQUOT_USAGE_ENABLED |
				(quota_mopt[type] ? DQUOT_LIMITS_ENABLED : 0));
			if (err) {
				f2fs_msg(sb, KERN_ERR,
					"Failed to enable quota tracking "
					"(type=%d, err=%d). Please run "
					"fsck to fix.", type, err);
				for (type--; type >= 0; type--)
					dquot_quota_off(sb, type);
				set_sbi_flag(F2FS_SB(sb),
						SBI_QUOTA_NEED_REPAIR);
				return err;
			}
		}
	}
	return 0;
}

int f2fs_quota_sync(struct super_block *sb, int type)
{
	struct f2fs_sb_info *sbi = F2FS_SB(sb);
	struct quota_info *dqopt = sb_dqopt(sb);
	int cnt;
	int ret;

	ret = dquot_writeback_dquots(sb, type);
	if (ret)
		goto out;

	/*
	 * Now when everything is written we can discard the pagecache so
	 * that userspace sees the changes.
	 */
	for (cnt = 0; cnt < MAXQUOTAS; cnt++) {
		struct address_space *mapping;

		if (type != -1 && cnt != type)
			continue;
		if (!sb_has_quota_active(sb, cnt))
			continue;

		mapping = dqopt->files[cnt]->i_mapping;

		ret = filemap_fdatawrite(mapping);
		if (ret)
			goto out;

		/* if we are using journalled quota */
		if (is_journalled_quota(sbi))
			continue;

		ret = filemap_fdatawait(mapping);
		if (ret)
			set_sbi_flag(F2FS_SB(sb), SBI_QUOTA_NEED_REPAIR);

		inode_lock(dqopt->files[cnt]);
		truncate_inode_pages(&dqopt->files[cnt]->i_data, 0);
		inode_unlock(dqopt->files[cnt]);
	}
out:
	if (ret)
		set_sbi_flag(F2FS_SB(sb), SBI_QUOTA_NEED_REPAIR);
	return ret;
}

static int f2fs_quota_on(struct super_block *sb, int type, int format_id,
							const struct path *path)
{
	struct inode *inode;
	int err;

	err = f2fs_quota_sync(sb, type);
	if (err)
		return err;

	err = dquot_quota_on(sb, type, format_id, path);
	if (err)
		return err;

	inode = d_inode(path->dentry);

	inode_lock(inode);
	F2FS_I(inode)->i_flags |= F2FS_NOATIME_FL | F2FS_IMMUTABLE_FL;
	f2fs_set_inode_flags(inode);
	inode_unlock(inode);
	f2fs_mark_inode_dirty_sync(inode, false);

	return 0;
}

static int f2fs_quota_off(struct super_block *sb, int type)
{
	struct inode *inode = sb_dqopt(sb)->files[type];
	int err;

	if (!inode || !igrab(inode))
		return dquot_quota_off(sb, type);

	err = f2fs_quota_sync(sb, type);
	if (err)
		goto out_put;

	err = dquot_quota_off(sb, type);
	if (err || f2fs_sb_has_quota_ino(F2FS_SB(sb)))
		goto out_put;

	inode_lock(inode);
	F2FS_I(inode)->i_flags &= ~(F2FS_NOATIME_FL | F2FS_IMMUTABLE_FL);
	f2fs_set_inode_flags(inode);
	inode_unlock(inode);
	f2fs_mark_inode_dirty_sync(inode, false);
out_put:
	iput(inode);
	return err;
}

void f2fs_quota_off_umount(struct super_block *sb)
{
	int type;
	int err;

	for (type = 0; type < MAXQUOTAS; type++) {
		err = f2fs_quota_off(sb, type);
		if (err) {
			int ret = dquot_quota_off(sb, type);

			f2fs_msg(sb, KERN_ERR,
				"Fail to turn off disk quota "
				"(type: %d, err: %d, ret:%d), Please "
				"run fsck to fix it.", type, err, ret);
			set_sbi_flag(F2FS_SB(sb), SBI_QUOTA_NEED_REPAIR);
		}
	}
	/*
	 * In case of checkpoint=disable, we must flush quota blocks.
	 * This can cause NULL exception for node_inode in end_io, since
	 * put_super already dropped it.
	 */
	sync_filesystem(sb);
}

static void f2fs_truncate_quota_inode_pages(struct super_block *sb)
{
	struct quota_info *dqopt = sb_dqopt(sb);
	int type;

	for (type = 0; type < MAXQUOTAS; type++) {
		if (!dqopt->files[type])
			continue;
		f2fs_inode_synced(dqopt->files[type]);
	}
}

static int f2fs_dquot_commit(struct dquot *dquot)
{
	int ret;

	ret = dquot_commit(dquot);
	if (ret < 0)
		set_sbi_flag(F2FS_SB(dquot->dq_sb), SBI_QUOTA_NEED_REPAIR);
	return ret;
}

static int f2fs_dquot_acquire(struct dquot *dquot)
{
	int ret;

	ret = dquot_acquire(dquot);
	if (ret < 0)
		set_sbi_flag(F2FS_SB(dquot->dq_sb), SBI_QUOTA_NEED_REPAIR);

	return ret;
}

static int f2fs_dquot_release(struct dquot *dquot)
{
	int ret;

	ret = dquot_release(dquot);
	if (ret < 0)
		set_sbi_flag(F2FS_SB(dquot->dq_sb), SBI_QUOTA_NEED_REPAIR);
	return ret;
}

static int f2fs_dquot_mark_dquot_dirty(struct dquot *dquot)
{
	struct super_block *sb = dquot->dq_sb;
	struct f2fs_sb_info *sbi = F2FS_SB(sb);
	int ret;

	ret = dquot_mark_dquot_dirty(dquot);

	/* if we are using journalled quota */
	if (is_journalled_quota(sbi))
		set_sbi_flag(sbi, SBI_QUOTA_NEED_FLUSH);

	return ret;
}

static int f2fs_dquot_commit_info(struct super_block *sb, int type)
{
	int ret;

	ret = dquot_commit_info(sb, type);
	if (ret < 0)
		set_sbi_flag(F2FS_SB(sb), SBI_QUOTA_NEED_REPAIR);
	return ret;
}

static int f2fs_get_projid(struct inode *inode, kprojid_t *projid)
{
	*projid = F2FS_I(inode)->i_projid;
	return 0;
}

static const struct dquot_operations f2fs_quota_operations = {
	.get_reserved_space = f2fs_get_reserved_space,
	.write_dquot	= f2fs_dquot_commit,
	.acquire_dquot	= f2fs_dquot_acquire,
	.release_dquot	= f2fs_dquot_release,
	.mark_dirty	= f2fs_dquot_mark_dquot_dirty,
	.write_info	= f2fs_dquot_commit_info,
	.alloc_dquot	= dquot_alloc,
	.destroy_dquot	= dquot_destroy,
	.get_projid	= f2fs_get_projid,
	.get_next_id	= dquot_get_next_id,
};

static const struct quotactl_ops f2fs_quotactl_ops = {
	.quota_on	= f2fs_quota_on,
	.quota_off	= f2fs_quota_off,
	.quota_sync	= f2fs_quota_sync,
	.get_state	= dquot_get_state,
	.set_info	= dquot_set_dqinfo,
	.get_dqblk	= dquot_get_dqblk,
	.set_dqblk	= dquot_set_dqblk,
	.get_nextdqblk	= dquot_get_next_dqblk,
};
#else
int f2fs_quota_sync(struct super_block *sb, int type)
{
	return 0;
}

void f2fs_quota_off_umount(struct super_block *sb)
{
}
#endif

static const struct super_operations f2fs_sops = {
	.alloc_inode	= f2fs_alloc_inode,
	.drop_inode	= f2fs_drop_inode,
	.destroy_inode	= f2fs_destroy_inode,
	.write_inode	= f2fs_write_inode,
	.dirty_inode	= f2fs_dirty_inode,
	.show_options	= f2fs_show_options,
#ifdef CONFIG_QUOTA
	.quota_read	= f2fs_quota_read,
	.quota_write	= f2fs_quota_write,
	.get_dquots	= f2fs_get_dquots,
#endif
	.evict_inode	= f2fs_evict_inode,
	.put_super	= f2fs_put_super,
	.umount_end	= f2fs_umount_end,
	.sync_fs	= f2fs_sync_fs,
	.freeze_fs	= f2fs_freeze,
	.unfreeze_fs	= f2fs_unfreeze,
	.statfs		= f2fs_statfs,
	.remount_fs	= f2fs_remount,
};

#ifdef CONFIG_FS_ENCRYPTION
static int f2fs_get_context(struct inode *inode, void *ctx, size_t len)
{
	return f2fs_getxattr(inode, F2FS_XATTR_INDEX_ENCRYPTION,
				F2FS_XATTR_NAME_ENCRYPTION_CONTEXT,
				ctx, len, NULL);
}

static int f2fs_set_context(struct inode *inode, const void *ctx, size_t len,
							void *fs_data)
{
	struct f2fs_sb_info *sbi = F2FS_I_SB(inode);

	/*
	 * Encrypting the root directory is not allowed because fsck
	 * expects lost+found directory to exist and remain unencrypted
	 * if LOST_FOUND feature is enabled.
	 *
	 */
	if (f2fs_sb_has_lost_found(sbi) &&
			inode->i_ino == F2FS_ROOT_INO(sbi))
		return -EPERM;

	return f2fs_setxattr(inode, F2FS_XATTR_INDEX_ENCRYPTION,
				F2FS_XATTR_NAME_ENCRYPTION_CONTEXT,
				ctx, len, fs_data, XATTR_CREATE);
}

static bool f2fs_dummy_context(struct inode *inode)
{
	return DUMMY_ENCRYPTION_ENABLED(F2FS_I_SB(inode));
}

static const struct fscrypt_operations f2fs_cryptops = {
	.key_prefix	= "f2fs:",
	.get_context	= f2fs_get_context,
	.set_context	= f2fs_set_context,
	.dummy_context	= f2fs_dummy_context,
	.empty_dir	= f2fs_empty_dir,
	.max_namelen	= F2FS_NAME_LEN,
};
#endif

static struct inode *f2fs_nfs_get_inode(struct super_block *sb,
		u64 ino, u32 generation)
{
	struct f2fs_sb_info *sbi = F2FS_SB(sb);
	struct inode *inode;

	if (f2fs_check_nid_range(sbi, ino))
		return ERR_PTR(-ESTALE);

	/*
	 * f2fs_iget isn't quite right if the inode is currently unallocated!
	 * However f2fs_iget currently does appropriate checks to handle stale
	 * inodes so everything is OK.
	 */
	inode = f2fs_iget(sb, ino);
	if (IS_ERR(inode))
		return ERR_CAST(inode);
	if (unlikely(generation && inode->i_generation != generation)) {
		/* we didn't find the right inode.. */
		iput(inode);
		return ERR_PTR(-ESTALE);
	}
	return inode;
}

static struct dentry *f2fs_fh_to_dentry(struct super_block *sb, struct fid *fid,
		int fh_len, int fh_type)
{
	return generic_fh_to_dentry(sb, fid, fh_len, fh_type,
				    f2fs_nfs_get_inode);
}

static struct dentry *f2fs_fh_to_parent(struct super_block *sb, struct fid *fid,
		int fh_len, int fh_type)
{
	return generic_fh_to_parent(sb, fid, fh_len, fh_type,
				    f2fs_nfs_get_inode);
}

static const struct export_operations f2fs_export_ops = {
	.fh_to_dentry = f2fs_fh_to_dentry,
	.fh_to_parent = f2fs_fh_to_parent,
	.get_parent = f2fs_get_parent,
};

static loff_t max_file_blocks(void)
{
	loff_t result = 0;
	loff_t leaf_count = DEF_ADDRS_PER_BLOCK;

	/*
	 * note: previously, result is equal to (DEF_ADDRS_PER_INODE -
	 * DEFAULT_INLINE_XATTR_ADDRS), but now f2fs try to reserve more
	 * space in inode.i_addr, it will be more safe to reassign
	 * result as zero.
	 */

	/* two direct node blocks */
	result += (leaf_count * 2);

	/* two indirect node blocks */
	leaf_count *= NIDS_PER_BLOCK;
	result += (leaf_count * 2);

	/* one double indirect node block */
	leaf_count *= NIDS_PER_BLOCK;
	result += leaf_count;

	return result;
}

static int __f2fs_commit_super(struct buffer_head *bh,
			struct f2fs_super_block *super)
{
	lock_buffer(bh);
	if (super)
		memcpy(bh->b_data + F2FS_SUPER_OFFSET, super, sizeof(*super));
	set_buffer_dirty(bh);
	unlock_buffer(bh);

	/* it's rare case, we can do fua all the time */
	return __sync_dirty_buffer(bh, REQ_SYNC | REQ_PREFLUSH | REQ_FUA);
}

static inline bool sanity_check_area_boundary(struct f2fs_sb_info *sbi,
					struct buffer_head *bh)
{
	struct f2fs_super_block *raw_super = (struct f2fs_super_block *)
					(bh->b_data + F2FS_SUPER_OFFSET);
	struct super_block *sb = sbi->sb;
	u32 segment0_blkaddr = le32_to_cpu(raw_super->segment0_blkaddr);
	u32 cp_blkaddr = le32_to_cpu(raw_super->cp_blkaddr);
	u32 sit_blkaddr = le32_to_cpu(raw_super->sit_blkaddr);
	u32 nat_blkaddr = le32_to_cpu(raw_super->nat_blkaddr);
	u32 ssa_blkaddr = le32_to_cpu(raw_super->ssa_blkaddr);
	u32 main_blkaddr = le32_to_cpu(raw_super->main_blkaddr);
	u32 segment_count_ckpt = le32_to_cpu(raw_super->segment_count_ckpt);
	u32 segment_count_sit = le32_to_cpu(raw_super->segment_count_sit);
	u32 segment_count_nat = le32_to_cpu(raw_super->segment_count_nat);
	u32 segment_count_ssa = le32_to_cpu(raw_super->segment_count_ssa);
	u32 segment_count_main = le32_to_cpu(raw_super->segment_count_main);
	u32 segment_count = le32_to_cpu(raw_super->segment_count);
	u32 log_blocks_per_seg = le32_to_cpu(raw_super->log_blocks_per_seg);
	u64 main_end_blkaddr = main_blkaddr +
				(segment_count_main << log_blocks_per_seg);
	u64 seg_end_blkaddr = segment0_blkaddr +
				(segment_count << log_blocks_per_seg);

	if (segment0_blkaddr != cp_blkaddr) {
		f2fs_msg(sb, KERN_INFO,
			"Mismatch start address, segment0(%u) cp_blkaddr(%u)",
			segment0_blkaddr, cp_blkaddr);
		return true;
	}

	if (cp_blkaddr + (segment_count_ckpt << log_blocks_per_seg) !=
							sit_blkaddr) {
		f2fs_msg(sb, KERN_INFO,
			"Wrong CP boundary, start(%u) end(%u) blocks(%u)",
			cp_blkaddr, sit_blkaddr,
			segment_count_ckpt << log_blocks_per_seg);
		return true;
	}

	if (sit_blkaddr + (segment_count_sit << log_blocks_per_seg) !=
							nat_blkaddr) {
		f2fs_msg(sb, KERN_INFO,
			"Wrong SIT boundary, start(%u) end(%u) blocks(%u)",
			sit_blkaddr, nat_blkaddr,
			segment_count_sit << log_blocks_per_seg);
		return true;
	}

	if (nat_blkaddr + (segment_count_nat << log_blocks_per_seg) !=
							ssa_blkaddr) {
		f2fs_msg(sb, KERN_INFO,
			"Wrong NAT boundary, start(%u) end(%u) blocks(%u)",
			nat_blkaddr, ssa_blkaddr,
			segment_count_nat << log_blocks_per_seg);
		return true;
	}

	if (ssa_blkaddr + (segment_count_ssa << log_blocks_per_seg) !=
							main_blkaddr) {
		f2fs_msg(sb, KERN_INFO,
			"Wrong SSA boundary, start(%u) end(%u) blocks(%u)",
			ssa_blkaddr, main_blkaddr,
			segment_count_ssa << log_blocks_per_seg);
		return true;
	}

	if (main_end_blkaddr > seg_end_blkaddr) {
		f2fs_msg(sb, KERN_INFO,
			"Wrong MAIN_AREA boundary, start(%u) end(%u) block(%u)",
			main_blkaddr,
			segment0_blkaddr +
				(segment_count << log_blocks_per_seg),
			segment_count_main << log_blocks_per_seg);
		return true;
	} else if (main_end_blkaddr < seg_end_blkaddr) {
		int err = 0;
		char *res;

		/* fix in-memory information all the time */
		raw_super->segment_count = cpu_to_le32((main_end_blkaddr -
				segment0_blkaddr) >> log_blocks_per_seg);

		if (f2fs_readonly(sb) || bdev_read_only(sb->s_bdev)) {
			set_sbi_flag(sbi, SBI_NEED_SB_WRITE);
			res = "internally";
		} else {
			err = __f2fs_commit_super(bh, NULL);
			res = err ? "failed" : "done";
		}
		f2fs_msg(sb, KERN_INFO,
			"Fix alignment : %s, start(%u) end(%u) block(%u)",
			res, main_blkaddr,
			segment0_blkaddr +
				(segment_count << log_blocks_per_seg),
			segment_count_main << log_blocks_per_seg);
		if (err)
			return true;
	}
	return false;
}

static int sanity_check_raw_super(struct f2fs_sb_info *sbi,
				struct buffer_head *bh)
{
	block_t segment_count, segs_per_sec, secs_per_zone;
	block_t total_sections, blocks_per_seg;
	struct f2fs_super_block *raw_super = (struct f2fs_super_block *)
					(bh->b_data + F2FS_SUPER_OFFSET);
	struct super_block *sb = sbi->sb;
	unsigned int blocksize;
	size_t crc_offset = 0;
	__u32 crc = 0;

	/* Check checksum_offset and crc in superblock */
	if (__F2FS_HAS_FEATURE(raw_super, F2FS_FEATURE_SB_CHKSUM)) {
		crc_offset = le32_to_cpu(raw_super->checksum_offset);
		if (crc_offset !=
			offsetof(struct f2fs_super_block, crc)) {
			f2fs_msg(sb, KERN_INFO,
				"Invalid SB checksum offset: %zu",
				crc_offset);
			return 1;
		}
		crc = le32_to_cpu(raw_super->crc);
		if (!f2fs_crc_valid(sbi, crc, raw_super, crc_offset)) {
			f2fs_msg(sb, KERN_INFO,
				"Invalid SB checksum value: %u", crc);
			return 1;
		}
	}

	if (F2FS_SUPER_MAGIC != le32_to_cpu(raw_super->magic)) {
		f2fs_msg(sb, KERN_INFO,
			"Magic Mismatch, valid(0x%x) - read(0x%x)",
			F2FS_SUPER_MAGIC, le32_to_cpu(raw_super->magic));
		return 1;
	}

	/* Currently, support only 4KB page cache size */
	if (F2FS_BLKSIZE != PAGE_SIZE) {
		f2fs_msg(sb, KERN_INFO,
			"Invalid page_cache_size (%lu), supports only 4KB",
			PAGE_SIZE);
		return 1;
	}

	/* Currently, support only 4KB block size */
	blocksize = 1 << le32_to_cpu(raw_super->log_blocksize);
	if (blocksize != F2FS_BLKSIZE) {
		f2fs_msg(sb, KERN_INFO,
			"Invalid blocksize (%u), supports only 4KB",
			blocksize);
		return 1;
	}

	/* check log blocks per segment */
	if (le32_to_cpu(raw_super->log_blocks_per_seg) != 9) {
		f2fs_msg(sb, KERN_INFO,
			"Invalid log blocks per segment (%u)",
			le32_to_cpu(raw_super->log_blocks_per_seg));
		return 1;
	}

	/* Currently, support 512/1024/2048/4096 bytes sector size */
	if (le32_to_cpu(raw_super->log_sectorsize) >
				F2FS_MAX_LOG_SECTOR_SIZE ||
		le32_to_cpu(raw_super->log_sectorsize) <
				F2FS_MIN_LOG_SECTOR_SIZE) {
		f2fs_msg(sb, KERN_INFO, "Invalid log sectorsize (%u)",
			le32_to_cpu(raw_super->log_sectorsize));
		return 1;
	}
	if (le32_to_cpu(raw_super->log_sectors_per_block) +
		le32_to_cpu(raw_super->log_sectorsize) !=
			F2FS_MAX_LOG_SECTOR_SIZE) {
		f2fs_msg(sb, KERN_INFO,
			"Invalid log sectors per block(%u) log sectorsize(%u)",
			le32_to_cpu(raw_super->log_sectors_per_block),
			le32_to_cpu(raw_super->log_sectorsize));
		return 1;
	}

	segment_count = le32_to_cpu(raw_super->segment_count);
	segs_per_sec = le32_to_cpu(raw_super->segs_per_sec);
	secs_per_zone = le32_to_cpu(raw_super->secs_per_zone);
	total_sections = le32_to_cpu(raw_super->section_count);

	/* blocks_per_seg should be 512, given the above check */
	blocks_per_seg = 1 << le32_to_cpu(raw_super->log_blocks_per_seg);

	if (segment_count > F2FS_MAX_SEGMENT ||
				segment_count < F2FS_MIN_SEGMENTS) {
		f2fs_msg(sb, KERN_INFO,
			"Invalid segment count (%u)",
			segment_count);
		return 1;
	}

	if (total_sections > segment_count ||
			total_sections < F2FS_MIN_SEGMENTS ||
			segs_per_sec > segment_count || !segs_per_sec) {
		f2fs_msg(sb, KERN_INFO,
			"Invalid segment/section count (%u, %u x %u)",
			segment_count, total_sections, segs_per_sec);
		return 1;
	}

	if ((segment_count / segs_per_sec) < total_sections) {
		f2fs_msg(sb, KERN_INFO,
			"Small segment_count (%u < %u * %u)",
			segment_count, segs_per_sec, total_sections);
		return 1;
	}

	if (segment_count > (le64_to_cpu(raw_super->block_count) >> 9)) {
		f2fs_msg(sb, KERN_INFO,
			"Wrong segment_count / block_count (%u > %llu)",
			segment_count, le64_to_cpu(raw_super->block_count));
		return 1;
	}

	if (secs_per_zone > total_sections || !secs_per_zone) {
		f2fs_msg(sb, KERN_INFO,
			"Wrong secs_per_zone / total_sections (%u, %u)",
			secs_per_zone, total_sections);
		return 1;
	}
	if (le32_to_cpu(raw_super->extension_count) > F2FS_MAX_EXTENSION ||
			raw_super->hot_ext_count > F2FS_MAX_EXTENSION ||
			(le32_to_cpu(raw_super->extension_count) +
			raw_super->hot_ext_count) > F2FS_MAX_EXTENSION) {
		f2fs_msg(sb, KERN_INFO,
			"Corrupted extension count (%u + %u > %u)",
			le32_to_cpu(raw_super->extension_count),
			raw_super->hot_ext_count,
			F2FS_MAX_EXTENSION);
		return 1;
	}

	if (le32_to_cpu(raw_super->cp_payload) >
				(blocks_per_seg - F2FS_CP_PACKS)) {
		f2fs_msg(sb, KERN_INFO,
			"Insane cp_payload (%u > %u)",
			le32_to_cpu(raw_super->cp_payload),
			blocks_per_seg - F2FS_CP_PACKS);
		return 1;
	}

	/* check reserved ino info */
	if (le32_to_cpu(raw_super->node_ino) != 1 ||
		le32_to_cpu(raw_super->meta_ino) != 2 ||
		le32_to_cpu(raw_super->root_ino) != 3) {
		f2fs_msg(sb, KERN_INFO,
			"Invalid Fs Meta Ino: node(%u) meta(%u) root(%u)",
			le32_to_cpu(raw_super->node_ino),
			le32_to_cpu(raw_super->meta_ino),
			le32_to_cpu(raw_super->root_ino));
		return 1;
	}

	/* check CP/SIT/NAT/SSA/MAIN_AREA area boundary */
	if (sanity_check_area_boundary(sbi, bh))
		return 1;

	return 0;
}

int f2fs_sanity_check_ckpt(struct f2fs_sb_info *sbi)
{
	unsigned int total, fsmeta;
	struct f2fs_super_block *raw_super = F2FS_RAW_SUPER(sbi);
	struct f2fs_checkpoint *ckpt = F2FS_CKPT(sbi);
	unsigned int ovp_segments, reserved_segments;
	unsigned int main_segs, blocks_per_seg;
	unsigned int sit_segs, nat_segs;
	unsigned int sit_bitmap_size, nat_bitmap_size;
	unsigned int log_blocks_per_seg;
	unsigned int segment_count_main;
	unsigned int cp_pack_start_sum, cp_payload;
<<<<<<< HEAD
	block_t user_block_count;
=======
	block_t user_block_count, valid_user_blocks;
	block_t avail_node_count, valid_node_count;
>>>>>>> 9528de5b
	int i, j;

	total = le32_to_cpu(raw_super->segment_count);
	fsmeta = le32_to_cpu(raw_super->segment_count_ckpt);
	sit_segs = le32_to_cpu(raw_super->segment_count_sit);
	fsmeta += sit_segs;
	nat_segs = le32_to_cpu(raw_super->segment_count_nat);
	fsmeta += nat_segs;
	fsmeta += le32_to_cpu(ckpt->rsvd_segment_count);
	fsmeta += le32_to_cpu(raw_super->segment_count_ssa);

	if (unlikely(fsmeta >= total))
		return 1;

	ovp_segments = le32_to_cpu(ckpt->overprov_segment_count);
	reserved_segments = le32_to_cpu(ckpt->rsvd_segment_count);

	if (unlikely(fsmeta < F2FS_MIN_SEGMENTS ||
			ovp_segments == 0 || reserved_segments == 0)) {
		f2fs_msg(sbi->sb, KERN_ERR,
			"Wrong layout: check mkfs.f2fs version");
		return 1;
	}

	user_block_count = le64_to_cpu(ckpt->user_block_count);
	segment_count_main = le32_to_cpu(raw_super->segment_count_main);
	log_blocks_per_seg = le32_to_cpu(raw_super->log_blocks_per_seg);
	if (!user_block_count || user_block_count >=
			segment_count_main << log_blocks_per_seg) {
		f2fs_msg(sbi->sb, KERN_ERR,
			"Wrong user_block_count: %u", user_block_count);
		return 1;
	}

<<<<<<< HEAD
=======
	valid_user_blocks = le64_to_cpu(ckpt->valid_block_count);
	if (valid_user_blocks > user_block_count) {
		f2fs_msg(sbi->sb, KERN_ERR,
			"Wrong valid_user_blocks: %u, user_block_count: %u",
			valid_user_blocks, user_block_count);
		return 1;
	}

	valid_node_count = le32_to_cpu(ckpt->valid_node_count);
	avail_node_count = sbi->total_node_count - sbi->nquota_files -
						F2FS_RESERVED_NODE_NUM;
	if (valid_node_count > avail_node_count) {
		f2fs_msg(sbi->sb, KERN_ERR,
			"Wrong valid_node_count: %u, avail_node_count: %u",
			valid_node_count, avail_node_count);
		return 1;
	}

>>>>>>> 9528de5b
	main_segs = le32_to_cpu(raw_super->segment_count_main);
	blocks_per_seg = sbi->blocks_per_seg;

	for (i = 0; i < NR_CURSEG_NODE_TYPE; i++) {
		if (le32_to_cpu(ckpt->cur_node_segno[i]) >= main_segs ||
			le16_to_cpu(ckpt->cur_node_blkoff[i]) >= blocks_per_seg)
			return 1;
		for (j = i + 1; j < NR_CURSEG_NODE_TYPE; j++) {
			if (le32_to_cpu(ckpt->cur_node_segno[i]) ==
				le32_to_cpu(ckpt->cur_node_segno[j])) {
				f2fs_msg(sbi->sb, KERN_ERR,
					"Node segment (%u, %u) has the same "
					"segno: %u", i, j,
					le32_to_cpu(ckpt->cur_node_segno[i]));
				return 1;
			}
		}
	}
	for (i = 0; i < NR_CURSEG_DATA_TYPE; i++) {
		if (le32_to_cpu(ckpt->cur_data_segno[i]) >= main_segs ||
			le16_to_cpu(ckpt->cur_data_blkoff[i]) >= blocks_per_seg)
			return 1;
		for (j = i + 1; j < NR_CURSEG_DATA_TYPE; j++) {
			if (le32_to_cpu(ckpt->cur_data_segno[i]) ==
				le32_to_cpu(ckpt->cur_data_segno[j])) {
				f2fs_msg(sbi->sb, KERN_ERR,
					"Data segment (%u, %u) has the same "
					"segno: %u", i, j,
					le32_to_cpu(ckpt->cur_data_segno[i]));
				return 1;
			}
		}
	}
	for (i = 0; i < NR_CURSEG_NODE_TYPE; i++) {
<<<<<<< HEAD
		for (j = i; j < NR_CURSEG_DATA_TYPE; j++) {
			if (le32_to_cpu(ckpt->cur_node_segno[i]) ==
				le32_to_cpu(ckpt->cur_data_segno[j])) {
				f2fs_msg(sbi->sb, KERN_ERR,
					"Data segment (%u) and Data segment (%u)"
=======
		for (j = 0; j < NR_CURSEG_DATA_TYPE; j++) {
			if (le32_to_cpu(ckpt->cur_node_segno[i]) ==
				le32_to_cpu(ckpt->cur_data_segno[j])) {
				f2fs_msg(sbi->sb, KERN_ERR,
					"Node segment (%u) and Data segment (%u)"
>>>>>>> 9528de5b
					" has the same segno: %u", i, j,
					le32_to_cpu(ckpt->cur_node_segno[i]));
				return 1;
			}
		}
	}

	sit_bitmap_size = le32_to_cpu(ckpt->sit_ver_bitmap_bytesize);
	nat_bitmap_size = le32_to_cpu(ckpt->nat_ver_bitmap_bytesize);

	if (sit_bitmap_size != ((sit_segs / 2) << log_blocks_per_seg) / 8 ||
		nat_bitmap_size != ((nat_segs / 2) << log_blocks_per_seg) / 8) {
		f2fs_msg(sbi->sb, KERN_ERR,
			"Wrong bitmap size: sit: %u, nat:%u",
			sit_bitmap_size, nat_bitmap_size);
		return 1;
	}

	cp_pack_start_sum = __start_sum_addr(sbi);
	cp_payload = __cp_payload(sbi);
	if (cp_pack_start_sum < cp_payload + 1 ||
		cp_pack_start_sum > blocks_per_seg - 1 -
			NR_CURSEG_TYPE) {
		f2fs_msg(sbi->sb, KERN_ERR,
			"Wrong cp_pack_start_sum: %u",
			cp_pack_start_sum);
		return 1;
	}

	if (unlikely(f2fs_cp_error(sbi))) {
		f2fs_msg(sbi->sb, KERN_ERR, "A bug case: need to run fsck");
		return 1;
	}
	return 0;
}

static void init_sb_info(struct f2fs_sb_info *sbi)
{
	struct f2fs_super_block *raw_super = sbi->raw_super;
	int i;

	sbi->log_sectors_per_block =
		le32_to_cpu(raw_super->log_sectors_per_block);
	sbi->log_blocksize = le32_to_cpu(raw_super->log_blocksize);
	sbi->blocksize = 1 << sbi->log_blocksize;
	sbi->log_blocks_per_seg = le32_to_cpu(raw_super->log_blocks_per_seg);
	sbi->blocks_per_seg = 1 << sbi->log_blocks_per_seg;
	sbi->segs_per_sec = le32_to_cpu(raw_super->segs_per_sec);
	sbi->secs_per_zone = le32_to_cpu(raw_super->secs_per_zone);
	sbi->total_sections = le32_to_cpu(raw_super->section_count);
	sbi->total_node_count =
		(le32_to_cpu(raw_super->segment_count_nat) / 2)
			* sbi->blocks_per_seg * NAT_ENTRY_PER_BLOCK;
	sbi->root_ino_num = le32_to_cpu(raw_super->root_ino);
	sbi->node_ino_num = le32_to_cpu(raw_super->node_ino);
	sbi->meta_ino_num = le32_to_cpu(raw_super->meta_ino);
	sbi->cur_victim_sec = NULL_SECNO;
	sbi->next_victim_seg[BG_GC] = NULL_SEGNO;
	sbi->next_victim_seg[FG_GC] = NULL_SEGNO;
	sbi->max_victim_search = DEF_MAX_VICTIM_SEARCH;
	sbi->migration_granularity = sbi->segs_per_sec;

	sbi->dir_level = DEF_DIR_LEVEL;
	sbi->interval_time[CP_TIME] = DEF_CP_INTERVAL;
	sbi->interval_time[REQ_TIME] = DEF_IDLE_INTERVAL;
	sbi->interval_time[DISCARD_TIME] = DEF_IDLE_INTERVAL;
	sbi->interval_time[GC_TIME] = DEF_IDLE_INTERVAL;
	sbi->interval_time[DISABLE_TIME] = DEF_DISABLE_INTERVAL;
	sbi->interval_time[UMOUNT_DISCARD_TIMEOUT] =
				DEF_UMOUNT_DISCARD_TIMEOUT;
	clear_sbi_flag(sbi, SBI_NEED_FSCK);

	for (i = 0; i < NR_COUNT_TYPE; i++)
		atomic_set(&sbi->nr_pages[i], 0);

	for (i = 0; i < META; i++)
		atomic_set(&sbi->wb_sync_req[i], 0);

	INIT_LIST_HEAD(&sbi->s_list);
	mutex_init(&sbi->umount_mutex);
	init_rwsem(&sbi->io_order_lock);
	spin_lock_init(&sbi->cp_lock);

	sbi->dirty_device = 0;
	spin_lock_init(&sbi->dev_lock);

	init_rwsem(&sbi->sb_lock);
}

static int init_percpu_info(struct f2fs_sb_info *sbi)
{
	int err;

	err = percpu_counter_init(&sbi->alloc_valid_block_count, 0, GFP_KERNEL);
	if (err)
		return err;

	err = percpu_counter_init(&sbi->total_valid_inode_count, 0,
								GFP_KERNEL);
	if (err)
		percpu_counter_destroy(&sbi->alloc_valid_block_count);

	return err;
}

#ifdef CONFIG_BLK_DEV_ZONED
static int init_blkz_info(struct f2fs_sb_info *sbi, int devi)
{
	struct block_device *bdev = FDEV(devi).bdev;
	sector_t nr_sectors = bdev->bd_part->nr_sects;
	sector_t sector = 0;
	struct blk_zone *zones;
	unsigned int i, nr_zones;
	unsigned int n = 0;
	int err = -EIO;

	if (!f2fs_sb_has_blkzoned(sbi))
		return 0;

	if (sbi->blocks_per_blkz && sbi->blocks_per_blkz !=
				SECTOR_TO_BLOCK(bdev_zone_sectors(bdev)))
		return -EINVAL;
	sbi->blocks_per_blkz = SECTOR_TO_BLOCK(bdev_zone_sectors(bdev));
	if (sbi->log_blocks_per_blkz && sbi->log_blocks_per_blkz !=
				__ilog2_u32(sbi->blocks_per_blkz))
		return -EINVAL;
	sbi->log_blocks_per_blkz = __ilog2_u32(sbi->blocks_per_blkz);
	FDEV(devi).nr_blkz = SECTOR_TO_BLOCK(nr_sectors) >>
					sbi->log_blocks_per_blkz;
	if (nr_sectors & (bdev_zone_sectors(bdev) - 1))
		FDEV(devi).nr_blkz++;

	FDEV(devi).blkz_seq = f2fs_kzalloc(sbi,
					BITS_TO_LONGS(FDEV(devi).nr_blkz)
					* sizeof(unsigned long),
					GFP_KERNEL);
	if (!FDEV(devi).blkz_seq)
		return -ENOMEM;

#define F2FS_REPORT_NR_ZONES   4096

	zones = f2fs_kzalloc(sbi,
			     array_size(F2FS_REPORT_NR_ZONES,
					sizeof(struct blk_zone)),
			     GFP_KERNEL);
	if (!zones)
		return -ENOMEM;

	/* Get block zones type */
	while (zones && sector < nr_sectors) {

		nr_zones = F2FS_REPORT_NR_ZONES;
		err = blkdev_report_zones(bdev, sector,
					  zones, &nr_zones,
					  GFP_KERNEL);
		if (err)
			break;
		if (!nr_zones) {
			err = -EIO;
			break;
		}

		for (i = 0; i < nr_zones; i++) {
			if (zones[i].type != BLK_ZONE_TYPE_CONVENTIONAL)
				set_bit(n, FDEV(devi).blkz_seq);
			sector += zones[i].len;
			n++;
		}
	}

	kvfree(zones);

	return err;
}
#endif

/*
 * Read f2fs raw super block.
 * Because we have two copies of super block, so read both of them
 * to get the first valid one. If any one of them is broken, we pass
 * them recovery flag back to the caller.
 */
static int read_raw_super_block(struct f2fs_sb_info *sbi,
			struct f2fs_super_block **raw_super,
			int *valid_super_block, int *recovery)
{
	struct super_block *sb = sbi->sb;
	int block;
	struct buffer_head *bh;
	struct f2fs_super_block *super;
	int err = 0;

	super = kzalloc(sizeof(struct f2fs_super_block), GFP_KERNEL);
	if (!super)
		return -ENOMEM;

	for (block = 0; block < 2; block++) {
		bh = sb_bread(sb, block);
		if (!bh) {
			f2fs_msg(sb, KERN_ERR, "Unable to read %dth superblock",
				block + 1);
			err = -EIO;
			continue;
		}

		/* sanity checking of raw super */
		if (sanity_check_raw_super(sbi, bh)) {
			f2fs_msg(sb, KERN_ERR,
				"Can't find valid F2FS filesystem in %dth superblock",
				block + 1);
			err = -EFSCORRUPTED;
			brelse(bh);
			continue;
		}

		if (!*raw_super) {
			memcpy(super, bh->b_data + F2FS_SUPER_OFFSET,
							sizeof(*super));
			*valid_super_block = block;
			*raw_super = super;
		}
		brelse(bh);
	}

	/* Fail to read any one of the superblocks*/
	if (err < 0)
		*recovery = 1;

	/* No valid superblock */
	if (!*raw_super)
		kvfree(super);
	else
		err = 0;

	return err;
}

int f2fs_commit_super(struct f2fs_sb_info *sbi, bool recover)
{
	struct buffer_head *bh;
	__u32 crc = 0;
	int err;

	if ((recover && f2fs_readonly(sbi->sb)) ||
				bdev_read_only(sbi->sb->s_bdev)) {
		set_sbi_flag(sbi, SBI_NEED_SB_WRITE);
		return -EROFS;
	}

	/* we should update superblock crc here */
	if (!recover && f2fs_sb_has_sb_chksum(sbi)) {
		crc = f2fs_crc32(sbi, F2FS_RAW_SUPER(sbi),
				offsetof(struct f2fs_super_block, crc));
		F2FS_RAW_SUPER(sbi)->crc = cpu_to_le32(crc);
	}

	/* write back-up superblock first */
	bh = sb_bread(sbi->sb, sbi->valid_super_block ? 0 : 1);
	if (!bh)
		return -EIO;
	err = __f2fs_commit_super(bh, F2FS_RAW_SUPER(sbi));
	brelse(bh);

	/* if we are in recovery path, skip writing valid superblock */
	if (recover || err)
		return err;

	/* write current valid superblock */
	bh = sb_bread(sbi->sb, sbi->valid_super_block);
	if (!bh)
		return -EIO;
	err = __f2fs_commit_super(bh, F2FS_RAW_SUPER(sbi));
	brelse(bh);
	return err;
}

static int f2fs_scan_devices(struct f2fs_sb_info *sbi)
{
	struct f2fs_super_block *raw_super = F2FS_RAW_SUPER(sbi);
	unsigned int max_devices = MAX_DEVICES;
	int i;

	/* Initialize single device information */
	if (!RDEV(0).path[0]) {
		if (!bdev_is_zoned(sbi->sb->s_bdev))
			return 0;
		max_devices = 1;
	}

	/*
	 * Initialize multiple devices information, or single
	 * zoned block device information.
	 */
	sbi->devs = f2fs_kzalloc(sbi,
				 array_size(max_devices,
					    sizeof(struct f2fs_dev_info)),
				 GFP_KERNEL);
	if (!sbi->devs)
		return -ENOMEM;

	for (i = 0; i < max_devices; i++) {

		if (i > 0 && !RDEV(i).path[0])
			break;

		if (max_devices == 1) {
			/* Single zoned block device mount */
			FDEV(0).bdev =
				blkdev_get_by_dev(sbi->sb->s_bdev->bd_dev,
					sbi->sb->s_mode, sbi->sb->s_type);
		} else {
			/* Multi-device mount */
			memcpy(FDEV(i).path, RDEV(i).path, MAX_PATH_LEN);
			FDEV(i).total_segments =
				le32_to_cpu(RDEV(i).total_segments);
			if (i == 0) {
				FDEV(i).start_blk = 0;
				FDEV(i).end_blk = FDEV(i).start_blk +
				    (FDEV(i).total_segments <<
				    sbi->log_blocks_per_seg) - 1 +
				    le32_to_cpu(raw_super->segment0_blkaddr);
			} else {
				FDEV(i).start_blk = FDEV(i - 1).end_blk + 1;
				FDEV(i).end_blk = FDEV(i).start_blk +
					(FDEV(i).total_segments <<
					sbi->log_blocks_per_seg) - 1;
			}
			FDEV(i).bdev = blkdev_get_by_path(FDEV(i).path,
					sbi->sb->s_mode, sbi->sb->s_type);
		}
		if (IS_ERR(FDEV(i).bdev))
			return PTR_ERR(FDEV(i).bdev);

		/* to release errored devices */
		sbi->s_ndevs = i + 1;

#ifdef CONFIG_BLK_DEV_ZONED
		if (bdev_zoned_model(FDEV(i).bdev) == BLK_ZONED_HM &&
				!f2fs_sb_has_blkzoned(sbi)) {
			f2fs_msg(sbi->sb, KERN_ERR,
				"Zoned block device feature not enabled\n");
			return -EINVAL;
		}
		if (bdev_zoned_model(FDEV(i).bdev) != BLK_ZONED_NONE) {
			if (init_blkz_info(sbi, i)) {
				f2fs_msg(sbi->sb, KERN_ERR,
					"Failed to initialize F2FS blkzone information");
				return -EINVAL;
			}
			if (max_devices == 1)
				break;
			f2fs_msg(sbi->sb, KERN_INFO,
				"Mount Device [%2d]: %20s, %8u, %8x - %8x (zone: %s)",
				i, FDEV(i).path,
				FDEV(i).total_segments,
				FDEV(i).start_blk, FDEV(i).end_blk,
				bdev_zoned_model(FDEV(i).bdev) == BLK_ZONED_HA ?
				"Host-aware" : "Host-managed");
			continue;
		}
#endif
		f2fs_msg(sbi->sb, KERN_INFO,
			"Mount Device [%2d]: %20s, %8u, %8x - %8x",
				i, FDEV(i).path,
				FDEV(i).total_segments,
				FDEV(i).start_blk, FDEV(i).end_blk);
	}
	f2fs_msg(sbi->sb, KERN_INFO,
			"IO Block Size: %8d KB", F2FS_IO_SIZE_KB(sbi));
	return 0;
}

static void f2fs_tuning_parameters(struct f2fs_sb_info *sbi)
{
	struct f2fs_sm_info *sm_i = SM_I(sbi);

	/* adjust parameters according to the volume size */
	if (sm_i->main_segments <= SMALL_VOLUME_SEGMENTS) {
		F2FS_OPTION(sbi).alloc_mode = ALLOC_MODE_REUSE;
		sm_i->dcc_info->discard_granularity = 1;
		sm_i->ipu_policy = 1 << F2FS_IPU_FORCE;
	}

	sbi->readdir_ra = 1;
}

static int f2fs_fill_super(struct super_block *sb, void *data, int silent)
{
	struct f2fs_sb_info *sbi;
	struct f2fs_super_block *raw_super;
	struct inode *root;
	int err;
	bool skip_recovery = false, need_fsck = false;
	char *options = NULL;
	int recovery, i, valid_super_block;
	struct curseg_info *seg_i;
	int retry_cnt = 1;

try_onemore:
	err = -EINVAL;
	raw_super = NULL;
	valid_super_block = -1;
	recovery = 0;

	/* allocate memory for f2fs-specific super block info */
	sbi = kzalloc(sizeof(struct f2fs_sb_info), GFP_KERNEL);
	if (!sbi)
		return -ENOMEM;

	sbi->sb = sb;

	/* Load the checksum driver */
	sbi->s_chksum_driver = crypto_alloc_shash("crc32", 0, 0);
	if (IS_ERR(sbi->s_chksum_driver)) {
		f2fs_msg(sb, KERN_ERR, "Cannot load crc32 driver.");
		err = PTR_ERR(sbi->s_chksum_driver);
		sbi->s_chksum_driver = NULL;
		goto free_sbi;
	}

	/* set a block size */
	if (unlikely(!sb_set_blocksize(sb, F2FS_BLKSIZE))) {
		f2fs_msg(sb, KERN_ERR, "unable to set blocksize");
		goto free_sbi;
	}

	err = read_raw_super_block(sbi, &raw_super, &valid_super_block,
								&recovery);
	if (err)
		goto free_sbi;

	sb->s_fs_info = sbi;
	sbi->raw_super = raw_super;

	/* precompute checksum seed for metadata */
	if (f2fs_sb_has_inode_chksum(sbi))
		sbi->s_chksum_seed = f2fs_chksum(sbi, ~0, raw_super->uuid,
						sizeof(raw_super->uuid));

	/*
	 * The BLKZONED feature indicates that the drive was formatted with
	 * zone alignment optimization. This is optional for host-aware
	 * devices, but mandatory for host-managed zoned block devices.
	 */
#ifndef CONFIG_BLK_DEV_ZONED
	if (f2fs_sb_has_blkzoned(sbi)) {
		f2fs_msg(sb, KERN_ERR,
			 "Zoned block device support is not enabled");
		err = -EOPNOTSUPP;
		goto free_sb_buf;
	}
#endif
	default_options(sbi);
	/* parse mount options */
	options = kstrdup((const char *)data, GFP_KERNEL);
	if (data && !options) {
		err = -ENOMEM;
		goto free_sb_buf;
	}

	err = parse_options(sb, options);
	if (err)
		goto free_options;

	sbi->max_file_blocks = max_file_blocks();
	sb->s_maxbytes = sbi->max_file_blocks <<
				le32_to_cpu(raw_super->log_blocksize);
	sb->s_max_links = F2FS_LINK_MAX;

#ifdef CONFIG_QUOTA
	sb->dq_op = &f2fs_quota_operations;
<<<<<<< HEAD
	if (f2fs_sb_has_quota_ino(sbi))
		sb->s_qcop = &dquot_quotactl_sysfile_ops;
	else
		sb->s_qcop = &f2fs_quotactl_ops;
=======
	sb->s_qcop = &f2fs_quotactl_ops;
>>>>>>> 9528de5b
	sb->s_quota_types = QTYPE_MASK_USR | QTYPE_MASK_GRP | QTYPE_MASK_PRJ;

	if (f2fs_sb_has_quota_ino(sbi)) {
		for (i = 0; i < MAXQUOTAS; i++) {
			if (f2fs_qf_ino(sbi->sb, i))
				sbi->nquota_files++;
		}
	}
#endif

	sb->s_op = &f2fs_sops;
#ifdef CONFIG_FS_ENCRYPTION
	sb->s_cop = &f2fs_cryptops;
#endif
	sb->s_xattr = f2fs_xattr_handlers;
	sb->s_export_op = &f2fs_export_ops;
	sb->s_magic = F2FS_SUPER_MAGIC;
	sb->s_time_gran = 1;
	sb->s_flags = (sb->s_flags & ~MS_POSIXACL) |
		(test_opt(sbi, POSIX_ACL) ? MS_POSIXACL : 0);
	memcpy(&sb->s_uuid, raw_super->uuid, sizeof(raw_super->uuid));
	sb->s_iflags |= SB_I_CGROUPWB;

	/* init f2fs-specific super block info */
	sbi->valid_super_block = valid_super_block;
	mutex_init(&sbi->gc_mutex);
	mutex_init(&sbi->writepages);
	mutex_init(&sbi->cp_mutex);
	init_rwsem(&sbi->node_write);
	init_rwsem(&sbi->node_change);

	/* disallow all the data/node/meta page writes */
	set_sbi_flag(sbi, SBI_POR_DOING);
	spin_lock_init(&sbi->stat_lock);

	/* init iostat info */
	spin_lock_init(&sbi->iostat_lock);
	sbi->iostat_enable = false;

	for (i = 0; i < NR_PAGE_TYPE; i++) {
		int n = (i == META) ? 1: NR_TEMP_TYPE;
		int j;

		sbi->write_io[i] =
			f2fs_kmalloc(sbi,
				     array_size(n,
						sizeof(struct f2fs_bio_info)),
				     GFP_KERNEL);
		if (!sbi->write_io[i]) {
			err = -ENOMEM;
			goto free_bio_info;
		}

		for (j = HOT; j < n; j++) {
			init_rwsem(&sbi->write_io[i][j].io_rwsem);
			sbi->write_io[i][j].sbi = sbi;
			sbi->write_io[i][j].bio = NULL;
			spin_lock_init(&sbi->write_io[i][j].io_lock);
			INIT_LIST_HEAD(&sbi->write_io[i][j].io_list);
		}
	}

	init_rwsem(&sbi->cp_rwsem);
	init_waitqueue_head(&sbi->cp_wait);
	init_sb_info(sbi);

	err = init_percpu_info(sbi);
	if (err)
		goto free_bio_info;

	if (F2FS_IO_SIZE(sbi) > 1) {
		sbi->write_io_dummy =
			mempool_create_page_pool(2 * (F2FS_IO_SIZE(sbi) - 1), 0);
		if (!sbi->write_io_dummy) {
			err = -ENOMEM;
			goto free_percpu;
		}
	}

	/* get an inode for meta space */
	sbi->meta_inode = f2fs_iget(sb, F2FS_META_INO(sbi));
	if (IS_ERR(sbi->meta_inode)) {
		f2fs_msg(sb, KERN_ERR, "Failed to read F2FS meta data inode");
		err = PTR_ERR(sbi->meta_inode);
		goto free_io_dummy;
	}

	err = f2fs_get_valid_checkpoint(sbi);
	if (err) {
		f2fs_msg(sb, KERN_ERR, "Failed to get valid F2FS checkpoint");
		goto free_meta_inode;
	}

	if (__is_set_ckpt_flags(F2FS_CKPT(sbi), CP_QUOTA_NEED_FSCK_FLAG))
		set_sbi_flag(sbi, SBI_QUOTA_NEED_REPAIR);
	if (__is_set_ckpt_flags(F2FS_CKPT(sbi), CP_DISABLED_QUICK_FLAG)) {
		set_sbi_flag(sbi, SBI_CP_DISABLED_QUICK);
		sbi->interval_time[DISABLE_TIME] = DEF_DISABLE_QUICK_INTERVAL;
	}

	/* Initialize device list */
	err = f2fs_scan_devices(sbi);
	if (err) {
		f2fs_msg(sb, KERN_ERR, "Failed to find devices");
		goto free_devices;
	}

	sbi->total_valid_node_count =
				le32_to_cpu(sbi->ckpt->valid_node_count);
	percpu_counter_set(&sbi->total_valid_inode_count,
				le32_to_cpu(sbi->ckpt->valid_inode_count));
	sbi->user_block_count = le64_to_cpu(sbi->ckpt->user_block_count);
	sbi->total_valid_block_count =
				le64_to_cpu(sbi->ckpt->valid_block_count);
	sbi->last_valid_block_count = sbi->total_valid_block_count;
	sbi->reserved_blocks = 0;
	sbi->current_reserved_blocks = 0;
	limit_reserve_root(sbi);

	for (i = 0; i < NR_INODE_TYPE; i++) {
		INIT_LIST_HEAD(&sbi->inode_list[i]);
		spin_lock_init(&sbi->inode_lock[i]);
	}

	f2fs_init_extent_cache_info(sbi);
<<<<<<< HEAD

	f2fs_init_ino_entry_info(sbi);

=======

	f2fs_init_ino_entry_info(sbi);

>>>>>>> 9528de5b
	f2fs_init_fsync_node_info(sbi);

	/* setup f2fs internal modules */
	err = f2fs_build_segment_manager(sbi);
	if (err) {
		f2fs_msg(sb, KERN_ERR,
			"Failed to initialize F2FS segment manager");
		goto free_sm;
	}
	err = f2fs_build_node_manager(sbi);
	if (err) {
		f2fs_msg(sb, KERN_ERR,
			"Failed to initialize F2FS node manager");
		goto free_nm;
	}

	/* For write statistics */
	if (sb->s_bdev->bd_part)
		sbi->sectors_written_start =
			(u64)part_stat_read(sb->s_bdev->bd_part, sectors[1]);

	/* Read accumulated write IO statistics if exists */
	seg_i = CURSEG_I(sbi, CURSEG_HOT_NODE);
	if (__exist_node_summaries(sbi))
		sbi->kbytes_written =
			le64_to_cpu(seg_i->journal->info.kbytes_written);

	f2fs_build_gc_manager(sbi);

	err = f2fs_build_stats(sbi);
	if (err)
		goto free_nm;

	/* get an inode for node space */
	sbi->node_inode = f2fs_iget(sb, F2FS_NODE_INO(sbi));
	if (IS_ERR(sbi->node_inode)) {
		f2fs_msg(sb, KERN_ERR, "Failed to read node inode");
		err = PTR_ERR(sbi->node_inode);
		goto free_stats;
	}

	/* read root inode and dentry */
	root = f2fs_iget(sb, F2FS_ROOT_INO(sbi));
	if (IS_ERR(root)) {
		f2fs_msg(sb, KERN_ERR, "Failed to read root inode");
		err = PTR_ERR(root);
		goto free_node_inode;
	}
	if (!S_ISDIR(root->i_mode) || !root->i_blocks ||
			!root->i_size || !root->i_nlink) {
		iput(root);
		err = -EINVAL;
		goto free_node_inode;
	}

	sb->s_root = d_make_root(root); /* allocate root dentry */
	if (!sb->s_root) {
		err = -ENOMEM;
		goto free_node_inode;
	}

	err = f2fs_register_sysfs(sbi);
	if (err)
		goto free_root_inode;

#ifdef CONFIG_QUOTA
	/* Enable quota usage during mount */
	if (f2fs_sb_has_quota_ino(sbi) && !f2fs_readonly(sb)) {
		err = f2fs_enable_quotas(sb);
		if (err)
			f2fs_msg(sb, KERN_ERR,
				"Cannot turn on quotas: error %d", err);
	}
#endif
	/* if there are nt orphan nodes free them */
	err = f2fs_recover_orphan_inodes(sbi);
	if (err)
		goto free_meta;

	if (unlikely(is_set_ckpt_flags(sbi, CP_DISABLED_FLAG)))
		goto reset_checkpoint;

	/* recover fsynced data */
	if (!test_opt(sbi, DISABLE_ROLL_FORWARD)) {
		/*
		 * mount should be failed, when device has readonly mode, and
		 * previous checkpoint was not done by clean system shutdown.
		 */
		if (f2fs_hw_is_readonly(sbi)) {
			if (!is_set_ckpt_flags(sbi, CP_UMOUNT_FLAG)) {
				err = -EROFS;
				f2fs_msg(sb, KERN_ERR,
					"Need to recover fsync data, but "
					"write access unavailable");
				goto free_meta;
			}
			f2fs_msg(sbi->sb, KERN_INFO, "write access "
				"unavailable, skipping recovery");
			goto reset_checkpoint;
		}

		if (need_fsck)
			set_sbi_flag(sbi, SBI_NEED_FSCK);

		if (skip_recovery)
			goto reset_checkpoint;

		err = f2fs_recover_fsync_data(sbi, false);
		if (err < 0) {
			if (err != -ENOMEM)
				skip_recovery = true;
			need_fsck = true;
			f2fs_msg(sb, KERN_ERR,
				"Cannot recover all fsync data errno=%d", err);
			goto free_meta;
		}
	} else {
		err = f2fs_recover_fsync_data(sbi, true);

		if (!f2fs_readonly(sb) && err > 0) {
			err = -EINVAL;
			f2fs_msg(sb, KERN_ERR,
				"Need to recover fsync data");
			goto free_meta;
		}
	}
reset_checkpoint:
	/* f2fs_recover_fsync_data() cleared this already */
	clear_sbi_flag(sbi, SBI_POR_DOING);

	if (test_opt(sbi, DISABLE_CHECKPOINT)) {
		err = f2fs_disable_checkpoint(sbi);
		if (err)
			goto sync_free_meta;
	} else if (is_set_ckpt_flags(sbi, CP_DISABLED_FLAG)) {
		f2fs_enable_checkpoint(sbi);
	}

	/*
	 * If filesystem is not mounted as read-only then
	 * do start the gc_thread.
	 */
	if (test_opt(sbi, BG_GC) && !f2fs_readonly(sb)) {
		/* After POR, we can run background GC thread.*/
		err = f2fs_start_gc_thread(sbi);
		if (err)
			goto sync_free_meta;
	}
	kvfree(options);

	/* recover broken superblock */
	if (recovery) {
		err = f2fs_commit_super(sbi, true);
		f2fs_msg(sb, KERN_INFO,
			"Try to recover %dth superblock, ret: %d",
			sbi->valid_super_block ? 1 : 2, err);
	}

	f2fs_join_shrinker(sbi);

	f2fs_tuning_parameters(sbi);

	f2fs_msg(sbi->sb, KERN_NOTICE, "Mounted with checkpoint version = %llx",
				cur_cp_version(F2FS_CKPT(sbi)));
	f2fs_update_time(sbi, CP_TIME);
	f2fs_update_time(sbi, REQ_TIME);
	clear_sbi_flag(sbi, SBI_CP_DISABLED_QUICK);
	return 0;

sync_free_meta:
	/* safe to flush all the data */
	sync_filesystem(sbi->sb);
	retry_cnt = 0;

free_meta:
#ifdef CONFIG_QUOTA
	f2fs_truncate_quota_inode_pages(sb);
	if (f2fs_sb_has_quota_ino(sbi) && !f2fs_readonly(sb))
		f2fs_quota_off_umount(sbi->sb);
#endif
	/*
	 * Some dirty meta pages can be produced by f2fs_recover_orphan_inodes()
	 * failed by EIO. Then, iput(node_inode) can trigger balance_fs_bg()
	 * followed by f2fs_write_checkpoint() through f2fs_write_node_pages(), which
	 * falls into an infinite loop in f2fs_sync_meta_pages().
	 */
	truncate_inode_pages_final(META_MAPPING(sbi));
	/* evict some inodes being cached by GC */
	evict_inodes(sb);
	f2fs_unregister_sysfs(sbi);
free_root_inode:
	dput(sb->s_root);
	sb->s_root = NULL;
free_node_inode:
	f2fs_release_ino_entry(sbi, true);
	truncate_inode_pages_final(NODE_MAPPING(sbi));
	iput(sbi->node_inode);
	sbi->node_inode = NULL;
free_stats:
	f2fs_destroy_stats(sbi);
free_nm:
	f2fs_destroy_node_manager(sbi);
free_sm:
	f2fs_destroy_segment_manager(sbi);
free_devices:
	destroy_device_list(sbi);
	kvfree(sbi->ckpt);
free_meta_inode:
	make_bad_inode(sbi->meta_inode);
	iput(sbi->meta_inode);
	sbi->meta_inode = NULL;
free_io_dummy:
	mempool_destroy(sbi->write_io_dummy);
free_percpu:
	destroy_percpu_info(sbi);
free_bio_info:
	for (i = 0; i < NR_PAGE_TYPE; i++)
		kvfree(sbi->write_io[i]);
free_options:
#ifdef CONFIG_QUOTA
	for (i = 0; i < MAXQUOTAS; i++)
		kvfree(F2FS_OPTION(sbi).s_qf_names[i]);
#endif
	kvfree(options);
free_sb_buf:
	kvfree(raw_super);
free_sbi:
	if (sbi->s_chksum_driver)
		crypto_free_shash(sbi->s_chksum_driver);
	kvfree(sbi);

	/* give only one another chance */
	if (retry_cnt > 0 && skip_recovery) {
		retry_cnt--;
		shrink_dcache_sb(sb);
		goto try_onemore;
	}
	return err;
}

static struct dentry *f2fs_mount(struct file_system_type *fs_type, int flags,
			const char *dev_name, void *data)
{
	return mount_bdev(fs_type, flags, dev_name, data, f2fs_fill_super);
}

static void kill_f2fs_super(struct super_block *sb)
{
	if (sb->s_root) {
		struct f2fs_sb_info *sbi = F2FS_SB(sb);

		set_sbi_flag(sbi, SBI_IS_CLOSE);
		f2fs_stop_gc_thread(sbi);
		f2fs_stop_discard_thread(sbi);

		if (is_sbi_flag_set(sbi, SBI_IS_DIRTY) ||
				!is_set_ckpt_flags(sbi, CP_UMOUNT_FLAG)) {
			struct cp_control cpc = {
				.reason = CP_UMOUNT,
			};
			f2fs_write_checkpoint(sbi, &cpc);
		}

		if (is_sbi_flag_set(sbi, SBI_IS_RECOVERED) && f2fs_readonly(sb))
			sb->s_flags &= ~SB_RDONLY;
	}
	kill_block_super(sb);
}

static struct file_system_type f2fs_fs_type = {
	.owner		= THIS_MODULE,
	.name		= "f2fs",
	.mount		= f2fs_mount,
	.kill_sb	= kill_f2fs_super,
	.fs_flags	= FS_REQUIRES_DEV,
};
MODULE_ALIAS_FS("f2fs");

static int __init init_inodecache(void)
{
	f2fs_inode_cachep = kmem_cache_create("f2fs_inode_cache",
			sizeof(struct f2fs_inode_info), 0,
			SLAB_RECLAIM_ACCOUNT|SLAB_ACCOUNT, NULL);
	if (!f2fs_inode_cachep)
		return -ENOMEM;
	return 0;
}

static void destroy_inodecache(void)
{
	/*
	 * Make sure all delayed rcu free inodes are flushed before we
	 * destroy cache.
	 */
	rcu_barrier();
	kmem_cache_destroy(f2fs_inode_cachep);
}

static int __init init_f2fs_fs(void)
{
	int err;

	if (PAGE_SIZE != F2FS_BLKSIZE) {
		printk("F2FS not supported on PAGE_SIZE(%lu) != %d\n",
				PAGE_SIZE, F2FS_BLKSIZE);
		return -EINVAL;
	}

	f2fs_build_trace_ios();

	err = init_inodecache();
	if (err)
		goto fail;
	err = f2fs_create_node_manager_caches();
	if (err)
		goto free_inodecache;
	err = f2fs_create_segment_manager_caches();
	if (err)
		goto free_node_manager_caches;
	err = f2fs_create_checkpoint_caches();
	if (err)
		goto free_segment_manager_caches;
	err = f2fs_create_extent_cache();
	if (err)
		goto free_checkpoint_caches;
	err = f2fs_init_sysfs();
	if (err)
		goto free_extent_cache;
	err = register_shrinker(&f2fs_shrinker_info);
	if (err)
		goto free_sysfs;
	err = register_filesystem(&f2fs_fs_type);
	if (err)
		goto free_shrinker;
	f2fs_create_root_stats();
	err = f2fs_init_post_read_processing();
	if (err)
		goto free_root_stats;
	return 0;

free_root_stats:
	f2fs_destroy_root_stats();
	unregister_filesystem(&f2fs_fs_type);
free_shrinker:
	unregister_shrinker(&f2fs_shrinker_info);
free_sysfs:
	f2fs_exit_sysfs();
free_extent_cache:
	f2fs_destroy_extent_cache();
free_checkpoint_caches:
	f2fs_destroy_checkpoint_caches();
free_segment_manager_caches:
	f2fs_destroy_segment_manager_caches();
free_node_manager_caches:
	f2fs_destroy_node_manager_caches();
free_inodecache:
	destroy_inodecache();
fail:
	return err;
}

static void __exit exit_f2fs_fs(void)
{
	f2fs_destroy_post_read_processing();
	f2fs_destroy_root_stats();
	unregister_filesystem(&f2fs_fs_type);
	unregister_shrinker(&f2fs_shrinker_info);
	f2fs_exit_sysfs();
	f2fs_destroy_extent_cache();
	f2fs_destroy_checkpoint_caches();
	f2fs_destroy_segment_manager_caches();
	f2fs_destroy_node_manager_caches();
	destroy_inodecache();
	f2fs_destroy_trace_ios();
}

module_init(init_f2fs_fs)
module_exit(exit_f2fs_fs)

MODULE_AUTHOR("Samsung Electronics's Praesto Team");
MODULE_DESCRIPTION("Flash Friendly File System");
MODULE_LICENSE("GPL");
<|MERGE_RESOLUTION|>--- conflicted
+++ resolved
@@ -612,21 +612,12 @@
 		case Opt_fault_injection:
 			f2fs_msg(sb, KERN_INFO,
 				"fault_injection options not supported");
-<<<<<<< HEAD
 			break;
 
 		case Opt_fault_type:
 			f2fs_msg(sb, KERN_INFO,
 				"fault_type options not supported");
 			break;
-=======
-			break;
-
-		case Opt_fault_type:
-			f2fs_msg(sb, KERN_INFO,
-				"fault_type options not supported");
-			break;
->>>>>>> 9528de5b
 #endif
 		case Opt_lazytime:
 			sb->s_flags |= MS_LAZYTIME;
@@ -766,11 +757,7 @@
 			kvfree(name);
 			break;
 		case Opt_test_dummy_encryption:
-<<<<<<< HEAD
-#ifdef CONFIG_F2FS_FS_ENCRYPTION
-=======
 #ifdef CONFIG_FS_ENCRYPTION
->>>>>>> 9528de5b
 			if (!f2fs_sb_has_encrypt(sbi)) {
 				f2fs_msg(sb, KERN_ERR, "Encrypt feature is off");
 				return -EINVAL;
@@ -1037,11 +1024,7 @@
 	for (i = 0; i < sbi->s_ndevs; i++) {
 		blkdev_put(FDEV(i).bdev, FMODE_EXCL);
 #ifdef CONFIG_BLK_DEV_ZONED
-<<<<<<< HEAD
-		kvfree(FDEV(i).blkz_type);
-=======
 		kvfree(FDEV(i).blkz_seq);
->>>>>>> 9528de5b
 #endif
 	}
 	kvfree(sbi->devs);
@@ -1261,19 +1244,13 @@
 	buf->f_blocks = total_count - start_count;
 	buf->f_bfree = user_block_count - valid_user_blocks(sbi) -
 						sbi->current_reserved_blocks;
-<<<<<<< HEAD
-=======
 
 	spin_lock(&sbi->stat_lock);
->>>>>>> 9528de5b
 	if (unlikely(buf->f_bfree <= sbi->unusable_block_count))
 		buf->f_bfree = 0;
 	else
 		buf->f_bfree -= sbi->unusable_block_count;
-<<<<<<< HEAD
-=======
 	spin_unlock(&sbi->stat_lock);
->>>>>>> 9528de5b
 
 	if (buf->f_bfree > F2FS_OPTION(sbi).root_reserved_blocks)
 		buf->f_bavail = buf->f_bfree -
@@ -1548,11 +1525,6 @@
 	mutex_lock(&sbi->gc_mutex);
 	cpc.reason = CP_PAUSE;
 	set_sbi_flag(sbi, SBI_CP_DISABLED);
-<<<<<<< HEAD
-	f2fs_write_checkpoint(sbi, &cpc);
-
-	sbi->unusable_block_count = 0;
-=======
 	err = f2fs_write_checkpoint(sbi, &cpc);
 	if (err)
 		goto out_unlock;
@@ -1562,7 +1534,6 @@
 	spin_unlock(&sbi->stat_lock);
 
 out_unlock:
->>>>>>> 9528de5b
 	mutex_unlock(&sbi->gc_mutex);
 restore_flag:
 	sbi->sb->s_flags = s_flags;	/* Restore MS_RDONLY status */
@@ -2649,12 +2620,8 @@
 	unsigned int log_blocks_per_seg;
 	unsigned int segment_count_main;
 	unsigned int cp_pack_start_sum, cp_payload;
-<<<<<<< HEAD
-	block_t user_block_count;
-=======
 	block_t user_block_count, valid_user_blocks;
 	block_t avail_node_count, valid_node_count;
->>>>>>> 9528de5b
 	int i, j;
 
 	total = le32_to_cpu(raw_super->segment_count);
@@ -2689,8 +2656,6 @@
 		return 1;
 	}
 
-<<<<<<< HEAD
-=======
 	valid_user_blocks = le64_to_cpu(ckpt->valid_block_count);
 	if (valid_user_blocks > user_block_count) {
 		f2fs_msg(sbi->sb, KERN_ERR,
@@ -2709,7 +2674,6 @@
 		return 1;
 	}
 
->>>>>>> 9528de5b
 	main_segs = le32_to_cpu(raw_super->segment_count_main);
 	blocks_per_seg = sbi->blocks_per_seg;
 
@@ -2744,19 +2708,11 @@
 		}
 	}
 	for (i = 0; i < NR_CURSEG_NODE_TYPE; i++) {
-<<<<<<< HEAD
-		for (j = i; j < NR_CURSEG_DATA_TYPE; j++) {
-			if (le32_to_cpu(ckpt->cur_node_segno[i]) ==
-				le32_to_cpu(ckpt->cur_data_segno[j])) {
-				f2fs_msg(sbi->sb, KERN_ERR,
-					"Data segment (%u) and Data segment (%u)"
-=======
 		for (j = 0; j < NR_CURSEG_DATA_TYPE; j++) {
 			if (le32_to_cpu(ckpt->cur_node_segno[i]) ==
 				le32_to_cpu(ckpt->cur_data_segno[j])) {
 				f2fs_msg(sbi->sb, KERN_ERR,
 					"Node segment (%u) and Data segment (%u)"
->>>>>>> 9528de5b
 					" has the same segno: %u", i, j,
 					le32_to_cpu(ckpt->cur_node_segno[i]));
 				return 1;
@@ -3228,14 +3184,7 @@
 
 #ifdef CONFIG_QUOTA
 	sb->dq_op = &f2fs_quota_operations;
-<<<<<<< HEAD
-	if (f2fs_sb_has_quota_ino(sbi))
-		sb->s_qcop = &dquot_quotactl_sysfile_ops;
-	else
-		sb->s_qcop = &f2fs_quotactl_ops;
-=======
 	sb->s_qcop = &f2fs_quotactl_ops;
->>>>>>> 9528de5b
 	sb->s_quota_types = QTYPE_MASK_USR | QTYPE_MASK_GRP | QTYPE_MASK_PRJ;
 
 	if (f2fs_sb_has_quota_ino(sbi)) {
@@ -3361,15 +3310,9 @@
 	}
 
 	f2fs_init_extent_cache_info(sbi);
-<<<<<<< HEAD
 
 	f2fs_init_ino_entry_info(sbi);
 
-=======
-
-	f2fs_init_ino_entry_info(sbi);
-
->>>>>>> 9528de5b
 	f2fs_init_fsync_node_info(sbi);
 
 	/* setup f2fs internal modules */
