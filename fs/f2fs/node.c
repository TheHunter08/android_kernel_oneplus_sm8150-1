--- conflicted
+++ resolved
@@ -454,11 +454,7 @@
 			new_blkaddr == NULL_ADDR);
 	f2fs_bug_on(sbi, nat_get_blkaddr(e) == NEW_ADDR &&
 			new_blkaddr == NEW_ADDR);
-<<<<<<< HEAD
-	f2fs_bug_on(sbi, is_valid_data_blkaddr(sbi, nat_get_blkaddr(e)) &&
-=======
 	f2fs_bug_on(sbi, __is_valid_data_blkaddr(nat_get_blkaddr(e)) &&
->>>>>>> 9528de5b
 			new_blkaddr == NEW_ADDR);
 
 	/* increment version no as node is removed */
@@ -469,11 +465,7 @@
 
 	/* change address */
 	nat_set_blkaddr(e, new_blkaddr);
-<<<<<<< HEAD
-	if (!is_valid_data_blkaddr(sbi, new_blkaddr))
-=======
 	if (!__is_valid_data_blkaddr(new_blkaddr))
->>>>>>> 9528de5b
 		set_nat_flag(e, IS_CHECKPOINTED, false);
 	__set_nat_cache_dirty(nm_i, e);
 
@@ -1191,10 +1183,6 @@
 		f2fs_put_dnode(&dn);
 		return -EIO;
 	}
-<<<<<<< HEAD
-	f2fs_bug_on(F2FS_I_SB(inode),
-			inode->i_blocks != 0 && inode->i_blocks != 8);
-=======
 
 	if (unlikely(inode->i_blocks != 0 && inode->i_blocks != 8)) {
 		f2fs_msg(F2FS_I_SB(inode)->sb, KERN_WARNING,
@@ -1203,7 +1191,6 @@
 			(unsigned long long)inode->i_blocks);
 		set_sbi_flag(F2FS_I_SB(inode), SBI_NEED_FSCK);
 	}
->>>>>>> 9528de5b
 
 	/* will put inode & node pages */
 	err = truncate_node(&dn);
@@ -1298,16 +1285,10 @@
 	int err;
 
 	if (PageUptodate(page)) {
-<<<<<<< HEAD
-#ifdef CONFIG_F2FS_CHECK_FS
-		f2fs_bug_on(sbi, !f2fs_inode_chksum_verify(sbi, page));
-#endif
-=======
 		if (!f2fs_inode_chksum_verify(sbi, page)) {
 			ClearPageUptodate(page);
 			return -EBADMSG;
 		}
->>>>>>> 9528de5b
 		return LOCKED_PAGE;
 	}
 
@@ -1573,12 +1554,8 @@
 	}
 
 	if (__is_valid_data_blkaddr(ni.blk_addr) &&
-<<<<<<< HEAD
-		!f2fs_is_valid_blkaddr(sbi, ni.blk_addr, DATA_GENERIC)) {
-=======
 		!f2fs_is_valid_blkaddr(sbi, ni.blk_addr,
 					DATA_GENERIC_ENHANCE)) {
->>>>>>> 9528de5b
 		up_read(&sbi->node_write);
 		goto redirty_out;
 	}
