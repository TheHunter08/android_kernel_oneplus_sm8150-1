// SPDX-License-Identifier: GPL-2.0
/*
 * fs/f2fs/recovery.c
 *
 * Copyright (c) 2012 Samsung Electronics Co., Ltd.
 *             http://www.samsung.com/
 */
#include <linux/fs.h>
#include <linux/f2fs_fs.h>
#include "f2fs.h"
#include "node.h"
#include "segment.h"

/*
 * Roll forward recovery scenarios.
 *
 * [Term] F: fsync_mark, D: dentry_mark
 *
 * 1. inode(x) | CP | inode(x) | dnode(F)
 * -> Update the latest inode(x).
 *
 * 2. inode(x) | CP | inode(F) | dnode(F)
 * -> No problem.
 *
 * 3. inode(x) | CP | dnode(F) | inode(x)
 * -> Recover to the latest dnode(F), and drop the last inode(x)
 *
 * 4. inode(x) | CP | dnode(F) | inode(F)
 * -> No problem.
 *
 * 5. CP | inode(x) | dnode(F)
 * -> The inode(DF) was missing. Should drop this dnode(F).
 *
 * 6. CP | inode(DF) | dnode(F)
 * -> No problem.
 *
 * 7. CP | dnode(F) | inode(DF)
 * -> If f2fs_iget fails, then goto next to find inode(DF).
 *
 * 8. CP | dnode(F) | inode(x)
 * -> If f2fs_iget fails, then goto next to find inode(DF).
 *    But it will fail due to no inode(DF).
 */

static struct kmem_cache *fsync_entry_slab;

bool f2fs_space_for_roll_forward(struct f2fs_sb_info *sbi)
{
	s64 nalloc = percpu_counter_sum_positive(&sbi->alloc_valid_block_count);

	if (sbi->last_valid_block_count + nalloc > sbi->user_block_count)
		return false;
	return true;
}

static struct fsync_inode_entry *get_fsync_inode(struct list_head *head,
								nid_t ino)
{
	struct fsync_inode_entry *entry;

	list_for_each_entry(entry, head, list)
		if (entry->inode->i_ino == ino)
			return entry;

	return NULL;
}

static struct fsync_inode_entry *add_fsync_inode(struct f2fs_sb_info *sbi,
			struct list_head *head, nid_t ino, bool quota_inode)
{
	struct inode *inode;
	struct fsync_inode_entry *entry;
	int err;

	inode = f2fs_iget_retry(sbi->sb, ino);
	if (IS_ERR(inode))
		return ERR_CAST(inode);

	err = dquot_initialize(inode);
	if (err)
		goto err_out;

	if (quota_inode) {
		err = dquot_alloc_inode(inode);
		if (err)
			goto err_out;
	}

	entry = f2fs_kmem_cache_alloc(fsync_entry_slab, GFP_F2FS_ZERO);
	entry->inode = inode;
	list_add_tail(&entry->list, head);

	return entry;
err_out:
	iput(inode);
	return ERR_PTR(err);
}

static void del_fsync_inode(struct fsync_inode_entry *entry, int drop)
{
	if (drop) {
		/* inode should not be recovered, drop it */
		f2fs_inode_synced(entry->inode);
	}
	iput(entry->inode);
	list_del(&entry->list);
	kmem_cache_free(fsync_entry_slab, entry);
}

static int recover_dentry(struct inode *inode, struct page *ipage,
						struct list_head *dir_list)
{
	struct f2fs_inode *raw_inode = F2FS_INODE(ipage);
	nid_t pino = le32_to_cpu(raw_inode->i_pino);
	struct f2fs_dir_entry *de;
	struct fscrypt_name fname;
	struct page *page;
	struct inode *dir, *einode;
	struct fsync_inode_entry *entry;
	int err = 0;
	char *name;

	entry = get_fsync_inode(dir_list, pino);
	if (!entry) {
		entry = add_fsync_inode(F2FS_I_SB(inode), dir_list,
							pino, false);
		if (IS_ERR(entry)) {
			dir = ERR_CAST(entry);
			err = PTR_ERR(entry);
			goto out;
		}
	}

	dir = entry->inode;

	memset(&fname, 0, sizeof(struct fscrypt_name));
	fname.disk_name.len = le32_to_cpu(raw_inode->i_namelen);
	fname.disk_name.name = raw_inode->i_name;

	if (unlikely(fname.disk_name.len > F2FS_NAME_LEN)) {
		WARN_ON(1);
		err = -ENAMETOOLONG;
		goto out;
	}
retry:
	de = __f2fs_find_entry(dir, &fname, &page);
	if (de && inode->i_ino == le32_to_cpu(de->ino))
		goto out_put;

	if (de) {
		einode = f2fs_iget_retry(inode->i_sb, le32_to_cpu(de->ino));
		if (IS_ERR(einode)) {
			WARN_ON(1);
			err = PTR_ERR(einode);
			if (err == -ENOENT)
				err = -EEXIST;
			goto out_put;
		}

		err = dquot_initialize(einode);
		if (err) {
			iput(einode);
			goto out_put;
		}

		err = f2fs_acquire_orphan_inode(F2FS_I_SB(inode));
		if (err) {
			iput(einode);
			goto out_put;
		}
		f2fs_delete_entry(de, page, dir, einode);
		iput(einode);
		goto retry;
	} else if (IS_ERR(page)) {
		err = PTR_ERR(page);
	} else {
		err = f2fs_add_dentry(dir, &fname, inode,
					inode->i_ino, inode->i_mode);
	}
	if (err == -ENOMEM)
		goto retry;
	goto out;

out_put:
	f2fs_put_page(page, 0);
out:
	if (file_enc_name(inode))
		name = "<encrypted>";
	else
		name = raw_inode->i_name;
	f2fs_msg(inode->i_sb, KERN_NOTICE,
			"%s: ino = %x, name = %s, dir = %lx, err = %d",
			__func__, ino_of_node(ipage), name,
			IS_ERR(dir) ? 0 : dir->i_ino, err);
	return err;
}

static int recover_quota_data(struct inode *inode, struct page *page)
{
	struct f2fs_inode *raw = F2FS_INODE(page);
	struct iattr attr;
	uid_t i_uid = le32_to_cpu(raw->i_uid);
	gid_t i_gid = le32_to_cpu(raw->i_gid);
	int err;

	memset(&attr, 0, sizeof(attr));

	attr.ia_uid = make_kuid(inode->i_sb->s_user_ns, i_uid);
	attr.ia_gid = make_kgid(inode->i_sb->s_user_ns, i_gid);

	if (!uid_eq(attr.ia_uid, inode->i_uid))
		attr.ia_valid |= ATTR_UID;
	if (!gid_eq(attr.ia_gid, inode->i_gid))
		attr.ia_valid |= ATTR_GID;

	if (!attr.ia_valid)
		return 0;

	err = dquot_transfer(inode, &attr);
	if (err)
		set_sbi_flag(F2FS_I_SB(inode), SBI_QUOTA_NEED_REPAIR);
	return err;
}

static void recover_inline_flags(struct inode *inode, struct f2fs_inode *ri)
{
	if (ri->i_inline & F2FS_PIN_FILE)
		set_inode_flag(inode, FI_PIN_FILE);
	else
		clear_inode_flag(inode, FI_PIN_FILE);
	if (ri->i_inline & F2FS_DATA_EXIST)
		set_inode_flag(inode, FI_DATA_EXIST);
	else
		clear_inode_flag(inode, FI_DATA_EXIST);
}

static int recover_inode(struct inode *inode, struct page *page)
{
	struct f2fs_inode *raw = F2FS_INODE(page);
	char *name;
	int err;

	inode->i_mode = le16_to_cpu(raw->i_mode);

	err = recover_quota_data(inode, page);
	if (err)
		return err;

	i_uid_write(inode, le32_to_cpu(raw->i_uid));
	i_gid_write(inode, le32_to_cpu(raw->i_gid));

	if (raw->i_inline & F2FS_EXTRA_ATTR) {
		if (f2fs_sb_has_project_quota(F2FS_I_SB(inode)) &&
			F2FS_FITS_IN_INODE(raw, le16_to_cpu(raw->i_extra_isize),
								i_projid)) {
			projid_t i_projid;
			kprojid_t kprojid;

			i_projid = (projid_t)le32_to_cpu(raw->i_projid);
			kprojid = make_kprojid(&init_user_ns, i_projid);

			if (!projid_eq(kprojid, F2FS_I(inode)->i_projid)) {
				err = f2fs_transfer_project_quota(inode,
								kprojid);
				if (err)
					return err;
				F2FS_I(inode)->i_projid = kprojid;
			}
		}
	}

	f2fs_i_size_write(inode, le64_to_cpu(raw->i_size));
	inode->i_atime.tv_sec = le64_to_cpu(raw->i_atime);
	inode->i_ctime.tv_sec = le64_to_cpu(raw->i_ctime);
	inode->i_mtime.tv_sec = le64_to_cpu(raw->i_mtime);
	inode->i_atime.tv_nsec = le32_to_cpu(raw->i_atime_nsec);
	inode->i_ctime.tv_nsec = le32_to_cpu(raw->i_ctime_nsec);
	inode->i_mtime.tv_nsec = le32_to_cpu(raw->i_mtime_nsec);

	F2FS_I(inode)->i_advise = raw->i_advise;
	F2FS_I(inode)->i_flags = le32_to_cpu(raw->i_flags);
	f2fs_set_inode_flags(inode);
	F2FS_I(inode)->i_gc_failures[GC_FAILURE_PIN] =
				le16_to_cpu(raw->i_gc_failures);

	recover_inline_flags(inode, raw);

	f2fs_mark_inode_dirty_sync(inode, true);

	if (file_enc_name(inode))
		name = "<encrypted>";
	else
		name = F2FS_INODE(page)->i_name;

	f2fs_msg(inode->i_sb, KERN_NOTICE,
		"recover_inode: ino = %x, name = %s, inline = %x",
			ino_of_node(page), name, raw->i_inline);
	return 0;
}

static int find_fsync_dnodes(struct f2fs_sb_info *sbi, struct list_head *head,
				bool check_only)
{
	struct curseg_info *curseg;
	struct page *page = NULL;
	block_t blkaddr;
	unsigned int loop_cnt = 0;
	unsigned int free_blocks = MAIN_SEGS(sbi) * sbi->blocks_per_seg -
						valid_user_blocks(sbi);
	int err = 0;

	/* get node pages in the current segment */
	curseg = CURSEG_I(sbi, CURSEG_WARM_NODE);
	blkaddr = NEXT_FREE_BLKADDR(sbi, curseg);

	while (1) {
		struct fsync_inode_entry *entry;

		if (!f2fs_is_valid_blkaddr(sbi, blkaddr, META_POR))
			return 0;

		page = f2fs_get_tmp_page(sbi, blkaddr);
		if (IS_ERR(page)) {
			err = PTR_ERR(page);
			break;
		}

		if (!is_recoverable_dnode(page)) {
			f2fs_put_page(page, 1);
			break;
		}

		if (!is_fsync_dnode(page))
			goto next;

		entry = get_fsync_inode(head, ino_of_node(page));
		if (!entry) {
			bool quota_inode = false;

			if (!check_only &&
					IS_INODE(page) && is_dent_dnode(page)) {
				err = f2fs_recover_inode_page(sbi, page);
<<<<<<< HEAD
				if (err)
=======
				if (err) {
					f2fs_put_page(page, 1);
>>>>>>> 9528de5b
					break;
				}
				quota_inode = true;
			}

			/*
			 * CP | dnode(F) | inode(DF)
			 * For this case, we should not give up now.
			 */
			entry = add_fsync_inode(sbi, head, ino_of_node(page),
								quota_inode);
			if (IS_ERR(entry)) {
				err = PTR_ERR(entry);
				if (err == -ENOENT) {
					err = 0;
					goto next;
				}
				f2fs_put_page(page, 1);
				break;
			}
		}
		entry->blkaddr = blkaddr;

		if (IS_INODE(page) && is_dent_dnode(page))
			entry->last_dentry = blkaddr;
next:
		/* sanity check in order to detect looped node chain */
		if (++loop_cnt >= free_blocks ||
			blkaddr == next_blkaddr_of_node(page)) {
			f2fs_msg(sbi->sb, KERN_NOTICE,
				"%s: detect looped node chain, "
				"blkaddr:%u, next:%u",
				__func__, blkaddr, next_blkaddr_of_node(page));
			f2fs_put_page(page, 1);
			err = -EINVAL;
			break;
		}

		/* check next segment */
		blkaddr = next_blkaddr_of_node(page);
		f2fs_put_page(page, 1);

		f2fs_ra_meta_pages_cond(sbi, blkaddr);
	}
	return err;
}

static void destroy_fsync_dnodes(struct list_head *head, int drop)
{
	struct fsync_inode_entry *entry, *tmp;

	list_for_each_entry_safe(entry, tmp, head, list)
		del_fsync_inode(entry, drop);
}

static int check_index_in_prev_nodes(struct f2fs_sb_info *sbi,
			block_t blkaddr, struct dnode_of_data *dn)
{
	struct seg_entry *sentry;
	unsigned int segno = GET_SEGNO(sbi, blkaddr);
	unsigned short blkoff = GET_BLKOFF_FROM_SEG0(sbi, blkaddr);
	struct f2fs_summary_block *sum_node;
	struct f2fs_summary sum;
	struct page *sum_page, *node_page;
	struct dnode_of_data tdn = *dn;
	nid_t ino, nid;
	struct inode *inode;
	unsigned int offset;
	block_t bidx;
	int i;

	sentry = get_seg_entry(sbi, segno);
	if (!f2fs_test_bit(blkoff, sentry->cur_valid_map))
		return 0;

	/* Get the previous summary */
	for (i = CURSEG_HOT_DATA; i <= CURSEG_COLD_DATA; i++) {
		struct curseg_info *curseg = CURSEG_I(sbi, i);
		if (curseg->segno == segno) {
			sum = curseg->sum_blk->entries[blkoff];
			goto got_it;
		}
	}

	sum_page = f2fs_get_sum_page(sbi, segno);
	if (IS_ERR(sum_page))
		return PTR_ERR(sum_page);
	sum_node = (struct f2fs_summary_block *)page_address(sum_page);
	sum = sum_node->entries[blkoff];
	f2fs_put_page(sum_page, 1);
got_it:
	/* Use the locked dnode page and inode */
	nid = le32_to_cpu(sum.nid);
	if (dn->inode->i_ino == nid) {
		tdn.nid = nid;
		if (!dn->inode_page_locked)
			lock_page(dn->inode_page);
		tdn.node_page = dn->inode_page;
		tdn.ofs_in_node = le16_to_cpu(sum.ofs_in_node);
		goto truncate_out;
	} else if (dn->nid == nid) {
		tdn.ofs_in_node = le16_to_cpu(sum.ofs_in_node);
		goto truncate_out;
	}

	/* Get the node page */
	node_page = f2fs_get_node_page(sbi, nid);
	if (IS_ERR(node_page))
		return PTR_ERR(node_page);

	offset = ofs_of_node(node_page);
	ino = ino_of_node(node_page);
	f2fs_put_page(node_page, 1);

	if (ino != dn->inode->i_ino) {
		int ret;

		/* Deallocate previous index in the node page */
		inode = f2fs_iget_retry(sbi->sb, ino);
		if (IS_ERR(inode))
			return PTR_ERR(inode);

		ret = dquot_initialize(inode);
		if (ret) {
			iput(inode);
			return ret;
		}
	} else {
		inode = dn->inode;
	}

	bidx = f2fs_start_bidx_of_node(offset, inode) +
				le16_to_cpu(sum.ofs_in_node);

	/*
	 * if inode page is locked, unlock temporarily, but its reference
	 * count keeps alive.
	 */
	if (ino == dn->inode->i_ino && dn->inode_page_locked)
		unlock_page(dn->inode_page);

	set_new_dnode(&tdn, inode, NULL, NULL, 0);
	if (f2fs_get_dnode_of_data(&tdn, bidx, LOOKUP_NODE))
		goto out;

	if (tdn.data_blkaddr == blkaddr)
		f2fs_truncate_data_blocks_range(&tdn, 1);

	f2fs_put_dnode(&tdn);
out:
	if (ino != dn->inode->i_ino)
		iput(inode);
	else if (dn->inode_page_locked)
		lock_page(dn->inode_page);
	return 0;

truncate_out:
	if (datablock_addr(tdn.inode, tdn.node_page,
					tdn.ofs_in_node) == blkaddr)
		f2fs_truncate_data_blocks_range(&tdn, 1);
	if (dn->inode->i_ino == nid && !dn->inode_page_locked)
		unlock_page(dn->inode_page);
	return 0;
}

static int do_recover_data(struct f2fs_sb_info *sbi, struct inode *inode,
					struct page *page)
{
	struct dnode_of_data dn;
	struct node_info ni;
	unsigned int start, end;
	int err = 0, recovered = 0;

	/* step 1: recover xattr */
	if (IS_INODE(page)) {
		f2fs_recover_inline_xattr(inode, page);
	} else if (f2fs_has_xattr_block(ofs_of_node(page))) {
		err = f2fs_recover_xattr_data(inode, page);
		if (!err)
			recovered++;
		goto out;
	}

	/* step 2: recover inline data */
	if (f2fs_recover_inline_data(inode, page))
		goto out;

	/* step 3: recover data indices */
	start = f2fs_start_bidx_of_node(ofs_of_node(page), inode);
	end = start + ADDRS_PER_PAGE(page, inode);

	set_new_dnode(&dn, inode, NULL, NULL, 0);
retry_dn:
	err = f2fs_get_dnode_of_data(&dn, start, ALLOC_NODE);
	if (err) {
		if (err == -ENOMEM) {
			congestion_wait(BLK_RW_ASYNC, HZ/50);
			goto retry_dn;
		}
		goto out;
	}

	f2fs_wait_on_page_writeback(dn.node_page, NODE, true, true);

	err = f2fs_get_node_info(sbi, dn.nid, &ni);
	if (err)
		goto err;

	f2fs_bug_on(sbi, ni.ino != ino_of_node(page));

	if (ofs_of_node(dn.node_page) != ofs_of_node(page)) {
		f2fs_msg(sbi->sb, KERN_WARNING,
			"Inconsistent ofs_of_node, ino:%lu, ofs:%u, %u",
			inode->i_ino, ofs_of_node(dn.node_page),
			ofs_of_node(page));
		err = -EFSCORRUPTED;
		goto err;
	}

	for (; start < end; start++, dn.ofs_in_node++) {
		block_t src, dest;

		src = datablock_addr(dn.inode, dn.node_page, dn.ofs_in_node);
		dest = datablock_addr(dn.inode, page, dn.ofs_in_node);

		if (__is_valid_data_blkaddr(src) &&
			!f2fs_is_valid_blkaddr(sbi, src, META_POR)) {
			err = -EFAULT;
			goto err;
		}

		if (__is_valid_data_blkaddr(dest) &&
			!f2fs_is_valid_blkaddr(sbi, dest, META_POR)) {
			err = -EFAULT;
			goto err;
		}

		/* skip recovering if dest is the same as src */
		if (src == dest)
			continue;

		/* dest is invalid, just invalidate src block */
		if (dest == NULL_ADDR) {
			f2fs_truncate_data_blocks_range(&dn, 1);
			continue;
		}

		if (!file_keep_isize(inode) &&
			(i_size_read(inode) <= ((loff_t)start << PAGE_SHIFT)))
			f2fs_i_size_write(inode,
				(loff_t)(start + 1) << PAGE_SHIFT);

		/*
		 * dest is reserved block, invalidate src block
		 * and then reserve one new block in dnode page.
		 */
		if (dest == NEW_ADDR) {
			f2fs_truncate_data_blocks_range(&dn, 1);
			f2fs_reserve_new_block(&dn);
			continue;
		}

		/* dest is valid block, try to recover from src to dest */
		if (f2fs_is_valid_blkaddr(sbi, dest, META_POR)) {

			if (src == NULL_ADDR) {
				err = f2fs_reserve_new_block(&dn);
				while (err &&
				       IS_ENABLED(CONFIG_F2FS_FAULT_INJECTION))
					err = f2fs_reserve_new_block(&dn);
				/* We should not get -ENOSPC */
				f2fs_bug_on(sbi, err);
				if (err)
					goto err;
			}
retry_prev:
			/* Check the previous node page having this index */
			err = check_index_in_prev_nodes(sbi, dest, &dn);
			if (err) {
				if (err == -ENOMEM) {
					congestion_wait(BLK_RW_ASYNC, HZ/50);
					goto retry_prev;
				}
				goto err;
			}

			/* write dummy data page */
			f2fs_replace_block(sbi, &dn, src, dest,
						ni.version, false, false);
			recovered++;
		}
	}

	copy_node_footer(dn.node_page, page);
	fill_node_footer(dn.node_page, dn.nid, ni.ino,
					ofs_of_node(page), false);
	set_page_dirty(dn.node_page);
err:
	f2fs_put_dnode(&dn);
out:
	f2fs_msg(sbi->sb, KERN_NOTICE,
		"recover_data: ino = %lx (i_size: %s) recovered = %d, err = %d",
		inode->i_ino,
		file_keep_isize(inode) ? "keep" : "recover",
		recovered, err);
	return err;
}

static int recover_data(struct f2fs_sb_info *sbi, struct list_head *inode_list,
		struct list_head *tmp_inode_list, struct list_head *dir_list)
{
	struct curseg_info *curseg;
	struct page *page = NULL;
	int err = 0;
	block_t blkaddr;

	/* get node pages in the current segment */
	curseg = CURSEG_I(sbi, CURSEG_WARM_NODE);
	blkaddr = NEXT_FREE_BLKADDR(sbi, curseg);

	while (1) {
		struct fsync_inode_entry *entry;

		if (!f2fs_is_valid_blkaddr(sbi, blkaddr, META_POR))
			break;

		f2fs_ra_meta_pages_cond(sbi, blkaddr);

		page = f2fs_get_tmp_page(sbi, blkaddr);
		if (IS_ERR(page)) {
			err = PTR_ERR(page);
			break;
		}

		if (!is_recoverable_dnode(page)) {
			f2fs_put_page(page, 1);
			break;
		}

		entry = get_fsync_inode(inode_list, ino_of_node(page));
		if (!entry)
			goto next;
		/*
		 * inode(x) | CP | inode(x) | dnode(F)
		 * In this case, we can lose the latest inode(x).
		 * So, call recover_inode for the inode update.
		 */
		if (IS_INODE(page)) {
			err = recover_inode(entry->inode, page);
<<<<<<< HEAD
			if (err)
				break;
=======
			if (err) {
				f2fs_put_page(page, 1);
				break;
			}
>>>>>>> 9528de5b
		}
		if (entry->last_dentry == blkaddr) {
			err = recover_dentry(entry->inode, page, dir_list);
			if (err) {
				f2fs_put_page(page, 1);
				break;
			}
		}
		err = do_recover_data(sbi, entry->inode, page);
		if (err) {
			f2fs_put_page(page, 1);
			break;
		}

		if (entry->blkaddr == blkaddr)
			list_move_tail(&entry->list, tmp_inode_list);
next:
		/* check next segment */
		blkaddr = next_blkaddr_of_node(page);
		f2fs_put_page(page, 1);
	}
	if (!err)
		f2fs_allocate_new_segments(sbi);
	return err;
}

int f2fs_recover_fsync_data(struct f2fs_sb_info *sbi, bool check_only)
{
	struct list_head inode_list, tmp_inode_list;
	struct list_head dir_list;
	int err;
	int ret = 0;
	unsigned long s_flags = sbi->sb->s_flags;
	bool need_writecp = false;
#ifdef CONFIG_QUOTA
	int quota_enabled;
#endif

	if (s_flags & MS_RDONLY) {
		f2fs_msg(sbi->sb, KERN_INFO,
				"recover fsync data on readonly fs");
		sbi->sb->s_flags &= ~MS_RDONLY;
	}

#ifdef CONFIG_QUOTA
	/* Needed for iput() to work correctly and not trash data */
	sbi->sb->s_flags |= MS_ACTIVE;
	/* Turn on quotas so that they are updated correctly */
	quota_enabled = f2fs_enable_quota_files(sbi, s_flags & MS_RDONLY);
#endif

	fsync_entry_slab = f2fs_kmem_cache_create("f2fs_fsync_inode_entry",
			sizeof(struct fsync_inode_entry));
	if (!fsync_entry_slab) {
		err = -ENOMEM;
		goto out;
	}

	INIT_LIST_HEAD(&inode_list);
	INIT_LIST_HEAD(&tmp_inode_list);
	INIT_LIST_HEAD(&dir_list);

	/* prevent checkpoint */
	mutex_lock(&sbi->cp_mutex);

	/* step #1: find fsynced inode numbers */
	err = find_fsync_dnodes(sbi, &inode_list, check_only);
	if (err || list_empty(&inode_list))
		goto skip;

	if (check_only) {
		ret = 1;
		goto skip;
	}

	need_writecp = true;

	/* step #2: recover data */
	err = recover_data(sbi, &inode_list, &tmp_inode_list, &dir_list);
	if (!err)
		f2fs_bug_on(sbi, !list_empty(&inode_list));
	else {
		/* restore s_flags to let iput() trash data */
		sbi->sb->s_flags = s_flags;
	}
skip:
	destroy_fsync_dnodes(&inode_list, err);
	destroy_fsync_dnodes(&tmp_inode_list, err);

	/* truncate meta pages to be used by the recovery */
	truncate_inode_pages_range(META_MAPPING(sbi),
			(loff_t)MAIN_BLKADDR(sbi) << PAGE_SHIFT, -1);

	if (err) {
		truncate_inode_pages_final(NODE_MAPPING(sbi));
		truncate_inode_pages_final(META_MAPPING(sbi));
	} else {
		clear_sbi_flag(sbi, SBI_POR_DOING);
	}
	mutex_unlock(&sbi->cp_mutex);

	/* let's drop all the directory inodes for clean checkpoint */
	destroy_fsync_dnodes(&dir_list, err);
<<<<<<< HEAD

	if (need_writecp) {
		set_sbi_flag(sbi, SBI_IS_RECOVERED);

=======

	if (need_writecp) {
		set_sbi_flag(sbi, SBI_IS_RECOVERED);

>>>>>>> 9528de5b
		if (!err) {
			struct cp_control cpc = {
				.reason = CP_RECOVERY,
			};
			err = f2fs_write_checkpoint(sbi, &cpc);
		}
	}

	kmem_cache_destroy(fsync_entry_slab);
out:
#ifdef CONFIG_QUOTA
	/* Turn quotas off */
	if (quota_enabled)
		f2fs_quota_off_umount(sbi->sb);
#endif
	sbi->sb->s_flags = s_flags; /* Restore MS_RDONLY status */

	return ret ? ret: err;
}<|MERGE_RESOLUTION|>--- conflicted
+++ resolved
@@ -340,12 +340,8 @@
 			if (!check_only &&
 					IS_INODE(page) && is_dent_dnode(page)) {
 				err = f2fs_recover_inode_page(sbi, page);
-<<<<<<< HEAD
-				if (err)
-=======
 				if (err) {
 					f2fs_put_page(page, 1);
->>>>>>> 9528de5b
 					break;
 				}
 				quota_inode = true;
@@ -695,15 +691,10 @@
 		 */
 		if (IS_INODE(page)) {
 			err = recover_inode(entry->inode, page);
-<<<<<<< HEAD
-			if (err)
-				break;
-=======
 			if (err) {
 				f2fs_put_page(page, 1);
 				break;
 			}
->>>>>>> 9528de5b
 		}
 		if (entry->last_dentry == blkaddr) {
 			err = recover_dentry(entry->inode, page, dir_list);
@@ -807,17 +798,10 @@
 
 	/* let's drop all the directory inodes for clean checkpoint */
 	destroy_fsync_dnodes(&dir_list, err);
-<<<<<<< HEAD
 
 	if (need_writecp) {
 		set_sbi_flag(sbi, SBI_IS_RECOVERED);
 
-=======
-
-	if (need_writecp) {
-		set_sbi_flag(sbi, SBI_IS_RECOVERED);
-
->>>>>>> 9528de5b
 		if (!err) {
 			struct cp_control cpc = {
 				.reason = CP_RECOVERY,
