--- conflicted
+++ resolved
@@ -550,16 +550,9 @@
 	f2fs_bug_on(sbi, ni.ino != ino_of_node(page));
 
 	if (ofs_of_node(dn.node_page) != ofs_of_node(page)) {
-<<<<<<< HEAD
-		f2fs_msg(sbi->sb, KERN_WARNING,
-			"Inconsistent ofs_of_node, ino:%lu, ofs:%u, %u",
-			inode->i_ino, ofs_of_node(dn.node_page),
-			ofs_of_node(page));
-=======
 		f2fs_warn(sbi, "Inconsistent ofs_of_node, ino:%lu, ofs:%u, %u",
 			  inode->i_ino, ofs_of_node(dn.node_page),
 			  ofs_of_node(page));
->>>>>>> 43919ded
 		err = -EFSCORRUPTED;
 		goto err;
 	}
