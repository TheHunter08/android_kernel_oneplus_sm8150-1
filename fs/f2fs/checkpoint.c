// SPDX-License-Identifier: GPL-2.0
/*
 * fs/f2fs/checkpoint.c
 *
 * Copyright (c) 2012 Samsung Electronics Co., Ltd.
 *             http://www.samsung.com/
 */
#include <linux/fs.h>
#include <linux/bio.h>
#include <linux/mpage.h>
#include <linux/writeback.h>
#include <linux/blkdev.h>
#include <linux/f2fs_fs.h>
#include <linux/pagevec.h>
#include <linux/swap.h>

#include "f2fs.h"
#include "node.h"
#include "segment.h"
#include "trace.h"
#include <trace/events/f2fs.h>

static struct kmem_cache *ino_entry_slab;
struct kmem_cache *f2fs_inode_entry_slab;

void f2fs_stop_checkpoint(struct f2fs_sb_info *sbi, bool end_io)
{
	f2fs_build_fault_attr(sbi, 0, 0);
	set_ckpt_flags(sbi, CP_ERROR_FLAG);
	if (!end_io)
		f2fs_flush_merged_writes(sbi);
}

/*
 * We guarantee no failure on the returned page.
 */
struct page *f2fs_grab_meta_page(struct f2fs_sb_info *sbi, pgoff_t index)
{
	struct address_space *mapping = META_MAPPING(sbi);
	struct page *page = NULL;
repeat:
	page = f2fs_grab_cache_page(mapping, index, false);
	if (!page) {
		cond_resched();
		goto repeat;
	}
	f2fs_wait_on_page_writeback(page, META, true, true);
	if (!PageUptodate(page))
		SetPageUptodate(page);
	return page;
}

/*
 * We guarantee no failure on the returned page.
 */
static struct page *__get_meta_page(struct f2fs_sb_info *sbi, pgoff_t index,
							bool is_meta)
{
	struct address_space *mapping = META_MAPPING(sbi);
	struct page *page;
	struct f2fs_io_info fio = {
		.sbi = sbi,
		.type = META,
		.op = REQ_OP_READ,
		.op_flags = REQ_META | REQ_PRIO,
		.old_blkaddr = index,
		.new_blkaddr = index,
		.encrypted_page = NULL,
		.is_por = !is_meta,
	};
	int err;

	if (unlikely(!is_meta))
		fio.op_flags &= ~REQ_META;
repeat:
	page = f2fs_grab_cache_page(mapping, index, false);
	if (!page) {
		cond_resched();
		goto repeat;
	}
	if (PageUptodate(page))
		goto out;

	fio.page = page;

	err = f2fs_submit_page_bio(&fio);
	if (err) {
		f2fs_put_page(page, 1);
		return ERR_PTR(err);
	}

	lock_page(page);
	if (unlikely(page->mapping != mapping)) {
		f2fs_put_page(page, 1);
		goto repeat;
	}

	if (unlikely(!PageUptodate(page))) {
		f2fs_put_page(page, 1);
		return ERR_PTR(-EIO);
	}
out:
	return page;
}

struct page *f2fs_get_meta_page(struct f2fs_sb_info *sbi, pgoff_t index)
{
	return __get_meta_page(sbi, index, true);
}

struct page *f2fs_get_meta_page_nofail(struct f2fs_sb_info *sbi, pgoff_t index)
{
	struct page *page;
	int count = 0;

retry:
	page = __get_meta_page(sbi, index, true);
	if (IS_ERR(page)) {
		if (PTR_ERR(page) == -EIO &&
				++count <= DEFAULT_RETRY_IO_COUNT)
			goto retry;
		f2fs_stop_checkpoint(sbi, false);
	}
	return page;
}

/* for POR only */
struct page *f2fs_get_tmp_page(struct f2fs_sb_info *sbi, pgoff_t index)
{
	return __get_meta_page(sbi, index, false);
}

<<<<<<< HEAD
=======
static bool __is_bitmap_valid(struct f2fs_sb_info *sbi, block_t blkaddr,
							int type)
{
	struct seg_entry *se;
	unsigned int segno, offset;
	bool exist;

	if (type != DATA_GENERIC_ENHANCE && type != DATA_GENERIC_ENHANCE_READ)
		return true;

	segno = GET_SEGNO(sbi, blkaddr);
	offset = GET_BLKOFF_FROM_SEG0(sbi, blkaddr);
	se = get_seg_entry(sbi, segno);

	exist = f2fs_test_bit(offset, se->cur_valid_map);
	if (!exist && type == DATA_GENERIC_ENHANCE) {
		f2fs_msg(sbi->sb, KERN_ERR, "Inconsistent error "
			"blkaddr:%u, sit bitmap:%d", blkaddr, exist);
		set_sbi_flag(sbi, SBI_NEED_FSCK);
		WARN_ON(1);
	}
	return exist;
}

>>>>>>> 9528de5b
bool f2fs_is_valid_blkaddr(struct f2fs_sb_info *sbi,
					block_t blkaddr, int type)
{
	switch (type) {
	case META_NAT:
		break;
	case META_SIT:
		if (unlikely(blkaddr >= SIT_BLK_CNT(sbi)))
			return false;
		break;
	case META_SSA:
		if (unlikely(blkaddr >= MAIN_BLKADDR(sbi) ||
			blkaddr < SM_I(sbi)->ssa_blkaddr))
			return false;
		break;
	case META_CP:
		if (unlikely(blkaddr >= SIT_I(sbi)->sit_base_addr ||
			blkaddr < __start_cp_addr(sbi)))
			return false;
		break;
	case META_POR:
	case DATA_GENERIC:
		if (unlikely(blkaddr >= MAX_BLKADDR(sbi) ||
			blkaddr < MAIN_BLKADDR(sbi))) {
			if (type == DATA_GENERIC) {
				f2fs_msg(sbi->sb, KERN_WARNING,
					"access invalid blkaddr:%u", blkaddr);
				WARN_ON(1);
			}
			return false;
		}
		break;
	case META_GENERIC:
		if (unlikely(blkaddr < SEG0_BLKADDR(sbi) ||
			blkaddr >= MAIN_BLKADDR(sbi)))
			return false;
		break;
	case DATA_GENERIC:
	case DATA_GENERIC_ENHANCE:
	case DATA_GENERIC_ENHANCE_READ:
		if (unlikely(blkaddr >= MAX_BLKADDR(sbi) ||
				blkaddr < MAIN_BLKADDR(sbi))) {
			f2fs_msg(sbi->sb, KERN_WARNING,
				"access invalid blkaddr:%u", blkaddr);
			set_sbi_flag(sbi, SBI_NEED_FSCK);
			WARN_ON(1);
			return false;
		} else {
			return __is_bitmap_valid(sbi, blkaddr, type);
		}
		break;
	case META_GENERIC:
		if (unlikely(blkaddr < SEG0_BLKADDR(sbi) ||
			blkaddr >= MAIN_BLKADDR(sbi)))
			return false;
		break;
	default:
		BUG();
	}

	return true;
}

/*
 * Readahead CP/NAT/SIT/SSA pages
 */
int f2fs_ra_meta_pages(struct f2fs_sb_info *sbi, block_t start, int nrpages,
							int type, bool sync)
{
	struct page *page;
	block_t blkno = start;
	struct f2fs_io_info fio = {
		.sbi = sbi,
		.type = META,
		.op = REQ_OP_READ,
		.op_flags = sync ? (REQ_META | REQ_PRIO) : REQ_RAHEAD,
		.encrypted_page = NULL,
		.in_list = false,
		.is_por = (type == META_POR),
	};
	struct blk_plug plug;

	if (unlikely(type == META_POR))
		fio.op_flags &= ~REQ_META;

	blk_start_plug(&plug);
	for (; nrpages-- > 0; blkno++) {

		if (!f2fs_is_valid_blkaddr(sbi, blkno, type))
			goto out;

		switch (type) {
		case META_NAT:
			if (unlikely(blkno >=
					NAT_BLOCK_OFFSET(NM_I(sbi)->max_nid)))
				blkno = 0;
			/* get nat block addr */
			fio.new_blkaddr = current_nat_addr(sbi,
					blkno * NAT_ENTRY_PER_BLOCK);
			break;
		case META_SIT:
			/* get sit block addr */
			fio.new_blkaddr = current_sit_addr(sbi,
					blkno * SIT_ENTRY_PER_BLOCK);
			break;
		case META_SSA:
		case META_CP:
		case META_POR:
			fio.new_blkaddr = blkno;
			break;
		default:
			BUG();
		}

		page = f2fs_grab_cache_page(META_MAPPING(sbi),
						fio.new_blkaddr, false);
		if (!page)
			continue;
		if (PageUptodate(page)) {
			f2fs_put_page(page, 1);
			continue;
		}

		fio.page = page;
		f2fs_submit_page_bio(&fio);
		f2fs_put_page(page, 0);
	}
out:
	blk_finish_plug(&plug);
	return blkno - start;
}

void f2fs_ra_meta_pages_cond(struct f2fs_sb_info *sbi, pgoff_t index)
{
	struct page *page;
	bool readahead = false;

	page = find_get_page(META_MAPPING(sbi), index);
	if (!page || !PageUptodate(page))
		readahead = true;
	f2fs_put_page(page, 0);

	if (readahead)
		f2fs_ra_meta_pages(sbi, index, BIO_MAX_PAGES, META_POR, true);
}

static int __f2fs_write_meta_page(struct page *page,
				struct writeback_control *wbc,
				enum iostat_type io_type)
{
	struct f2fs_sb_info *sbi = F2FS_P_SB(page);

	trace_f2fs_writepage(page, META);

	if (unlikely(f2fs_cp_error(sbi)))
		goto redirty_out;
	if (unlikely(is_sbi_flag_set(sbi, SBI_POR_DOING)))
		goto redirty_out;
	if (wbc->for_reclaim && page->index < GET_SUM_BLOCK(sbi, 0))
		goto redirty_out;

	f2fs_do_write_meta_page(sbi, page, io_type);
	dec_page_count(sbi, F2FS_DIRTY_META);

	if (wbc->for_reclaim)
		f2fs_submit_merged_write_cond(sbi, NULL, page, 0, META);

	unlock_page(page);

	if (unlikely(f2fs_cp_error(sbi)))
		f2fs_submit_merged_write(sbi, META);

	return 0;

redirty_out:
	redirty_page_for_writepage(wbc, page);
	return AOP_WRITEPAGE_ACTIVATE;
}

static int f2fs_write_meta_page(struct page *page,
				struct writeback_control *wbc)
{
	return __f2fs_write_meta_page(page, wbc, FS_META_IO);
}

static int f2fs_write_meta_pages(struct address_space *mapping,
				struct writeback_control *wbc)
{
	struct f2fs_sb_info *sbi = F2FS_M_SB(mapping);
	long diff, written;

	if (unlikely(is_sbi_flag_set(sbi, SBI_POR_DOING)))
		goto skip_write;

	/* collect a number of dirty meta pages and write together */
	if (wbc->sync_mode != WB_SYNC_ALL &&
			get_pages(sbi, F2FS_DIRTY_META) <
					nr_pages_to_skip(sbi, META))
		goto skip_write;

	/* if locked failed, cp will flush dirty pages instead */
	if (!mutex_trylock(&sbi->cp_mutex))
		goto skip_write;

	trace_f2fs_writepages(mapping->host, wbc, META);
	diff = nr_pages_to_write(sbi, META, wbc);
	written = f2fs_sync_meta_pages(sbi, META, wbc->nr_to_write, FS_META_IO);
	mutex_unlock(&sbi->cp_mutex);
	wbc->nr_to_write = max((long)0, wbc->nr_to_write - written - diff);
	return 0;

skip_write:
	wbc->pages_skipped += get_pages(sbi, F2FS_DIRTY_META);
	trace_f2fs_writepages(mapping->host, wbc, META);
	return 0;
}

long f2fs_sync_meta_pages(struct f2fs_sb_info *sbi, enum page_type type,
				long nr_to_write, enum iostat_type io_type)
{
	struct address_space *mapping = META_MAPPING(sbi);
	pgoff_t index = 0, prev = ULONG_MAX;
	struct pagevec pvec;
	long nwritten = 0;
	int nr_pages;
	struct writeback_control wbc = {
		.for_reclaim = 0,
	};
	struct blk_plug plug;

	pagevec_init(&pvec, 0);

	blk_start_plug(&plug);

	while ((nr_pages = pagevec_lookup_tag(&pvec, mapping, &index,
				PAGECACHE_TAG_DIRTY))) {
		int i;

		for (i = 0; i < nr_pages; i++) {
			struct page *page = pvec.pages[i];

			if (prev == ULONG_MAX)
				prev = page->index - 1;
			if (nr_to_write != LONG_MAX && page->index != prev + 1) {
				pagevec_release(&pvec);
				goto stop;
			}

			lock_page(page);

			if (unlikely(page->mapping != mapping)) {
continue_unlock:
				unlock_page(page);
				continue;
			}
			if (!PageDirty(page)) {
				/* someone wrote it for us */
				goto continue_unlock;
			}

			f2fs_wait_on_page_writeback(page, META, true, true);

			if (!clear_page_dirty_for_io(page))
				goto continue_unlock;

			if (__f2fs_write_meta_page(page, &wbc, io_type)) {
				unlock_page(page);
				break;
			}
			nwritten++;
			prev = page->index;
			if (unlikely(nwritten >= nr_to_write))
				break;
		}
		pagevec_release(&pvec);
		cond_resched();
	}
stop:
	if (nwritten)
		f2fs_submit_merged_write(sbi, type);

	blk_finish_plug(&plug);

	return nwritten;
}

static int f2fs_set_meta_page_dirty(struct page *page)
{
	trace_f2fs_set_page_dirty(page, META);

	if (!PageUptodate(page))
		SetPageUptodate(page);
	if (!PageDirty(page)) {
		__set_page_dirty_nobuffers(page);
		inc_page_count(F2FS_P_SB(page), F2FS_DIRTY_META);
		f2fs_set_page_private(page, 0);
		f2fs_trace_pid(page);
		return 1;
	}
	return 0;
}

const struct address_space_operations f2fs_meta_aops = {
	.writepage	= f2fs_write_meta_page,
	.writepages	= f2fs_write_meta_pages,
	.set_page_dirty	= f2fs_set_meta_page_dirty,
	.invalidatepage = f2fs_invalidate_page,
	.releasepage	= f2fs_release_page,
#ifdef CONFIG_MIGRATION
	.migratepage    = f2fs_migrate_page,
#endif
};

static void __add_ino_entry(struct f2fs_sb_info *sbi, nid_t ino,
						unsigned int devidx, int type)
{
	struct inode_management *im = &sbi->im[type];
	struct ino_entry *e, *tmp;

	tmp = f2fs_kmem_cache_alloc(ino_entry_slab, GFP_NOFS);

	radix_tree_preload(GFP_NOFS | __GFP_NOFAIL);

	spin_lock(&im->ino_lock);
	e = radix_tree_lookup(&im->ino_root, ino);
	if (!e) {
		e = tmp;
		if (unlikely(radix_tree_insert(&im->ino_root, ino, e)))
			f2fs_bug_on(sbi, 1);

		memset(e, 0, sizeof(struct ino_entry));
		e->ino = ino;

		list_add_tail(&e->list, &im->ino_list);
		if (type != ORPHAN_INO)
			im->ino_num++;
	}

	if (type == FLUSH_INO)
		f2fs_set_bit(devidx, (char *)&e->dirty_device);

	spin_unlock(&im->ino_lock);
	radix_tree_preload_end();

	if (e != tmp)
		kmem_cache_free(ino_entry_slab, tmp);
}

static void __remove_ino_entry(struct f2fs_sb_info *sbi, nid_t ino, int type)
{
	struct inode_management *im = &sbi->im[type];
	struct ino_entry *e;

	spin_lock(&im->ino_lock);
	e = radix_tree_lookup(&im->ino_root, ino);
	if (e) {
		list_del(&e->list);
		radix_tree_delete(&im->ino_root, ino);
		im->ino_num--;
		spin_unlock(&im->ino_lock);
		kmem_cache_free(ino_entry_slab, e);
		return;
	}
	spin_unlock(&im->ino_lock);
}

void f2fs_add_ino_entry(struct f2fs_sb_info *sbi, nid_t ino, int type)
{
	/* add new dirty ino entry into list */
	__add_ino_entry(sbi, ino, 0, type);
}

void f2fs_remove_ino_entry(struct f2fs_sb_info *sbi, nid_t ino, int type)
{
	/* remove dirty ino entry from list */
	__remove_ino_entry(sbi, ino, type);
}

/* mode should be APPEND_INO or UPDATE_INO */
bool f2fs_exist_written_data(struct f2fs_sb_info *sbi, nid_t ino, int mode)
{
	struct inode_management *im = &sbi->im[mode];
	struct ino_entry *e;

	spin_lock(&im->ino_lock);
	e = radix_tree_lookup(&im->ino_root, ino);
	spin_unlock(&im->ino_lock);
	return e ? true : false;
}

void f2fs_release_ino_entry(struct f2fs_sb_info *sbi, bool all)
{
	struct ino_entry *e, *tmp;
	int i;

	for (i = all ? ORPHAN_INO : APPEND_INO; i < MAX_INO_ENTRY; i++) {
		struct inode_management *im = &sbi->im[i];

		spin_lock(&im->ino_lock);
		list_for_each_entry_safe(e, tmp, &im->ino_list, list) {
			list_del(&e->list);
			radix_tree_delete(&im->ino_root, e->ino);
			kmem_cache_free(ino_entry_slab, e);
			im->ino_num--;
		}
		spin_unlock(&im->ino_lock);
	}
}

void f2fs_set_dirty_device(struct f2fs_sb_info *sbi, nid_t ino,
					unsigned int devidx, int type)
{
	__add_ino_entry(sbi, ino, devidx, type);
}

bool f2fs_is_dirty_device(struct f2fs_sb_info *sbi, nid_t ino,
					unsigned int devidx, int type)
{
	struct inode_management *im = &sbi->im[type];
	struct ino_entry *e;
	bool is_dirty = false;

	spin_lock(&im->ino_lock);
	e = radix_tree_lookup(&im->ino_root, ino);
	if (e && f2fs_test_bit(devidx, (char *)&e->dirty_device))
		is_dirty = true;
	spin_unlock(&im->ino_lock);
	return is_dirty;
}

int f2fs_acquire_orphan_inode(struct f2fs_sb_info *sbi)
{
	struct inode_management *im = &sbi->im[ORPHAN_INO];
	int err = 0;

	spin_lock(&im->ino_lock);

	if (time_to_inject(sbi, FAULT_ORPHAN)) {
		spin_unlock(&im->ino_lock);
		f2fs_show_injection_info(FAULT_ORPHAN);
		return -ENOSPC;
	}

	if (unlikely(im->ino_num >= sbi->max_orphans))
		err = -ENOSPC;
	else
		im->ino_num++;
	spin_unlock(&im->ino_lock);

	return err;
}

void f2fs_release_orphan_inode(struct f2fs_sb_info *sbi)
{
	struct inode_management *im = &sbi->im[ORPHAN_INO];

	spin_lock(&im->ino_lock);
	f2fs_bug_on(sbi, im->ino_num == 0);
	im->ino_num--;
	spin_unlock(&im->ino_lock);
}

void f2fs_add_orphan_inode(struct inode *inode)
{
	/* add new orphan ino entry into list */
	__add_ino_entry(F2FS_I_SB(inode), inode->i_ino, 0, ORPHAN_INO);
	f2fs_update_inode_page(inode);
}

void f2fs_remove_orphan_inode(struct f2fs_sb_info *sbi, nid_t ino)
{
	/* remove orphan entry from orphan list */
	__remove_ino_entry(sbi, ino, ORPHAN_INO);
}

static int recover_orphan_inode(struct f2fs_sb_info *sbi, nid_t ino)
{
	struct inode *inode;
	struct node_info ni;
	int err;

	inode = f2fs_iget_retry(sbi->sb, ino);
	if (IS_ERR(inode)) {
		/*
		 * there should be a bug that we can't find the entry
		 * to orphan inode.
		 */
		f2fs_bug_on(sbi, PTR_ERR(inode) == -ENOENT);
		return PTR_ERR(inode);
	}

	err = dquot_initialize(inode);
	if (err) {
		iput(inode);
		goto err_out;
	}

	clear_nlink(inode);

	/* truncate all the data during iput */
	iput(inode);

	err = f2fs_get_node_info(sbi, ino, &ni);
	if (err)
		goto err_out;

	/* ENOMEM was fully retried in f2fs_evict_inode. */
	if (ni.blk_addr != NULL_ADDR) {
		err = -EIO;
		goto err_out;
	}
	return 0;

err_out:
	set_sbi_flag(sbi, SBI_NEED_FSCK);
	f2fs_msg(sbi->sb, KERN_WARNING,
			"%s: orphan failed (ino=%x), run fsck to fix.",
			__func__, ino);
	return err;
}

int f2fs_recover_orphan_inodes(struct f2fs_sb_info *sbi)
{
	block_t start_blk, orphan_blocks, i, j;
	unsigned int s_flags = sbi->sb->s_flags;
	int err = 0;
#ifdef CONFIG_QUOTA
	int quota_enabled;
#endif

	if (!is_set_ckpt_flags(sbi, CP_ORPHAN_PRESENT_FLAG))
		return 0;

	if (bdev_read_only(sbi->sb->s_bdev)) {
		f2fs_msg(sbi->sb, KERN_INFO, "write access "
			"unavailable, skipping orphan cleanup");
		return 0;
	}

	if (s_flags & MS_RDONLY) {
		f2fs_msg(sbi->sb, KERN_INFO, "orphan cleanup on readonly fs");
		sbi->sb->s_flags &= ~MS_RDONLY;
	}

#ifdef CONFIG_QUOTA
	/* Needed for iput() to work correctly and not trash data */
	sbi->sb->s_flags |= MS_ACTIVE;

	/*
	 * Turn on quotas which were not enabled for read-only mounts if
	 * filesystem has quota feature, so that they are updated correctly.
	 */
	quota_enabled = f2fs_enable_quota_files(sbi, s_flags & MS_RDONLY);
#endif

	start_blk = __start_cp_addr(sbi) + 1 + __cp_payload(sbi);
	orphan_blocks = __start_sum_addr(sbi) - 1 - __cp_payload(sbi);

	f2fs_ra_meta_pages(sbi, start_blk, orphan_blocks, META_CP, true);

	for (i = 0; i < orphan_blocks; i++) {
		struct page *page;
		struct f2fs_orphan_block *orphan_blk;

		page = f2fs_get_meta_page(sbi, start_blk + i);
		if (IS_ERR(page)) {
			err = PTR_ERR(page);
			goto out;
		}

		orphan_blk = (struct f2fs_orphan_block *)page_address(page);
		for (j = 0; j < le32_to_cpu(orphan_blk->entry_count); j++) {
			nid_t ino = le32_to_cpu(orphan_blk->ino[j]);
			err = recover_orphan_inode(sbi, ino);
			if (err) {
				f2fs_put_page(page, 1);
				goto out;
			}
		}
		f2fs_put_page(page, 1);
	}
	/* clear Orphan Flag */
	clear_ckpt_flags(sbi, CP_ORPHAN_PRESENT_FLAG);
out:
	set_sbi_flag(sbi, SBI_IS_RECOVERED);

#ifdef CONFIG_QUOTA
	/* Turn quotas off */
	if (quota_enabled)
		f2fs_quota_off_umount(sbi->sb);
#endif
	sbi->sb->s_flags = s_flags; /* Restore MS_RDONLY status */

	return err;
}

static void write_orphan_inodes(struct f2fs_sb_info *sbi, block_t start_blk)
{
	struct list_head *head;
	struct f2fs_orphan_block *orphan_blk = NULL;
	unsigned int nentries = 0;
	unsigned short index = 1;
	unsigned short orphan_blocks;
	struct page *page = NULL;
	struct ino_entry *orphan = NULL;
	struct inode_management *im = &sbi->im[ORPHAN_INO];

	orphan_blocks = GET_ORPHAN_BLOCKS(im->ino_num);

	/*
	 * we don't need to do spin_lock(&im->ino_lock) here, since all the
	 * orphan inode operations are covered under f2fs_lock_op().
	 * And, spin_lock should be avoided due to page operations below.
	 */
	head = &im->ino_list;

	/* loop for each orphan inode entry and write them in Jornal block */
	list_for_each_entry(orphan, head, list) {
		if (!page) {
			page = f2fs_grab_meta_page(sbi, start_blk++);
			orphan_blk =
				(struct f2fs_orphan_block *)page_address(page);
			memset(orphan_blk, 0, sizeof(*orphan_blk));
		}

		orphan_blk->ino[nentries++] = cpu_to_le32(orphan->ino);

		if (nentries == F2FS_ORPHANS_PER_BLOCK) {
			/*
			 * an orphan block is full of 1020 entries,
			 * then we need to flush current orphan blocks
			 * and bring another one in memory
			 */
			orphan_blk->blk_addr = cpu_to_le16(index);
			orphan_blk->blk_count = cpu_to_le16(orphan_blocks);
			orphan_blk->entry_count = cpu_to_le32(nentries);
			set_page_dirty(page);
			f2fs_put_page(page, 1);
			index++;
			nentries = 0;
			page = NULL;
		}
	}

	if (page) {
		orphan_blk->blk_addr = cpu_to_le16(index);
		orphan_blk->blk_count = cpu_to_le16(orphan_blocks);
		orphan_blk->entry_count = cpu_to_le32(nentries);
		set_page_dirty(page);
		f2fs_put_page(page, 1);
	}
}

static __u32 f2fs_checkpoint_chksum(struct f2fs_sb_info *sbi,
						struct f2fs_checkpoint *ckpt)
{
	unsigned int chksum_ofs = le32_to_cpu(ckpt->checksum_offset);
	__u32 chksum;

	chksum = f2fs_crc32(sbi, ckpt, chksum_ofs);
	if (chksum_ofs < CP_CHKSUM_OFFSET) {
		chksum_ofs += sizeof(chksum);
		chksum = f2fs_chksum(sbi, chksum, (__u8 *)ckpt + chksum_ofs,
						F2FS_BLKSIZE - chksum_ofs);
	}
	return chksum;
}

static int get_checkpoint_version(struct f2fs_sb_info *sbi, block_t cp_addr,
		struct f2fs_checkpoint **cp_block, struct page **cp_page,
		unsigned long long *version)
{
	size_t crc_offset = 0;
	__u32 crc;

	*cp_page = f2fs_get_meta_page(sbi, cp_addr);
	if (IS_ERR(*cp_page))
		return PTR_ERR(*cp_page);

<<<<<<< HEAD
	*cp_page = f2fs_get_meta_page(sbi, cp_addr);
	if (IS_ERR(*cp_page))
		return PTR_ERR(*cp_page);

=======
>>>>>>> 9528de5b
	*cp_block = (struct f2fs_checkpoint *)page_address(*cp_page);

	crc_offset = le32_to_cpu((*cp_block)->checksum_offset);
	if (crc_offset < CP_MIN_CHKSUM_OFFSET ||
			crc_offset > CP_CHKSUM_OFFSET) {
		f2fs_put_page(*cp_page, 1);
		f2fs_msg(sbi->sb, KERN_WARNING,
			"invalid crc_offset: %zu", crc_offset);
		return -EINVAL;
	}

	if (__is_set_ckpt_flags(*cp_block, CP_LARGE_NAT_BITMAP_FLAG)) {
		if (crc_offset != CP_MIN_CHKSUM_OFFSET) {
			f2fs_put_page(*cp_page, 1);
			f2fs_msg(sbi->sb, KERN_WARNING,
				"layout of large_nat_bitmap is deprecated, "
				"run fsck to repair, chksum_offset: %zu",
				crc_offset);
			return -EINVAL;
		}
	}

	crc = f2fs_checkpoint_chksum(sbi, *cp_block);
	if (crc != cur_cp_crc(*cp_block)) {
		f2fs_put_page(*cp_page, 1);
		f2fs_msg(sbi->sb, KERN_WARNING, "invalid crc value");
		return -EINVAL;
	}

	*version = cur_cp_version(*cp_block);
	return 0;
}

static struct page *validate_checkpoint(struct f2fs_sb_info *sbi,
				block_t cp_addr, unsigned long long *version)
{
	struct page *cp_page_1 = NULL, *cp_page_2 = NULL;
	struct f2fs_checkpoint *cp_block = NULL;
	unsigned long long cur_version = 0, pre_version = 0;
	int err;

	err = get_checkpoint_version(sbi, cp_addr, &cp_block,
					&cp_page_1, version);
	if (err)
		return NULL;

	if (le32_to_cpu(cp_block->cp_pack_total_block_count) >
					sbi->blocks_per_seg) {
		f2fs_msg(sbi->sb, KERN_WARNING,
			"invalid cp_pack_total_block_count:%u",
			le32_to_cpu(cp_block->cp_pack_total_block_count));
		goto invalid_cp;
	}
	pre_version = *version;

	cp_addr += le32_to_cpu(cp_block->cp_pack_total_block_count) - 1;
	err = get_checkpoint_version(sbi, cp_addr, &cp_block,
					&cp_page_2, version);
	if (err)
		goto invalid_cp;
	cur_version = *version;

	if (cur_version == pre_version) {
		*version = cur_version;
		f2fs_put_page(cp_page_2, 1);
		return cp_page_1;
	}
	f2fs_put_page(cp_page_2, 1);
invalid_cp:
	f2fs_put_page(cp_page_1, 1);
	return NULL;
}

int f2fs_get_valid_checkpoint(struct f2fs_sb_info *sbi)
{
	struct f2fs_checkpoint *cp_block;
	struct f2fs_super_block *fsb = sbi->raw_super;
	struct page *cp1, *cp2, *cur_page;
	unsigned long blk_size = sbi->blocksize;
	unsigned long long cp1_version = 0, cp2_version = 0;
	unsigned long long cp_start_blk_no;
	unsigned int cp_blks = 1 + __cp_payload(sbi);
	block_t cp_blk_no;
	int i;
	int err;

	sbi->ckpt = f2fs_kzalloc(sbi, array_size(blk_size, cp_blks),
				 GFP_KERNEL);
	if (!sbi->ckpt)
		return -ENOMEM;
	/*
	 * Finding out valid cp block involves read both
	 * sets( cp pack1 and cp pack 2)
	 */
	cp_start_blk_no = le32_to_cpu(fsb->cp_blkaddr);
	cp1 = validate_checkpoint(sbi, cp_start_blk_no, &cp1_version);

	/* The second checkpoint pack should start at the next segment */
	cp_start_blk_no += ((unsigned long long)1) <<
				le32_to_cpu(fsb->log_blocks_per_seg);
	cp2 = validate_checkpoint(sbi, cp_start_blk_no, &cp2_version);

	if (cp1 && cp2) {
		if (ver_after(cp2_version, cp1_version))
			cur_page = cp2;
		else
			cur_page = cp1;
	} else if (cp1) {
		cur_page = cp1;
	} else if (cp2) {
		cur_page = cp2;
	} else {
		err = -EFSCORRUPTED;
		goto fail_no_cp;
	}

	cp_block = (struct f2fs_checkpoint *)page_address(cur_page);
	memcpy(sbi->ckpt, cp_block, blk_size);

	if (cur_page == cp1)
		sbi->cur_cp_pack = 1;
	else
		sbi->cur_cp_pack = 2;

	/* Sanity checking of checkpoint */
<<<<<<< HEAD
	if (f2fs_sanity_check_ckpt(sbi))
		goto free_fail_no_cp;
=======
	if (f2fs_sanity_check_ckpt(sbi)) {
		err = -EFSCORRUPTED;
		goto free_fail_no_cp;
	}
>>>>>>> 9528de5b

	if (cp_blks <= 1)
		goto done;

	cp_blk_no = le32_to_cpu(fsb->cp_blkaddr);
	if (cur_page == cp2)
		cp_blk_no += 1 << le32_to_cpu(fsb->log_blocks_per_seg);

	for (i = 1; i < cp_blks; i++) {
		void *sit_bitmap_ptr;
		unsigned char *ckpt = (unsigned char *)sbi->ckpt;

		cur_page = f2fs_get_meta_page(sbi, cp_blk_no + i);
		if (IS_ERR(cur_page))
			goto free_fail_no_cp;
		sit_bitmap_ptr = page_address(cur_page);
		memcpy(ckpt + i * blk_size, sit_bitmap_ptr, blk_size);
		f2fs_put_page(cur_page, 1);
	}
done:
	f2fs_put_page(cp1, 1);
	f2fs_put_page(cp2, 1);
	return 0;

free_fail_no_cp:
	f2fs_put_page(cp1, 1);
	f2fs_put_page(cp2, 1);
fail_no_cp:
	kvfree(sbi->ckpt);
<<<<<<< HEAD
	return -EINVAL;
=======
	return err;
>>>>>>> 9528de5b
}

static void __add_dirty_inode(struct inode *inode, enum inode_type type)
{
	struct f2fs_sb_info *sbi = F2FS_I_SB(inode);
	int flag = (type == DIR_INODE) ? FI_DIRTY_DIR : FI_DIRTY_FILE;

	if (is_inode_flag_set(inode, flag))
		return;

	set_inode_flag(inode, flag);
	if (!f2fs_is_volatile_file(inode))
		list_add_tail(&F2FS_I(inode)->dirty_list,
						&sbi->inode_list[type]);
	stat_inc_dirty_inode(sbi, type);
}

static void __remove_dirty_inode(struct inode *inode, enum inode_type type)
{
	int flag = (type == DIR_INODE) ? FI_DIRTY_DIR : FI_DIRTY_FILE;

	if (get_dirty_pages(inode) || !is_inode_flag_set(inode, flag))
		return;

	list_del_init(&F2FS_I(inode)->dirty_list);
	clear_inode_flag(inode, flag);
	stat_dec_dirty_inode(F2FS_I_SB(inode), type);
}

void f2fs_update_dirty_page(struct inode *inode, struct page *page)
{
	struct f2fs_sb_info *sbi = F2FS_I_SB(inode);
	enum inode_type type = S_ISDIR(inode->i_mode) ? DIR_INODE : FILE_INODE;

	if (!S_ISDIR(inode->i_mode) && !S_ISREG(inode->i_mode) &&
			!S_ISLNK(inode->i_mode))
		return;

	spin_lock(&sbi->inode_lock[type]);
	if (type != FILE_INODE || test_opt(sbi, DATA_FLUSH))
		__add_dirty_inode(inode, type);
	inode_inc_dirty_pages(inode);
	spin_unlock(&sbi->inode_lock[type]);

	f2fs_set_page_private(page, 0);
	f2fs_trace_pid(page);
}

void f2fs_remove_dirty_inode(struct inode *inode)
{
	struct f2fs_sb_info *sbi = F2FS_I_SB(inode);
	enum inode_type type = S_ISDIR(inode->i_mode) ? DIR_INODE : FILE_INODE;

	if (!S_ISDIR(inode->i_mode) && !S_ISREG(inode->i_mode) &&
			!S_ISLNK(inode->i_mode))
		return;

	if (type == FILE_INODE && !test_opt(sbi, DATA_FLUSH))
		return;

	spin_lock(&sbi->inode_lock[type]);
	__remove_dirty_inode(inode, type);
	spin_unlock(&sbi->inode_lock[type]);
}

int f2fs_sync_dirty_inodes(struct f2fs_sb_info *sbi, enum inode_type type)
{
	struct list_head *head;
	struct inode *inode;
	struct f2fs_inode_info *fi;
	bool is_dir = (type == DIR_INODE);
	unsigned long ino = 0;

	trace_f2fs_sync_dirty_inodes_enter(sbi->sb, is_dir,
				get_pages(sbi, is_dir ?
				F2FS_DIRTY_DENTS : F2FS_DIRTY_DATA));
retry:
	if (unlikely(f2fs_cp_error(sbi)))
		return -EIO;

	spin_lock(&sbi->inode_lock[type]);

	head = &sbi->inode_list[type];
	if (list_empty(head)) {
		spin_unlock(&sbi->inode_lock[type]);
		trace_f2fs_sync_dirty_inodes_exit(sbi->sb, is_dir,
				get_pages(sbi, is_dir ?
				F2FS_DIRTY_DENTS : F2FS_DIRTY_DATA));
		return 0;
	}
	fi = list_first_entry(head, struct f2fs_inode_info, dirty_list);
	inode = igrab(&fi->vfs_inode);
	spin_unlock(&sbi->inode_lock[type]);
	if (inode) {
		unsigned long cur_ino = inode->i_ino;

		F2FS_I(inode)->cp_task = current;

		filemap_fdatawrite(inode->i_mapping);

		F2FS_I(inode)->cp_task = NULL;

		iput(inode);
		/* We need to give cpu to another writers. */
		if (ino == cur_ino)
			cond_resched();
		else
			ino = cur_ino;
	} else {
		/*
		 * We should submit bio, since it exists several
		 * wribacking dentry pages in the freeing inode.
		 */
		f2fs_submit_merged_write(sbi, DATA);
		cond_resched();
	}
	goto retry;
}

int f2fs_sync_inode_meta(struct f2fs_sb_info *sbi)
{
	struct list_head *head = &sbi->inode_list[DIRTY_META];
	struct inode *inode;
	struct f2fs_inode_info *fi;
	s64 total = get_pages(sbi, F2FS_DIRTY_IMETA);

	while (total--) {
		if (unlikely(f2fs_cp_error(sbi)))
			return -EIO;

		spin_lock(&sbi->inode_lock[DIRTY_META]);
		if (list_empty(head)) {
			spin_unlock(&sbi->inode_lock[DIRTY_META]);
			return 0;
		}
		fi = list_first_entry(head, struct f2fs_inode_info,
							gdirty_list);
		inode = igrab(&fi->vfs_inode);
		spin_unlock(&sbi->inode_lock[DIRTY_META]);
		if (inode) {
			sync_inode_metadata(inode, 0);

			/* it's on eviction */
			if (is_inode_flag_set(inode, FI_DIRTY_INODE))
				f2fs_update_inode_page(inode);
			iput(inode);
		}
	}
	return 0;
}

static void __prepare_cp_block(struct f2fs_sb_info *sbi)
{
	struct f2fs_checkpoint *ckpt = F2FS_CKPT(sbi);
	struct f2fs_nm_info *nm_i = NM_I(sbi);
	nid_t last_nid = nm_i->next_scan_nid;

	next_free_nid(sbi, &last_nid);
	ckpt->valid_block_count = cpu_to_le64(valid_user_blocks(sbi));
	ckpt->valid_node_count = cpu_to_le32(valid_node_count(sbi));
	ckpt->valid_inode_count = cpu_to_le32(valid_inode_count(sbi));
	ckpt->next_free_nid = cpu_to_le32(last_nid);
}

static bool __need_flush_quota(struct f2fs_sb_info *sbi)
{
	if (!is_journalled_quota(sbi))
		return false;
	if (is_sbi_flag_set(sbi, SBI_QUOTA_SKIP_FLUSH))
		return false;
	if (is_sbi_flag_set(sbi, SBI_QUOTA_NEED_REPAIR))
		return false;
	if (is_sbi_flag_set(sbi, SBI_QUOTA_NEED_FLUSH))
		return true;
	if (get_pages(sbi, F2FS_DIRTY_QDATA))
		return true;
	return false;
}

/*
 * Freeze all the FS-operations for checkpoint.
 */
static int block_operations(struct f2fs_sb_info *sbi)
{
	struct writeback_control wbc = {
		.sync_mode = WB_SYNC_ALL,
		.nr_to_write = LONG_MAX,
		.for_reclaim = 0,
	};
	struct blk_plug plug;
	int err = 0, cnt = 0;

	blk_start_plug(&plug);

retry_flush_quotas:
	if (__need_flush_quota(sbi)) {
		int locked;

		if (++cnt > DEFAULT_RETRY_QUOTA_FLUSH_COUNT) {
			set_sbi_flag(sbi, SBI_QUOTA_SKIP_FLUSH);
			f2fs_lock_all(sbi);
			goto retry_flush_dents;
		}
		clear_sbi_flag(sbi, SBI_QUOTA_NEED_FLUSH);

		/* only failed during mount/umount/freeze/quotactl */
		locked = down_read_trylock(&sbi->sb->s_umount);
		f2fs_quota_sync(sbi->sb, -1);
		if (locked)
			up_read(&sbi->sb->s_umount);
	}

	f2fs_lock_all(sbi);
	if (__need_flush_quota(sbi)) {
		f2fs_unlock_all(sbi);
		cond_resched();
		goto retry_flush_quotas;
	}

retry_flush_dents:
	/* write all the dirty dentry pages */
	if (get_pages(sbi, F2FS_DIRTY_DENTS)) {
		f2fs_unlock_all(sbi);
		err = f2fs_sync_dirty_inodes(sbi, DIR_INODE);
		if (err)
			goto out;
		cond_resched();
		goto retry_flush_quotas;
	}

	/*
	 * POR: we should ensure that there are no dirty node pages
	 * until finishing nat/sit flush. inode->i_blocks can be updated.
	 */
	down_write(&sbi->node_change);

	if (__need_flush_quota(sbi)) {
		up_write(&sbi->node_change);
		f2fs_unlock_all(sbi);
		goto retry_flush_quotas;
	}

	if (get_pages(sbi, F2FS_DIRTY_IMETA)) {
		up_write(&sbi->node_change);
		f2fs_unlock_all(sbi);
		err = f2fs_sync_inode_meta(sbi);
		if (err)
			goto out;
		cond_resched();
		goto retry_flush_quotas;
	}

retry_flush_nodes:
	down_write(&sbi->node_write);

	if (get_pages(sbi, F2FS_DIRTY_NODES)) {
		up_write(&sbi->node_write);
		atomic_inc(&sbi->wb_sync_req[NODE]);
		err = f2fs_sync_node_pages(sbi, &wbc, false, FS_CP_NODE_IO);
		atomic_dec(&sbi->wb_sync_req[NODE]);
		if (err) {
			up_write(&sbi->node_change);
			f2fs_unlock_all(sbi);
			goto out;
		}
		cond_resched();
		goto retry_flush_nodes;
	}

	/*
	 * sbi->node_change is used only for AIO write_begin path which produces
	 * dirty node blocks and some checkpoint values by block allocation.
	 */
	__prepare_cp_block(sbi);
	up_write(&sbi->node_change);
out:
	blk_finish_plug(&plug);
	return err;
}

static void unblock_operations(struct f2fs_sb_info *sbi)
{
	up_write(&sbi->node_write);
	f2fs_unlock_all(sbi);
}

void f2fs_wait_on_all_pages_writeback(struct f2fs_sb_info *sbi)
{
	DEFINE_WAIT(wait);

	for (;;) {
		prepare_to_wait(&sbi->cp_wait, &wait, TASK_UNINTERRUPTIBLE);

		if (!get_pages(sbi, F2FS_WB_CP_DATA))
			break;

		if (unlikely(f2fs_cp_error(sbi)))
			break;

		io_schedule_timeout(5*HZ);
	}
	finish_wait(&sbi->cp_wait, &wait);
}

static void update_ckpt_flags(struct f2fs_sb_info *sbi, struct cp_control *cpc)
{
	unsigned long orphan_num = sbi->im[ORPHAN_INO].ino_num;
	struct f2fs_checkpoint *ckpt = F2FS_CKPT(sbi);
	unsigned long flags;

	spin_lock_irqsave(&sbi->cp_lock, flags);

	if ((cpc->reason & CP_UMOUNT) &&
			le32_to_cpu(ckpt->cp_pack_total_block_count) >
			sbi->blocks_per_seg - NM_I(sbi)->nat_bits_blocks)
		disable_nat_bits(sbi, false);

	if (cpc->reason & CP_TRIMMED)
		__set_ckpt_flags(ckpt, CP_TRIMMED_FLAG);
	else
		__clear_ckpt_flags(ckpt, CP_TRIMMED_FLAG);

	if (cpc->reason & CP_UMOUNT)
		__set_ckpt_flags(ckpt, CP_UMOUNT_FLAG);
	else
		__clear_ckpt_flags(ckpt, CP_UMOUNT_FLAG);

	if (cpc->reason & CP_FASTBOOT)
		__set_ckpt_flags(ckpt, CP_FASTBOOT_FLAG);
	else
		__clear_ckpt_flags(ckpt, CP_FASTBOOT_FLAG);

	if (orphan_num)
		__set_ckpt_flags(ckpt, CP_ORPHAN_PRESENT_FLAG);
	else
		__clear_ckpt_flags(ckpt, CP_ORPHAN_PRESENT_FLAG);

	if (is_sbi_flag_set(sbi, SBI_NEED_FSCK))
		__set_ckpt_flags(ckpt, CP_FSCK_FLAG);

	if (is_sbi_flag_set(sbi, SBI_CP_DISABLED))
		__set_ckpt_flags(ckpt, CP_DISABLED_FLAG);
	else
		__clear_ckpt_flags(ckpt, CP_DISABLED_FLAG);

	if (is_sbi_flag_set(sbi, SBI_CP_DISABLED_QUICK))
		__set_ckpt_flags(ckpt, CP_DISABLED_QUICK_FLAG);
	else
		__clear_ckpt_flags(ckpt, CP_DISABLED_QUICK_FLAG);

	if (is_sbi_flag_set(sbi, SBI_QUOTA_SKIP_FLUSH))
		__set_ckpt_flags(ckpt, CP_QUOTA_NEED_FSCK_FLAG);
<<<<<<< HEAD
	/*
	 * TODO: we count on fsck.f2fs to clear this flag until we figure out
	 * missing cases which clear it incorrectly.
	 */
=======
	else
		__clear_ckpt_flags(ckpt, CP_QUOTA_NEED_FSCK_FLAG);
>>>>>>> 9528de5b

	if (is_sbi_flag_set(sbi, SBI_QUOTA_NEED_REPAIR))
		__set_ckpt_flags(ckpt, CP_QUOTA_NEED_FSCK_FLAG);

	/* set this flag to activate crc|cp_ver for recovery */
	__set_ckpt_flags(ckpt, CP_CRC_RECOVERY_FLAG);
	__clear_ckpt_flags(ckpt, CP_NOCRC_RECOVERY_FLAG);

	spin_unlock_irqrestore(&sbi->cp_lock, flags);
}

static void commit_checkpoint(struct f2fs_sb_info *sbi,
	void *src, block_t blk_addr)
{
	struct writeback_control wbc = {
		.for_reclaim = 0,
	};

	/*
	 * pagevec_lookup_tag and lock_page again will take
	 * some extra time. Therefore, f2fs_update_meta_pages and
	 * f2fs_sync_meta_pages are combined in this function.
	 */
	struct page *page = f2fs_grab_meta_page(sbi, blk_addr);
	int err;

	f2fs_wait_on_page_writeback(page, META, true, true);

	memcpy(page_address(page), src, PAGE_SIZE);

	set_page_dirty(page);
	if (unlikely(!clear_page_dirty_for_io(page)))
		f2fs_bug_on(sbi, 1);

	/* writeout cp pack 2 page */
	err = __f2fs_write_meta_page(page, &wbc, FS_CP_META_IO);
	if (unlikely(err && f2fs_cp_error(sbi))) {
		f2fs_put_page(page, 1);
		return;
	}

	f2fs_bug_on(sbi, err);
	f2fs_put_page(page, 0);

	/* submit checkpoint (with barrier if NOBARRIER is not set) */
	f2fs_submit_merged_write(sbi, META_FLUSH);
}

static int do_checkpoint(struct f2fs_sb_info *sbi, struct cp_control *cpc)
{
	struct f2fs_checkpoint *ckpt = F2FS_CKPT(sbi);
	struct f2fs_nm_info *nm_i = NM_I(sbi);
	unsigned long orphan_num = sbi->im[ORPHAN_INO].ino_num, flags;
	block_t start_blk;
	unsigned int data_sum_blocks, orphan_blocks;
	__u32 crc32 = 0;
	int i;
	int cp_payload_blks = __cp_payload(sbi);
	struct super_block *sb = sbi->sb;
	struct curseg_info *seg_i = CURSEG_I(sbi, CURSEG_HOT_NODE);
	u64 kbytes_written;
	int err;

	/* Flush all the NAT/SIT pages */
	f2fs_sync_meta_pages(sbi, META, LONG_MAX, FS_CP_META_IO);
	f2fs_bug_on(sbi, get_pages(sbi, F2FS_DIRTY_META) &&
					!f2fs_cp_error(sbi));

	/*
	 * modify checkpoint
	 * version number is already updated
	 */
	ckpt->elapsed_time = cpu_to_le64(get_mtime(sbi, true));
	ckpt->free_segment_count = cpu_to_le32(free_segments(sbi));
	for (i = 0; i < NR_CURSEG_NODE_TYPE; i++) {
		ckpt->cur_node_segno[i] =
			cpu_to_le32(curseg_segno(sbi, i + CURSEG_HOT_NODE));
		ckpt->cur_node_blkoff[i] =
			cpu_to_le16(curseg_blkoff(sbi, i + CURSEG_HOT_NODE));
		ckpt->alloc_type[i + CURSEG_HOT_NODE] =
				curseg_alloc_type(sbi, i + CURSEG_HOT_NODE);
	}
	for (i = 0; i < NR_CURSEG_DATA_TYPE; i++) {
		ckpt->cur_data_segno[i] =
			cpu_to_le32(curseg_segno(sbi, i + CURSEG_HOT_DATA));
		ckpt->cur_data_blkoff[i] =
			cpu_to_le16(curseg_blkoff(sbi, i + CURSEG_HOT_DATA));
		ckpt->alloc_type[i + CURSEG_HOT_DATA] =
				curseg_alloc_type(sbi, i + CURSEG_HOT_DATA);
	}

	/* 2 cp  + n data seg summary + orphan inode blocks */
	data_sum_blocks = f2fs_npages_for_summary_flush(sbi, false);
	spin_lock_irqsave(&sbi->cp_lock, flags);
	if (data_sum_blocks < NR_CURSEG_DATA_TYPE)
		__set_ckpt_flags(ckpt, CP_COMPACT_SUM_FLAG);
	else
		__clear_ckpt_flags(ckpt, CP_COMPACT_SUM_FLAG);
	spin_unlock_irqrestore(&sbi->cp_lock, flags);

	orphan_blocks = GET_ORPHAN_BLOCKS(orphan_num);
	ckpt->cp_pack_start_sum = cpu_to_le32(1 + cp_payload_blks +
			orphan_blocks);

	if (__remain_node_summaries(cpc->reason))
		ckpt->cp_pack_total_block_count = cpu_to_le32(F2FS_CP_PACKS+
				cp_payload_blks + data_sum_blocks +
				orphan_blocks + NR_CURSEG_NODE_TYPE);
	else
		ckpt->cp_pack_total_block_count = cpu_to_le32(F2FS_CP_PACKS +
				cp_payload_blks + data_sum_blocks +
				orphan_blocks);

	/* update ckpt flag for checkpoint */
	update_ckpt_flags(sbi, cpc);

	/* update SIT/NAT bitmap */
	get_sit_bitmap(sbi, __bitmap_ptr(sbi, SIT_BITMAP));
	get_nat_bitmap(sbi, __bitmap_ptr(sbi, NAT_BITMAP));

	crc32 = f2fs_checkpoint_chksum(sbi, ckpt);
	*((__le32 *)((unsigned char *)ckpt +
				le32_to_cpu(ckpt->checksum_offset)))
				= cpu_to_le32(crc32);

	start_blk = __start_cp_next_addr(sbi);

	/* write nat bits */
	if (enabled_nat_bits(sbi, cpc)) {
		__u64 cp_ver = cur_cp_version(ckpt);
		block_t blk;

		cp_ver |= ((__u64)crc32 << 32);
		*(__le64 *)nm_i->nat_bits = cpu_to_le64(cp_ver);

		blk = start_blk + sbi->blocks_per_seg - nm_i->nat_bits_blocks;
		for (i = 0; i < nm_i->nat_bits_blocks; i++)
			f2fs_update_meta_page(sbi, nm_i->nat_bits +
					(i << F2FS_BLKSIZE_BITS), blk + i);
	}

	/* write out checkpoint buffer at block 0 */
	f2fs_update_meta_page(sbi, ckpt, start_blk++);

	for (i = 1; i < 1 + cp_payload_blks; i++)
		f2fs_update_meta_page(sbi, (char *)ckpt + i * F2FS_BLKSIZE,
							start_blk++);

	if (orphan_num) {
		write_orphan_inodes(sbi, start_blk);
		start_blk += orphan_blocks;
	}

	f2fs_write_data_summaries(sbi, start_blk);
	start_blk += data_sum_blocks;

	/* Record write statistics in the hot node summary */
	kbytes_written = sbi->kbytes_written;
	if (sb->s_bdev->bd_part)
		kbytes_written += BD_PART_WRITTEN(sbi);

	seg_i->journal->info.kbytes_written = cpu_to_le64(kbytes_written);

	if (__remain_node_summaries(cpc->reason)) {
		f2fs_write_node_summaries(sbi, start_blk);
		start_blk += NR_CURSEG_NODE_TYPE;
	}

	/* update user_block_counts */
	sbi->last_valid_block_count = sbi->total_valid_block_count;
	percpu_counter_set(&sbi->alloc_valid_block_count, 0);

	/* Here, we have one bio having CP pack except cp pack 2 page */
	f2fs_sync_meta_pages(sbi, META, LONG_MAX, FS_CP_META_IO);
	f2fs_bug_on(sbi, get_pages(sbi, F2FS_DIRTY_META) &&
					!f2fs_cp_error(sbi));

	/* wait for previous submitted meta pages writeback */
	f2fs_wait_on_all_pages_writeback(sbi);

	/* flush all device cache */
	err = f2fs_flush_device_cache(sbi);
	if (err)
		return err;

	/* barrier and flush checkpoint cp pack 2 page if it can */
	commit_checkpoint(sbi, ckpt, start_blk);
	f2fs_wait_on_all_pages_writeback(sbi);

	/*
	 * invalidate intermediate page cache borrowed from meta inode
	 * which are used for migration of encrypted inode's blocks.
	 */
	if (f2fs_sb_has_encrypt(sbi))
		invalidate_mapping_pages(META_MAPPING(sbi),
				MAIN_BLKADDR(sbi), MAX_BLKADDR(sbi) - 1);

	f2fs_release_ino_entry(sbi, false);

	f2fs_reset_fsync_node_info(sbi);

	clear_sbi_flag(sbi, SBI_IS_DIRTY);
	clear_sbi_flag(sbi, SBI_NEED_CP);
	clear_sbi_flag(sbi, SBI_QUOTA_SKIP_FLUSH);
<<<<<<< HEAD
	sbi->unusable_block_count = 0;
=======

	spin_lock(&sbi->stat_lock);
	sbi->unusable_block_count = 0;
	spin_unlock(&sbi->stat_lock);

>>>>>>> 9528de5b
	__set_cp_next_pack(sbi);

	/*
	 * redirty superblock if metadata like node page or inode cache is
	 * updated during writing checkpoint.
	 */
	if (get_pages(sbi, F2FS_DIRTY_NODES) ||
			get_pages(sbi, F2FS_DIRTY_IMETA))
		set_sbi_flag(sbi, SBI_IS_DIRTY);

	f2fs_bug_on(sbi, get_pages(sbi, F2FS_DIRTY_DENTS));

	return unlikely(f2fs_cp_error(sbi)) ? -EIO : 0;
}

/*
 * We guarantee that this checkpoint procedure will not fail.
 */
int f2fs_write_checkpoint(struct f2fs_sb_info *sbi, struct cp_control *cpc)
{
	struct f2fs_checkpoint *ckpt = F2FS_CKPT(sbi);
	unsigned long long ckpt_ver;
	int err = 0;

<<<<<<< HEAD
=======
	if (f2fs_readonly(sbi->sb) || f2fs_hw_is_readonly(sbi))
		return -EROFS;

>>>>>>> 9528de5b
	if (unlikely(is_sbi_flag_set(sbi, SBI_CP_DISABLED))) {
		if (cpc->reason != CP_PAUSE)
			return 0;
		f2fs_msg(sbi->sb, KERN_WARNING,
				"Start checkpoint disabled!");
	}
	mutex_lock(&sbi->cp_mutex);

	if (!is_sbi_flag_set(sbi, SBI_IS_DIRTY) &&
		((cpc->reason & CP_FASTBOOT) || (cpc->reason & CP_SYNC) ||
		((cpc->reason & CP_DISCARD) && !sbi->discard_blks)))
		goto out;
	if (unlikely(f2fs_cp_error(sbi))) {
		err = -EIO;
		goto out;
	}

	trace_f2fs_write_checkpoint(sbi->sb, cpc->reason, "start block_ops");

	err = block_operations(sbi);
	if (err)
		goto out;

	trace_f2fs_write_checkpoint(sbi->sb, cpc->reason, "finish block_ops");

	f2fs_flush_merged_writes(sbi);

	/* this is the case of multiple fstrims without any changes */
	if (cpc->reason & CP_DISCARD) {
		if (!f2fs_exist_trim_candidates(sbi, cpc)) {
			unblock_operations(sbi);
			goto out;
		}

		if (NM_I(sbi)->dirty_nat_cnt == 0 &&
				SIT_I(sbi)->dirty_sentries == 0 &&
				prefree_segments(sbi) == 0) {
			f2fs_flush_sit_entries(sbi, cpc);
			f2fs_clear_prefree_segments(sbi, cpc);
			unblock_operations(sbi);
			goto out;
		}
	}

	/*
	 * update checkpoint pack index
	 * Increase the version number so that
	 * SIT entries and seg summaries are written at correct place
	 */
	ckpt_ver = cur_cp_version(ckpt);
	ckpt->checkpoint_ver = cpu_to_le64(++ckpt_ver);

	/* write cached NAT/SIT entries to NAT/SIT area */
	err = f2fs_flush_nat_entries(sbi, cpc);
	if (err)
		goto stop;

	f2fs_flush_sit_entries(sbi, cpc);

	/* unlock all the fs_lock[] in do_checkpoint() */
	err = do_checkpoint(sbi, cpc);
	if (err)
		f2fs_release_discard_addrs(sbi);
	else
		f2fs_clear_prefree_segments(sbi, cpc);
stop:
	unblock_operations(sbi);
	stat_inc_cp_count(sbi->stat_info);

	if (cpc->reason & CP_RECOVERY)
		f2fs_msg(sbi->sb, KERN_NOTICE,
			"checkpoint: version = %llx", ckpt_ver);

	/* do checkpoint periodically */
	f2fs_update_time(sbi, CP_TIME);
	trace_f2fs_write_checkpoint(sbi->sb, cpc->reason, "finish checkpoint");
out:
	mutex_unlock(&sbi->cp_mutex);
	return err;
}

void f2fs_init_ino_entry_info(struct f2fs_sb_info *sbi)
{
	int i;

	for (i = 0; i < MAX_INO_ENTRY; i++) {
		struct inode_management *im = &sbi->im[i];

		INIT_RADIX_TREE(&im->ino_root, GFP_ATOMIC);
		spin_lock_init(&im->ino_lock);
		INIT_LIST_HEAD(&im->ino_list);
		im->ino_num = 0;
	}

	sbi->max_orphans = (sbi->blocks_per_seg - F2FS_CP_PACKS -
			NR_CURSEG_TYPE - __cp_payload(sbi)) *
				F2FS_ORPHANS_PER_BLOCK;
}

int __init f2fs_create_checkpoint_caches(void)
{
	ino_entry_slab = f2fs_kmem_cache_create("f2fs_ino_entry",
			sizeof(struct ino_entry));
	if (!ino_entry_slab)
		return -ENOMEM;
	f2fs_inode_entry_slab = f2fs_kmem_cache_create("f2fs_inode_entry",
			sizeof(struct inode_entry));
	if (!f2fs_inode_entry_slab) {
		kmem_cache_destroy(ino_entry_slab);
		return -ENOMEM;
	}
	return 0;
}

void f2fs_destroy_checkpoint_caches(void)
{
	kmem_cache_destroy(ino_entry_slab);
	kmem_cache_destroy(f2fs_inode_entry_slab);
}<|MERGE_RESOLUTION|>--- conflicted
+++ resolved
@@ -130,8 +130,6 @@
 	return __get_meta_page(sbi, index, false);
 }
 
-<<<<<<< HEAD
-=======
 static bool __is_bitmap_valid(struct f2fs_sb_info *sbi, block_t blkaddr,
 							int type)
 {
@@ -156,7 +154,6 @@
 	return exist;
 }
 
->>>>>>> 9528de5b
 bool f2fs_is_valid_blkaddr(struct f2fs_sb_info *sbi,
 					block_t blkaddr, int type)
 {
@@ -178,20 +175,8 @@
 			return false;
 		break;
 	case META_POR:
-	case DATA_GENERIC:
 		if (unlikely(blkaddr >= MAX_BLKADDR(sbi) ||
-			blkaddr < MAIN_BLKADDR(sbi))) {
-			if (type == DATA_GENERIC) {
-				f2fs_msg(sbi->sb, KERN_WARNING,
-					"access invalid blkaddr:%u", blkaddr);
-				WARN_ON(1);
-			}
-			return false;
-		}
-		break;
-	case META_GENERIC:
-		if (unlikely(blkaddr < SEG0_BLKADDR(sbi) ||
-			blkaddr >= MAIN_BLKADDR(sbi)))
+			blkaddr < MAIN_BLKADDR(sbi)))
 			return false;
 		break;
 	case DATA_GENERIC:
@@ -836,13 +821,6 @@
 	if (IS_ERR(*cp_page))
 		return PTR_ERR(*cp_page);
 
-<<<<<<< HEAD
-	*cp_page = f2fs_get_meta_page(sbi, cp_addr);
-	if (IS_ERR(*cp_page))
-		return PTR_ERR(*cp_page);
-
-=======
->>>>>>> 9528de5b
 	*cp_block = (struct f2fs_checkpoint *)page_address(*cp_page);
 
 	crc_offset = le32_to_cpu((*cp_block)->checksum_offset);
@@ -968,15 +946,10 @@
 		sbi->cur_cp_pack = 2;
 
 	/* Sanity checking of checkpoint */
-<<<<<<< HEAD
-	if (f2fs_sanity_check_ckpt(sbi))
-		goto free_fail_no_cp;
-=======
 	if (f2fs_sanity_check_ckpt(sbi)) {
 		err = -EFSCORRUPTED;
 		goto free_fail_no_cp;
 	}
->>>>>>> 9528de5b
 
 	if (cp_blks <= 1)
 		goto done;
@@ -1006,11 +979,7 @@
 	f2fs_put_page(cp2, 1);
 fail_no_cp:
 	kvfree(sbi->ckpt);
-<<<<<<< HEAD
-	return -EINVAL;
-=======
 	return err;
->>>>>>> 9528de5b
 }
 
 static void __add_dirty_inode(struct inode *inode, enum inode_type type)
@@ -1363,15 +1332,8 @@
 
 	if (is_sbi_flag_set(sbi, SBI_QUOTA_SKIP_FLUSH))
 		__set_ckpt_flags(ckpt, CP_QUOTA_NEED_FSCK_FLAG);
-<<<<<<< HEAD
-	/*
-	 * TODO: we count on fsck.f2fs to clear this flag until we figure out
-	 * missing cases which clear it incorrectly.
-	 */
-=======
 	else
 		__clear_ckpt_flags(ckpt, CP_QUOTA_NEED_FSCK_FLAG);
->>>>>>> 9528de5b
 
 	if (is_sbi_flag_set(sbi, SBI_QUOTA_NEED_REPAIR))
 		__set_ckpt_flags(ckpt, CP_QUOTA_NEED_FSCK_FLAG);
@@ -1576,15 +1538,11 @@
 	clear_sbi_flag(sbi, SBI_IS_DIRTY);
 	clear_sbi_flag(sbi, SBI_NEED_CP);
 	clear_sbi_flag(sbi, SBI_QUOTA_SKIP_FLUSH);
-<<<<<<< HEAD
-	sbi->unusable_block_count = 0;
-=======
 
 	spin_lock(&sbi->stat_lock);
 	sbi->unusable_block_count = 0;
 	spin_unlock(&sbi->stat_lock);
 
->>>>>>> 9528de5b
 	__set_cp_next_pack(sbi);
 
 	/*
@@ -1609,12 +1567,9 @@
 	unsigned long long ckpt_ver;
 	int err = 0;
 
-<<<<<<< HEAD
-=======
 	if (f2fs_readonly(sbi->sb) || f2fs_hw_is_readonly(sbi))
 		return -EROFS;
 
->>>>>>> 9528de5b
 	if (unlikely(is_sbi_flag_set(sbi, SBI_CP_DISABLED))) {
 		if (cpc->reason != CP_PAUSE)
 			return 0;
