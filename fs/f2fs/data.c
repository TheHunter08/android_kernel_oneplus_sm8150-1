--- conflicted
+++ resolved
@@ -489,14 +489,9 @@
 	struct inode *inode = fio->page->mapping->host;
 
 	if (!f2fs_is_valid_blkaddr(fio->sbi, fio->new_blkaddr,
-<<<<<<< HEAD
-			__is_meta_io(fio) ? META_GENERIC : DATA_GENERIC))
-		return -EFAULT;
-=======
 			fio->is_por ? META_POR : (__is_meta_io(fio) ?
 			META_GENERIC : DATA_GENERIC_ENHANCE)))
 		return -EFSCORRUPTED;
->>>>>>> 9528de5b
 
 	trace_f2fs_submit_page_bio(page, fio);
 	f2fs_trace_ios(fio, 0);
@@ -554,13 +549,7 @@
 		spin_unlock(&io->io_lock);
 	}
 
-<<<<<<< HEAD
-	if (__is_valid_data_blkaddr(fio->old_blkaddr))
-		verify_block_addr(fio, fio->old_blkaddr);
-	verify_block_addr(fio, fio->new_blkaddr);
-=======
 	verify_fio_blkaddr(fio);
->>>>>>> 9528de5b
 
 	bio_page = fio->encrypted_page ? fio->encrypted_page : fio->page;
 	inode = fio->page->mapping->host;
@@ -630,9 +619,6 @@
 	struct bio_post_read_ctx *ctx;
 	unsigned int post_read_steps = 0;
 
-	if (!f2fs_is_valid_blkaddr(sbi, blkaddr, DATA_GENERIC))
-		return ERR_PTR(-EFAULT);
-
 	bio = f2fs_bio_alloc(sbi, min_t(int, nr_pages, BIO_MAX_PAGES), false);
 	if (!bio)
 		return ERR_PTR(-ENOMEM);
@@ -664,12 +650,8 @@
 static int f2fs_submit_page_read(struct inode *inode, struct page *page,
 							block_t blkaddr)
 {
-<<<<<<< HEAD
-	struct bio *bio = f2fs_grab_read_bio(inode, blkaddr, 1, 0);
-=======
 	struct f2fs_sb_info *sbi = F2FS_I_SB(inode);
 	struct bio *bio;
->>>>>>> 9528de5b
 
 	bio = f2fs_grab_read_bio(inode, blkaddr, 1, 0);
 	if (IS_ERR(bio))
@@ -686,13 +668,8 @@
 		return -EFAULT;
 	}
 	ClearPageError(page);
-<<<<<<< HEAD
-	inc_page_count(F2FS_I_SB(inode), F2FS_RD_DATA);
-	__f2fs_submit_read_bio(F2FS_I_SB(inode), bio, DATA);
-=======
 	inc_page_count(sbi, F2FS_RD_DATA);
 	__f2fs_submit_read_bio(sbi, bio, DATA);
->>>>>>> 9528de5b
 	return 0;
 }
 
@@ -1187,21 +1164,12 @@
 	blkaddr = datablock_addr(dn.inode, dn.node_page, dn.ofs_in_node);
 
 	if (__is_valid_data_blkaddr(blkaddr) &&
-<<<<<<< HEAD
-		!f2fs_is_valid_blkaddr(sbi, blkaddr, DATA_GENERIC)) {
-		err = -EFAULT;
-		goto sync_out;
-	}
-
-	if (is_valid_data_blkaddr(sbi, blkaddr)) {
-=======
 		!f2fs_is_valid_blkaddr(sbi, blkaddr, DATA_GENERIC_ENHANCE)) {
 		err = -EFSCORRUPTED;
 		goto sync_out;
 	}
 
 	if (__is_valid_data_blkaddr(blkaddr)) {
->>>>>>> 9528de5b
 		/* use out-place-update for driect IO under LFS mode */
 		if (test_opt(sbi, LFS) && flag == F2FS_GET_BLOCK_DIO &&
 							map->m_may_create) {
@@ -1776,114 +1744,13 @@
 				goto next_page;
 		}
 
-<<<<<<< HEAD
-		block_in_file = (sector_t)page->index;
-		last_block = block_in_file + nr_pages;
-		last_block_in_file = (i_size_read(inode) + blocksize - 1) >>
-								blkbits;
-		if (last_block > last_block_in_file)
-			last_block = last_block_in_file;
-
-		/* just zeroing out page which is beyond EOF */
-		if (block_in_file >= last_block)
-			goto zero_out;
-		/*
-		 * Map blocks using the previous result first.
-		 */
-		if ((map.m_flags & F2FS_MAP_MAPPED) &&
-				block_in_file > map.m_lblk &&
-				block_in_file < (map.m_lblk + map.m_len))
-			goto got_it;
-
-		/*
-		 * Then do more f2fs_map_blocks() calls until we are
-		 * done with this page.
-		 */
-		map.m_lblk = block_in_file;
-		map.m_len = last_block - block_in_file;
-
-		if (f2fs_map_blocks(inode, &map, 0, F2FS_GET_BLOCK_DEFAULT))
-			goto set_error_page;
-got_it:
-		if ((map.m_flags & F2FS_MAP_MAPPED)) {
-			block_nr = map.m_pblk + block_in_file - map.m_lblk;
-			SetPageMappedToDisk(page);
-
-			if (!PageUptodate(page) && !cleancache_get_page(page)) {
-				SetPageUptodate(page);
-				goto confused;
-			}
-
-			if (!f2fs_is_valid_blkaddr(F2FS_I_SB(inode), block_nr,
-								DATA_GENERIC))
-				goto set_error_page;
-		} else {
-zero_out:
-=======
 		ret = f2fs_read_single_page(inode, page, nr_pages, &map, &bio,
 					&last_block_in_bio, is_readahead);
 		if (ret) {
 			SetPageError(page);
->>>>>>> 9528de5b
 			zero_user_segment(page, 0, PAGE_SIZE);
 			unlock_page(page);
 		}
-<<<<<<< HEAD
-
-		/*
-		 * This page will go to BIO.  Do we need to send this
-		 * BIO off first?
-		 */
-		if (bio && (last_block_in_bio != block_nr - 1 ||
-			!__same_bdev(F2FS_I_SB(inode), block_nr, bio))) {
-submit_and_realloc:
-			__f2fs_submit_read_bio(F2FS_I_SB(inode), bio, DATA);
-			bio = NULL;
-		}
-
-		dun = PG_DUN(inode, page);
-		bio_encrypted = f2fs_may_encrypt_bio(inode, NULL);
-		if (!fscrypt_mergeable_bio(bio, dun, bio_encrypted, 0)) {
-			__submit_bio(F2FS_I_SB(inode), bio, DATA);
-			bio = NULL;
-		}
-
-		if (bio == NULL) {
-			bio = f2fs_grab_read_bio(inode, block_nr, nr_pages,
-					is_readahead ? REQ_RAHEAD : 0);
-			if (IS_ERR(bio)) {
-				bio = NULL;
-				goto set_error_page;
-			}
-			if (bio_encrypted)
-				fscrypt_set_ice_dun(inode, bio, dun);
-		}
-		/*
-		 * If the page is under writeback, we need to wait for
-		 * its completion to see the correct decrypted data.
-		 */
-		f2fs_wait_on_block_writeback(inode, block_nr);
-
-		if (bio_add_page(bio, page, blocksize, 0) < blocksize)
-			goto submit_and_realloc;
-
-		inc_page_count(F2FS_I_SB(inode), F2FS_RD_DATA);
-		ClearPageError(page);
-		last_block_in_bio = block_nr;
-		goto next_page;
-set_error_page:
-		SetPageError(page);
-		zero_user_segment(page, 0, PAGE_SIZE);
-		unlock_page(page);
-		goto next_page;
-confused:
-		if (bio) {
-			__f2fs_submit_read_bio(F2FS_I_SB(inode), bio, DATA);
-			bio = NULL;
-		}
-		unlock_page(page);
-=======
->>>>>>> 9528de5b
 next_page:
 		if (pages)
 			put_page(page);
@@ -1891,11 +1758,7 @@
 	BUG_ON(pages && !list_empty(pages));
 	if (bio)
 		__f2fs_submit_read_bio(F2FS_I_SB(inode), bio, DATA);
-<<<<<<< HEAD
-	return 0;
-=======
 	return pages ? 0 : ret;
->>>>>>> 9528de5b
 }
 
 static int f2fs_read_data_page(struct file *file, struct page *page)
@@ -2068,13 +1931,8 @@
 		fio->old_blkaddr = ei.blk + page->index - ei.fofs;
 
 		if (!f2fs_is_valid_blkaddr(fio->sbi, fio->old_blkaddr,
-<<<<<<< HEAD
-							DATA_GENERIC))
-			return -EFAULT;
-=======
 						DATA_GENERIC_ENHANCE))
 			return -EFSCORRUPTED;
->>>>>>> 9528de5b
 
 		ipu_force = true;
 		fio->need_lock = LOCK_DONE;
@@ -2100,25 +1958,16 @@
 got_it:
 	if (__is_valid_data_blkaddr(fio->old_blkaddr) &&
 		!f2fs_is_valid_blkaddr(fio->sbi, fio->old_blkaddr,
-<<<<<<< HEAD
-							DATA_GENERIC)) {
-		err = -EFAULT;
-=======
 						DATA_GENERIC_ENHANCE)) {
 		err = -EFSCORRUPTED;
->>>>>>> 9528de5b
 		goto out_writepage;
 	}
 	/*
 	 * If current allocation needs SSR,
 	 * it had better in-place writes for updated data.
 	 */
-<<<<<<< HEAD
-	if (ipu_force || (is_valid_data_blkaddr(fio->sbi, fio->old_blkaddr) &&
-=======
 	if (ipu_force ||
 		(__is_valid_data_blkaddr(fio->old_blkaddr) &&
->>>>>>> 9528de5b
 					need_inplace_update(fio))) {
 		err = encrypt_one_page(fio);
 		if (err)
@@ -2136,11 +1985,8 @@
 									true);
 			if (PageWriteback(page))
 				end_page_writeback(page);
-<<<<<<< HEAD
-=======
 		} else {
 			set_inode_flag(inode, FI_UPDATE_WRITE);
->>>>>>> 9528de5b
 		}
 		trace_f2fs_do_write_data_page(fio->page, IPU);
 		return err;
@@ -2304,12 +2150,8 @@
 	}
 
 	unlock_page(page);
-<<<<<<< HEAD
-	if (!S_ISDIR(inode->i_mode) && !IS_NOQUOTA(inode))
-=======
 	if (!S_ISDIR(inode->i_mode) && !IS_NOQUOTA(inode) &&
 					!F2FS_I(inode)->cp_task)
->>>>>>> 9528de5b
 		f2fs_balance_fs(sbi, need_balance_fs);
 
 	if (unlikely(f2fs_cp_error(sbi))) {
@@ -2862,7 +2704,6 @@
 	}
 	return 0;
 }
-<<<<<<< HEAD
 
 static void f2fs_dio_end_io(struct bio *bio)
 {
@@ -2874,19 +2715,6 @@
 	bio->bi_private = dio->orig_private;
 	bio->bi_end_io = dio->orig_end_io;
 
-=======
-
-static void f2fs_dio_end_io(struct bio *bio)
-{
-	struct f2fs_private_dio *dio = bio->bi_private;
-
-	dec_page_count(F2FS_I_SB(dio->inode),
-			dio->write ? F2FS_DIO_WRITE : F2FS_DIO_READ);
-
-	bio->bi_private = dio->orig_private;
-	bio->bi_end_io = dio->orig_end_io;
-
->>>>>>> 9528de5b
 	kvfree(dio);
 
 	bio_endio(bio);
