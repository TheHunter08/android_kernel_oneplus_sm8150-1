--- conflicted
+++ resolved
@@ -2822,12 +2822,7 @@
 		goto out;
 
 	if (is_sbi_flag_set(sbi, SBI_NEED_FSCK)) {
-<<<<<<< HEAD
-		f2fs_msg(sbi->sb, KERN_WARNING,
-			"Found FS corruption, run fsck to fix.");
-=======
 		f2fs_warn(sbi, "Found FS corruption, run fsck to fix.");
->>>>>>> 43919ded
 		return -EFSCORRUPTED;
 	}
 
@@ -4171,15 +4166,8 @@
 
 		start = le32_to_cpu(segno_in_journal(journal, i));
 		if (start >= MAIN_SEGS(sbi)) {
-<<<<<<< HEAD
-			f2fs_msg(sbi->sb, KERN_ERR,
-					"Wrong journal entry on segno %u",
-					start);
-			set_sbi_flag(sbi, SBI_NEED_FSCK);
-=======
 			f2fs_err(sbi, "Wrong journal entry on segno %u",
 				 start);
->>>>>>> 43919ded
 			err = -EFSCORRUPTED;
 			break;
 		}
@@ -4217,15 +4205,8 @@
 	up_read(&curseg->journal_rwsem);
 
 	if (!err && total_node_blocks != valid_node_count(sbi)) {
-<<<<<<< HEAD
-		f2fs_msg(sbi->sb, KERN_ERR,
-			"SIT is corrupted node# %u vs %u",
-			total_node_blocks, valid_node_count(sbi));
-		set_sbi_flag(sbi, SBI_NEED_FSCK);
-=======
 		f2fs_err(sbi, "SIT is corrupted node# %u vs %u",
 			 total_node_blocks, valid_node_count(sbi));
->>>>>>> 43919ded
 		err = -EFSCORRUPTED;
 	}
 
@@ -4340,19 +4321,10 @@
 			if (!f2fs_test_bit(blkofs, se->cur_valid_map))
 				continue;
 out:
-<<<<<<< HEAD
-			f2fs_msg(sbi->sb, KERN_ERR,
-				"Current segment's next free block offset is "
-				"inconsistent with bitmap, logtype:%u, "
-				"segno:%u, type:%u, next_blkoff:%u, blkofs:%u",
-				i, curseg->segno, curseg->alloc_type,
-				curseg->next_blkoff, blkofs);
-=======
 			f2fs_err(sbi,
 				 "Current segment's next free block offset is inconsistent with bitmap, logtype:%u, segno:%u, type:%u, next_blkoff:%u, blkofs:%u",
 				 i, curseg->segno, curseg->alloc_type,
 				 curseg->next_blkoff, blkofs);
->>>>>>> 43919ded
 			return -EFSCORRUPTED;
 		}
 	}
