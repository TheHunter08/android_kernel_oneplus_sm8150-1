--- conflicted
+++ resolved
@@ -656,14 +656,11 @@
 
 	if (f2fs_lookup_extent_cache(inode, index, &ei)) {
 		dn.data_blkaddr = ei.blk + index - ei.fofs;
-<<<<<<< HEAD
-=======
 		if (unlikely(!f2fs_is_valid_blkaddr(sbi, dn.data_blkaddr,
 						DATA_GENERIC_ENHANCE_READ))) {
 			err = -EFAULT;
 			goto put_page;
 		}
->>>>>>> 9528de5b
 		goto got_it;
 	}
 
@@ -673,17 +670,12 @@
 		goto put_page;
 	f2fs_put_dnode(&dn);
 
-<<<<<<< HEAD
-	if (unlikely(!f2fs_is_valid_blkaddr(sbi, dn.data_blkaddr,
-						DATA_GENERIC))) {
-=======
 	if (!__is_valid_data_blkaddr(dn.data_blkaddr)) {
 		err = -ENOENT;
 		goto put_page;
 	}
 	if (unlikely(!f2fs_is_valid_blkaddr(sbi, dn.data_blkaddr,
 						DATA_GENERIC_ENHANCE))) {
->>>>>>> 9528de5b
 		err = -EFAULT;
 		goto put_page;
 	}
@@ -1193,10 +1185,7 @@
 				"type [%d, %d] in SSA and SIT",
 				segno, type, GET_SUM_TYPE((&sum->footer)));
 			set_sbi_flag(sbi, SBI_NEED_FSCK);
-<<<<<<< HEAD
-=======
 			f2fs_stop_checkpoint(sbi, false);
->>>>>>> 9528de5b
 			goto skip;
 		}
 
@@ -1368,11 +1357,7 @@
 	sbi->gc_pin_file_threshold = DEF_GC_FAILED_PINNED_FILES;
 
 	/* give warm/cold data area from slower device */
-<<<<<<< HEAD
-	if (sbi->s_ndevs && !__is_large_section(sbi))
-=======
 	if (f2fs_is_multi_device(sbi) && !__is_large_section(sbi))
->>>>>>> 9528de5b
 		SIT_I(sbi)->last_victim[ALLOC_NEXT] =
 				GET_SEGNO(sbi, FDEV(0).end_blk) + 1;
 }