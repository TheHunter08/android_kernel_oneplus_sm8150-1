--- conflicted
+++ resolved
@@ -73,13 +73,8 @@
 
 	if (!__is_valid_data_blkaddr(addr))
 		return 1;
-<<<<<<< HEAD
-	if (!f2fs_is_valid_blkaddr(sbi, addr, DATA_GENERIC))
-		return -EFAULT;
-=======
 	if (!f2fs_is_valid_blkaddr(sbi, addr, DATA_GENERIC_ENHANCE))
 		return -EFSCORRUPTED;
->>>>>>> 9528de5b
 	return 0;
 }
 
@@ -272,16 +267,10 @@
 		struct extent_info *ei = &F2FS_I(inode)->extent_tree->largest;
 
 		if (ei->len &&
-<<<<<<< HEAD
-			(!f2fs_is_valid_blkaddr(sbi, ei->blk, DATA_GENERIC) ||
-			!f2fs_is_valid_blkaddr(sbi, ei->blk + ei->len - 1,
-							DATA_GENERIC))) {
-=======
 			(!f2fs_is_valid_blkaddr(sbi, ei->blk,
 						DATA_GENERIC_ENHANCE) ||
 			!f2fs_is_valid_blkaddr(sbi, ei->blk + ei->len - 1,
 						DATA_GENERIC_ENHANCE))) {
->>>>>>> 9528de5b
 			set_sbi_flag(sbi, SBI_NEED_FSCK);
 			f2fs_msg(sbi->sb, KERN_WARNING,
 				"%s: inode (ino=%lx) extent info [%u, %u, %u] "
@@ -385,11 +374,7 @@
 
 	if (!sanity_check_inode(inode, node_page)) {
 		f2fs_put_page(node_page, 1);
-<<<<<<< HEAD
-		return -EINVAL;
-=======
 		return -EFSCORRUPTED;
->>>>>>> 9528de5b
 	}
 
 	/* check data exist */
