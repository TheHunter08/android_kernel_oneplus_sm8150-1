--- conflicted
+++ resolved
@@ -358,11 +358,7 @@
 	switch (whence) {
 	case SEEK_DATA:
 		if ((blkaddr == NEW_ADDR && dirty == pgofs) ||
-<<<<<<< HEAD
-			is_valid_data_blkaddr(sbi, blkaddr))
-=======
 			__is_valid_data_blkaddr(blkaddr))
->>>>>>> 9528de5b
 			return true;
 		break;
 	case SEEK_HOLE:
@@ -428,11 +424,7 @@
 
 			if (__is_valid_data_blkaddr(blkaddr) &&
 				!f2fs_is_valid_blkaddr(F2FS_I_SB(inode),
-<<<<<<< HEAD
-						blkaddr, DATA_GENERIC)) {
-=======
 					blkaddr, DATA_GENERIC_ENHANCE)) {
->>>>>>> 9528de5b
 				f2fs_put_dnode(&dn);
 				goto fail;
 			}
@@ -533,12 +525,8 @@
 		f2fs_set_data_blkaddr(dn);
 
 		if (__is_valid_data_blkaddr(blkaddr) &&
-<<<<<<< HEAD
-			!f2fs_is_valid_blkaddr(sbi, blkaddr, DATA_GENERIC))
-=======
 			!f2fs_is_valid_blkaddr(sbi, blkaddr,
 					DATA_GENERIC_ENHANCE))
->>>>>>> 9528de5b
 			continue;
 
 		f2fs_invalidate_blocks(sbi, blkaddr);
@@ -567,11 +555,7 @@
 
 void f2fs_truncate_data_blocks(struct dnode_of_data *dn)
 {
-<<<<<<< HEAD
-	f2fs_truncate_data_blocks_range(dn, ADDRS_PER_BLOCK);
-=======
 	f2fs_truncate_data_blocks_range(dn, ADDRS_PER_BLOCK(dn->inode));
->>>>>>> 9528de5b
 }
 
 static int truncate_partial_data_page(struct inode *inode, u64 from,
@@ -842,17 +826,10 @@
 		 */
 		up_write(&F2FS_I(inode)->i_mmap_sem);
 		up_write(&F2FS_I(inode)->i_gc_rwsem[WRITE]);
-<<<<<<< HEAD
 
 		if (err)
 			return err;
 
-=======
-
-		if (err)
-			return err;
-
->>>>>>> 9528de5b
 		if (!to_smaller) {
 			/* should convert inline inode here */
 			if (!f2fs_may_inline_data(inode)) {
@@ -1044,8 +1021,6 @@
 	for (i = 0; i < done; i++, blkaddr++, do_replace++, dn.ofs_in_node++) {
 		*blkaddr = datablock_addr(dn.inode,
 					dn.node_page, dn.ofs_in_node);
-<<<<<<< HEAD
-=======
 
 		if (__is_valid_data_blkaddr(*blkaddr) &&
 			!f2fs_is_valid_blkaddr(sbi, *blkaddr,
@@ -1054,7 +1029,6 @@
 			return -EFAULT;
 		}
 
->>>>>>> 9528de5b
 		if (!f2fs_is_checkpointed_data(sbi, *blkaddr)) {
 
 			if (test_opt(sbi, LFS)) {
@@ -1680,11 +1654,7 @@
 	struct f2fs_inode_info *fi = F2FS_I(inode);
 	unsigned int flags = fi->i_flags;
 
-<<<<<<< HEAD
-	if (f2fs_encrypted_inode(inode))
-=======
 	if (IS_ENCRYPTED(inode))
->>>>>>> 9528de5b
 		flags |= F2FS_ENCRYPT_FL;
 	if (f2fs_has_inline_data(inode) || f2fs_has_inline_dentry(inode))
 		flags |= F2FS_INLINE_DATA_FL;
@@ -2620,11 +2590,7 @@
 							sizeof(range)))
 		return -EFAULT;
 
-<<<<<<< HEAD
-	if (sbi->s_ndevs <= 1 || sbi->s_ndevs - 1 <= range.dev_num ||
-=======
 	if (!f2fs_is_multi_device(sbi) || sbi->s_ndevs - 1 <= range.dev_num ||
->>>>>>> 9528de5b
 			__is_large_section(sbi)) {
 		f2fs_msg(sbi->sb, KERN_WARNING,
 			"Can't flush %u in %d for segs_per_sec %u != 1",
@@ -2909,11 +2875,7 @@
 
 	if (fi->i_gc_failures[GC_FAILURE_PIN] > sbi->gc_pin_file_threshold) {
 		f2fs_msg(sbi->sb, KERN_WARNING,
-<<<<<<< HEAD
-			"%s: Enable GC = ino %lx after %x GC trials\n",
-=======
 			"%s: Enable GC = ino %lx after %x GC trials",
->>>>>>> 9528de5b
 			__func__, inode->i_ino,
 			fi->i_gc_failures[GC_FAILURE_PIN]);
 		clear_inode_flag(inode, FI_PIN_FILE);
@@ -3120,17 +3082,6 @@
 		if ((iocb->ki_flags & IOCB_NOWAIT)) {
 			if (!f2fs_overwrite_io(inode, iocb->ki_pos,
 						iov_iter_count(from)) ||
-<<<<<<< HEAD
-					f2fs_has_inline_data(inode) ||
-					f2fs_force_buffered_io(inode,
-							iocb, from)) {
-						clear_inode_flag(inode,
-								FI_NO_PREALLOC);
-						inode_unlock(inode);
-						return -EAGAIN;
-				}
-
-=======
 				f2fs_has_inline_data(inode) ||
 				f2fs_force_buffered_io(inode, iocb, from)) {
 				clear_inode_flag(inode, FI_NO_PREALLOC);
@@ -3138,7 +3089,6 @@
 				ret = -EAGAIN;
 				goto out;
 			}
->>>>>>> 9528de5b
 		} else {
 			preallocated = true;
 			target_size = iocb->ki_pos + iov_iter_count(from);
