// SPDX-License-Identifier: GPL-2.0
/*
 * fs/f2fs/file.c
 *
 * Copyright (c) 2012 Samsung Electronics Co., Ltd.
 *             http://www.samsung.com/
 */
#include <linux/fs.h>
#include <linux/f2fs_fs.h>
#include <linux/stat.h>
#include <linux/buffer_head.h>
#include <linux/writeback.h>
#include <linux/blkdev.h>
#include <linux/falloc.h>
#include <linux/types.h>
#include <linux/compat.h>
#include <linux/uaccess.h>
#include <linux/mount.h>
#include <linux/pagevec.h>
#include <linux/uio.h>
#include <linux/uuid.h>
#include <linux/file.h>

#include "f2fs.h"
#include "node.h"
#include "segment.h"
#include "xattr.h"
#include "acl.h"
#include "gc.h"
#include "trace.h"
#include <trace/events/f2fs.h>

static int f2fs_filemap_fault(struct vm_fault *vmf)
{
	struct inode *inode = file_inode(vmf->vma->vm_file);
	int err;

	down_read(&F2FS_I(inode)->i_mmap_sem);
	err = filemap_fault(vmf);
	up_read(&F2FS_I(inode)->i_mmap_sem);

	trace_f2fs_filemap_fault(inode, vmf->pgoff, (unsigned long)err);

	return err;
}

static int f2fs_vm_page_mkwrite(struct vm_fault *vmf)
{
	struct page *page = vmf->page;
	struct inode *inode = file_inode(vmf->vma->vm_file);
	struct f2fs_sb_info *sbi = F2FS_I_SB(inode);
	struct dnode_of_data dn;
	bool need_alloc = true;
	int err = 0;

	if (unlikely(f2fs_cp_error(sbi))) {
		err = -EIO;
		goto err;
	}

	if (!f2fs_is_checkpoint_ready(sbi)) {
		err = -ENOSPC;
		goto err;
	}

#ifdef CONFIG_F2FS_FS_COMPRESSION
	if (f2fs_compressed_file(inode)) {
		int ret = f2fs_is_compressed_cluster(inode, page->index);

		if (ret < 0) {
			err = ret;
			goto err;
		} else if (ret) {
			if (ret < F2FS_I(inode)->i_cluster_size) {
				err = -EAGAIN;
				goto err;
			}
			need_alloc = false;
		}
	}
#endif
	/* should do out of any locked page */
	if (need_alloc)
		f2fs_balance_fs(sbi, true);

	sb_start_pagefault(inode->i_sb);

	f2fs_bug_on(sbi, f2fs_has_inline_data(inode));

	file_update_time(vmf->vma->vm_file);
	down_read(&F2FS_I(inode)->i_mmap_sem);
	lock_page(page);
	if (unlikely(page->mapping != inode->i_mapping ||
			page_offset(page) > i_size_read(inode) ||
			!PageUptodate(page))) {
		unlock_page(page);
		err = -EFAULT;
		goto out_sem;
	}

	if (need_alloc) {
		/* block allocation */
		__do_map_lock(sbi, F2FS_GET_BLOCK_PRE_AIO, true);
		set_new_dnode(&dn, inode, NULL, NULL, 0);
		err = f2fs_get_block(&dn, page->index);
		f2fs_put_dnode(&dn);
		__do_map_lock(sbi, F2FS_GET_BLOCK_PRE_AIO, false);
		if (err) {
			unlock_page(page);
			goto out_sem;
		}
	}

	/* fill the page */
	f2fs_wait_on_page_writeback(page, DATA, false, true);

	/* wait for GCed page writeback via META_MAPPING */
	f2fs_wait_on_block_writeback(inode, dn.data_blkaddr);

	/*
	 * check to see if the page is mapped already (no holes)
	 */
	if (PageMappedToDisk(page))
		goto out_sem;

	/* page is wholly or partially inside EOF */
	if (((loff_t)(page->index + 1) << PAGE_SHIFT) >
						i_size_read(inode)) {
		loff_t offset;

		offset = i_size_read(inode) & ~PAGE_MASK;
		zero_user_segment(page, offset, PAGE_SIZE);
	}
	set_page_dirty(page);
	if (!PageUptodate(page))
		SetPageUptodate(page);

	f2fs_update_iostat(sbi, APP_MAPPED_IO, F2FS_BLKSIZE);
	f2fs_update_time(sbi, REQ_TIME);

	trace_f2fs_vm_page_mkwrite(page, DATA);
out_sem:
	up_read(&F2FS_I(inode)->i_mmap_sem);

	sb_end_pagefault(inode->i_sb);
err:
	return block_page_mkwrite_return(err);
}

static const struct vm_operations_struct f2fs_file_vm_ops = {
	.fault		= f2fs_filemap_fault,
	.map_pages	= filemap_map_pages,
	.page_mkwrite	= f2fs_vm_page_mkwrite,
};

static int get_parent_ino(struct inode *inode, nid_t *pino)
{
	struct dentry *dentry;

	inode = igrab(inode);
	dentry = d_find_any_alias(inode);
	iput(inode);
	if (!dentry)
		return 0;

	*pino = parent_ino(dentry);
	dput(dentry);
	return 1;
}

static inline enum cp_reason_type need_do_checkpoint(struct inode *inode)
{
	struct f2fs_sb_info *sbi = F2FS_I_SB(inode);
	enum cp_reason_type cp_reason = CP_NO_NEEDED;

	if (!S_ISREG(inode->i_mode))
		cp_reason = CP_NON_REGULAR;
	else if (f2fs_compressed_file(inode))
		cp_reason = CP_COMPRESSED;
	else if (inode->i_nlink != 1)
		cp_reason = CP_HARDLINK;
	else if (is_sbi_flag_set(sbi, SBI_NEED_CP))
		cp_reason = CP_SB_NEED_CP;
	else if (file_wrong_pino(inode))
		cp_reason = CP_WRONG_PINO;
	else if (!f2fs_space_for_roll_forward(sbi))
		cp_reason = CP_NO_SPC_ROLL;
	else if (!f2fs_is_checkpointed_node(sbi, F2FS_I(inode)->i_pino))
		cp_reason = CP_NODE_NEED_CP;
	else if (test_opt(sbi, FASTBOOT))
		cp_reason = CP_FASTBOOT_MODE;
	else if (F2FS_OPTION(sbi).active_logs == 2)
		cp_reason = CP_SPEC_LOG_NUM;
	else if (F2FS_OPTION(sbi).fsync_mode == FSYNC_MODE_STRICT &&
		f2fs_need_dentry_mark(sbi, inode->i_ino) &&
		f2fs_exist_written_data(sbi, F2FS_I(inode)->i_pino,
							TRANS_DIR_INO))
		cp_reason = CP_RECOVER_DIR;

	return cp_reason;
}

static bool need_inode_page_update(struct f2fs_sb_info *sbi, nid_t ino)
{
	struct page *i = find_get_page(NODE_MAPPING(sbi), ino);
	bool ret = false;
	/* But we need to avoid that there are some inode updates */
	if ((i && PageDirty(i)) || f2fs_need_inode_block_update(sbi, ino))
		ret = true;
	f2fs_put_page(i, 0);
	return ret;
}

static void try_to_fix_pino(struct inode *inode)
{
	struct f2fs_inode_info *fi = F2FS_I(inode);
	nid_t pino;

	down_write(&fi->i_sem);
	if (file_wrong_pino(inode) && inode->i_nlink == 1 &&
			get_parent_ino(inode, &pino)) {
		f2fs_i_pino_write(inode, pino);
		file_got_pino(inode);
	}
	up_write(&fi->i_sem);
}

static int f2fs_do_sync_file(struct file *file, loff_t start, loff_t end,
						int datasync, bool atomic)
{
	struct inode *inode = file->f_mapping->host;
	struct f2fs_sb_info *sbi = F2FS_I_SB(inode);
	nid_t ino = inode->i_ino;
	int ret = 0;
	enum cp_reason_type cp_reason = 0;
	struct writeback_control wbc = {
		.sync_mode = WB_SYNC_ALL,
		.nr_to_write = LONG_MAX,
		.for_reclaim = 0,
	};
	unsigned int seq_id = 0;

	if (unlikely(f2fs_readonly(inode->i_sb) ||
				is_sbi_flag_set(sbi, SBI_CP_DISABLED)))
		return 0;

	trace_f2fs_sync_file_enter(inode);

	if (S_ISDIR(inode->i_mode))
		goto go_write;

	/* if fdatasync is triggered, let's do in-place-update */
	if (datasync || get_dirty_pages(inode) <= SM_I(sbi)->min_fsync_blocks)
		set_inode_flag(inode, FI_NEED_IPU);
	ret = file_write_and_wait_range(file, start, end);
	clear_inode_flag(inode, FI_NEED_IPU);

	if (ret) {
		trace_f2fs_sync_file_exit(inode, cp_reason, datasync, ret);
		return ret;
	}

	/* if the inode is dirty, let's recover all the time */
	if (!f2fs_skip_inode_update(inode, datasync)) {
		f2fs_write_inode(inode, NULL);
		goto go_write;
	}

	/*
	 * if there is no written data, don't waste time to write recovery info.
	 */
	if (!is_inode_flag_set(inode, FI_APPEND_WRITE) &&
			!f2fs_exist_written_data(sbi, ino, APPEND_INO)) {

		/* it may call write_inode just prior to fsync */
		if (need_inode_page_update(sbi, ino))
			goto go_write;

		if (is_inode_flag_set(inode, FI_UPDATE_WRITE) ||
				f2fs_exist_written_data(sbi, ino, UPDATE_INO))
			goto flush_out;
		goto out;
	}
go_write:
	/*
	 * Both of fdatasync() and fsync() are able to be recovered from
	 * sudden-power-off.
	 */
	down_read(&F2FS_I(inode)->i_sem);
	cp_reason = need_do_checkpoint(inode);
	up_read(&F2FS_I(inode)->i_sem);

	if (cp_reason) {
		/* all the dirty node pages should be flushed for POR */
		ret = f2fs_sync_fs(inode->i_sb, 1);

		/*
		 * We've secured consistency through sync_fs. Following pino
		 * will be used only for fsynced inodes after checkpoint.
		 */
		try_to_fix_pino(inode);
		clear_inode_flag(inode, FI_APPEND_WRITE);
		clear_inode_flag(inode, FI_UPDATE_WRITE);
		goto out;
	}
sync_nodes:
	atomic_inc(&sbi->wb_sync_req[NODE]);
	ret = f2fs_fsync_node_pages(sbi, inode, &wbc, atomic, &seq_id);
	atomic_dec(&sbi->wb_sync_req[NODE]);
	if (ret)
		goto out;

	/* if cp_error was enabled, we should avoid infinite loop */
	if (unlikely(f2fs_cp_error(sbi))) {
		ret = -EIO;
		goto out;
	}

	if (f2fs_need_inode_block_update(sbi, ino)) {
		f2fs_mark_inode_dirty_sync(inode, true);
		f2fs_write_inode(inode, NULL);
		goto sync_nodes;
	}

	/*
	 * If it's atomic_write, it's just fine to keep write ordering. So
	 * here we don't need to wait for node write completion, since we use
	 * node chain which serializes node blocks. If one of node writes are
	 * reordered, we can see simply broken chain, resulting in stopping
	 * roll-forward recovery. It means we'll recover all or none node blocks
	 * given fsync mark.
	 */
	if (!atomic) {
		ret = f2fs_wait_on_node_pages_writeback(sbi, seq_id);
		if (ret)
			goto out;
	}

	/* once recovery info is written, don't need to tack this */
	f2fs_remove_ino_entry(sbi, ino, APPEND_INO);
	clear_inode_flag(inode, FI_APPEND_WRITE);
flush_out:
	if (!atomic && F2FS_OPTION(sbi).fsync_mode != FSYNC_MODE_NOBARRIER)
		ret = f2fs_issue_flush(sbi, inode->i_ino);
	if (!ret) {
		f2fs_remove_ino_entry(sbi, ino, UPDATE_INO);
		clear_inode_flag(inode, FI_UPDATE_WRITE);
		f2fs_remove_ino_entry(sbi, ino, FLUSH_INO);
	}
	f2fs_update_time(sbi, REQ_TIME);
out:
	trace_f2fs_sync_file_exit(inode, cp_reason, datasync, ret);
	f2fs_trace_ios(NULL, 1);
	return ret;
}

int f2fs_sync_file(struct file *file, loff_t start, loff_t end, int datasync)
{
	if (unlikely(f2fs_cp_error(F2FS_I_SB(file_inode(file)))))
		return -EIO;
	return f2fs_do_sync_file(file, start, end, datasync, false);
}

static pgoff_t __get_first_dirty_index(struct address_space *mapping,
						pgoff_t pgofs, int whence)
{
	struct page *page;
	int nr_pages;

	if (whence != SEEK_DATA)
		return 0;

	/* find first dirty page index */
	nr_pages = find_get_pages_tag(mapping, &pgofs, PAGECACHE_TAG_DIRTY,
				      1, &page);
	if (!nr_pages)
		return ULONG_MAX;
	pgofs = page->index;
	put_page(page);
	return pgofs;
}

static bool __found_offset(struct f2fs_sb_info *sbi, block_t blkaddr,
				pgoff_t dirty, pgoff_t pgofs, int whence)
{
	switch (whence) {
	case SEEK_DATA:
		if ((blkaddr == NEW_ADDR && dirty == pgofs) ||
			__is_valid_data_blkaddr(blkaddr))
			return true;
		break;
	case SEEK_HOLE:
		if (blkaddr == NULL_ADDR)
			return true;
		break;
	}
	return false;
}

static loff_t f2fs_seek_block(struct file *file, loff_t offset, int whence)
{
	struct inode *inode = file->f_mapping->host;
	loff_t maxbytes = inode->i_sb->s_maxbytes;
	struct dnode_of_data dn;
	pgoff_t pgofs, end_offset, dirty;
	loff_t data_ofs = offset;
	loff_t isize;
	int err = 0;

	inode_lock(inode);

	isize = i_size_read(inode);
	if (offset >= isize)
		goto fail;

	/* handle inline data case */
	if (f2fs_has_inline_data(inode) || f2fs_has_inline_dentry(inode)) {
		if (whence == SEEK_HOLE)
			data_ofs = isize;
		goto found;
	}

	pgofs = (pgoff_t)(offset >> PAGE_SHIFT);

	dirty = __get_first_dirty_index(inode->i_mapping, pgofs, whence);

	for (; data_ofs < isize; data_ofs = (loff_t)pgofs << PAGE_SHIFT) {
		set_new_dnode(&dn, inode, NULL, NULL, 0);
		err = f2fs_get_dnode_of_data(&dn, pgofs, LOOKUP_NODE);
		if (err && err != -ENOENT) {
			goto fail;
		} else if (err == -ENOENT) {
			/* direct node does not exists */
			if (whence == SEEK_DATA) {
				pgofs = f2fs_get_next_page_offset(&dn, pgofs);
				continue;
			} else {
				goto found;
			}
		}

		end_offset = ADDRS_PER_PAGE(dn.node_page, inode);

		/* find data/hole in dnode block */
		for (; dn.ofs_in_node < end_offset;
				dn.ofs_in_node++, pgofs++,
				data_ofs = (loff_t)pgofs << PAGE_SHIFT) {
			block_t blkaddr;

			blkaddr = datablock_addr(dn.inode,
					dn.node_page, dn.ofs_in_node);

			if (__is_valid_data_blkaddr(blkaddr) &&
				!f2fs_is_valid_blkaddr(F2FS_I_SB(inode),
					blkaddr, DATA_GENERIC_ENHANCE)) {
				f2fs_put_dnode(&dn);
				goto fail;
			}

			if (__found_offset(F2FS_I_SB(inode), blkaddr, dirty,
							pgofs, whence)) {
				f2fs_put_dnode(&dn);
				goto found;
			}
		}
		f2fs_put_dnode(&dn);
	}

	if (whence == SEEK_DATA)
		goto fail;
found:
	if (whence == SEEK_HOLE && data_ofs > isize)
		data_ofs = isize;
	inode_unlock(inode);
	return vfs_setpos(file, data_ofs, maxbytes);
fail:
	inode_unlock(inode);
	return -ENXIO;
}

static loff_t f2fs_llseek(struct file *file, loff_t offset, int whence)
{
	struct inode *inode = file->f_mapping->host;
	loff_t maxbytes = inode->i_sb->s_maxbytes;

	switch (whence) {
	case SEEK_SET:
	case SEEK_CUR:
	case SEEK_END:
		return generic_file_llseek_size(file, offset, whence,
						maxbytes, i_size_read(inode));
	case SEEK_DATA:
	case SEEK_HOLE:
		if (offset < 0)
			return -ENXIO;
		return f2fs_seek_block(file, offset, whence);
	}

	return -EINVAL;
}

static int f2fs_file_mmap(struct file *file, struct vm_area_struct *vma)
{
	struct inode *inode = file_inode(file);
	int err;

	if (unlikely(f2fs_cp_error(F2FS_I_SB(inode))))
		return -EIO;

	if (!f2fs_is_compress_backend_ready(inode))
		return -EOPNOTSUPP;

	/* we don't need to use inline_data strictly */
	err = f2fs_convert_inline_inode(inode);
	if (err)
		return err;

	file_accessed(file);
	vma->vm_ops = &f2fs_file_vm_ops;
	set_inode_flag(inode, FI_MMAP_FILE);
	return 0;
}

static int f2fs_file_open(struct inode *inode, struct file *filp)
{
	int err = fscrypt_file_open(inode, filp);

	if (err)
		return err;

<<<<<<< HEAD
=======
	if (!f2fs_is_compress_backend_ready(inode))
		return -EOPNOTSUPP;

	err = fsverity_file_open(inode, filp);
	if (err)
		return err;

>>>>>>> 2945d197
	filp->f_mode |= FMODE_NOWAIT;

	return dquot_file_open(inode, filp);
}

void f2fs_truncate_data_blocks_range(struct dnode_of_data *dn, int count)
{
	struct f2fs_sb_info *sbi = F2FS_I_SB(dn->inode);
	struct f2fs_node *raw_node;
	int nr_free = 0, ofs = dn->ofs_in_node, len = count;
	__le32 *addr;
	int base = 0;
	bool compressed_cluster = false;
	int cluster_index = 0, valid_blocks = 0;
	int cluster_size = F2FS_I(dn->inode)->i_cluster_size;

	if (IS_INODE(dn->node_page) && f2fs_has_extra_attr(dn->inode))
		base = get_extra_isize(dn->inode);

	raw_node = F2FS_NODE(dn->node_page);
	addr = blkaddr_in_node(raw_node) + base + ofs;

	/* Assumption: truncateion starts with cluster */
	for (; count > 0; count--, addr++, dn->ofs_in_node++, cluster_index++) {
		block_t blkaddr = le32_to_cpu(*addr);

		if (f2fs_compressed_file(dn->inode) &&
					!(cluster_index & (cluster_size - 1))) {
			if (compressed_cluster)
				f2fs_i_compr_blocks_update(dn->inode,
							valid_blocks, false);
			compressed_cluster = (blkaddr == COMPRESS_ADDR);
			valid_blocks = 0;
		}

		if (blkaddr == NULL_ADDR)
			continue;

		dn->data_blkaddr = NULL_ADDR;
		f2fs_set_data_blkaddr(dn);

		if (__is_valid_data_blkaddr(blkaddr)) {
			if (!f2fs_is_valid_blkaddr(sbi, blkaddr,
					DATA_GENERIC_ENHANCE))
				continue;
			if (compressed_cluster)
				valid_blocks++;
		}

		if (dn->ofs_in_node == 0 && IS_INODE(dn->node_page))
			clear_inode_flag(dn->inode, FI_FIRST_BLOCK_WRITTEN);

		f2fs_invalidate_blocks(sbi, blkaddr);
		nr_free++;
	}

	if (compressed_cluster)
		f2fs_i_compr_blocks_update(dn->inode, valid_blocks, false);

	if (nr_free) {
		pgoff_t fofs;
		/*
		 * once we invalidate valid blkaddr in range [ofs, ofs + count],
		 * we will invalidate all blkaddr in the whole range.
		 */
		fofs = f2fs_start_bidx_of_node(ofs_of_node(dn->node_page),
							dn->inode) + ofs;
		f2fs_update_extent_cache_range(dn, fofs, 0, len);
		dec_valid_block_count(sbi, dn->inode, nr_free);
	}
	dn->ofs_in_node = ofs;

	f2fs_update_time(sbi, REQ_TIME);
	trace_f2fs_truncate_data_blocks_range(dn->inode, dn->nid,
					 dn->ofs_in_node, nr_free);
}

void f2fs_truncate_data_blocks(struct dnode_of_data *dn)
{
	f2fs_truncate_data_blocks_range(dn, ADDRS_PER_BLOCK(dn->inode));
}

static int truncate_partial_data_page(struct inode *inode, u64 from,
								bool cache_only)
{
	loff_t offset = from & (PAGE_SIZE - 1);
	pgoff_t index = from >> PAGE_SHIFT;
	struct address_space *mapping = inode->i_mapping;
	struct page *page;

	if (!offset && !cache_only)
		return 0;

	if (cache_only) {
		page = find_lock_page(mapping, index);
		if (page && PageUptodate(page))
			goto truncate_out;
		f2fs_put_page(page, 1);
		return 0;
	}

	if (f2fs_compressed_file(inode))
		return 0;

	page = f2fs_get_lock_data_page(inode, index, true);
	if (IS_ERR(page))
		return PTR_ERR(page) == -ENOENT ? 0 : PTR_ERR(page);
truncate_out:
	f2fs_wait_on_page_writeback(page, DATA, true, true);
	zero_user(page, offset, PAGE_SIZE - offset);

	/* An encrypted inode should have a key and truncate the last page. */
	f2fs_bug_on(F2FS_I_SB(inode), cache_only && IS_ENCRYPTED(inode));
	if (!cache_only)
		set_page_dirty(page);
	f2fs_put_page(page, 1);
	return 0;
}

static int do_truncate_blocks(struct inode *inode, u64 from, bool lock)
{
	struct f2fs_sb_info *sbi = F2FS_I_SB(inode);
	struct dnode_of_data dn;
	pgoff_t free_from;
	int count = 0, err = 0;
	struct page *ipage;
	bool truncate_page = false;

	trace_f2fs_truncate_blocks_enter(inode, from);

	free_from = (pgoff_t)F2FS_BLK_ALIGN(from);

	if (free_from >= sbi->max_file_blocks)
		goto free_partial;

	if (lock)
		f2fs_lock_op(sbi);

	ipage = f2fs_get_node_page(sbi, inode->i_ino);
	if (IS_ERR(ipage)) {
		err = PTR_ERR(ipage);
		goto out;
	}

	if (f2fs_has_inline_data(inode)) {
		f2fs_truncate_inline_inode(inode, ipage, from);
		f2fs_put_page(ipage, 1);
		truncate_page = true;
		goto out;
	}

	set_new_dnode(&dn, inode, ipage, NULL, 0);
	err = f2fs_get_dnode_of_data(&dn, free_from, LOOKUP_NODE_RA);
	if (err) {
		if (err == -ENOENT)
			goto free_next;
		goto out;
	}

	count = ADDRS_PER_PAGE(dn.node_page, inode);

	count -= dn.ofs_in_node;
	f2fs_bug_on(sbi, count < 0);

	if (dn.ofs_in_node || IS_INODE(dn.node_page)) {
		f2fs_truncate_data_blocks_range(&dn, count);
		free_from += count;
	}

	f2fs_put_dnode(&dn);
free_next:
	err = f2fs_truncate_inode_blocks(inode, free_from);
out:
	if (lock)
		f2fs_unlock_op(sbi);
free_partial:
	/* lastly zero out the first data page */
	if (!err)
		err = truncate_partial_data_page(inode, from, truncate_page);

	trace_f2fs_truncate_blocks_exit(inode, err);
	return err;
}

int f2fs_truncate_blocks(struct inode *inode, u64 from, bool lock)
{
	u64 free_from = from;

	/*
	 * for compressed file, only support cluster size
	 * aligned truncation.
	 */
	if (f2fs_compressed_file(inode)) {
		size_t cluster_shift = PAGE_SHIFT +
					F2FS_I(inode)->i_log_cluster_size;
		size_t cluster_mask = (1 << cluster_shift) - 1;

		free_from = from >> cluster_shift;
		if (from & cluster_mask)
			free_from++;
		free_from <<= cluster_shift;
	}

	return do_truncate_blocks(inode, free_from, lock);
}

int f2fs_truncate(struct inode *inode)
{
	int err;

	if (unlikely(f2fs_cp_error(F2FS_I_SB(inode))))
		return -EIO;

	if (!(S_ISREG(inode->i_mode) || S_ISDIR(inode->i_mode) ||
				S_ISLNK(inode->i_mode)))
		return 0;

	trace_f2fs_truncate(inode);

	if (time_to_inject(F2FS_I_SB(inode), FAULT_TRUNCATE)) {
		f2fs_show_injection_info(F2FS_I_SB(inode), FAULT_TRUNCATE);
		return -EIO;
	}

	/* we should check inline_data size */
	if (!f2fs_may_inline_data(inode)) {
		err = f2fs_convert_inline_inode(inode);
		if (err)
			return err;
	}

	err = f2fs_truncate_blocks(inode, i_size_read(inode), true);
	if (err)
		return err;

	inode->i_mtime = inode->i_ctime = current_time(inode);
	f2fs_mark_inode_dirty_sync(inode, false);
	return 0;
}

int f2fs_getattr(const struct path *path, struct kstat *stat,
		 u32 request_mask, unsigned int query_flags)
{
	struct inode *inode = d_inode(path->dentry);
	struct f2fs_inode_info *fi = F2FS_I(inode);
	struct f2fs_inode *ri;
	unsigned int flags;

	if (f2fs_has_extra_attr(inode) &&
			f2fs_sb_has_inode_crtime(F2FS_I_SB(inode)) &&
			F2FS_FITS_IN_INODE(ri, fi->i_extra_isize, i_crtime)) {
		stat->result_mask |= STATX_BTIME;
		stat->btime.tv_sec = fi->i_crtime.tv_sec;
		stat->btime.tv_nsec = fi->i_crtime.tv_nsec;
	}

	flags = fi->i_flags;
	if (flags & F2FS_APPEND_FL)
		stat->attributes |= STATX_ATTR_APPEND;
	if (IS_ENCRYPTED(inode))
		stat->attributes |= STATX_ATTR_ENCRYPTED;
	if (flags & F2FS_IMMUTABLE_FL)
		stat->attributes |= STATX_ATTR_IMMUTABLE;
	if (flags & F2FS_NODUMP_FL)
		stat->attributes |= STATX_ATTR_NODUMP;

	stat->attributes_mask |= (STATX_ATTR_APPEND |
				  STATX_ATTR_ENCRYPTED |
				  STATX_ATTR_IMMUTABLE |
				  STATX_ATTR_NODUMP);

	generic_fillattr(inode, stat);

	/* we need to show initial sectors used for inline_data/dentries */
	if ((S_ISREG(inode->i_mode) && f2fs_has_inline_data(inode)) ||
					f2fs_has_inline_dentry(inode))
		stat->blocks += (stat->size + 511) >> 9;

	return 0;
}

#ifdef CONFIG_F2FS_FS_POSIX_ACL
static void __setattr_copy(struct inode *inode, const struct iattr *attr)
{
	unsigned int ia_valid = attr->ia_valid;

	if (ia_valid & ATTR_UID)
		inode->i_uid = attr->ia_uid;
	if (ia_valid & ATTR_GID)
		inode->i_gid = attr->ia_gid;
	if (ia_valid & ATTR_ATIME)
		inode->i_atime = timespec_trunc(attr->ia_atime,
						inode->i_sb->s_time_gran);
	if (ia_valid & ATTR_MTIME)
		inode->i_mtime = timespec_trunc(attr->ia_mtime,
						inode->i_sb->s_time_gran);
	if (ia_valid & ATTR_CTIME)
		inode->i_ctime = timespec_trunc(attr->ia_ctime,
						inode->i_sb->s_time_gran);
	if (ia_valid & ATTR_MODE) {
		umode_t mode = attr->ia_mode;

		if (!in_group_p(inode->i_gid) && !capable(CAP_FSETID))
			mode &= ~S_ISGID;
		set_acl_inode(inode, mode);
	}
}
#else
#define __setattr_copy setattr_copy
#endif

int f2fs_setattr(struct dentry *dentry, struct iattr *attr)
{
	struct inode *inode = d_inode(dentry);
	int err;

	if (unlikely(f2fs_cp_error(F2FS_I_SB(inode))))
		return -EIO;

	if ((attr->ia_valid & ATTR_SIZE) &&
		!f2fs_is_compress_backend_ready(inode))
		return -EOPNOTSUPP;

	err = setattr_prepare(dentry, attr);
	if (err)
		return err;

	err = fscrypt_prepare_setattr(dentry, attr);
	if (err)
		return err;

	if (is_quota_modification(inode, attr)) {
		err = dquot_initialize(inode);
		if (err)
			return err;
	}
	if ((attr->ia_valid & ATTR_UID &&
		!uid_eq(attr->ia_uid, inode->i_uid)) ||
		(attr->ia_valid & ATTR_GID &&
		!gid_eq(attr->ia_gid, inode->i_gid))) {
		f2fs_lock_op(F2FS_I_SB(inode));
		err = dquot_transfer(inode, attr);
		if (err) {
			set_sbi_flag(F2FS_I_SB(inode),
					SBI_QUOTA_NEED_REPAIR);
			f2fs_unlock_op(F2FS_I_SB(inode));
			return err;
		}
		/*
		 * update uid/gid under lock_op(), so that dquot and inode can
		 * be updated atomically.
		 */
		if (attr->ia_valid & ATTR_UID)
			inode->i_uid = attr->ia_uid;
		if (attr->ia_valid & ATTR_GID)
			inode->i_gid = attr->ia_gid;
		f2fs_mark_inode_dirty_sync(inode, true);
		f2fs_unlock_op(F2FS_I_SB(inode));
	}

	if (attr->ia_valid & ATTR_SIZE) {
		loff_t old_size = i_size_read(inode);

		if (attr->ia_size > MAX_INLINE_DATA(inode)) {
			/*
			 * should convert inline inode before i_size_write to
			 * keep smaller than inline_data size with inline flag.
			 */
			err = f2fs_convert_inline_inode(inode);
			if (err)
				return err;
		}

		down_write(&F2FS_I(inode)->i_gc_rwsem[WRITE]);
		down_write(&F2FS_I(inode)->i_mmap_sem);

		truncate_setsize(inode, attr->ia_size);

		if (attr->ia_size <= old_size)
			err = f2fs_truncate(inode);
		/*
		 * do not trim all blocks after i_size if target size is
		 * larger than i_size.
		 */
		up_write(&F2FS_I(inode)->i_mmap_sem);
		up_write(&F2FS_I(inode)->i_gc_rwsem[WRITE]);
		if (err)
			return err;

		down_write(&F2FS_I(inode)->i_sem);
		inode->i_mtime = inode->i_ctime = current_time(inode);
		F2FS_I(inode)->last_disk_size = i_size_read(inode);
		up_write(&F2FS_I(inode)->i_sem);
	}

	__setattr_copy(inode, attr);

	if (attr->ia_valid & ATTR_MODE) {
		err = posix_acl_chmod(inode, f2fs_get_inode_mode(inode));
		if (err || is_inode_flag_set(inode, FI_ACL_MODE)) {
			inode->i_mode = F2FS_I(inode)->i_acl_mode;
			clear_inode_flag(inode, FI_ACL_MODE);
		}
	}

	/* file size may changed here */
	f2fs_mark_inode_dirty_sync(inode, true);

	/* inode change will produce dirty node pages flushed by checkpoint */
	f2fs_balance_fs(F2FS_I_SB(inode), true);

	return err;
}

const struct inode_operations f2fs_file_inode_operations = {
	.getattr	= f2fs_getattr,
	.setattr	= f2fs_setattr,
	.get_acl	= f2fs_get_acl,
	.set_acl	= f2fs_set_acl,
#ifdef CONFIG_F2FS_FS_XATTR
	.listxattr	= f2fs_listxattr,
#endif
	.fiemap		= f2fs_fiemap,
};

static int fill_zero(struct inode *inode, pgoff_t index,
					loff_t start, loff_t len)
{
	struct f2fs_sb_info *sbi = F2FS_I_SB(inode);
	struct page *page;

	if (!len)
		return 0;

	f2fs_balance_fs(sbi, true);

	f2fs_lock_op(sbi);
	page = f2fs_get_new_data_page(inode, NULL, index, false);
	f2fs_unlock_op(sbi);

	if (IS_ERR(page))
		return PTR_ERR(page);

	f2fs_wait_on_page_writeback(page, DATA, true, true);
	zero_user(page, start, len);
	set_page_dirty(page);
	f2fs_put_page(page, 1);
	return 0;
}

int f2fs_truncate_hole(struct inode *inode, pgoff_t pg_start, pgoff_t pg_end)
{
	int err;

	while (pg_start < pg_end) {
		struct dnode_of_data dn;
		pgoff_t end_offset, count;

		set_new_dnode(&dn, inode, NULL, NULL, 0);
		err = f2fs_get_dnode_of_data(&dn, pg_start, LOOKUP_NODE);
		if (err) {
			if (err == -ENOENT) {
				pg_start = f2fs_get_next_page_offset(&dn,
								pg_start);
				continue;
			}
			return err;
		}

		end_offset = ADDRS_PER_PAGE(dn.node_page, inode);
		count = min(end_offset - dn.ofs_in_node, pg_end - pg_start);

		f2fs_bug_on(F2FS_I_SB(inode), count == 0 || count > end_offset);

		f2fs_truncate_data_blocks_range(&dn, count);
		f2fs_put_dnode(&dn);

		pg_start += count;
	}
	return 0;
}

static int punch_hole(struct inode *inode, loff_t offset, loff_t len)
{
	pgoff_t pg_start, pg_end;
	loff_t off_start, off_end;
	int ret;

	ret = f2fs_convert_inline_inode(inode);
	if (ret)
		return ret;

	pg_start = ((unsigned long long) offset) >> PAGE_SHIFT;
	pg_end = ((unsigned long long) offset + len) >> PAGE_SHIFT;

	off_start = offset & (PAGE_SIZE - 1);
	off_end = (offset + len) & (PAGE_SIZE - 1);

	if (pg_start == pg_end) {
		ret = fill_zero(inode, pg_start, off_start,
						off_end - off_start);
		if (ret)
			return ret;
	} else {
		if (off_start) {
			ret = fill_zero(inode, pg_start++, off_start,
						PAGE_SIZE - off_start);
			if (ret)
				return ret;
		}
		if (off_end) {
			ret = fill_zero(inode, pg_end, 0, off_end);
			if (ret)
				return ret;
		}

		if (pg_start < pg_end) {
			struct address_space *mapping = inode->i_mapping;
			loff_t blk_start, blk_end;
			struct f2fs_sb_info *sbi = F2FS_I_SB(inode);

			f2fs_balance_fs(sbi, true);

			blk_start = (loff_t)pg_start << PAGE_SHIFT;
			blk_end = (loff_t)pg_end << PAGE_SHIFT;

			down_write(&F2FS_I(inode)->i_gc_rwsem[WRITE]);
			down_write(&F2FS_I(inode)->i_mmap_sem);

			truncate_inode_pages_range(mapping, blk_start,
					blk_end - 1);

			f2fs_lock_op(sbi);
			ret = f2fs_truncate_hole(inode, pg_start, pg_end);
			f2fs_unlock_op(sbi);

			up_write(&F2FS_I(inode)->i_mmap_sem);
			up_write(&F2FS_I(inode)->i_gc_rwsem[WRITE]);
		}
	}

	return ret;
}

static int __read_out_blkaddrs(struct inode *inode, block_t *blkaddr,
				int *do_replace, pgoff_t off, pgoff_t len)
{
	struct f2fs_sb_info *sbi = F2FS_I_SB(inode);
	struct dnode_of_data dn;
	int ret, done, i;

next_dnode:
	set_new_dnode(&dn, inode, NULL, NULL, 0);
	ret = f2fs_get_dnode_of_data(&dn, off, LOOKUP_NODE_RA);
	if (ret && ret != -ENOENT) {
		return ret;
	} else if (ret == -ENOENT) {
		if (dn.max_level == 0)
			return -ENOENT;
		done = min((pgoff_t)ADDRS_PER_BLOCK(inode) -
						dn.ofs_in_node, len);
		blkaddr += done;
		do_replace += done;
		goto next;
	}

	done = min((pgoff_t)ADDRS_PER_PAGE(dn.node_page, inode) -
							dn.ofs_in_node, len);
	for (i = 0; i < done; i++, blkaddr++, do_replace++, dn.ofs_in_node++) {
		*blkaddr = datablock_addr(dn.inode,
					dn.node_page, dn.ofs_in_node);

		if (__is_valid_data_blkaddr(*blkaddr) &&
			!f2fs_is_valid_blkaddr(sbi, *blkaddr,
					DATA_GENERIC_ENHANCE)) {
			f2fs_put_dnode(&dn);
			return -EFSCORRUPTED;
		}

		if (!f2fs_is_checkpointed_data(sbi, *blkaddr)) {

			if (test_opt(sbi, LFS)) {
				f2fs_put_dnode(&dn);
				return -EOPNOTSUPP;
			}

			/* do not invalidate this block address */
			f2fs_update_data_blkaddr(&dn, NULL_ADDR);
			*do_replace = 1;
		}
	}
	f2fs_put_dnode(&dn);
next:
	len -= done;
	off += done;
	if (len)
		goto next_dnode;
	return 0;
}

static int __roll_back_blkaddrs(struct inode *inode, block_t *blkaddr,
				int *do_replace, pgoff_t off, int len)
{
	struct f2fs_sb_info *sbi = F2FS_I_SB(inode);
	struct dnode_of_data dn;
	int ret, i;

	for (i = 0; i < len; i++, do_replace++, blkaddr++) {
		if (*do_replace == 0)
			continue;

		set_new_dnode(&dn, inode, NULL, NULL, 0);
		ret = f2fs_get_dnode_of_data(&dn, off + i, LOOKUP_NODE_RA);
		if (ret) {
			dec_valid_block_count(sbi, inode, 1);
			f2fs_invalidate_blocks(sbi, *blkaddr);
		} else {
			f2fs_update_data_blkaddr(&dn, *blkaddr);
		}
		f2fs_put_dnode(&dn);
	}
	return 0;
}

static int __clone_blkaddrs(struct inode *src_inode, struct inode *dst_inode,
			block_t *blkaddr, int *do_replace,
			pgoff_t src, pgoff_t dst, pgoff_t len, bool full)
{
	struct f2fs_sb_info *sbi = F2FS_I_SB(src_inode);
	pgoff_t i = 0;
	int ret;

	while (i < len) {
		if (blkaddr[i] == NULL_ADDR && !full) {
			i++;
			continue;
		}

		if (do_replace[i] || blkaddr[i] == NULL_ADDR) {
			struct dnode_of_data dn;
			struct node_info ni;
			size_t new_size;
			pgoff_t ilen;

			set_new_dnode(&dn, dst_inode, NULL, NULL, 0);
			ret = f2fs_get_dnode_of_data(&dn, dst + i, ALLOC_NODE);
			if (ret)
				return ret;

			ret = f2fs_get_node_info(sbi, dn.nid, &ni);
			if (ret) {
				f2fs_put_dnode(&dn);
				return ret;
			}

			ilen = min((pgoff_t)
				ADDRS_PER_PAGE(dn.node_page, dst_inode) -
						dn.ofs_in_node, len - i);
			do {
				dn.data_blkaddr = datablock_addr(dn.inode,
						dn.node_page, dn.ofs_in_node);
				f2fs_truncate_data_blocks_range(&dn, 1);

				if (do_replace[i]) {
					f2fs_i_blocks_write(src_inode,
							1, false, false);
					f2fs_i_blocks_write(dst_inode,
							1, true, false);
					f2fs_replace_block(sbi, &dn, dn.data_blkaddr,
					blkaddr[i], ni.version, true, false);

					do_replace[i] = 0;
				}
				dn.ofs_in_node++;
				i++;
				new_size = (loff_t)(dst + i) << PAGE_SHIFT;
				if (dst_inode->i_size < new_size)
					f2fs_i_size_write(dst_inode, new_size);
			} while (--ilen && (do_replace[i] || blkaddr[i] == NULL_ADDR));

			f2fs_put_dnode(&dn);
		} else {
			struct page *psrc, *pdst;

			psrc = f2fs_get_lock_data_page(src_inode,
							src + i, true);
			if (IS_ERR(psrc))
				return PTR_ERR(psrc);
			pdst = f2fs_get_new_data_page(dst_inode, NULL, dst + i,
								true);
			if (IS_ERR(pdst)) {
				f2fs_put_page(psrc, 1);
				return PTR_ERR(pdst);
			}
			f2fs_copy_page(psrc, pdst);
			set_page_dirty(pdst);
			f2fs_put_page(pdst, 1);
			f2fs_put_page(psrc, 1);

			ret = f2fs_truncate_hole(src_inode,
						src + i, src + i + 1);
			if (ret)
				return ret;
			i++;
		}
	}
	return 0;
}

static int __exchange_data_block(struct inode *src_inode,
			struct inode *dst_inode, pgoff_t src, pgoff_t dst,
			pgoff_t len, bool full)
{
	block_t *src_blkaddr;
	int *do_replace;
	pgoff_t olen;
	int ret;

	while (len) {
		olen = min((pgoff_t)4 * ADDRS_PER_BLOCK(src_inode), len);

		src_blkaddr = f2fs_kvzalloc(F2FS_I_SB(src_inode),
					array_size(olen, sizeof(block_t)),
					GFP_NOFS);
		if (!src_blkaddr)
			return -ENOMEM;

		do_replace = f2fs_kvzalloc(F2FS_I_SB(src_inode),
					array_size(olen, sizeof(int)),
					GFP_NOFS);
		if (!do_replace) {
			kvfree(src_blkaddr);
			return -ENOMEM;
		}

		ret = __read_out_blkaddrs(src_inode, src_blkaddr,
					do_replace, src, olen);
		if (ret)
			goto roll_back;

		ret = __clone_blkaddrs(src_inode, dst_inode, src_blkaddr,
					do_replace, src, dst, olen, full);
		if (ret)
			goto roll_back;

		src += olen;
		dst += olen;
		len -= olen;

		kvfree(src_blkaddr);
		kvfree(do_replace);
	}
	return 0;

roll_back:
	__roll_back_blkaddrs(src_inode, src_blkaddr, do_replace, src, olen);
	kvfree(src_blkaddr);
	kvfree(do_replace);
	return ret;
}

static int f2fs_do_collapse(struct inode *inode, loff_t offset, loff_t len)
{
	struct f2fs_sb_info *sbi = F2FS_I_SB(inode);
	pgoff_t nrpages = DIV_ROUND_UP(i_size_read(inode), PAGE_SIZE);
	pgoff_t start = offset >> PAGE_SHIFT;
	pgoff_t end = (offset + len) >> PAGE_SHIFT;
	int ret;

	f2fs_balance_fs(sbi, true);

	/* avoid gc operation during block exchange */
	down_write(&F2FS_I(inode)->i_gc_rwsem[WRITE]);
	down_write(&F2FS_I(inode)->i_mmap_sem);

	f2fs_lock_op(sbi);
	f2fs_drop_extent_tree(inode);
	truncate_pagecache(inode, offset);
	ret = __exchange_data_block(inode, inode, end, start, nrpages - end, true);
	f2fs_unlock_op(sbi);

	up_write(&F2FS_I(inode)->i_mmap_sem);
	up_write(&F2FS_I(inode)->i_gc_rwsem[WRITE]);
	return ret;
}

static int f2fs_collapse_range(struct inode *inode, loff_t offset, loff_t len)
{
	loff_t new_size;
	int ret;

	if (offset + len >= i_size_read(inode))
		return -EINVAL;

	/* collapse range should be aligned to block size of f2fs. */
	if (offset & (F2FS_BLKSIZE - 1) || len & (F2FS_BLKSIZE - 1))
		return -EINVAL;

	ret = f2fs_convert_inline_inode(inode);
	if (ret)
		return ret;

	/* write out all dirty pages from offset */
	ret = filemap_write_and_wait_range(inode->i_mapping, offset, LLONG_MAX);
	if (ret)
		return ret;

	ret = f2fs_do_collapse(inode, offset, len);
	if (ret)
		return ret;

	/* write out all moved pages, if possible */
	down_write(&F2FS_I(inode)->i_mmap_sem);
	filemap_write_and_wait_range(inode->i_mapping, offset, LLONG_MAX);
	truncate_pagecache(inode, offset);

	new_size = i_size_read(inode) - len;
	truncate_pagecache(inode, new_size);

	ret = f2fs_truncate_blocks(inode, new_size, true);
	up_write(&F2FS_I(inode)->i_mmap_sem);
	if (!ret)
		f2fs_i_size_write(inode, new_size);
	return ret;
}

static int f2fs_do_zero_range(struct dnode_of_data *dn, pgoff_t start,
								pgoff_t end)
{
	struct f2fs_sb_info *sbi = F2FS_I_SB(dn->inode);
	pgoff_t index = start;
	unsigned int ofs_in_node = dn->ofs_in_node;
	blkcnt_t count = 0;
	int ret;

	for (; index < end; index++, dn->ofs_in_node++) {
		if (datablock_addr(dn->inode, dn->node_page,
					dn->ofs_in_node) == NULL_ADDR)
			count++;
	}

	dn->ofs_in_node = ofs_in_node;
	ret = f2fs_reserve_new_blocks(dn, count);
	if (ret)
		return ret;

	dn->ofs_in_node = ofs_in_node;
	for (index = start; index < end; index++, dn->ofs_in_node++) {
		dn->data_blkaddr = datablock_addr(dn->inode,
					dn->node_page, dn->ofs_in_node);
		/*
		 * f2fs_reserve_new_blocks will not guarantee entire block
		 * allocation.
		 */
		if (dn->data_blkaddr == NULL_ADDR) {
			ret = -ENOSPC;
			break;
		}
		if (dn->data_blkaddr != NEW_ADDR) {
			f2fs_invalidate_blocks(sbi, dn->data_blkaddr);
			dn->data_blkaddr = NEW_ADDR;
			f2fs_set_data_blkaddr(dn);
		}
	}

	f2fs_update_extent_cache_range(dn, start, 0, index - start);

	return ret;
}

static int f2fs_zero_range(struct inode *inode, loff_t offset, loff_t len,
								int mode)
{
	struct f2fs_sb_info *sbi = F2FS_I_SB(inode);
	struct address_space *mapping = inode->i_mapping;
	pgoff_t index, pg_start, pg_end;
	loff_t new_size = i_size_read(inode);
	loff_t off_start, off_end;
	int ret = 0;

	ret = inode_newsize_ok(inode, (len + offset));
	if (ret)
		return ret;

	ret = f2fs_convert_inline_inode(inode);
	if (ret)
		return ret;

	ret = filemap_write_and_wait_range(mapping, offset, offset + len - 1);
	if (ret)
		return ret;

	pg_start = ((unsigned long long) offset) >> PAGE_SHIFT;
	pg_end = ((unsigned long long) offset + len) >> PAGE_SHIFT;

	off_start = offset & (PAGE_SIZE - 1);
	off_end = (offset + len) & (PAGE_SIZE - 1);

	if (pg_start == pg_end) {
		ret = fill_zero(inode, pg_start, off_start,
						off_end - off_start);
		if (ret)
			return ret;

		new_size = max_t(loff_t, new_size, offset + len);
	} else {
		if (off_start) {
			ret = fill_zero(inode, pg_start++, off_start,
						PAGE_SIZE - off_start);
			if (ret)
				return ret;

			new_size = max_t(loff_t, new_size,
					(loff_t)pg_start << PAGE_SHIFT);
		}

		for (index = pg_start; index < pg_end;) {
			struct dnode_of_data dn;
			unsigned int end_offset;
			pgoff_t end;

			down_write(&F2FS_I(inode)->i_gc_rwsem[WRITE]);
			down_write(&F2FS_I(inode)->i_mmap_sem);

			truncate_pagecache_range(inode,
				(loff_t)index << PAGE_SHIFT,
				((loff_t)pg_end << PAGE_SHIFT) - 1);

			f2fs_lock_op(sbi);

			set_new_dnode(&dn, inode, NULL, NULL, 0);
			ret = f2fs_get_dnode_of_data(&dn, index, ALLOC_NODE);
			if (ret) {
				f2fs_unlock_op(sbi);
				up_write(&F2FS_I(inode)->i_mmap_sem);
				up_write(&F2FS_I(inode)->i_gc_rwsem[WRITE]);
				goto out;
			}

			end_offset = ADDRS_PER_PAGE(dn.node_page, inode);
			end = min(pg_end, end_offset - dn.ofs_in_node + index);

			ret = f2fs_do_zero_range(&dn, index, end);
			f2fs_put_dnode(&dn);

			f2fs_unlock_op(sbi);
			up_write(&F2FS_I(inode)->i_mmap_sem);
			up_write(&F2FS_I(inode)->i_gc_rwsem[WRITE]);

			f2fs_balance_fs(sbi, dn.node_changed);

			if (ret)
				goto out;

			index = end;
			new_size = max_t(loff_t, new_size,
					(loff_t)index << PAGE_SHIFT);
		}

		if (off_end) {
			ret = fill_zero(inode, pg_end, 0, off_end);
			if (ret)
				goto out;

			new_size = max_t(loff_t, new_size, offset + len);
		}
	}

out:
	if (new_size > i_size_read(inode)) {
		if (mode & FALLOC_FL_KEEP_SIZE)
			file_set_keep_isize(inode);
		else
			f2fs_i_size_write(inode, new_size);
	}
	return ret;
}

static int f2fs_insert_range(struct inode *inode, loff_t offset, loff_t len)
{
	struct f2fs_sb_info *sbi = F2FS_I_SB(inode);
	pgoff_t nr, pg_start, pg_end, delta, idx;
	loff_t new_size;
	int ret = 0;

	new_size = i_size_read(inode) + len;
	ret = inode_newsize_ok(inode, new_size);
	if (ret)
		return ret;

	if (offset >= i_size_read(inode))
		return -EINVAL;

	/* insert range should be aligned to block size of f2fs. */
	if (offset & (F2FS_BLKSIZE - 1) || len & (F2FS_BLKSIZE - 1))
		return -EINVAL;

	ret = f2fs_convert_inline_inode(inode);
	if (ret)
		return ret;

	f2fs_balance_fs(sbi, true);

	down_write(&F2FS_I(inode)->i_mmap_sem);
	ret = f2fs_truncate_blocks(inode, i_size_read(inode), true);
	up_write(&F2FS_I(inode)->i_mmap_sem);
	if (ret)
		return ret;

	/* write out all dirty pages from offset */
	ret = filemap_write_and_wait_range(inode->i_mapping, offset, LLONG_MAX);
	if (ret)
		return ret;

	pg_start = offset >> PAGE_SHIFT;
	pg_end = (offset + len) >> PAGE_SHIFT;
	delta = pg_end - pg_start;
	idx = DIV_ROUND_UP(i_size_read(inode), PAGE_SIZE);

	/* avoid gc operation during block exchange */
	down_write(&F2FS_I(inode)->i_gc_rwsem[WRITE]);
	down_write(&F2FS_I(inode)->i_mmap_sem);
	truncate_pagecache(inode, offset);

	while (!ret && idx > pg_start) {
		nr = idx - pg_start;
		if (nr > delta)
			nr = delta;
		idx -= nr;

		f2fs_lock_op(sbi);
		f2fs_drop_extent_tree(inode);

		ret = __exchange_data_block(inode, inode, idx,
					idx + delta, nr, false);
		f2fs_unlock_op(sbi);
	}
	up_write(&F2FS_I(inode)->i_mmap_sem);
	up_write(&F2FS_I(inode)->i_gc_rwsem[WRITE]);

	/* write out all moved pages, if possible */
	down_write(&F2FS_I(inode)->i_mmap_sem);
	filemap_write_and_wait_range(inode->i_mapping, offset, LLONG_MAX);
	truncate_pagecache(inode, offset);
	up_write(&F2FS_I(inode)->i_mmap_sem);

	if (!ret)
		f2fs_i_size_write(inode, new_size);
	return ret;
}

static int expand_inode_data(struct inode *inode, loff_t offset,
					loff_t len, int mode)
{
	struct f2fs_sb_info *sbi = F2FS_I_SB(inode);
	struct f2fs_map_blocks map = { .m_next_pgofs = NULL,
			.m_next_extent = NULL, .m_seg_type = NO_CHECK_TYPE,
			.m_may_create = true };
	pgoff_t pg_end;
	loff_t new_size = i_size_read(inode);
	loff_t off_end;
	int err;

	err = inode_newsize_ok(inode, (len + offset));
	if (err)
		return err;

	err = f2fs_convert_inline_inode(inode);
	if (err)
		return err;

	f2fs_balance_fs(sbi, true);

	pg_end = ((unsigned long long)offset + len) >> PAGE_SHIFT;
	off_end = (offset + len) & (PAGE_SIZE - 1);

	map.m_lblk = ((unsigned long long)offset) >> PAGE_SHIFT;
	map.m_len = pg_end - map.m_lblk;
	if (off_end)
		map.m_len++;

	if (!map.m_len)
		return 0;

	if (f2fs_is_pinned_file(inode)) {
		block_t len = (map.m_len >> sbi->log_blocks_per_seg) <<
					sbi->log_blocks_per_seg;
		block_t done = 0;

		if (map.m_len % sbi->blocks_per_seg)
			len += sbi->blocks_per_seg;

		map.m_len = sbi->blocks_per_seg;
next_alloc:
		if (has_not_enough_free_secs(sbi, 0,
			GET_SEC_FROM_SEG(sbi, overprovision_segments(sbi)))) {
			down_write(&sbi->gc_lock);
			err = f2fs_gc(sbi, true, false, NULL_SEGNO);
			if (err && err != -ENODATA && err != -EAGAIN)
				goto out_err;
		}

		down_write(&sbi->pin_sem);
		map.m_seg_type = CURSEG_COLD_DATA_PINNED;
		f2fs_allocate_new_segments(sbi, CURSEG_COLD_DATA);
		err = f2fs_map_blocks(inode, &map, 1, F2FS_GET_BLOCK_PRE_DIO);
		up_write(&sbi->pin_sem);

		done += map.m_len;
		len -= map.m_len;
		map.m_lblk += map.m_len;
		if (!err && len)
			goto next_alloc;

		map.m_len = done;
	} else {
		err = f2fs_map_blocks(inode, &map, 1, F2FS_GET_BLOCK_PRE_AIO);
	}
out_err:
	if (err) {
		pgoff_t last_off;

		if (!map.m_len)
			return err;

		last_off = map.m_lblk + map.m_len - 1;

		/* update new size to the failed position */
		new_size = (last_off == pg_end) ? offset + len :
					(loff_t)(last_off + 1) << PAGE_SHIFT;
	} else {
		new_size = ((loff_t)pg_end << PAGE_SHIFT) + off_end;
	}

	if (new_size > i_size_read(inode)) {
		if (mode & FALLOC_FL_KEEP_SIZE)
			file_set_keep_isize(inode);
		else
			f2fs_i_size_write(inode, new_size);
	}

	return err;
}

static long f2fs_fallocate(struct file *file, int mode,
				loff_t offset, loff_t len)
{
	struct inode *inode = file_inode(file);
	long ret = 0;

	if (unlikely(f2fs_cp_error(F2FS_I_SB(inode))))
		return -EIO;
	if (!f2fs_is_checkpoint_ready(F2FS_I_SB(inode)))
		return -ENOSPC;
	if (!f2fs_is_compress_backend_ready(inode))
		return -EOPNOTSUPP;

	/* f2fs only support ->fallocate for regular file */
	if (!S_ISREG(inode->i_mode))
		return -EINVAL;

	if (IS_ENCRYPTED(inode) &&
		(mode & (FALLOC_FL_COLLAPSE_RANGE | FALLOC_FL_INSERT_RANGE)))
		return -EOPNOTSUPP;

	if (f2fs_compressed_file(inode) &&
		(mode & (FALLOC_FL_PUNCH_HOLE | FALLOC_FL_COLLAPSE_RANGE |
			FALLOC_FL_ZERO_RANGE | FALLOC_FL_INSERT_RANGE)))
		return -EOPNOTSUPP;

	if (mode & ~(FALLOC_FL_KEEP_SIZE | FALLOC_FL_PUNCH_HOLE |
			FALLOC_FL_COLLAPSE_RANGE | FALLOC_FL_ZERO_RANGE |
			FALLOC_FL_INSERT_RANGE))
		return -EOPNOTSUPP;

	inode_lock(inode);

	if (mode & FALLOC_FL_PUNCH_HOLE) {
		if (offset >= inode->i_size)
			goto out;

		ret = punch_hole(inode, offset, len);
	} else if (mode & FALLOC_FL_COLLAPSE_RANGE) {
		ret = f2fs_collapse_range(inode, offset, len);
	} else if (mode & FALLOC_FL_ZERO_RANGE) {
		ret = f2fs_zero_range(inode, offset, len, mode);
	} else if (mode & FALLOC_FL_INSERT_RANGE) {
		ret = f2fs_insert_range(inode, offset, len);
	} else {
		ret = expand_inode_data(inode, offset, len, mode);
	}

	if (!ret) {
		inode->i_mtime = inode->i_ctime = current_time(inode);
		f2fs_mark_inode_dirty_sync(inode, false);
		f2fs_update_time(F2FS_I_SB(inode), REQ_TIME);
	}

out:
	inode_unlock(inode);

	trace_f2fs_fallocate(inode, mode, offset, len, ret);
	return ret;
}

static int f2fs_release_file(struct inode *inode, struct file *filp)
{
	/*
	 * f2fs_relase_file is called at every close calls. So we should
	 * not drop any inmemory pages by close called by other process.
	 */
	if (!(filp->f_mode & FMODE_WRITE) ||
			atomic_read(&inode->i_writecount) != 1)
		return 0;

	/* some remained atomic pages should discarded */
	if (f2fs_is_atomic_file(inode))
		f2fs_drop_inmem_pages(inode);
	if (f2fs_is_volatile_file(inode)) {
		set_inode_flag(inode, FI_DROP_CACHE);
		filemap_fdatawrite(inode->i_mapping);
		clear_inode_flag(inode, FI_DROP_CACHE);
		clear_inode_flag(inode, FI_VOLATILE_FILE);
		stat_dec_volatile_write(inode);
	}
	return 0;
}

static int f2fs_file_flush(struct file *file, fl_owner_t id)
{
	struct inode *inode = file_inode(file);

	/*
	 * If the process doing a transaction is crashed, we should do
	 * roll-back. Otherwise, other reader/write can see corrupted database
	 * until all the writers close its file. Since this should be done
	 * before dropping file lock, it needs to do in ->flush.
	 */
	if (f2fs_is_atomic_file(inode) &&
			F2FS_I(inode)->inmem_task == current)
		f2fs_drop_inmem_pages(inode);
	return 0;
}

static int f2fs_setflags_common(struct inode *inode, u32 iflags, u32 mask)
{
	struct f2fs_inode_info *fi = F2FS_I(inode);

	/* Is it quota file? Do not allow user to mess with it */
	if (IS_NOQUOTA(inode))
		return -EPERM;

	if ((iflags ^ fi->i_flags) & F2FS_CASEFOLD_FL) {
		if (!f2fs_sb_has_casefold(F2FS_I_SB(inode)))
			return -EOPNOTSUPP;
		if (!f2fs_empty_dir(inode))
			return -ENOTEMPTY;
	}

	if (iflags & (F2FS_COMPR_FL | F2FS_NOCOMP_FL)) {
		if (!f2fs_sb_has_compression(F2FS_I_SB(inode)))
			return -EOPNOTSUPP;
		if ((iflags & F2FS_COMPR_FL) && (iflags & F2FS_NOCOMP_FL))
			return -EINVAL;
	}

	if ((iflags ^ fi->i_flags) & F2FS_COMPR_FL) {
		if (S_ISREG(inode->i_mode) &&
			(fi->i_flags & F2FS_COMPR_FL || i_size_read(inode) ||
						F2FS_HAS_BLOCKS(inode)))
			return -EINVAL;
		if (iflags & F2FS_NOCOMP_FL)
			return -EINVAL;
		if (iflags & F2FS_COMPR_FL) {
			int err = f2fs_convert_inline_inode(inode);

			if (err)
				return err;

			if (!f2fs_may_compress(inode))
				return -EINVAL;

			set_compress_context(inode);
		}
	}
	if ((iflags ^ fi->i_flags) & F2FS_NOCOMP_FL) {
		if (fi->i_flags & F2FS_COMPR_FL)
			return -EINVAL;
	}

	fi->i_flags = iflags | (fi->i_flags & ~mask);
	f2fs_bug_on(F2FS_I_SB(inode), (fi->i_flags & F2FS_COMPR_FL) &&
					(fi->i_flags & F2FS_NOCOMP_FL));

	if (fi->i_flags & F2FS_PROJINHERIT_FL)
		set_inode_flag(inode, FI_PROJ_INHERIT);
	else
		clear_inode_flag(inode, FI_PROJ_INHERIT);

	inode->i_ctime = current_time(inode);
	f2fs_set_inode_flags(inode);
	f2fs_mark_inode_dirty_sync(inode, true);
	return 0;
}

/* FS_IOC_GETFLAGS and FS_IOC_SETFLAGS support */

/*
 * To make a new on-disk f2fs i_flag gettable via FS_IOC_GETFLAGS, add an entry
 * for it to f2fs_fsflags_map[], and add its FS_*_FL equivalent to
 * F2FS_GETTABLE_FS_FL.  To also make it settable via FS_IOC_SETFLAGS, also add
 * its FS_*_FL equivalent to F2FS_SETTABLE_FS_FL.
 */

static const struct {
	u32 iflag;
	u32 fsflag;
} f2fs_fsflags_map[] = {
	{ F2FS_COMPR_FL,	FS_COMPR_FL },
	{ F2FS_SYNC_FL,		FS_SYNC_FL },
	{ F2FS_IMMUTABLE_FL,	FS_IMMUTABLE_FL },
	{ F2FS_APPEND_FL,	FS_APPEND_FL },
	{ F2FS_NODUMP_FL,	FS_NODUMP_FL },
	{ F2FS_NOATIME_FL,	FS_NOATIME_FL },
	{ F2FS_NOCOMP_FL,	FS_NOCOMP_FL },
	{ F2FS_INDEX_FL,	FS_INDEX_FL },
	{ F2FS_DIRSYNC_FL,	FS_DIRSYNC_FL },
	{ F2FS_PROJINHERIT_FL,	FS_PROJINHERIT_FL },
	{ F2FS_CASEFOLD_FL,	FS_CASEFOLD_FL },
};

#define F2FS_GETTABLE_FS_FL (		\
		FS_COMPR_FL |		\
		FS_SYNC_FL |		\
		FS_IMMUTABLE_FL |	\
		FS_APPEND_FL |		\
		FS_NODUMP_FL |		\
		FS_NOATIME_FL |		\
		FS_NOCOMP_FL |		\
		FS_INDEX_FL |		\
		FS_DIRSYNC_FL |		\
		FS_PROJINHERIT_FL |	\
		FS_ENCRYPT_FL |		\
		FS_INLINE_DATA_FL |	\
		FS_NOCOW_FL |		\
		FS_CASEFOLD_FL)

#define F2FS_SETTABLE_FS_FL (		\
		FS_COMPR_FL |		\
		FS_SYNC_FL |		\
		FS_IMMUTABLE_FL |	\
		FS_APPEND_FL |		\
		FS_NODUMP_FL |		\
		FS_NOATIME_FL |		\
		FS_NOCOMP_FL |		\
		FS_DIRSYNC_FL |		\
		FS_PROJINHERIT_FL |	\
		FS_CASEFOLD_FL)

/* Convert f2fs on-disk i_flags to FS_IOC_{GET,SET}FLAGS flags */
static inline u32 f2fs_iflags_to_fsflags(u32 iflags)
{
	u32 fsflags = 0;
	int i;

	for (i = 0; i < ARRAY_SIZE(f2fs_fsflags_map); i++)
		if (iflags & f2fs_fsflags_map[i].iflag)
			fsflags |= f2fs_fsflags_map[i].fsflag;

	return fsflags;
}

/* Convert FS_IOC_{GET,SET}FLAGS flags to f2fs on-disk i_flags */
static inline u32 f2fs_fsflags_to_iflags(u32 fsflags)
{
	u32 iflags = 0;
	int i;

	for (i = 0; i < ARRAY_SIZE(f2fs_fsflags_map); i++)
		if (fsflags & f2fs_fsflags_map[i].fsflag)
			iflags |= f2fs_fsflags_map[i].iflag;

	return iflags;
}

static int f2fs_ioc_getflags(struct file *filp, unsigned long arg)
{
	struct inode *inode = file_inode(filp);
	struct f2fs_inode_info *fi = F2FS_I(inode);
	u32 fsflags = f2fs_iflags_to_fsflags(fi->i_flags);

	if (IS_ENCRYPTED(inode))
		fsflags |= FS_ENCRYPT_FL;
	if (f2fs_has_inline_data(inode) || f2fs_has_inline_dentry(inode))
		fsflags |= FS_INLINE_DATA_FL;
	if (is_inode_flag_set(inode, FI_PIN_FILE))
		fsflags |= FS_NOCOW_FL;

	fsflags &= F2FS_GETTABLE_FS_FL;

	return put_user(fsflags, (int __user *)arg);
}

static int f2fs_ioc_setflags(struct file *filp, unsigned long arg)
{
	struct inode *inode = file_inode(filp);
	struct f2fs_inode_info *fi = F2FS_I(inode);
	u32 fsflags, old_fsflags;
	u32 iflags;
	int ret;

	if (!inode_owner_or_capable(inode))
		return -EACCES;

	if (get_user(fsflags, (int __user *)arg))
		return -EFAULT;

	if (fsflags & ~F2FS_GETTABLE_FS_FL)
		return -EOPNOTSUPP;
	fsflags &= F2FS_SETTABLE_FS_FL;

	iflags = f2fs_fsflags_to_iflags(fsflags);
	if (f2fs_mask_flags(inode->i_mode, iflags) != iflags)
		return -EOPNOTSUPP;

	ret = mnt_want_write_file(filp);
	if (ret)
		return ret;

	inode_lock(inode);

	old_fsflags = f2fs_iflags_to_fsflags(fi->i_flags);
	ret = vfs_ioc_setflags_prepare(inode, old_fsflags, fsflags);
	if (ret)
		goto out;

	ret = f2fs_setflags_common(inode, iflags,
			f2fs_fsflags_to_iflags(F2FS_SETTABLE_FS_FL));
out:
	inode_unlock(inode);
	mnt_drop_write_file(filp);
	return ret;
}

static int f2fs_ioc_getversion(struct file *filp, unsigned long arg)
{
	struct inode *inode = file_inode(filp);

	return put_user(inode->i_generation, (int __user *)arg);
}

static int f2fs_ioc_start_atomic_write(struct file *filp)
{
	struct inode *inode = file_inode(filp);
	struct f2fs_inode_info *fi = F2FS_I(inode);
	struct f2fs_sb_info *sbi = F2FS_I_SB(inode);
	int ret;

	if (!inode_owner_or_capable(inode))
		return -EACCES;

	if (!S_ISREG(inode->i_mode))
		return -EINVAL;

	if (filp->f_flags & O_DIRECT)
		return -EINVAL;

	ret = mnt_want_write_file(filp);
	if (ret)
		return ret;

	inode_lock(inode);

	f2fs_disable_compressed_file(inode);

	if (f2fs_is_atomic_file(inode)) {
		if (is_inode_flag_set(inode, FI_ATOMIC_REVOKE_REQUEST))
			ret = -EINVAL;
		goto out;
	}

	ret = f2fs_convert_inline_inode(inode);
	if (ret)
		goto out;

	down_write(&F2FS_I(inode)->i_gc_rwsem[WRITE]);

	/*
	 * Should wait end_io to count F2FS_WB_CP_DATA correctly by
	 * f2fs_is_atomic_file.
	 */
	if (get_dirty_pages(inode))
		f2fs_warn(F2FS_I_SB(inode), "Unexpected flush for atomic writes: ino=%lu, npages=%u",
			  inode->i_ino, get_dirty_pages(inode));
	ret = filemap_write_and_wait_range(inode->i_mapping, 0, LLONG_MAX);
	if (ret) {
		up_write(&F2FS_I(inode)->i_gc_rwsem[WRITE]);
		goto out;
	}

	spin_lock(&sbi->inode_lock[ATOMIC_FILE]);
	if (list_empty(&fi->inmem_ilist))
		list_add_tail(&fi->inmem_ilist, &sbi->inode_list[ATOMIC_FILE]);
	sbi->atomic_files++;
	spin_unlock(&sbi->inode_lock[ATOMIC_FILE]);

	/* add inode in inmem_list first and set atomic_file */
	set_inode_flag(inode, FI_ATOMIC_FILE);
	clear_inode_flag(inode, FI_ATOMIC_REVOKE_REQUEST);
	up_write(&F2FS_I(inode)->i_gc_rwsem[WRITE]);

	f2fs_update_time(F2FS_I_SB(inode), REQ_TIME);
	F2FS_I(inode)->inmem_task = current;
	stat_update_max_atomic_write(inode);
out:
	inode_unlock(inode);
	mnt_drop_write_file(filp);
	return ret;
}

static int f2fs_ioc_commit_atomic_write(struct file *filp)
{
	struct inode *inode = file_inode(filp);
	int ret;

	if (!inode_owner_or_capable(inode))
		return -EACCES;

	ret = mnt_want_write_file(filp);
	if (ret)
		return ret;

	f2fs_balance_fs(F2FS_I_SB(inode), true);

	inode_lock(inode);

	if (f2fs_is_volatile_file(inode)) {
		ret = -EINVAL;
		goto err_out;
	}

	if (f2fs_is_atomic_file(inode)) {
		ret = f2fs_commit_inmem_pages(inode);
		if (ret)
			goto err_out;

		ret = f2fs_do_sync_file(filp, 0, LLONG_MAX, 0, true);
		if (!ret)
			f2fs_drop_inmem_pages(inode);
	} else {
		ret = f2fs_do_sync_file(filp, 0, LLONG_MAX, 1, false);
	}
err_out:
	if (is_inode_flag_set(inode, FI_ATOMIC_REVOKE_REQUEST)) {
		clear_inode_flag(inode, FI_ATOMIC_REVOKE_REQUEST);
		ret = -EINVAL;
	}
	inode_unlock(inode);
	mnt_drop_write_file(filp);
	return ret;
}

static int f2fs_ioc_start_volatile_write(struct file *filp)
{
	struct inode *inode = file_inode(filp);
	int ret;

	if (!inode_owner_or_capable(inode))
		return -EACCES;

	if (!S_ISREG(inode->i_mode))
		return -EINVAL;

	ret = mnt_want_write_file(filp);
	if (ret)
		return ret;

	inode_lock(inode);

	if (f2fs_is_volatile_file(inode))
		goto out;

	ret = f2fs_convert_inline_inode(inode);
	if (ret)
		goto out;

	stat_inc_volatile_write(inode);
	stat_update_max_volatile_write(inode);

	set_inode_flag(inode, FI_VOLATILE_FILE);
	f2fs_update_time(F2FS_I_SB(inode), REQ_TIME);
out:
	inode_unlock(inode);
	mnt_drop_write_file(filp);
	return ret;
}

static int f2fs_ioc_release_volatile_write(struct file *filp)
{
	struct inode *inode = file_inode(filp);
	int ret;

	if (!inode_owner_or_capable(inode))
		return -EACCES;

	ret = mnt_want_write_file(filp);
	if (ret)
		return ret;

	inode_lock(inode);

	if (!f2fs_is_volatile_file(inode))
		goto out;

	if (!f2fs_is_first_block_written(inode)) {
		ret = truncate_partial_data_page(inode, 0, true);
		goto out;
	}

	ret = punch_hole(inode, 0, F2FS_BLKSIZE);
out:
	inode_unlock(inode);
	mnt_drop_write_file(filp);
	return ret;
}

static int f2fs_ioc_abort_volatile_write(struct file *filp)
{
	struct inode *inode = file_inode(filp);
	int ret;

	if (!inode_owner_or_capable(inode))
		return -EACCES;

	ret = mnt_want_write_file(filp);
	if (ret)
		return ret;

	inode_lock(inode);

	if (f2fs_is_atomic_file(inode))
		f2fs_drop_inmem_pages(inode);
	if (f2fs_is_volatile_file(inode)) {
		clear_inode_flag(inode, FI_VOLATILE_FILE);
		stat_dec_volatile_write(inode);
		ret = f2fs_do_sync_file(filp, 0, LLONG_MAX, 0, true);
	}

	clear_inode_flag(inode, FI_ATOMIC_REVOKE_REQUEST);

	inode_unlock(inode);

	mnt_drop_write_file(filp);
	f2fs_update_time(F2FS_I_SB(inode), REQ_TIME);
	return ret;
}

static int f2fs_ioc_shutdown(struct file *filp, unsigned long arg)
{
	struct inode *inode = file_inode(filp);
	struct f2fs_sb_info *sbi = F2FS_I_SB(inode);
	struct super_block *sb = sbi->sb;
	__u32 in;
	int ret = 0;

	if (!capable(CAP_SYS_ADMIN))
		return -EPERM;

	if (get_user(in, (__u32 __user *)arg))
		return -EFAULT;

	if (in != F2FS_GOING_DOWN_FULLSYNC) {
		ret = mnt_want_write_file(filp);
		if (ret)
			return ret;
	}

	switch (in) {
	case F2FS_GOING_DOWN_FULLSYNC:
		sb = freeze_bdev(sb->s_bdev);
		if (IS_ERR(sb)) {
			ret = PTR_ERR(sb);
			goto out;
		}
		if (sb) {
			f2fs_stop_checkpoint(sbi, false);
			set_sbi_flag(sbi, SBI_IS_SHUTDOWN);
			thaw_bdev(sb->s_bdev, sb);
		}
		break;
	case F2FS_GOING_DOWN_METASYNC:
		/* do checkpoint only */
		ret = f2fs_sync_fs(sb, 1);
		if (ret)
			goto out;
		f2fs_stop_checkpoint(sbi, false);
		set_sbi_flag(sbi, SBI_IS_SHUTDOWN);
		break;
	case F2FS_GOING_DOWN_NOSYNC:
		f2fs_stop_checkpoint(sbi, false);
		set_sbi_flag(sbi, SBI_IS_SHUTDOWN);
		break;
	case F2FS_GOING_DOWN_METAFLUSH:
		f2fs_sync_meta_pages(sbi, META, LONG_MAX, FS_META_IO);
		f2fs_stop_checkpoint(sbi, false);
		set_sbi_flag(sbi, SBI_IS_SHUTDOWN);
		break;
	case F2FS_GOING_DOWN_NEED_FSCK:
		set_sbi_flag(sbi, SBI_NEED_FSCK);
		set_sbi_flag(sbi, SBI_CP_DISABLED_QUICK);
		set_sbi_flag(sbi, SBI_IS_DIRTY);
		/* do checkpoint only */
		ret = f2fs_sync_fs(sb, 1);
		goto out;
	default:
		ret = -EINVAL;
		goto out;
	}

	f2fs_stop_gc_thread(sbi);
	f2fs_stop_discard_thread(sbi);

	f2fs_drop_discard_cmd(sbi);
	clear_opt(sbi, DISCARD);

	f2fs_update_time(sbi, REQ_TIME);
out:
	if (in != F2FS_GOING_DOWN_FULLSYNC)
		mnt_drop_write_file(filp);

	trace_f2fs_shutdown(sbi, in, ret);

	return ret;
}

static int f2fs_ioc_fitrim(struct file *filp, unsigned long arg)
{
	struct inode *inode = file_inode(filp);
	struct super_block *sb = inode->i_sb;
	struct request_queue *q = bdev_get_queue(sb->s_bdev);
	struct fstrim_range range;
	int ret;

	if (!capable(CAP_SYS_ADMIN))
		return -EPERM;

	if (!f2fs_hw_support_discard(F2FS_SB(sb)))
		return -EOPNOTSUPP;

	if (copy_from_user(&range, (struct fstrim_range __user *)arg,
				sizeof(range)))
		return -EFAULT;

	ret = mnt_want_write_file(filp);
	if (ret)
		return ret;

	range.minlen = max((unsigned int)range.minlen,
				q->limits.discard_granularity);
	ret = f2fs_trim_fs(F2FS_SB(sb), &range);
	mnt_drop_write_file(filp);
	if (ret < 0)
		return ret;

	if (copy_to_user((struct fstrim_range __user *)arg, &range,
				sizeof(range)))
		return -EFAULT;
	f2fs_update_time(F2FS_I_SB(inode), REQ_TIME);
	return 0;
}

static bool uuid_is_nonzero(__u8 u[16])
{
	int i;

	for (i = 0; i < 16; i++)
		if (u[i])
			return true;
	return false;
}

static int f2fs_ioc_set_encryption_policy(struct file *filp, unsigned long arg)
{
	struct inode *inode = file_inode(filp);

	if (!f2fs_sb_has_encrypt(F2FS_I_SB(inode)))
		return -EOPNOTSUPP;

	f2fs_update_time(F2FS_I_SB(inode), REQ_TIME);

	return fscrypt_ioctl_set_policy(filp, (const void __user *)arg);
}

static int f2fs_ioc_get_encryption_policy(struct file *filp, unsigned long arg)
{
	if (!f2fs_sb_has_encrypt(F2FS_I_SB(file_inode(filp))))
		return -EOPNOTSUPP;
	return fscrypt_ioctl_get_policy(filp, (void __user *)arg);
}

static int f2fs_ioc_get_encryption_pwsalt(struct file *filp, unsigned long arg)
{
	struct inode *inode = file_inode(filp);
	struct f2fs_sb_info *sbi = F2FS_I_SB(inode);
	int err;

	if (!f2fs_sb_has_encrypt(sbi))
		return -EOPNOTSUPP;

	err = mnt_want_write_file(filp);
	if (err)
		return err;

	down_write(&sbi->sb_lock);

	if (uuid_is_nonzero(sbi->raw_super->encrypt_pw_salt))
		goto got_it;

	/* update superblock with uuid */
	generate_random_uuid(sbi->raw_super->encrypt_pw_salt);

	err = f2fs_commit_super(sbi, false);
	if (err) {
		/* undo new data */
		memset(sbi->raw_super->encrypt_pw_salt, 0, 16);
		goto out_err;
	}
got_it:
	if (copy_to_user((__u8 __user *)arg, sbi->raw_super->encrypt_pw_salt,
									16))
		err = -EFAULT;
out_err:
	up_write(&sbi->sb_lock);
	mnt_drop_write_file(filp);
	return err;
}

static int f2fs_ioc_gc(struct file *filp, unsigned long arg)
{
	struct inode *inode = file_inode(filp);
	struct f2fs_sb_info *sbi = F2FS_I_SB(inode);
	__u32 sync;
	int ret;

	if (!capable(CAP_SYS_ADMIN))
		return -EPERM;

	if (get_user(sync, (__u32 __user *)arg))
		return -EFAULT;

	if (f2fs_readonly(sbi->sb))
		return -EROFS;

	ret = mnt_want_write_file(filp);
	if (ret)
		return ret;

	if (!sync) {
		if (!down_write_trylock(&sbi->gc_lock)) {
			ret = -EBUSY;
			goto out;
		}
	} else {
		down_write(&sbi->gc_lock);
	}

	ret = f2fs_gc(sbi, sync, true, NULL_SEGNO);
out:
	mnt_drop_write_file(filp);
	return ret;
}

static int f2fs_ioc_gc_range(struct file *filp, unsigned long arg)
{
	struct inode *inode = file_inode(filp);
	struct f2fs_sb_info *sbi = F2FS_I_SB(inode);
	struct f2fs_gc_range range;
	u64 end;
	int ret;

	if (!capable(CAP_SYS_ADMIN))
		return -EPERM;

	if (copy_from_user(&range, (struct f2fs_gc_range __user *)arg,
							sizeof(range)))
		return -EFAULT;

	if (f2fs_readonly(sbi->sb))
		return -EROFS;

	end = range.start + range.len;
	if (end < range.start || range.start < MAIN_BLKADDR(sbi) ||
					end >= MAX_BLKADDR(sbi))
		return -EINVAL;

	ret = mnt_want_write_file(filp);
	if (ret)
		return ret;

do_more:
	if (!range.sync) {
		if (!down_write_trylock(&sbi->gc_lock)) {
			ret = -EBUSY;
			goto out;
		}
	} else {
		down_write(&sbi->gc_lock);
	}

	ret = f2fs_gc(sbi, range.sync, true, GET_SEGNO(sbi, range.start));
	range.start += BLKS_PER_SEC(sbi);
	if (range.start <= end)
		goto do_more;
out:
	mnt_drop_write_file(filp);
	return ret;
}

static int f2fs_ioc_write_checkpoint(struct file *filp, unsigned long arg)
{
	struct inode *inode = file_inode(filp);
	struct f2fs_sb_info *sbi = F2FS_I_SB(inode);
	int ret;

	if (!capable(CAP_SYS_ADMIN))
		return -EPERM;

	if (f2fs_readonly(sbi->sb))
		return -EROFS;

	if (unlikely(is_sbi_flag_set(sbi, SBI_CP_DISABLED))) {
		f2fs_info(sbi, "Skipping Checkpoint. Checkpoints currently disabled.");
		return -EINVAL;
	}

	ret = mnt_want_write_file(filp);
	if (ret)
		return ret;

	ret = f2fs_sync_fs(sbi->sb, 1);

	mnt_drop_write_file(filp);
	return ret;
}

static int f2fs_defragment_range(struct f2fs_sb_info *sbi,
					struct file *filp,
					struct f2fs_defragment *range)
{
	struct inode *inode = file_inode(filp);
	struct f2fs_map_blocks map = { .m_next_extent = NULL,
					.m_seg_type = NO_CHECK_TYPE ,
					.m_may_create = false };
	struct extent_info ei = {0, 0, 0};
	pgoff_t pg_start, pg_end, next_pgofs;
	unsigned int blk_per_seg = sbi->blocks_per_seg;
	unsigned int total = 0, sec_num;
	block_t blk_end = 0;
	bool fragmented = false;
	int err;

	/* if in-place-update policy is enabled, don't waste time here */
	if (f2fs_should_update_inplace(inode, NULL))
		return -EINVAL;

	pg_start = range->start >> PAGE_SHIFT;
	pg_end = (range->start + range->len) >> PAGE_SHIFT;

	f2fs_balance_fs(sbi, true);

	inode_lock(inode);

	/* writeback all dirty pages in the range */
	err = filemap_write_and_wait_range(inode->i_mapping, range->start,
						range->start + range->len - 1);
	if (err)
		goto out;

	/*
	 * lookup mapping info in extent cache, skip defragmenting if physical
	 * block addresses are continuous.
	 */
	if (f2fs_lookup_extent_cache(inode, pg_start, &ei)) {
		if (ei.fofs + ei.len >= pg_end)
			goto out;
	}

	map.m_lblk = pg_start;
	map.m_next_pgofs = &next_pgofs;

	/*
	 * lookup mapping info in dnode page cache, skip defragmenting if all
	 * physical block addresses are continuous even if there are hole(s)
	 * in logical blocks.
	 */
	while (map.m_lblk < pg_end) {
		map.m_len = pg_end - map.m_lblk;
		err = f2fs_map_blocks(inode, &map, 0, F2FS_GET_BLOCK_DEFAULT);
		if (err)
			goto out;

		if (!(map.m_flags & F2FS_MAP_FLAGS)) {
			map.m_lblk = next_pgofs;
			continue;
		}

		if (blk_end && blk_end != map.m_pblk)
			fragmented = true;

		/* record total count of block that we're going to move */
		total += map.m_len;

		blk_end = map.m_pblk + map.m_len;

		map.m_lblk += map.m_len;
	}

	if (!fragmented) {
		total = 0;
		goto out;
	}

	sec_num = DIV_ROUND_UP(total, BLKS_PER_SEC(sbi));

	/*
	 * make sure there are enough free section for LFS allocation, this can
	 * avoid defragment running in SSR mode when free section are allocated
	 * intensively
	 */
	if (has_not_enough_free_secs(sbi, 0, sec_num)) {
		err = -EAGAIN;
		goto out;
	}

	map.m_lblk = pg_start;
	map.m_len = pg_end - pg_start;
	total = 0;

	while (map.m_lblk < pg_end) {
		pgoff_t idx;
		int cnt = 0;

do_map:
		map.m_len = pg_end - map.m_lblk;
		err = f2fs_map_blocks(inode, &map, 0, F2FS_GET_BLOCK_DEFAULT);
		if (err)
			goto clear_out;

		if (!(map.m_flags & F2FS_MAP_FLAGS)) {
			map.m_lblk = next_pgofs;
			goto check;
		}

		set_inode_flag(inode, FI_DO_DEFRAG);

		idx = map.m_lblk;
		while (idx < map.m_lblk + map.m_len && cnt < blk_per_seg) {
			struct page *page;

			page = f2fs_get_lock_data_page(inode, idx, true);
			if (IS_ERR(page)) {
				err = PTR_ERR(page);
				goto clear_out;
			}

			set_page_dirty(page);
			f2fs_put_page(page, 1);

			idx++;
			cnt++;
			total++;
		}

		map.m_lblk = idx;
check:
		if (map.m_lblk < pg_end && cnt < blk_per_seg)
			goto do_map;

		clear_inode_flag(inode, FI_DO_DEFRAG);

		err = filemap_fdatawrite(inode->i_mapping);
		if (err)
			goto out;
	}
clear_out:
	clear_inode_flag(inode, FI_DO_DEFRAG);
out:
	inode_unlock(inode);
	if (!err)
		range->len = (u64)total << PAGE_SHIFT;
	return err;
}

static int f2fs_ioc_defragment(struct file *filp, unsigned long arg)
{
	struct inode *inode = file_inode(filp);
	struct f2fs_sb_info *sbi = F2FS_I_SB(inode);
	struct f2fs_defragment range;
	int err;

	if (!capable(CAP_SYS_ADMIN))
		return -EPERM;

	if (!S_ISREG(inode->i_mode) || f2fs_is_atomic_file(inode))
		return -EINVAL;

	if (f2fs_readonly(sbi->sb))
		return -EROFS;

	if (copy_from_user(&range, (struct f2fs_defragment __user *)arg,
							sizeof(range)))
		return -EFAULT;

	/* verify alignment of offset & size */
	if (range.start & (F2FS_BLKSIZE - 1) || range.len & (F2FS_BLKSIZE - 1))
		return -EINVAL;

	if (unlikely((range.start + range.len) >> PAGE_SHIFT >
					sbi->max_file_blocks))
		return -EINVAL;

	err = mnt_want_write_file(filp);
	if (err)
		return err;

	err = f2fs_defragment_range(sbi, filp, &range);
	mnt_drop_write_file(filp);

	f2fs_update_time(sbi, REQ_TIME);
	if (err < 0)
		return err;

	if (copy_to_user((struct f2fs_defragment __user *)arg, &range,
							sizeof(range)))
		return -EFAULT;

	return 0;
}

static int f2fs_move_file_range(struct file *file_in, loff_t pos_in,
			struct file *file_out, loff_t pos_out, size_t len)
{
	struct inode *src = file_inode(file_in);
	struct inode *dst = file_inode(file_out);
	struct f2fs_sb_info *sbi = F2FS_I_SB(src);
	size_t olen = len, dst_max_i_size = 0;
	size_t dst_osize;
	int ret;

	if (file_in->f_path.mnt != file_out->f_path.mnt ||
				src->i_sb != dst->i_sb)
		return -EXDEV;

	if (unlikely(f2fs_readonly(src->i_sb)))
		return -EROFS;

	if (!S_ISREG(src->i_mode) || !S_ISREG(dst->i_mode))
		return -EINVAL;

	if (IS_ENCRYPTED(src) || IS_ENCRYPTED(dst))
		return -EOPNOTSUPP;

	if (src == dst) {
		if (pos_in == pos_out)
			return 0;
		if (pos_out > pos_in && pos_out < pos_in + len)
			return -EINVAL;
	}

	inode_lock(src);
	if (src != dst) {
		ret = -EBUSY;
		if (!inode_trylock(dst))
			goto out;
	}

	ret = -EINVAL;
	if (pos_in + len > src->i_size || pos_in + len < pos_in)
		goto out_unlock;
	if (len == 0)
		olen = len = src->i_size - pos_in;
	if (pos_in + len == src->i_size)
		len = ALIGN(src->i_size, F2FS_BLKSIZE) - pos_in;
	if (len == 0) {
		ret = 0;
		goto out_unlock;
	}

	dst_osize = dst->i_size;
	if (pos_out + olen > dst->i_size)
		dst_max_i_size = pos_out + olen;

	/* verify the end result is block aligned */
	if (!IS_ALIGNED(pos_in, F2FS_BLKSIZE) ||
			!IS_ALIGNED(pos_in + len, F2FS_BLKSIZE) ||
			!IS_ALIGNED(pos_out, F2FS_BLKSIZE))
		goto out_unlock;

	ret = f2fs_convert_inline_inode(src);
	if (ret)
		goto out_unlock;

	ret = f2fs_convert_inline_inode(dst);
	if (ret)
		goto out_unlock;

	/* write out all dirty pages from offset */
	ret = filemap_write_and_wait_range(src->i_mapping,
					pos_in, pos_in + len);
	if (ret)
		goto out_unlock;

	ret = filemap_write_and_wait_range(dst->i_mapping,
					pos_out, pos_out + len);
	if (ret)
		goto out_unlock;

	f2fs_balance_fs(sbi, true);

	down_write(&F2FS_I(src)->i_gc_rwsem[WRITE]);
	if (src != dst) {
		ret = -EBUSY;
		if (!down_write_trylock(&F2FS_I(dst)->i_gc_rwsem[WRITE]))
			goto out_src;
	}

	f2fs_lock_op(sbi);
	ret = __exchange_data_block(src, dst, pos_in >> F2FS_BLKSIZE_BITS,
				pos_out >> F2FS_BLKSIZE_BITS,
				len >> F2FS_BLKSIZE_BITS, false);

	if (!ret) {
		if (dst_max_i_size)
			f2fs_i_size_write(dst, dst_max_i_size);
		else if (dst_osize != dst->i_size)
			f2fs_i_size_write(dst, dst_osize);
	}
	f2fs_unlock_op(sbi);

	if (src != dst)
		up_write(&F2FS_I(dst)->i_gc_rwsem[WRITE]);
out_src:
	up_write(&F2FS_I(src)->i_gc_rwsem[WRITE]);
out_unlock:
	if (src != dst)
		inode_unlock(dst);
out:
	inode_unlock(src);
	return ret;
}

static int f2fs_ioc_move_range(struct file *filp, unsigned long arg)
{
	struct f2fs_move_range range;
	struct fd dst;
	int err;

	if (!(filp->f_mode & FMODE_READ) ||
			!(filp->f_mode & FMODE_WRITE))
		return -EBADF;

	if (copy_from_user(&range, (struct f2fs_move_range __user *)arg,
							sizeof(range)))
		return -EFAULT;

	dst = fdget(range.dst_fd);
	if (!dst.file)
		return -EBADF;

	if (!(dst.file->f_mode & FMODE_WRITE)) {
		err = -EBADF;
		goto err_out;
	}

	err = mnt_want_write_file(filp);
	if (err)
		goto err_out;

	err = f2fs_move_file_range(filp, range.pos_in, dst.file,
					range.pos_out, range.len);

	mnt_drop_write_file(filp);
	if (err)
		goto err_out;

	if (copy_to_user((struct f2fs_move_range __user *)arg,
						&range, sizeof(range)))
		err = -EFAULT;
err_out:
	fdput(dst);
	return err;
}

static int f2fs_ioc_flush_device(struct file *filp, unsigned long arg)
{
	struct inode *inode = file_inode(filp);
	struct f2fs_sb_info *sbi = F2FS_I_SB(inode);
	struct sit_info *sm = SIT_I(sbi);
	unsigned int start_segno = 0, end_segno = 0;
	unsigned int dev_start_segno = 0, dev_end_segno = 0;
	struct f2fs_flush_device range;
	int ret;

	if (!capable(CAP_SYS_ADMIN))
		return -EPERM;

	if (f2fs_readonly(sbi->sb))
		return -EROFS;

	if (unlikely(is_sbi_flag_set(sbi, SBI_CP_DISABLED)))
		return -EINVAL;

	if (copy_from_user(&range, (struct f2fs_flush_device __user *)arg,
							sizeof(range)))
		return -EFAULT;

	if (!f2fs_is_multi_device(sbi) || sbi->s_ndevs - 1 <= range.dev_num ||
			__is_large_section(sbi)) {
		f2fs_warn(sbi, "Can't flush %u in %d for segs_per_sec %u != 1",
			  range.dev_num, sbi->s_ndevs, sbi->segs_per_sec);
		return -EINVAL;
	}

	ret = mnt_want_write_file(filp);
	if (ret)
		return ret;

	if (range.dev_num != 0)
		dev_start_segno = GET_SEGNO(sbi, FDEV(range.dev_num).start_blk);
	dev_end_segno = GET_SEGNO(sbi, FDEV(range.dev_num).end_blk);

	start_segno = sm->last_victim[FLUSH_DEVICE];
	if (start_segno < dev_start_segno || start_segno >= dev_end_segno)
		start_segno = dev_start_segno;
	end_segno = min(start_segno + range.segments, dev_end_segno);

	while (start_segno < end_segno) {
		if (!down_write_trylock(&sbi->gc_lock)) {
			ret = -EBUSY;
			goto out;
		}
		sm->last_victim[GC_CB] = end_segno + 1;
		sm->last_victim[GC_GREEDY] = end_segno + 1;
		sm->last_victim[ALLOC_NEXT] = end_segno + 1;
		ret = f2fs_gc(sbi, true, true, start_segno);
		if (ret == -EAGAIN)
			ret = 0;
		else if (ret < 0)
			break;
		start_segno++;
	}
out:
	mnt_drop_write_file(filp);
	return ret;
}

static int f2fs_ioc_get_features(struct file *filp, unsigned long arg)
{
	struct inode *inode = file_inode(filp);
	u32 sb_feature = le32_to_cpu(F2FS_I_SB(inode)->raw_super->feature);

	/* Must validate to set it with SQLite behavior in Android. */
	sb_feature |= F2FS_FEATURE_ATOMIC_WRITE;

	return put_user(sb_feature, (u32 __user *)arg);
}

#ifdef CONFIG_QUOTA
int f2fs_transfer_project_quota(struct inode *inode, kprojid_t kprojid)
{
	struct dquot *transfer_to[MAXQUOTAS] = {};
	struct f2fs_sb_info *sbi = F2FS_I_SB(inode);
	struct super_block *sb = sbi->sb;
	int err = 0;

	transfer_to[PRJQUOTA] = dqget(sb, make_kqid_projid(kprojid));
	if (!IS_ERR(transfer_to[PRJQUOTA])) {
		err = __dquot_transfer(inode, transfer_to);
		if (err)
			set_sbi_flag(sbi, SBI_QUOTA_NEED_REPAIR);
		dqput(transfer_to[PRJQUOTA]);
	}
	return err;
}

static int f2fs_ioc_setproject(struct file *filp, __u32 projid)
{
	struct inode *inode = file_inode(filp);
	struct f2fs_inode_info *fi = F2FS_I(inode);
	struct f2fs_sb_info *sbi = F2FS_I_SB(inode);
	struct page *ipage;
	kprojid_t kprojid;
	int err;

	if (!f2fs_sb_has_project_quota(sbi)) {
		if (projid != F2FS_DEF_PROJID)
			return -EOPNOTSUPP;
		else
			return 0;
	}

	if (!f2fs_has_extra_attr(inode))
		return -EOPNOTSUPP;

	kprojid = make_kprojid(&init_user_ns, (projid_t)projid);

	if (projid_eq(kprojid, F2FS_I(inode)->i_projid))
		return 0;

	err = -EPERM;
	/* Is it quota file? Do not allow user to mess with it */
	if (IS_NOQUOTA(inode))
		return err;

	ipage = f2fs_get_node_page(sbi, inode->i_ino);
	if (IS_ERR(ipage))
		return PTR_ERR(ipage);

	if (!F2FS_FITS_IN_INODE(F2FS_INODE(ipage), fi->i_extra_isize,
								i_projid)) {
		err = -EOVERFLOW;
		f2fs_put_page(ipage, 1);
		return err;
	}
	f2fs_put_page(ipage, 1);

	err = dquot_initialize(inode);
	if (err)
		return err;

	f2fs_lock_op(sbi);
	err = f2fs_transfer_project_quota(inode, kprojid);
	if (err)
		goto out_unlock;

	F2FS_I(inode)->i_projid = kprojid;
	inode->i_ctime = current_time(inode);
	f2fs_mark_inode_dirty_sync(inode, true);
out_unlock:
	f2fs_unlock_op(sbi);
	return err;
}
#else
int f2fs_transfer_project_quota(struct inode *inode, kprojid_t kprojid)
{
	return 0;
}

static int f2fs_ioc_setproject(struct file *filp, __u32 projid)
{
	if (projid != F2FS_DEF_PROJID)
		return -EOPNOTSUPP;
	return 0;
}
#endif

/* FS_IOC_FSGETXATTR and FS_IOC_FSSETXATTR support */

/*
 * To make a new on-disk f2fs i_flag gettable via FS_IOC_FSGETXATTR and settable
 * via FS_IOC_FSSETXATTR, add an entry for it to f2fs_xflags_map[], and add its
 * FS_XFLAG_* equivalent to F2FS_SUPPORTED_XFLAGS.
 */

static const struct {
	u32 iflag;
	u32 xflag;
} f2fs_xflags_map[] = {
	{ F2FS_SYNC_FL,		FS_XFLAG_SYNC },
	{ F2FS_IMMUTABLE_FL,	FS_XFLAG_IMMUTABLE },
	{ F2FS_APPEND_FL,	FS_XFLAG_APPEND },
	{ F2FS_NODUMP_FL,	FS_XFLAG_NODUMP },
	{ F2FS_NOATIME_FL,	FS_XFLAG_NOATIME },
	{ F2FS_PROJINHERIT_FL,	FS_XFLAG_PROJINHERIT },
};

#define F2FS_SUPPORTED_XFLAGS (		\
		FS_XFLAG_SYNC |		\
		FS_XFLAG_IMMUTABLE |	\
		FS_XFLAG_APPEND |	\
		FS_XFLAG_NODUMP |	\
		FS_XFLAG_NOATIME |	\
		FS_XFLAG_PROJINHERIT)

/* Convert f2fs on-disk i_flags to FS_IOC_FS{GET,SET}XATTR flags */
static inline u32 f2fs_iflags_to_xflags(u32 iflags)
{
	u32 xflags = 0;
	int i;

	for (i = 0; i < ARRAY_SIZE(f2fs_xflags_map); i++)
		if (iflags & f2fs_xflags_map[i].iflag)
			xflags |= f2fs_xflags_map[i].xflag;

	return xflags;
}

/* Convert FS_IOC_FS{GET,SET}XATTR flags to f2fs on-disk i_flags */
static inline u32 f2fs_xflags_to_iflags(u32 xflags)
{
	u32 iflags = 0;
	int i;

	for (i = 0; i < ARRAY_SIZE(f2fs_xflags_map); i++)
		if (xflags & f2fs_xflags_map[i].xflag)
			iflags |= f2fs_xflags_map[i].iflag;

	return iflags;
}

static void f2fs_fill_fsxattr(struct inode *inode, struct fsxattr *fa)
{
	struct f2fs_inode_info *fi = F2FS_I(inode);

	simple_fill_fsxattr(fa, f2fs_iflags_to_xflags(fi->i_flags));

	if (f2fs_sb_has_project_quota(F2FS_I_SB(inode)))
		fa->fsx_projid = from_kprojid(&init_user_ns, fi->i_projid);
}

static int f2fs_ioc_fsgetxattr(struct file *filp, unsigned long arg)
{
	struct inode *inode = file_inode(filp);
	struct fsxattr fa;

	f2fs_fill_fsxattr(inode, &fa);

	if (copy_to_user((struct fsxattr __user *)arg, &fa, sizeof(fa)))
		return -EFAULT;
	return 0;
}

static int f2fs_ioc_fssetxattr(struct file *filp, unsigned long arg)
{
	struct inode *inode = file_inode(filp);
	struct fsxattr fa, old_fa;
	u32 iflags;
	int err;

	if (copy_from_user(&fa, (struct fsxattr __user *)arg, sizeof(fa)))
		return -EFAULT;

	/* Make sure caller has proper permission */
	if (!inode_owner_or_capable(inode))
		return -EACCES;

	if (fa.fsx_xflags & ~F2FS_SUPPORTED_XFLAGS)
		return -EOPNOTSUPP;

	iflags = f2fs_xflags_to_iflags(fa.fsx_xflags);
	if (f2fs_mask_flags(inode->i_mode, iflags) != iflags)
		return -EOPNOTSUPP;

	err = mnt_want_write_file(filp);
	if (err)
		return err;

	inode_lock(inode);

	f2fs_fill_fsxattr(inode, &old_fa);
	err = vfs_ioc_fssetxattr_check(inode, &old_fa, &fa);
	if (err)
		goto out;

	err = f2fs_setflags_common(inode, iflags,
			f2fs_xflags_to_iflags(F2FS_SUPPORTED_XFLAGS));
	if (err)
		goto out;

	err = f2fs_ioc_setproject(filp, fa.fsx_projid);
out:
	inode_unlock(inode);
	mnt_drop_write_file(filp);
	return err;
}

int f2fs_pin_file_control(struct inode *inode, bool inc)
{
	struct f2fs_inode_info *fi = F2FS_I(inode);
	struct f2fs_sb_info *sbi = F2FS_I_SB(inode);

	/* Use i_gc_failures for normal file as a risk signal. */
	if (inc)
		f2fs_i_gc_failures_write(inode,
				fi->i_gc_failures[GC_FAILURE_PIN] + 1);

	if (fi->i_gc_failures[GC_FAILURE_PIN] > sbi->gc_pin_file_threshold) {
		f2fs_warn(sbi, "%s: Enable GC = ino %lx after %x GC trials",
			  __func__, inode->i_ino,
			  fi->i_gc_failures[GC_FAILURE_PIN]);
		clear_inode_flag(inode, FI_PIN_FILE);
		return -EAGAIN;
	}
	return 0;
}

static int f2fs_ioc_set_pin_file(struct file *filp, unsigned long arg)
{
	struct inode *inode = file_inode(filp);
	__u32 pin;
	int ret = 0;

	if (get_user(pin, (__u32 __user *)arg))
		return -EFAULT;

	if (!S_ISREG(inode->i_mode))
		return -EINVAL;

	if (f2fs_readonly(F2FS_I_SB(inode)->sb))
		return -EROFS;

	ret = mnt_want_write_file(filp);
	if (ret)
		return ret;

	inode_lock(inode);

	if (f2fs_should_update_outplace(inode, NULL)) {
		ret = -EINVAL;
		goto out;
	}

	if (!pin) {
		clear_inode_flag(inode, FI_PIN_FILE);
		f2fs_i_gc_failures_write(inode, 0);
		goto done;
	}

	if (f2fs_pin_file_control(inode, false)) {
		ret = -EAGAIN;
		goto out;
	}

	ret = f2fs_convert_inline_inode(inode);
	if (ret)
		goto out;

	if (f2fs_disable_compressed_file(inode)) {
		ret = -EOPNOTSUPP;
		goto out;
	}

	set_inode_flag(inode, FI_PIN_FILE);
	ret = F2FS_I(inode)->i_gc_failures[GC_FAILURE_PIN];
done:
	f2fs_update_time(F2FS_I_SB(inode), REQ_TIME);
out:
	inode_unlock(inode);
	mnt_drop_write_file(filp);
	return ret;
}

static int f2fs_ioc_get_pin_file(struct file *filp, unsigned long arg)
{
	struct inode *inode = file_inode(filp);
	__u32 pin = 0;

	if (is_inode_flag_set(inode, FI_PIN_FILE))
		pin = F2FS_I(inode)->i_gc_failures[GC_FAILURE_PIN];
	return put_user(pin, (u32 __user *)arg);
}

int f2fs_precache_extents(struct inode *inode)
{
	struct f2fs_inode_info *fi = F2FS_I(inode);
	struct f2fs_map_blocks map;
	pgoff_t m_next_extent;
	loff_t end;
	int err;

	if (is_inode_flag_set(inode, FI_NO_EXTENT))
		return -EOPNOTSUPP;

	map.m_lblk = 0;
	map.m_next_pgofs = NULL;
	map.m_next_extent = &m_next_extent;
	map.m_seg_type = NO_CHECK_TYPE;
	map.m_may_create = false;
	end = F2FS_I_SB(inode)->max_file_blocks;

	while (map.m_lblk < end) {
		map.m_len = end - map.m_lblk;

		down_write(&fi->i_gc_rwsem[WRITE]);
		err = f2fs_map_blocks(inode, &map, 0, F2FS_GET_BLOCK_PRECACHE);
		up_write(&fi->i_gc_rwsem[WRITE]);
		if (err)
			return err;

		map.m_lblk = m_next_extent;
	}

	return err;
}

static int f2fs_ioc_precache_extents(struct file *filp, unsigned long arg)
{
	return f2fs_precache_extents(file_inode(filp));
}

static int f2fs_ioc_resize_fs(struct file *filp, unsigned long arg)
{
	struct f2fs_sb_info *sbi = F2FS_I_SB(file_inode(filp));
	__u64 block_count;
	int ret;

	if (!capable(CAP_SYS_ADMIN))
		return -EPERM;

	if (f2fs_readonly(sbi->sb))
		return -EROFS;

	if (copy_from_user(&block_count, (void __user *)arg,
			   sizeof(block_count)))
		return -EFAULT;

	ret = f2fs_resize_fs(sbi, block_count);

	return ret;
}

long f2fs_ioctl(struct file *filp, unsigned int cmd, unsigned long arg)
{
	if (unlikely(f2fs_cp_error(F2FS_I_SB(file_inode(filp)))))
		return -EIO;
	if (!f2fs_is_checkpoint_ready(F2FS_I_SB(file_inode(filp))))
		return -ENOSPC;

	switch (cmd) {
	case F2FS_IOC_GETFLAGS:
		return f2fs_ioc_getflags(filp, arg);
	case F2FS_IOC_SETFLAGS:
		return f2fs_ioc_setflags(filp, arg);
	case F2FS_IOC_GETVERSION:
		return f2fs_ioc_getversion(filp, arg);
	case F2FS_IOC_START_ATOMIC_WRITE:
		return f2fs_ioc_start_atomic_write(filp);
	case F2FS_IOC_COMMIT_ATOMIC_WRITE:
		return f2fs_ioc_commit_atomic_write(filp);
	case F2FS_IOC_START_VOLATILE_WRITE:
		return f2fs_ioc_start_volatile_write(filp);
	case F2FS_IOC_RELEASE_VOLATILE_WRITE:
		return f2fs_ioc_release_volatile_write(filp);
	case F2FS_IOC_ABORT_VOLATILE_WRITE:
		return f2fs_ioc_abort_volatile_write(filp);
	case F2FS_IOC_SHUTDOWN:
		return f2fs_ioc_shutdown(filp, arg);
	case FITRIM:
		return f2fs_ioc_fitrim(filp, arg);
	case F2FS_IOC_SET_ENCRYPTION_POLICY:
		return f2fs_ioc_set_encryption_policy(filp, arg);
	case F2FS_IOC_GET_ENCRYPTION_POLICY:
		return f2fs_ioc_get_encryption_policy(filp, arg);
	case F2FS_IOC_GET_ENCRYPTION_PWSALT:
		return f2fs_ioc_get_encryption_pwsalt(filp, arg);
	case F2FS_IOC_GARBAGE_COLLECT:
		return f2fs_ioc_gc(filp, arg);
	case F2FS_IOC_GARBAGE_COLLECT_RANGE:
		return f2fs_ioc_gc_range(filp, arg);
	case F2FS_IOC_WRITE_CHECKPOINT:
		return f2fs_ioc_write_checkpoint(filp, arg);
	case F2FS_IOC_DEFRAGMENT:
		return f2fs_ioc_defragment(filp, arg);
	case F2FS_IOC_MOVE_RANGE:
		return f2fs_ioc_move_range(filp, arg);
	case F2FS_IOC_FLUSH_DEVICE:
		return f2fs_ioc_flush_device(filp, arg);
	case F2FS_IOC_GET_FEATURES:
		return f2fs_ioc_get_features(filp, arg);
	case F2FS_IOC_FSGETXATTR:
		return f2fs_ioc_fsgetxattr(filp, arg);
	case F2FS_IOC_FSSETXATTR:
		return f2fs_ioc_fssetxattr(filp, arg);
	case F2FS_IOC_GET_PIN_FILE:
		return f2fs_ioc_get_pin_file(filp, arg);
	case F2FS_IOC_SET_PIN_FILE:
		return f2fs_ioc_set_pin_file(filp, arg);
	case F2FS_IOC_PRECACHE_EXTENTS:
		return f2fs_ioc_precache_extents(filp, arg);
	case F2FS_IOC_RESIZE_FS:
		return f2fs_ioc_resize_fs(filp, arg);
	default:
		return -ENOTTY;
	}
}

static ssize_t f2fs_file_read_iter(struct kiocb *iocb, struct iov_iter *iter)
{
	struct file *file = iocb->ki_filp;
	struct inode *inode = file_inode(file);

	if (!f2fs_is_compress_backend_ready(inode))
		return -EOPNOTSUPP;

	return generic_file_read_iter(iocb, iter);
}

static ssize_t f2fs_file_write_iter(struct kiocb *iocb, struct iov_iter *from)
{
	struct file *file = iocb->ki_filp;
	struct inode *inode = file_inode(file);
	ssize_t ret;

	if (unlikely(f2fs_cp_error(F2FS_I_SB(inode)))) {
		ret = -EIO;
		goto out;
	}

	if (!f2fs_is_compress_backend_ready(inode))
		return -EOPNOTSUPP;

	if (iocb->ki_flags & IOCB_NOWAIT) {
		if (!inode_trylock(inode)) {
			ret = -EAGAIN;
			goto out;
		}
	} else {
		inode_lock(inode);
	}

	ret = generic_write_checks(iocb, from);
	if (ret > 0) {
		bool preallocated = false;
		size_t target_size = 0;
		int err;

		if (iov_iter_fault_in_readable(from, iov_iter_count(from)))
			set_inode_flag(inode, FI_NO_PREALLOC);

		if ((iocb->ki_flags & IOCB_NOWAIT)) {
			if (!f2fs_overwrite_io(inode, iocb->ki_pos,
						iov_iter_count(from)) ||
				f2fs_has_inline_data(inode) ||
				f2fs_force_buffered_io(inode, iocb, from)) {
				clear_inode_flag(inode, FI_NO_PREALLOC);
				inode_unlock(inode);
				ret = -EAGAIN;
				goto out;
			}
			goto write;
		}

		if (is_inode_flag_set(inode, FI_NO_PREALLOC))
			goto write;

		if (iocb->ki_flags & IOCB_DIRECT) {
			/*
			 * Convert inline data for Direct I/O before entering
			 * f2fs_direct_IO().
			 */
			err = f2fs_convert_inline_inode(inode);
			if (err)
				goto out_err;
			/*
			 * If force_buffere_io() is true, we have to allocate
			 * blocks all the time, since f2fs_direct_IO will fall
			 * back to buffered IO.
			 */
			if (!f2fs_force_buffered_io(inode, iocb, from) &&
					allow_outplace_dio(inode, iocb, from))
				goto write;
		}
		preallocated = true;
		target_size = iocb->ki_pos + iov_iter_count(from);

		err = f2fs_preallocate_blocks(iocb, from);
		if (err) {
out_err:
			clear_inode_flag(inode, FI_NO_PREALLOC);
			inode_unlock(inode);
			ret = err;
			goto out;
		}
write:
		ret = __generic_file_write_iter(iocb, from);
		clear_inode_flag(inode, FI_NO_PREALLOC);

		/* if we couldn't write data, we should deallocate blocks. */
		if (preallocated && i_size_read(inode) < target_size)
			f2fs_truncate(inode);

		if (ret > 0)
			f2fs_update_iostat(F2FS_I_SB(inode), APP_WRITE_IO, ret);
	}
	inode_unlock(inode);
out:
	trace_f2fs_file_write_iter(inode, iocb->ki_pos,
					iov_iter_count(from), ret);
	if (ret > 0)
		ret = generic_write_sync(iocb, ret);
	return ret;
}

#ifdef CONFIG_COMPAT
long f2fs_compat_ioctl(struct file *file, unsigned int cmd, unsigned long arg)
{
	switch (cmd) {
	case F2FS_IOC32_GETFLAGS:
		cmd = F2FS_IOC_GETFLAGS;
		break;
	case F2FS_IOC32_SETFLAGS:
		cmd = F2FS_IOC_SETFLAGS;
		break;
	case F2FS_IOC32_GETVERSION:
		cmd = F2FS_IOC_GETVERSION;
		break;
	case F2FS_IOC_START_ATOMIC_WRITE:
	case F2FS_IOC_COMMIT_ATOMIC_WRITE:
	case F2FS_IOC_START_VOLATILE_WRITE:
	case F2FS_IOC_RELEASE_VOLATILE_WRITE:
	case F2FS_IOC_ABORT_VOLATILE_WRITE:
	case F2FS_IOC_SHUTDOWN:
	case F2FS_IOC_SET_ENCRYPTION_POLICY:
	case F2FS_IOC_GET_ENCRYPTION_PWSALT:
	case F2FS_IOC_GET_ENCRYPTION_POLICY:
	case F2FS_IOC_GARBAGE_COLLECT:
	case F2FS_IOC_GARBAGE_COLLECT_RANGE:
	case F2FS_IOC_WRITE_CHECKPOINT:
	case F2FS_IOC_DEFRAGMENT:
	case F2FS_IOC_MOVE_RANGE:
	case F2FS_IOC_FLUSH_DEVICE:
	case F2FS_IOC_GET_FEATURES:
	case F2FS_IOC_FSGETXATTR:
	case F2FS_IOC_FSSETXATTR:
	case F2FS_IOC_GET_PIN_FILE:
	case F2FS_IOC_SET_PIN_FILE:
	case F2FS_IOC_PRECACHE_EXTENTS:
	case F2FS_IOC_RESIZE_FS:
		break;
	default:
		return -ENOIOCTLCMD;
	}
	return f2fs_ioctl(file, cmd, (unsigned long) compat_ptr(arg));
}
#endif

const struct file_operations f2fs_file_operations = {
	.llseek		= f2fs_llseek,
	.read_iter	= f2fs_file_read_iter,
	.write_iter	= f2fs_file_write_iter,
	.open		= f2fs_file_open,
	.release	= f2fs_release_file,
	.mmap		= f2fs_file_mmap,
	.flush		= f2fs_file_flush,
	.fsync		= f2fs_sync_file,
	.fallocate	= f2fs_fallocate,
	.unlocked_ioctl	= f2fs_ioctl,
#ifdef CONFIG_COMPAT
	.compat_ioctl	= f2fs_compat_ioctl,
#endif
	.splice_read	= generic_file_splice_read,
	.splice_write	= iter_file_splice_write,
};<|MERGE_RESOLUTION|>--- conflicted
+++ resolved
@@ -528,16 +528,9 @@
 	if (err)
 		return err;
 
-<<<<<<< HEAD
-=======
 	if (!f2fs_is_compress_backend_ready(inode))
 		return -EOPNOTSUPP;
 
-	err = fsverity_file_open(inode, filp);
-	if (err)
-		return err;
-
->>>>>>> 2945d197
 	filp->f_mode |= FMODE_NOWAIT;
 
 	return dquot_file_open(inode, filp);
