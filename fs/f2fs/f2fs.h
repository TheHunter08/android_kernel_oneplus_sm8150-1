// SPDX-License-Identifier: GPL-2.0
/*
 * fs/f2fs/f2fs.h
 *
 * Copyright (c) 2012 Samsung Electronics Co., Ltd.
 *             http://www.samsung.com/
 */
#ifndef _LINUX_F2FS_H
#define _LINUX_F2FS_H

#include <linux/uio.h>
#include <linux/types.h>
#include <linux/page-flags.h>
#include <linux/buffer_head.h>
#include <linux/slab.h>
#include <linux/crc32.h>
#include <linux/magic.h>
#include <linux/kobject.h>
#include <linux/sched.h>
#include <linux/cred.h>
#include <linux/vmalloc.h>
#include <linux/bio.h>
#include <linux/blkdev.h>
#include <linux/quotaops.h>
#include <crypto/hash.h>
#include <linux/overflow.h>

#include <linux/fscrypt.h>

#ifdef CONFIG_F2FS_CHECK_FS
#define f2fs_bug_on(sbi, condition)	BUG_ON(condition)
#else
#define f2fs_bug_on(sbi, condition)					\
	do {								\
		if (unlikely(condition)) {				\
			WARN_ON(1);					\
			set_sbi_flag(sbi, SBI_NEED_FSCK);		\
		}							\
	} while (0)
#endif

enum {
	FAULT_KMALLOC,
	FAULT_KVMALLOC,
	FAULT_PAGE_ALLOC,
	FAULT_PAGE_GET,
	FAULT_ALLOC_BIO,
	FAULT_ALLOC_NID,
	FAULT_ORPHAN,
	FAULT_BLOCK,
	FAULT_DIR_DEPTH,
	FAULT_EVICT_INODE,
	FAULT_TRUNCATE,
	FAULT_READ_IO,
	FAULT_CHECKPOINT,
	FAULT_DISCARD,
	FAULT_WRITE_IO,
	FAULT_MAX,
};

#ifdef CONFIG_F2FS_FAULT_INJECTION
#define F2FS_ALL_FAULT_TYPE		((1 << FAULT_MAX) - 1)

struct f2fs_fault_info {
	atomic_t inject_ops;
	unsigned int inject_rate;
	unsigned int inject_type;
};

extern const char *f2fs_fault_name[FAULT_MAX];
#define IS_FAULT_SET(fi, type) ((fi)->inject_type & (1 << (type)))
#endif

/*
 * For mount options
 */
#define F2FS_MOUNT_BG_GC		0x00000001
#define F2FS_MOUNT_DISABLE_ROLL_FORWARD	0x00000002
#define F2FS_MOUNT_DISCARD		0x00000004
#define F2FS_MOUNT_NOHEAP		0x00000008
#define F2FS_MOUNT_XATTR_USER		0x00000010
#define F2FS_MOUNT_POSIX_ACL		0x00000020
#define F2FS_MOUNT_DISABLE_EXT_IDENTIFY	0x00000040
#define F2FS_MOUNT_INLINE_XATTR		0x00000080
#define F2FS_MOUNT_INLINE_DATA		0x00000100
#define F2FS_MOUNT_INLINE_DENTRY	0x00000200
#define F2FS_MOUNT_FLUSH_MERGE		0x00000400
#define F2FS_MOUNT_NOBARRIER		0x00000800
#define F2FS_MOUNT_FASTBOOT		0x00001000
#define F2FS_MOUNT_EXTENT_CACHE		0x00002000
#define F2FS_MOUNT_FORCE_FG_GC		0x00004000
#define F2FS_MOUNT_DATA_FLUSH		0x00008000
#define F2FS_MOUNT_FAULT_INJECTION	0x00010000
#define F2FS_MOUNT_ADAPTIVE		0x00020000
#define F2FS_MOUNT_LFS			0x00040000
#define F2FS_MOUNT_USRQUOTA		0x00080000
#define F2FS_MOUNT_GRPQUOTA		0x00100000
#define F2FS_MOUNT_PRJQUOTA		0x00200000
#define F2FS_MOUNT_QUOTA		0x00400000
#define F2FS_MOUNT_INLINE_XATTR_SIZE	0x00800000
#define F2FS_MOUNT_RESERVE_ROOT		0x01000000
#define F2FS_MOUNT_DISABLE_CHECKPOINT	0x02000000

#define F2FS_OPTION(sbi)	((sbi)->mount_opt)
#define clear_opt(sbi, option)	(F2FS_OPTION(sbi).opt &= ~F2FS_MOUNT_##option)
#define set_opt(sbi, option)	(F2FS_OPTION(sbi).opt |= F2FS_MOUNT_##option)
#define test_opt(sbi, option)	(F2FS_OPTION(sbi).opt & F2FS_MOUNT_##option)

#define ver_after(a, b)	(typecheck(unsigned long long, a) &&		\
		typecheck(unsigned long long, b) &&			\
		((long long)((a) - (b)) > 0))

typedef u32 block_t;	/*
			 * should not change u32, since it is the on-disk block
			 * address format, __le32.
			 */
typedef u32 nid_t;

#define COMPRESS_EXT_NUM		16

struct f2fs_mount_info {
	unsigned int opt;
	int write_io_size_bits;		/* Write IO size bits */
	block_t root_reserved_blocks;	/* root reserved blocks */
	kuid_t s_resuid;		/* reserved blocks for uid */
	kgid_t s_resgid;		/* reserved blocks for gid */
	int active_logs;		/* # of active logs */
	int inline_xattr_size;		/* inline xattr size */
#ifdef CONFIG_F2FS_FAULT_INJECTION
	struct f2fs_fault_info fault_info;	/* For fault injection */
#endif
#ifdef CONFIG_QUOTA
	/* Names of quota files with journalled quota */
	char *s_qf_names[MAXQUOTAS];
	int s_jquota_fmt;			/* Format of quota to use */
#endif
	/* For which write hints are passed down to block layer */
	int whint_mode;
	int alloc_mode;			/* segment allocation policy */
	int fsync_mode;			/* fsync policy */
	bool test_dummy_encryption;	/* test dummy encryption */
	block_t unusable_cap;		/* Amount of space allowed to be
					 * unusable when disabling checkpoint
					 */

	/* For compression */
	unsigned char compress_algorithm;	/* algorithm type */
	unsigned compress_log_size;		/* cluster log size */
	unsigned char compress_ext_cnt;		/* extension count */
	unsigned char extensions[COMPRESS_EXT_NUM][F2FS_EXTENSION_LEN];	/* extensions */
};

#define F2FS_FEATURE_ENCRYPT		0x0001
#define F2FS_FEATURE_BLKZONED		0x0002
#define F2FS_FEATURE_ATOMIC_WRITE	0x0004
#define F2FS_FEATURE_EXTRA_ATTR		0x0008
#define F2FS_FEATURE_PRJQUOTA		0x0010
#define F2FS_FEATURE_INODE_CHKSUM	0x0020
#define F2FS_FEATURE_FLEXIBLE_INLINE_XATTR	0x0040
#define F2FS_FEATURE_QUOTA_INO		0x0080
#define F2FS_FEATURE_INODE_CRTIME	0x0100
#define F2FS_FEATURE_LOST_FOUND		0x0200
#define F2FS_FEATURE_VERITY		0x0400	/* reserved */
#define F2FS_FEATURE_SB_CHKSUM		0x0800
#define F2FS_FEATURE_CASEFOLD		0x1000
#define F2FS_FEATURE_COMPRESSION	0x2000

#define __F2FS_HAS_FEATURE(raw_super, mask)				\
	((raw_super->feature & cpu_to_le32(mask)) != 0)
#define F2FS_HAS_FEATURE(sbi, mask)	__F2FS_HAS_FEATURE(sbi->raw_super, mask)
#define F2FS_SET_FEATURE(sbi, mask)					\
	(sbi->raw_super->feature |= cpu_to_le32(mask))
#define F2FS_CLEAR_FEATURE(sbi, mask)					\
	(sbi->raw_super->feature &= ~cpu_to_le32(mask))

/*
 * Default values for user and/or group using reserved blocks
 */
#define	F2FS_DEF_RESUID		0
#define	F2FS_DEF_RESGID		0

/*
 * For checkpoint manager
 */
enum {
	NAT_BITMAP,
	SIT_BITMAP
};

#define	CP_UMOUNT	0x00000001
#define	CP_FASTBOOT	0x00000002
#define	CP_SYNC		0x00000004
#define	CP_RECOVERY	0x00000008
#define	CP_DISCARD	0x00000010
#define CP_TRIMMED	0x00000020
#define CP_PAUSE	0x00000040

#define MAX_DISCARD_BLOCKS(sbi)		BLKS_PER_SEC(sbi)
#define DEF_MAX_DISCARD_REQUEST		8	/* issue 8 discards per round */
#define DEF_MIN_DISCARD_ISSUE_TIME	50	/* 50 ms, if exists */
#define DEF_MID_DISCARD_ISSUE_TIME	500	/* 500 ms, if device busy */
#define DEF_MAX_DISCARD_ISSUE_TIME	60000	/* 60 s, if no candidates */
#define DEF_DISCARD_URGENT_UTIL		80	/* do more discard over 80% */
#define DEF_CP_INTERVAL			60	/* 60 secs */
#define DEF_IDLE_INTERVAL		5	/* 5 secs */
#define DEF_DISABLE_INTERVAL		5	/* 5 secs */
#define DEF_DISABLE_QUICK_INTERVAL	1	/* 1 secs */
#define DEF_UMOUNT_DISCARD_TIMEOUT	5	/* 5 secs */

struct cp_control {
	int reason;
	__u64 trim_start;
	__u64 trim_end;
	__u64 trim_minlen;
};

/*
 * indicate meta/data type
 */
enum {
	META_CP,
	META_NAT,
	META_SIT,
	META_SSA,
	META_MAX,
	META_POR,
	DATA_GENERIC,		/* check range only */
	DATA_GENERIC_ENHANCE,	/* strong check on range and segment bitmap */
	DATA_GENERIC_ENHANCE_READ,	/*
					 * strong check on range and segment
					 * bitmap but no warning due to race
					 * condition of read on truncated area
					 * by extent_cache
					 */
	META_GENERIC,
};

/* for the list of ino */
enum {
	ORPHAN_INO,		/* for orphan ino list */
	APPEND_INO,		/* for append ino list */
	UPDATE_INO,		/* for update ino list */
	TRANS_DIR_INO,		/* for trasactions dir ino list */
	FLUSH_INO,		/* for multiple device flushing */
	MAX_INO_ENTRY,		/* max. list */
};

struct ino_entry {
	struct list_head list;		/* list head */
	nid_t ino;			/* inode number */
	unsigned int dirty_device;	/* dirty device bitmap */
};

/* for the list of inodes to be GCed */
struct inode_entry {
	struct list_head list;	/* list head */
	struct inode *inode;	/* vfs inode pointer */
};

struct fsync_node_entry {
	struct list_head list;	/* list head */
	struct page *page;	/* warm node page pointer */
	unsigned int seq_id;	/* sequence id */
};

/* for the bitmap indicate blocks to be discarded */
struct discard_entry {
	struct list_head list;	/* list head */
	block_t start_blkaddr;	/* start blockaddr of current segment */
	unsigned char discard_map[SIT_VBLOCK_MAP_SIZE];	/* segment discard bitmap */
};

/* default discard granularity of inner discard thread, unit: block count */
#define DEFAULT_DISCARD_GRANULARITY		16

/* max discard pend list number */
#define MAX_PLIST_NUM		512
#define plist_idx(blk_num)	((blk_num) >= MAX_PLIST_NUM ?		\
					(MAX_PLIST_NUM - 1) : ((blk_num) - 1))

enum {
	D_PREP,			/* initial */
	D_PARTIAL,		/* partially submitted */
	D_SUBMIT,		/* all submitted */
	D_DONE,			/* finished */
};

struct discard_info {
	block_t lstart;			/* logical start address */
	block_t len;			/* length */
	block_t start;			/* actual start address in dev */
};

struct discard_cmd {
	struct rb_node rb_node;		/* rb node located in rb-tree */
	union {
		struct {
			block_t lstart;	/* logical start address */
			block_t len;	/* length */
			block_t start;	/* actual start address in dev */
		};
		struct discard_info di;	/* discard info */

	};
	struct list_head list;		/* command list */
	struct completion wait;		/* compleation */
	struct block_device *bdev;	/* bdev */
	unsigned short ref;		/* reference count */
	unsigned char state;		/* state */
	unsigned char queued;		/* queued discard */
	int error;			/* bio error */
	spinlock_t lock;		/* for state/bio_ref updating */
	unsigned short bio_ref;		/* bio reference count */
};

enum {
	DPOLICY_BG,
	DPOLICY_FORCE,
	DPOLICY_FSTRIM,
	DPOLICY_UMOUNT,
	MAX_DPOLICY,
};

struct discard_policy {
	int type;			/* type of discard */
	unsigned int min_interval;	/* used for candidates exist */
	unsigned int mid_interval;	/* used for device busy */
	unsigned int max_interval;	/* used for candidates not exist */
	unsigned int max_requests;	/* # of discards issued per round */
	unsigned int io_aware_gran;	/* minimum granularity discard not be aware of I/O */
	bool io_aware;			/* issue discard in idle time */
	bool sync;			/* submit discard with REQ_SYNC flag */
	bool ordered;			/* issue discard by lba order */
	unsigned int granularity;	/* discard granularity */
	int timeout;			/* discard timeout for put_super */
};

struct discard_cmd_control {
	struct task_struct *f2fs_issue_discard;	/* discard thread */
	struct list_head entry_list;		/* 4KB discard entry list */
	struct list_head pend_list[MAX_PLIST_NUM];/* store pending entries */
	struct list_head wait_list;		/* store on-flushing entries */
	struct list_head fstrim_list;		/* in-flight discard from fstrim */
	wait_queue_head_t discard_wait_queue;	/* waiting queue for wake-up */
	unsigned int discard_wake;		/* to wake up discard thread */
	struct mutex cmd_lock;
	unsigned int nr_discards;		/* # of discards in the list */
	unsigned int max_discards;		/* max. discards to be issued */
	unsigned int discard_granularity;	/* discard granularity */
	unsigned int undiscard_blks;		/* # of undiscard blocks */
	unsigned int next_pos;			/* next discard position */
	atomic_t issued_discard;		/* # of issued discard */
	atomic_t queued_discard;		/* # of queued discard */
	atomic_t discard_cmd_cnt;		/* # of cached cmd count */
	struct rb_root_cached root;		/* root of discard rb-tree */
	bool rbtree_check;			/* config for consistence check */
};

/* for the list of fsync inodes, used only during recovery */
struct fsync_inode_entry {
	struct list_head list;	/* list head */
	struct inode *inode;	/* vfs inode pointer */
	block_t blkaddr;	/* block address locating the last fsync */
	block_t last_dentry;	/* block address locating the last dentry */
};

#define nats_in_cursum(jnl)		(le16_to_cpu((jnl)->n_nats))
#define sits_in_cursum(jnl)		(le16_to_cpu((jnl)->n_sits))

#define nat_in_journal(jnl, i)		((jnl)->nat_j.entries[i].ne)
#define nid_in_journal(jnl, i)		((jnl)->nat_j.entries[i].nid)
#define sit_in_journal(jnl, i)		((jnl)->sit_j.entries[i].se)
#define segno_in_journal(jnl, i)	((jnl)->sit_j.entries[i].segno)

#define MAX_NAT_JENTRIES(jnl)	(NAT_JOURNAL_ENTRIES - nats_in_cursum(jnl))
#define MAX_SIT_JENTRIES(jnl)	(SIT_JOURNAL_ENTRIES - sits_in_cursum(jnl))

static inline int update_nats_in_cursum(struct f2fs_journal *journal, int i)
{
	int before = nats_in_cursum(journal);

	journal->n_nats = cpu_to_le16(before + i);
	return before;
}

static inline int update_sits_in_cursum(struct f2fs_journal *journal, int i)
{
	int before = sits_in_cursum(journal);

	journal->n_sits = cpu_to_le16(before + i);
	return before;
}

static inline bool __has_cursum_space(struct f2fs_journal *journal,
							int size, int type)
{
	if (type == NAT_JOURNAL)
		return size <= MAX_NAT_JENTRIES(journal);
	return size <= MAX_SIT_JENTRIES(journal);
}

/*
 * ioctl commands
 */
#define F2FS_IOC_GETFLAGS		FS_IOC_GETFLAGS
#define F2FS_IOC_SETFLAGS		FS_IOC_SETFLAGS
#define F2FS_IOC_GETVERSION		FS_IOC_GETVERSION

#define F2FS_IOCTL_MAGIC		0xf5
#define F2FS_IOC_START_ATOMIC_WRITE	_IO(F2FS_IOCTL_MAGIC, 1)
#define F2FS_IOC_COMMIT_ATOMIC_WRITE	_IO(F2FS_IOCTL_MAGIC, 2)
#define F2FS_IOC_START_VOLATILE_WRITE	_IO(F2FS_IOCTL_MAGIC, 3)
#define F2FS_IOC_RELEASE_VOLATILE_WRITE	_IO(F2FS_IOCTL_MAGIC, 4)
#define F2FS_IOC_ABORT_VOLATILE_WRITE	_IO(F2FS_IOCTL_MAGIC, 5)
#define F2FS_IOC_GARBAGE_COLLECT	_IOW(F2FS_IOCTL_MAGIC, 6, __u32)
#define F2FS_IOC_WRITE_CHECKPOINT	_IO(F2FS_IOCTL_MAGIC, 7)
#define F2FS_IOC_DEFRAGMENT		_IOWR(F2FS_IOCTL_MAGIC, 8,	\
						struct f2fs_defragment)
#define F2FS_IOC_MOVE_RANGE		_IOWR(F2FS_IOCTL_MAGIC, 9,	\
						struct f2fs_move_range)
#define F2FS_IOC_FLUSH_DEVICE		_IOW(F2FS_IOCTL_MAGIC, 10,	\
						struct f2fs_flush_device)
#define F2FS_IOC_GARBAGE_COLLECT_RANGE	_IOW(F2FS_IOCTL_MAGIC, 11,	\
						struct f2fs_gc_range)
#define F2FS_IOC_GET_FEATURES		_IOR(F2FS_IOCTL_MAGIC, 12, __u32)
#define F2FS_IOC_SET_PIN_FILE		_IOW(F2FS_IOCTL_MAGIC, 13, __u32)
#define F2FS_IOC_GET_PIN_FILE		_IOR(F2FS_IOCTL_MAGIC, 14, __u32)
#define F2FS_IOC_PRECACHE_EXTENTS	_IO(F2FS_IOCTL_MAGIC, 15)
#define F2FS_IOC_RESIZE_FS		_IOW(F2FS_IOCTL_MAGIC, 16, __u64)

#define F2FS_IOC_SET_ENCRYPTION_POLICY	FS_IOC_SET_ENCRYPTION_POLICY
#define F2FS_IOC_GET_ENCRYPTION_POLICY	FS_IOC_GET_ENCRYPTION_POLICY
#define F2FS_IOC_GET_ENCRYPTION_PWSALT	FS_IOC_GET_ENCRYPTION_PWSALT

/*
 * should be same as XFS_IOC_GOINGDOWN.
 * Flags for going down operation used by FS_IOC_GOINGDOWN
 */
#define F2FS_IOC_SHUTDOWN	_IOR('X', 125, __u32)	/* Shutdown */
#define F2FS_GOING_DOWN_FULLSYNC	0x0	/* going down with full sync */
#define F2FS_GOING_DOWN_METASYNC	0x1	/* going down with metadata */
#define F2FS_GOING_DOWN_NOSYNC		0x2	/* going down */
#define F2FS_GOING_DOWN_METAFLUSH	0x3	/* going down with meta flush */
#define F2FS_GOING_DOWN_NEED_FSCK	0x4	/* going down to trigger fsck */

#if defined(__KERNEL__) && defined(CONFIG_COMPAT)
/*
 * ioctl commands in 32 bit emulation
 */
#define F2FS_IOC32_GETFLAGS		FS_IOC32_GETFLAGS
#define F2FS_IOC32_SETFLAGS		FS_IOC32_SETFLAGS
#define F2FS_IOC32_GETVERSION		FS_IOC32_GETVERSION
#endif

#define F2FS_IOC_FSGETXATTR		FS_IOC_FSGETXATTR
#define F2FS_IOC_FSSETXATTR		FS_IOC_FSSETXATTR

struct f2fs_gc_range {
	u32 sync;
	u64 start;
	u64 len;
};

struct f2fs_defragment {
	u64 start;
	u64 len;
};

struct f2fs_move_range {
	u32 dst_fd;		/* destination fd */
	u64 pos_in;		/* start position in src_fd */
	u64 pos_out;		/* start position in dst_fd */
	u64 len;		/* size to move */
};

struct f2fs_flush_device {
	u32 dev_num;		/* device number to flush */
	u32 segments;		/* # of segments to flush */
};

/* for inline stuff */
#define DEF_INLINE_RESERVED_SIZE	1
static inline int get_extra_isize(struct inode *inode);
static inline int get_inline_xattr_addrs(struct inode *inode);
#define MAX_INLINE_DATA(inode)	(sizeof(__le32) *			\
				(CUR_ADDRS_PER_INODE(inode) -		\
				get_inline_xattr_addrs(inode) -	\
				DEF_INLINE_RESERVED_SIZE))

/* for inline dir */
#define NR_INLINE_DENTRY(inode)	(MAX_INLINE_DATA(inode) * BITS_PER_BYTE / \
				((SIZE_OF_DIR_ENTRY + F2FS_SLOT_LEN) * \
				BITS_PER_BYTE + 1))
#define INLINE_DENTRY_BITMAP_SIZE(inode) \
	DIV_ROUND_UP(NR_INLINE_DENTRY(inode), BITS_PER_BYTE)
#define INLINE_RESERVED_SIZE(inode)	(MAX_INLINE_DATA(inode) - \
				((SIZE_OF_DIR_ENTRY + F2FS_SLOT_LEN) * \
				NR_INLINE_DENTRY(inode) + \
				INLINE_DENTRY_BITMAP_SIZE(inode)))

/*
 * For INODE and NODE manager
 */
/* for directory operations */
struct f2fs_dentry_ptr {
	struct inode *inode;
	void *bitmap;
	struct f2fs_dir_entry *dentry;
	__u8 (*filename)[F2FS_SLOT_LEN];
	int max;
	int nr_bitmap;
};

static inline void make_dentry_ptr_block(struct inode *inode,
		struct f2fs_dentry_ptr *d, struct f2fs_dentry_block *t)
{
	d->inode = inode;
	d->max = NR_DENTRY_IN_BLOCK;
	d->nr_bitmap = SIZE_OF_DENTRY_BITMAP;
	d->bitmap = t->dentry_bitmap;
	d->dentry = t->dentry;
	d->filename = t->filename;
}

static inline void make_dentry_ptr_inline(struct inode *inode,
					struct f2fs_dentry_ptr *d, void *t)
{
	int entry_cnt = NR_INLINE_DENTRY(inode);
	int bitmap_size = INLINE_DENTRY_BITMAP_SIZE(inode);
	int reserved_size = INLINE_RESERVED_SIZE(inode);

	d->inode = inode;
	d->max = entry_cnt;
	d->nr_bitmap = bitmap_size;
	d->bitmap = t;
	d->dentry = t + bitmap_size + reserved_size;
	d->filename = t + bitmap_size + reserved_size +
					SIZE_OF_DIR_ENTRY * entry_cnt;
}

/*
 * XATTR_NODE_OFFSET stores xattrs to one node block per file keeping -1
 * as its node offset to distinguish from index node blocks.
 * But some bits are used to mark the node block.
 */
#define XATTR_NODE_OFFSET	((((unsigned int)-1) << OFFSET_BIT_SHIFT) \
				>> OFFSET_BIT_SHIFT)
enum {
	ALLOC_NODE,			/* allocate a new node page if needed */
	LOOKUP_NODE,			/* look up a node without readahead */
	LOOKUP_NODE_RA,			/*
					 * look up a node with readahead called
					 * by get_data_block.
					 */
};

#define DEFAULT_RETRY_IO_COUNT	8	/* maximum retry read IO count */

/* maximum retry quota flush count */
#define DEFAULT_RETRY_QUOTA_FLUSH_COUNT		8

#define F2FS_LINK_MAX	0xffffffff	/* maximum link count per file */

#define MAX_DIR_RA_PAGES	4	/* maximum ra pages of dir */

/* for in-memory extent cache entry */
#define F2FS_MIN_EXTENT_LEN	64	/* minimum extent length */

/* number of extent info in extent cache we try to shrink */
#define EXTENT_CACHE_SHRINK_NUMBER	128

struct rb_entry {
	struct rb_node rb_node;		/* rb node located in rb-tree */
	unsigned int ofs;		/* start offset of the entry */
	unsigned int len;		/* length of the entry */
};

struct extent_info {
	unsigned int fofs;		/* start offset in a file */
	unsigned int len;		/* length of the extent */
	u32 blk;			/* start block address of the extent */
};

struct extent_node {
	struct rb_node rb_node;		/* rb node located in rb-tree */
	struct extent_info ei;		/* extent info */
	struct list_head list;		/* node in global extent list of sbi */
	struct extent_tree *et;		/* extent tree pointer */
};

struct extent_tree {
	nid_t ino;			/* inode number */
	struct rb_root_cached root;	/* root of extent info rb-tree */
	struct extent_node *cached_en;	/* recently accessed extent node */
	struct extent_info largest;	/* largested extent info */
	struct list_head list;		/* to be used by sbi->zombie_list */
	rwlock_t lock;			/* protect extent info rb-tree */
	atomic_t node_cnt;		/* # of extent node in rb-tree*/
	bool largest_updated;		/* largest extent updated */
};

/*
 * This structure is taken from ext4_map_blocks.
 *
 * Note that, however, f2fs uses NEW and MAPPED flags for f2fs_map_blocks().
 */
#define F2FS_MAP_NEW		(1 << BH_New)
#define F2FS_MAP_MAPPED		(1 << BH_Mapped)
#define F2FS_MAP_UNWRITTEN	(1 << BH_Unwritten)
#define F2FS_MAP_FLAGS		(F2FS_MAP_NEW | F2FS_MAP_MAPPED |\
				F2FS_MAP_UNWRITTEN)

struct f2fs_map_blocks {
	block_t m_pblk;
	block_t m_lblk;
	unsigned int m_len;
	unsigned int m_flags;
	pgoff_t *m_next_pgofs;		/* point next possible non-hole pgofs */
	pgoff_t *m_next_extent;		/* point to next possible extent */
	int m_seg_type;
	bool m_may_create;		/* indicate it is from write path */
};

/* for flag in get_data_block */
enum {
	F2FS_GET_BLOCK_DEFAULT,
	F2FS_GET_BLOCK_FIEMAP,
	F2FS_GET_BLOCK_BMAP,
	F2FS_GET_BLOCK_DIO,
	F2FS_GET_BLOCK_PRE_DIO,
	F2FS_GET_BLOCK_PRE_AIO,
	F2FS_GET_BLOCK_PRECACHE,
};

/*
 * i_advise uses FADVISE_XXX_BIT. We can add additional hints later.
 */
#define FADVISE_COLD_BIT	0x01
#define FADVISE_LOST_PINO_BIT	0x02
#define FADVISE_ENCRYPT_BIT	0x04
#define FADVISE_ENC_NAME_BIT	0x08
#define FADVISE_KEEP_SIZE_BIT	0x10
#define FADVISE_HOT_BIT		0x20
#define FADVISE_VERITY_BIT	0x40	/* reserved */

#define FADVISE_MODIFIABLE_BITS	(FADVISE_COLD_BIT | FADVISE_HOT_BIT)

#define file_is_cold(inode)	is_file(inode, FADVISE_COLD_BIT)
#define file_wrong_pino(inode)	is_file(inode, FADVISE_LOST_PINO_BIT)
#define file_set_cold(inode)	set_file(inode, FADVISE_COLD_BIT)
#define file_lost_pino(inode)	set_file(inode, FADVISE_LOST_PINO_BIT)
#define file_clear_cold(inode)	clear_file(inode, FADVISE_COLD_BIT)
#define file_got_pino(inode)	clear_file(inode, FADVISE_LOST_PINO_BIT)
#define file_is_encrypt(inode)	is_file(inode, FADVISE_ENCRYPT_BIT)
#define file_set_encrypt(inode)	set_file(inode, FADVISE_ENCRYPT_BIT)
#define file_clear_encrypt(inode) clear_file(inode, FADVISE_ENCRYPT_BIT)
#define file_enc_name(inode)	is_file(inode, FADVISE_ENC_NAME_BIT)
#define file_set_enc_name(inode) set_file(inode, FADVISE_ENC_NAME_BIT)
#define file_keep_isize(inode)	is_file(inode, FADVISE_KEEP_SIZE_BIT)
#define file_set_keep_isize(inode) set_file(inode, FADVISE_KEEP_SIZE_BIT)
#define file_is_hot(inode)	is_file(inode, FADVISE_HOT_BIT)
#define file_set_hot(inode)	set_file(inode, FADVISE_HOT_BIT)
#define file_clear_hot(inode)	clear_file(inode, FADVISE_HOT_BIT)

#define DEF_DIR_LEVEL		0

enum {
	GC_FAILURE_PIN,
	GC_FAILURE_ATOMIC,
	MAX_GC_FAILURE
};

struct f2fs_inode_info {
	struct inode vfs_inode;		/* serve a vfs inode */
	unsigned long i_flags;		/* keep an inode flags for ioctl */
	unsigned char i_advise;		/* use to give file attribute hints */
	unsigned char i_dir_level;	/* use for dentry level for large dir */
	unsigned int i_current_depth;	/* only for directory depth */
	/* for gc failure statistic */
	unsigned int i_gc_failures[MAX_GC_FAILURE];
	unsigned int i_pino;		/* parent inode number */
	umode_t i_acl_mode;		/* keep file acl mode temporarily */

	/* Use below internally in f2fs*/
	unsigned long flags;		/* use to pass per-file flags */
	struct rw_semaphore i_sem;	/* protect fi info */
	atomic_t dirty_pages;		/* # of dirty pages */
	f2fs_hash_t chash;		/* hash value of given file name */
	unsigned int clevel;		/* maximum level of given file name */
	struct task_struct *task;	/* lookup and create consistency */
	struct task_struct *cp_task;	/* separate cp/wb IO stats*/
	nid_t i_xattr_nid;		/* node id that contains xattrs */
	loff_t	last_disk_size;		/* lastly written file size */

#ifdef CONFIG_QUOTA
	struct dquot *i_dquot[MAXQUOTAS];

	/* quota space reservation, managed internally by quota code */
	qsize_t i_reserved_quota;
#endif
	struct list_head dirty_list;	/* dirty list for dirs and files */
	struct list_head gdirty_list;	/* linked in global dirty list */
	struct list_head inmem_ilist;	/* list for inmem inodes */
	struct list_head inmem_pages;	/* inmemory pages managed by f2fs */
	struct task_struct *inmem_task;	/* store inmemory task */
	struct mutex inmem_lock;	/* lock for inmemory pages */
	struct extent_tree *extent_tree;	/* cached extent_tree entry */

	/* avoid racing between foreground op and gc */
	struct rw_semaphore i_gc_rwsem[2];
	struct rw_semaphore i_mmap_sem;
	struct rw_semaphore i_xattr_sem; /* avoid racing between reading and changing EAs */

	int i_extra_isize;		/* size of extra space located in i_addr */
	kprojid_t i_projid;		/* id for project quota */
	int i_inline_xattr_size;	/* inline xattr size */
	struct timespec i_crtime;	/* inode creation time */
	struct timespec i_disk_time[4];	/* inode disk times */

	/* for file compress */
	u64 i_compr_blocks;			/* # of compressed blocks */
	unsigned char i_compress_algorithm;	/* algorithm type */
	unsigned char i_log_cluster_size;	/* log of cluster size */
	unsigned int i_cluster_size;		/* cluster size */
};

static inline void get_extent_info(struct extent_info *ext,
					struct f2fs_extent *i_ext)
{
	ext->fofs = le32_to_cpu(i_ext->fofs);
	ext->blk = le32_to_cpu(i_ext->blk);
	ext->len = le32_to_cpu(i_ext->len);
}

static inline void set_raw_extent(struct extent_info *ext,
					struct f2fs_extent *i_ext)
{
	i_ext->fofs = cpu_to_le32(ext->fofs);
	i_ext->blk = cpu_to_le32(ext->blk);
	i_ext->len = cpu_to_le32(ext->len);
}

static inline void set_extent_info(struct extent_info *ei, unsigned int fofs,
						u32 blk, unsigned int len)
{
	ei->fofs = fofs;
	ei->blk = blk;
	ei->len = len;
}

static inline bool __is_discard_mergeable(struct discard_info *back,
			struct discard_info *front, unsigned int max_len)
{
	return (back->lstart + back->len == front->lstart) &&
		(back->len + front->len <= max_len);
}

static inline bool __is_discard_back_mergeable(struct discard_info *cur,
			struct discard_info *back, unsigned int max_len)
{
	return __is_discard_mergeable(back, cur, max_len);
}

static inline bool __is_discard_front_mergeable(struct discard_info *cur,
			struct discard_info *front, unsigned int max_len)
{
	return __is_discard_mergeable(cur, front, max_len);
}

static inline bool __is_extent_mergeable(struct extent_info *back,
						struct extent_info *front)
{
	return (back->fofs + back->len == front->fofs &&
			back->blk + back->len == front->blk);
}

static inline bool __is_back_mergeable(struct extent_info *cur,
						struct extent_info *back)
{
	return __is_extent_mergeable(back, cur);
}

static inline bool __is_front_mergeable(struct extent_info *cur,
						struct extent_info *front)
{
	return __is_extent_mergeable(cur, front);
}

extern void f2fs_mark_inode_dirty_sync(struct inode *inode, bool sync);
static inline void __try_update_largest_extent(struct extent_tree *et,
						struct extent_node *en)
{
	if (en->ei.len > et->largest.len) {
		et->largest = en->ei;
		et->largest_updated = true;
	}
}

/*
 * For free nid management
 */
enum nid_state {
	FREE_NID,		/* newly added to free nid list */
	PREALLOC_NID,		/* it is preallocated */
	MAX_NID_STATE,
};

struct f2fs_nm_info {
	block_t nat_blkaddr;		/* base disk address of NAT */
	nid_t max_nid;			/* maximum possible node ids */
	nid_t available_nids;		/* # of available node ids */
	nid_t next_scan_nid;		/* the next nid to be scanned */
	unsigned int ram_thresh;	/* control the memory footprint */
	unsigned int ra_nid_pages;	/* # of nid pages to be readaheaded */
	unsigned int dirty_nats_ratio;	/* control dirty nats ratio threshold */

	/* NAT cache management */
	struct radix_tree_root nat_root;/* root of the nat entry cache */
	struct radix_tree_root nat_set_root;/* root of the nat set cache */
	struct rw_semaphore nat_tree_lock;	/* protect nat_tree_lock */
	struct list_head nat_entries;	/* cached nat entry list (clean) */
	spinlock_t nat_list_lock;	/* protect clean nat entry list */
	unsigned int nat_cnt;		/* the # of cached nat entries */
	unsigned int dirty_nat_cnt;	/* total num of nat entries in set */
	unsigned int nat_blocks;	/* # of nat blocks */

	/* free node ids management */
	struct radix_tree_root free_nid_root;/* root of the free_nid cache */
	struct list_head free_nid_list;		/* list for free nids excluding preallocated nids */
	unsigned int nid_cnt[MAX_NID_STATE];	/* the number of free node id */
	spinlock_t nid_list_lock;	/* protect nid lists ops */
	struct mutex build_lock;	/* lock for build free nids */
	unsigned char **free_nid_bitmap;
	unsigned char *nat_block_bitmap;
	unsigned short *free_nid_count;	/* free nid count of NAT block */

	/* for checkpoint */
	char *nat_bitmap;		/* NAT bitmap pointer */

	unsigned int nat_bits_blocks;	/* # of nat bits blocks */
	unsigned char *nat_bits;	/* NAT bits blocks */
	unsigned char *full_nat_bits;	/* full NAT pages */
	unsigned char *empty_nat_bits;	/* empty NAT pages */
#ifdef CONFIG_F2FS_CHECK_FS
	char *nat_bitmap_mir;		/* NAT bitmap mirror */
#endif
	int bitmap_size;		/* bitmap size */
};

/*
 * this structure is used as one of function parameters.
 * all the information are dedicated to a given direct node block determined
 * by the data offset in a file.
 */
struct dnode_of_data {
	struct inode *inode;		/* vfs inode pointer */
	struct page *inode_page;	/* its inode page, NULL is possible */
	struct page *node_page;		/* cached direct node page */
	nid_t nid;			/* node id of the direct node block */
	unsigned int ofs_in_node;	/* data offset in the node page */
	bool inode_page_locked;		/* inode page is locked or not */
	bool node_changed;		/* is node block changed */
	char cur_level;			/* level of hole node page */
	char max_level;			/* level of current page located */
	block_t	data_blkaddr;		/* block address of the node block */
};

static inline void set_new_dnode(struct dnode_of_data *dn, struct inode *inode,
		struct page *ipage, struct page *npage, nid_t nid)
{
	memset(dn, 0, sizeof(*dn));
	dn->inode = inode;
	dn->inode_page = ipage;
	dn->node_page = npage;
	dn->nid = nid;
}

/*
 * For SIT manager
 *
 * By default, there are 6 active log areas across the whole main area.
 * When considering hot and cold data separation to reduce cleaning overhead,
 * we split 3 for data logs and 3 for node logs as hot, warm, and cold types,
 * respectively.
 * In the current design, you should not change the numbers intentionally.
 * Instead, as a mount option such as active_logs=x, you can use 2, 4, and 6
 * logs individually according to the underlying devices. (default: 6)
 * Just in case, on-disk layout covers maximum 16 logs that consist of 8 for
 * data and 8 for node logs.
 */
#define	NR_CURSEG_DATA_TYPE	(3)
#define NR_CURSEG_NODE_TYPE	(3)
#define NR_CURSEG_TYPE	(NR_CURSEG_DATA_TYPE + NR_CURSEG_NODE_TYPE)

enum {
	CURSEG_HOT_DATA	= 0,	/* directory entry blocks */
	CURSEG_WARM_DATA,	/* data blocks */
	CURSEG_COLD_DATA,	/* multimedia or GCed data blocks */
	CURSEG_HOT_NODE,	/* direct node blocks of directory files */
	CURSEG_WARM_NODE,	/* direct node blocks of normal files */
	CURSEG_COLD_NODE,	/* indirect node blocks */
	NO_CHECK_TYPE,
	CURSEG_COLD_DATA_PINNED,/* cold data for pinned file */
};

struct flush_cmd {
	struct completion wait;
	struct llist_node llnode;
	nid_t ino;
	int ret;
};

struct flush_cmd_control {
	struct task_struct *f2fs_issue_flush;	/* flush thread */
	wait_queue_head_t flush_wait_queue;	/* waiting queue for wake-up */
	atomic_t issued_flush;			/* # of issued flushes */
	atomic_t queued_flush;			/* # of queued flushes */
	struct llist_head issue_list;		/* list for command issue */
	struct llist_node *dispatch_list;	/* list for command dispatch */
};

struct f2fs_sm_info {
	struct sit_info *sit_info;		/* whole segment information */
	struct free_segmap_info *free_info;	/* free segment information */
	struct dirty_seglist_info *dirty_info;	/* dirty segment information */
	struct curseg_info *curseg_array;	/* active segment information */

	struct rw_semaphore curseg_lock;	/* for preventing curseg change */

	block_t seg0_blkaddr;		/* block address of 0'th segment */
	block_t main_blkaddr;		/* start block address of main area */
	block_t ssa_blkaddr;		/* start block address of SSA area */

	unsigned int segment_count;	/* total # of segments */
	unsigned int main_segments;	/* # of segments in main area */
	unsigned int reserved_segments;	/* # of reserved segments */
	unsigned int ovp_segments;	/* # of overprovision segments */

	/* a threshold to reclaim prefree segments */
	unsigned int rec_prefree_segments;

	/* for batched trimming */
	unsigned int trim_sections;		/* # of sections to trim */

	struct list_head sit_entry_set;	/* sit entry set list */

	unsigned int ipu_policy;	/* in-place-update policy */
	unsigned int min_ipu_util;	/* in-place-update threshold */
	unsigned int min_fsync_blocks;	/* threshold for fsync */
	unsigned int min_seq_blocks;	/* threshold for sequential blocks */
	unsigned int min_hot_blocks;	/* threshold for hot block allocation */
	unsigned int min_ssr_sections;	/* threshold to trigger SSR allocation */

	/* for flush command control */
	struct flush_cmd_control *fcc_info;

	/* for discard command control */
	struct discard_cmd_control *dcc_info;
};

/*
 * For superblock
 */
/*
 * COUNT_TYPE for monitoring
 *
 * f2fs monitors the number of several block types such as on-writeback,
 * dirty dentry blocks, dirty node blocks, and dirty meta blocks.
 */
#define WB_DATA_TYPE(p)	(__is_cp_guaranteed(p) ? F2FS_WB_CP_DATA : F2FS_WB_DATA)
enum count_type {
	F2FS_DIRTY_DENTS,
	F2FS_DIRTY_DATA,
	F2FS_DIRTY_QDATA,
	F2FS_DIRTY_NODES,
	F2FS_DIRTY_META,
	F2FS_INMEM_PAGES,
	F2FS_DIRTY_IMETA,
	F2FS_WB_CP_DATA,
	F2FS_WB_DATA,
	F2FS_RD_DATA,
	F2FS_RD_NODE,
	F2FS_RD_META,
	F2FS_DIO_WRITE,
	F2FS_DIO_READ,
	NR_COUNT_TYPE,
};

/*
 * The below are the page types of bios used in submit_bio().
 * The available types are:
 * DATA			User data pages. It operates as async mode.
 * NODE			Node pages. It operates as async mode.
 * META			FS metadata pages such as SIT, NAT, CP.
 * NR_PAGE_TYPE		The number of page types.
 * META_FLUSH		Make sure the previous pages are written
 *			with waiting the bio's completion
 * ...			Only can be used with META.
 */
#define PAGE_TYPE_OF_BIO(type)	((type) > META ? META : (type))
enum page_type {
	DATA,
	NODE,
	META,
	NR_PAGE_TYPE,
	META_FLUSH,
	INMEM,		/* the below types are used by tracepoints only. */
	INMEM_DROP,
	INMEM_INVALIDATE,
	INMEM_REVOKE,
	IPU,
	OPU,
};

enum temp_type {
	HOT = 0,	/* must be zero for meta bio */
	WARM,
	COLD,
	NR_TEMP_TYPE,
};

enum need_lock_type {
	LOCK_REQ = 0,
	LOCK_DONE,
	LOCK_RETRY,
};

enum cp_reason_type {
	CP_NO_NEEDED,
	CP_NON_REGULAR,
	CP_COMPRESSED,
	CP_HARDLINK,
	CP_SB_NEED_CP,
	CP_WRONG_PINO,
	CP_NO_SPC_ROLL,
	CP_NODE_NEED_CP,
	CP_FASTBOOT_MODE,
	CP_SPEC_LOG_NUM,
	CP_RECOVER_DIR,
};

enum iostat_type {
	APP_DIRECT_IO,			/* app direct IOs */
	APP_BUFFERED_IO,		/* app buffered IOs */
	APP_WRITE_IO,			/* app write IOs */
	APP_MAPPED_IO,			/* app mapped IOs */
	FS_DATA_IO,			/* data IOs from kworker/fsync/reclaimer */
	FS_NODE_IO,			/* node IOs from kworker/fsync/reclaimer */
	FS_META_IO,			/* meta IOs from kworker/reclaimer */
	FS_GC_DATA_IO,			/* data IOs from forground gc */
	FS_GC_NODE_IO,			/* node IOs from forground gc */
	FS_CP_DATA_IO,			/* data IOs from checkpoint */
	FS_CP_NODE_IO,			/* node IOs from checkpoint */
	FS_CP_META_IO,			/* meta IOs from checkpoint */
	FS_DISCARD,			/* discard */
	NR_IO_TYPE,
};

struct f2fs_io_info {
	struct f2fs_sb_info *sbi;	/* f2fs_sb_info pointer */
	nid_t ino;		/* inode number */
	enum page_type type;	/* contains DATA/NODE/META/META_FLUSH */
	enum temp_type temp;	/* contains HOT/WARM/COLD */
	int op;			/* contains REQ_OP_ */
	int op_flags;		/* req_flag_bits */
	block_t new_blkaddr;	/* new block address to be written */
	block_t old_blkaddr;	/* old block address before Cow */
	struct page *page;	/* page to be written */
	struct page *encrypted_page;	/* encrypted page */
	struct page *compressed_page;	/* compressed page */
	struct list_head list;		/* serialize IOs */
	bool submitted;		/* indicate IO submission */
	int need_lock;		/* indicate we need to lock cp_rwsem */
	bool in_list;		/* indicate fio is in io_list */
	bool is_por;		/* indicate IO is from recovery or not */
	bool retry;		/* need to reallocate block address */
	int compr_blocks;	/* # of compressed block addresses */
	bool encrypted;		/* indicate file is encrypted */
	enum iostat_type io_type;	/* io type */
	struct writeback_control *io_wbc; /* writeback control */
	struct bio **bio;		/* bio for ipu */
	sector_t *last_block;		/* last block number in bio */
	unsigned char version;		/* version of the node */
};

struct bio_entry {
	struct bio *bio;
	struct list_head list;
};

#define is_read_io(rw) ((rw) == READ)
struct f2fs_bio_info {
	struct f2fs_sb_info *sbi;	/* f2fs superblock */
	struct bio *bio;		/* bios to merge */
	sector_t last_block_in_bio;	/* last block number */
	struct f2fs_io_info fio;	/* store buffered io info. */
	struct rw_semaphore io_rwsem;	/* blocking op for bio */
	spinlock_t io_lock;		/* serialize DATA/NODE IOs */
	struct list_head io_list;	/* track fios */
	struct list_head bio_list;	/* bio entry list head */
	struct rw_semaphore bio_list_lock;	/* lock to protect bio entry list */
};

#define FDEV(i)				(sbi->devs[i])
#define RDEV(i)				(raw_super->devs[i])
struct f2fs_dev_info {
	struct block_device *bdev;
	char path[MAX_PATH_LEN];
	unsigned int total_segments;
	block_t start_blk;
	block_t end_blk;
#ifdef CONFIG_BLK_DEV_ZONED
	unsigned int nr_blkz;		/* Total number of zones */
	unsigned long *blkz_seq;	/* Bitmap indicating sequential zones */
#endif
};

enum inode_type {
	DIR_INODE,			/* for dirty dir inode */
	FILE_INODE,			/* for dirty regular/symlink inode */
	DIRTY_META,			/* for all dirtied inode metadata */
	ATOMIC_FILE,			/* for all atomic files */
	NR_INODE_TYPE,
};

/* for inner inode cache management */
struct inode_management {
	struct radix_tree_root ino_root;	/* ino entry array */
	spinlock_t ino_lock;			/* for ino entry lock */
	struct list_head ino_list;		/* inode list head */
	unsigned long ino_num;			/* number of entries */
};

/* For s_flag in struct f2fs_sb_info */
enum {
	SBI_IS_DIRTY,				/* dirty flag for checkpoint */
	SBI_IS_CLOSE,				/* specify unmounting */
	SBI_NEED_FSCK,				/* need fsck.f2fs to fix */
	SBI_POR_DOING,				/* recovery is doing or not */
	SBI_NEED_SB_WRITE,			/* need to recover superblock */
	SBI_NEED_CP,				/* need to checkpoint */
	SBI_IS_SHUTDOWN,			/* shutdown by ioctl */
	SBI_IS_RECOVERED,			/* recovered orphan/data */
	SBI_CP_DISABLED,			/* CP was disabled last mount */
	SBI_CP_DISABLED_QUICK,			/* CP was disabled quickly */
	SBI_QUOTA_NEED_FLUSH,			/* need to flush quota info in CP */
	SBI_QUOTA_SKIP_FLUSH,			/* skip flushing quota in current CP */
	SBI_QUOTA_NEED_REPAIR,			/* quota file may be corrupted */
	SBI_IS_RESIZEFS,			/* resizefs is in process */
};

enum {
	CP_TIME,
	REQ_TIME,
	DISCARD_TIME,
	GC_TIME,
	DISABLE_TIME,
	UMOUNT_DISCARD_TIMEOUT,
	MAX_TIME,
};

enum {
	GC_NORMAL,
	GC_IDLE_CB,
	GC_IDLE_GREEDY,
	GC_URGENT,
};

enum {
	WHINT_MODE_OFF,		/* not pass down write hints */
	WHINT_MODE_USER,	/* try to pass down hints given by users */
	WHINT_MODE_FS,		/* pass down hints with F2FS policy */
};

enum {
	ALLOC_MODE_DEFAULT,	/* stay default */
	ALLOC_MODE_REUSE,	/* reuse segments as much as possible */
};

enum fsync_mode {
	FSYNC_MODE_POSIX,	/* fsync follows posix semantics */
	FSYNC_MODE_STRICT,	/* fsync behaves in line with ext4 */
	FSYNC_MODE_NOBARRIER,	/* fsync behaves nobarrier based on posix */
};

/*
 * this value is set in page as a private data which indicate that
 * the page is atomically written, and it is in inmem_pages list.
 */
#define ATOMIC_WRITTEN_PAGE		((unsigned long)-1)
#define DUMMY_WRITTEN_PAGE		((unsigned long)-2)

#define IS_ATOMIC_WRITTEN_PAGE(page)			\
		(page_private(page) == (unsigned long)ATOMIC_WRITTEN_PAGE)
#define IS_DUMMY_WRITTEN_PAGE(page)			\
		(page_private(page) == (unsigned long)DUMMY_WRITTEN_PAGE)

#ifdef CONFIG_FS_ENCRYPTION
#define DUMMY_ENCRYPTION_ENABLED(sbi) \
			(unlikely(F2FS_OPTION(sbi).test_dummy_encryption))
#else
#define DUMMY_ENCRYPTION_ENABLED(sbi) (0)
#endif

/* For compression */
enum compress_algorithm_type {
	COMPRESS_LZO,
	COMPRESS_LZ4,
	COMPRESS_MAX,
};

#define COMPRESS_DATA_RESERVED_SIZE		4
struct compress_data {
	__le32 clen;			/* compressed data size */
	__le32 chksum;			/* checksum of compressed data */
	__le32 reserved[COMPRESS_DATA_RESERVED_SIZE];	/* reserved */
	u8 cdata[];			/* compressed data */
};

#define COMPRESS_HEADER_SIZE	(sizeof(struct compress_data))

#define F2FS_COMPRESSED_PAGE_MAGIC	0xF5F2C000

/* compress context */
struct compress_ctx {
	struct inode *inode;		/* inode the context belong to */
	pgoff_t cluster_idx;		/* cluster index number */
	unsigned int cluster_size;	/* page count in cluster */
	unsigned int log_cluster_size;	/* log of cluster size */
	struct page **rpages;		/* pages store raw data in cluster */
	unsigned int nr_rpages;		/* total page number in rpages */
	struct page **cpages;		/* pages store compressed data in cluster */
	unsigned int nr_cpages;		/* total page number in cpages */
	void *rbuf;			/* virtual mapped address on rpages */
	struct compress_data *cbuf;	/* virtual mapped address on cpages */
	size_t rlen;			/* valid data length in rbuf */
	size_t clen;			/* valid data length in cbuf */
	void *private;			/* payload buffer for specified compression algorithm */
};

/* compress context for write IO path */
struct compress_io_ctx {
	u32 magic;			/* magic number to indicate page is compressed */
	struct inode *inode;		/* inode the context belong to */
	struct page **rpages;		/* pages store raw data in cluster */
	unsigned int nr_rpages;		/* total page number in rpages */
	refcount_t ref;			/* referrence count of raw page */
};

/* decompress io context for read IO path */
struct decompress_io_ctx {
	u32 magic;			/* magic number to indicate page is compressed */
	struct inode *inode;		/* inode the context belong to */
	pgoff_t cluster_idx;		/* cluster index number */
	unsigned int cluster_size;	/* page count in cluster */
	unsigned int log_cluster_size;	/* log of cluster size */
	struct page **rpages;		/* pages store raw data in cluster */
	unsigned int nr_rpages;		/* total page number in rpages */
	struct page **cpages;		/* pages store compressed data in cluster */
	unsigned int nr_cpages;		/* total page number in cpages */
	struct page **tpages;		/* temp pages to pad holes in cluster */
	void *rbuf;			/* virtual mapped address on rpages */
	struct compress_data *cbuf;	/* virtual mapped address on cpages */
	size_t rlen;			/* valid data length in rbuf */
	size_t clen;			/* valid data length in cbuf */
	refcount_t ref;			/* referrence count of compressed page */
	bool failed;			/* indicate IO error during decompression */
};

#define NULL_CLUSTER			((unsigned int)(~0))
#define MIN_COMPRESS_LOG_SIZE		2
#define MAX_COMPRESS_LOG_SIZE		8

struct f2fs_sb_info {
	struct super_block *sb;			/* pointer to VFS super block */
	struct proc_dir_entry *s_proc;		/* proc entry */
	struct f2fs_super_block *raw_super;	/* raw super block pointer */
	struct rw_semaphore sb_lock;		/* lock for raw super block */
	int valid_super_block;			/* valid super block no */
	unsigned long s_flag;				/* flags for sbi */
	struct mutex writepages;		/* mutex for writepages() */
#ifdef CONFIG_UNICODE
	struct unicode_map *s_encoding;
	__u16 s_encoding_flags;
#endif

#ifdef CONFIG_BLK_DEV_ZONED
	unsigned int blocks_per_blkz;		/* F2FS blocks per zone */
	unsigned int log_blocks_per_blkz;	/* log2 F2FS blocks per zone */
#endif

	/* for node-related operations */
	struct f2fs_nm_info *nm_info;		/* node manager */
	struct inode *node_inode;		/* cache node blocks */

	/* for segment-related operations */
	struct f2fs_sm_info *sm_info;		/* segment manager */

	/* for bio operations */
	struct f2fs_bio_info *write_io[NR_PAGE_TYPE];	/* for write bios */
	/* keep migration IO order for LFS mode */
	struct rw_semaphore io_order_lock;
	mempool_t *write_io_dummy;		/* Dummy pages */

	/* for checkpoint */
	struct f2fs_checkpoint *ckpt;		/* raw checkpoint pointer */
	int cur_cp_pack;			/* remain current cp pack */
	spinlock_t cp_lock;			/* for flag in ckpt */
	struct inode *meta_inode;		/* cache meta blocks */
	struct mutex cp_mutex;			/* checkpoint procedure lock */
	struct rw_semaphore cp_rwsem;		/* blocking FS operations */
	struct rw_semaphore node_write;		/* locking node writes */
	struct rw_semaphore node_change;	/* locking node change */
	wait_queue_head_t cp_wait;
	unsigned long last_time[MAX_TIME];	/* to store time in jiffies */
	long interval_time[MAX_TIME];		/* to store thresholds */

	struct inode_management im[MAX_INO_ENTRY];      /* manage inode cache */

	spinlock_t fsync_node_lock;		/* for node entry lock */
	struct list_head fsync_node_list;	/* node list head */
	unsigned int fsync_seg_id;		/* sequence id */
	unsigned int fsync_node_num;		/* number of node entries */

	/* for orphan inode, use 0'th array */
	unsigned int max_orphans;		/* max orphan inodes */

	/* for inode management */
	struct list_head inode_list[NR_INODE_TYPE];	/* dirty inode list */
	spinlock_t inode_lock[NR_INODE_TYPE];	/* for dirty inode list lock */
	struct mutex flush_lock;		/* for flush exclusion */

	/* for extent tree cache */
	struct radix_tree_root extent_tree_root;/* cache extent cache entries */
	struct mutex extent_tree_lock;	/* locking extent radix tree */
	struct list_head extent_list;		/* lru list for shrinker */
	spinlock_t extent_lock;			/* locking extent lru list */
	atomic_t total_ext_tree;		/* extent tree count */
	struct list_head zombie_list;		/* extent zombie tree list */
	atomic_t total_zombie_tree;		/* extent zombie tree count */
	atomic_t total_ext_node;		/* extent info count */

	/* basic filesystem units */
	unsigned int log_sectors_per_block;	/* log2 sectors per block */
	unsigned int log_blocksize;		/* log2 block size */
	unsigned int blocksize;			/* block size */
	unsigned int root_ino_num;		/* root inode number*/
	unsigned int node_ino_num;		/* node inode number*/
	unsigned int meta_ino_num;		/* meta inode number*/
	unsigned int log_blocks_per_seg;	/* log2 blocks per segment */
	unsigned int blocks_per_seg;		/* blocks per segment */
	unsigned int segs_per_sec;		/* segments per section */
	unsigned int secs_per_zone;		/* sections per zone */
	unsigned int total_sections;		/* total section count */
	struct mutex resize_mutex;		/* for resize exclusion */
	unsigned int total_node_count;		/* total node block count */
	unsigned int total_valid_node_count;	/* valid node block count */
	loff_t max_file_blocks;			/* max block index of file */
	int dir_level;				/* directory level */
	int readdir_ra;				/* readahead inode in readdir */

	block_t user_block_count;		/* # of user blocks */
	block_t total_valid_block_count;	/* # of valid blocks */
	block_t discard_blks;			/* discard command candidats */
	block_t last_valid_block_count;		/* for recovery */
	block_t reserved_blocks;		/* configurable reserved blocks */
	block_t current_reserved_blocks;	/* current reserved blocks */

	/* Additional tracking for no checkpoint mode */
	block_t unusable_block_count;		/* # of blocks saved by last cp */

	unsigned int nquota_files;		/* # of quota sysfile */
	struct rw_semaphore quota_sem;		/* blocking cp for flags */

	/* # of pages, see count_type */
	atomic_t nr_pages[NR_COUNT_TYPE];
	/* # of allocated blocks */
	struct percpu_counter alloc_valid_block_count;

	/* writeback control */
	atomic_t wb_sync_req[META];	/* count # of WB_SYNC threads */

	/* valid inode count */
	struct percpu_counter total_valid_inode_count;

	struct f2fs_mount_info mount_opt;	/* mount options */

	/* for cleaning operations */
	struct rw_semaphore gc_lock;		/*
						 * semaphore for GC, avoid
						 * race between GC and GC or CP
						 */
	struct f2fs_gc_kthread	*gc_thread;	/* GC thread */
	unsigned int cur_victim_sec;		/* current victim section num */
	unsigned int gc_mode;			/* current GC state */
	unsigned int next_victim_seg[2];	/* next segment in victim section */
	/* for skip statistic */
	unsigned int atomic_files;              /* # of opened atomic file */
	unsigned long long skipped_atomic_files[2];	/* FG_GC and BG_GC */
	unsigned long long skipped_gc_rwsem;		/* FG_GC only */

	/* threshold for gc trials on pinned files */
	u64 gc_pin_file_threshold;
	struct rw_semaphore pin_sem;

	/* maximum # of trials to find a victim segment for SSR and GC */
	unsigned int max_victim_search;
	/* migration granularity of garbage collection, unit: segment */
	unsigned int migration_granularity;

	/*
	 * for stat information.
	 * one is for the LFS mode, and the other is for the SSR mode.
	 */
#ifdef CONFIG_F2FS_STAT_FS
	struct f2fs_stat_info *stat_info;	/* FS status information */
	atomic_t meta_count[META_MAX];		/* # of meta blocks */
	unsigned int segment_count[2];		/* # of allocated segments */
	unsigned int block_count[2];		/* # of allocated blocks */
	atomic_t inplace_count;		/* # of inplace update */
	atomic64_t total_hit_ext;		/* # of lookup extent cache */
	atomic64_t read_hit_rbtree;		/* # of hit rbtree extent node */
	atomic64_t read_hit_largest;		/* # of hit largest extent node */
	atomic64_t read_hit_cached;		/* # of hit cached extent node */
	atomic_t inline_xattr;			/* # of inline_xattr inodes */
	atomic_t inline_inode;			/* # of inline_data inodes */
	atomic_t inline_dir;			/* # of inline_dentry inodes */
	atomic_t compr_inode;			/* # of compressed inodes */
	atomic_t compr_blocks;			/* # of compressed blocks */
	atomic_t vw_cnt;			/* # of volatile writes */
	atomic_t max_aw_cnt;			/* max # of atomic writes */
	atomic_t max_vw_cnt;			/* max # of volatile writes */
	unsigned int io_skip_bggc;		/* skip background gc for in-flight IO */
	unsigned int other_skip_bggc;		/* skip background gc for other reasons */
	unsigned int ndirty_inode[NR_INODE_TYPE];	/* # of dirty inodes */
#endif
	spinlock_t stat_lock;			/* lock for stat operations */

	/* For app/fs IO statistics */
	spinlock_t iostat_lock;
	unsigned long long write_iostat[NR_IO_TYPE];
	bool iostat_enable;

	/* For sysfs suppport */
	struct kobject s_kobj;
	struct completion s_kobj_unregister;

	/* For shrinker support */
	struct list_head s_list;
	int s_ndevs;				/* number of devices */
	struct f2fs_dev_info *devs;		/* for device list */
	unsigned int dirty_device;		/* for checkpoint data flush */
	spinlock_t dev_lock;			/* protect dirty_device */
	struct mutex umount_mutex;
	unsigned int shrinker_run_no;

	/* For write statistics */
	u64 sectors_written_start;
	u64 kbytes_written;

	/* Reference to checksum algorithm driver via cryptoapi */
	struct crypto_shash *s_chksum_driver;

	/* Precomputed FS UUID checksum for seeding other checksums */
	__u32 s_chksum_seed;

	struct workqueue_struct *post_read_wq;	/* post read workqueue */
};

struct f2fs_private_dio {
	struct inode *inode;
	void *orig_private;
	bio_end_io_t *orig_end_io;
	bool write;
};

#ifdef CONFIG_F2FS_FAULT_INJECTION
#define f2fs_show_injection_info(sbi, type)					\
	printk_ratelimited("%sF2FS-fs (%s) : inject %s in %s of %pS\n",	\
		KERN_INFO, sbi->sb->s_id,				\
		f2fs_fault_name[type],					\
		__func__, __builtin_return_address(0))
static inline bool time_to_inject(struct f2fs_sb_info *sbi, int type)
{
	struct f2fs_fault_info *ffi = &F2FS_OPTION(sbi).fault_info;

	if (!ffi->inject_rate)
		return false;

	if (!IS_FAULT_SET(ffi, type))
		return false;

	atomic_inc(&ffi->inject_ops);
	if (atomic_read(&ffi->inject_ops) >= ffi->inject_rate) {
		atomic_set(&ffi->inject_ops, 0);
		return true;
	}
	return false;
}
#else
#define f2fs_show_injection_info(sbi, type) do { } while (0)
static inline bool time_to_inject(struct f2fs_sb_info *sbi, int type)
{
	return false;
}
#endif

/*
 * Test if the mounted volume is a multi-device volume.
 *   - For a single regular disk volume, sbi->s_ndevs is 0.
 *   - For a single zoned disk volume, sbi->s_ndevs is 1.
 *   - For a multi-device volume, sbi->s_ndevs is always 2 or more.
 */
static inline bool f2fs_is_multi_device(struct f2fs_sb_info *sbi)
{
	return sbi->s_ndevs > 1;
}

/* For write statistics. Suppose sector size is 512 bytes,
 * and the return value is in kbytes. s is of struct f2fs_sb_info.
 */
#define BD_PART_WRITTEN(s)						 \
(((u64)part_stat_read((s)->sb->s_bdev->bd_part, sectors[1]) -		 \
		(s)->sectors_written_start) >> 1)

static inline void f2fs_update_time(struct f2fs_sb_info *sbi, int type)
{
	unsigned long now = jiffies;

	sbi->last_time[type] = now;

	/* DISCARD_TIME and GC_TIME are based on REQ_TIME */
	if (type == REQ_TIME) {
		sbi->last_time[DISCARD_TIME] = now;
		sbi->last_time[GC_TIME] = now;
	}
}

static inline bool f2fs_time_over(struct f2fs_sb_info *sbi, int type)
{
	unsigned long interval = sbi->interval_time[type] * HZ;

	return time_after(jiffies, sbi->last_time[type] + interval);
}

static inline unsigned int f2fs_time_to_wait(struct f2fs_sb_info *sbi,
						int type)
{
	unsigned long interval = sbi->interval_time[type] * HZ;
	unsigned int wait_ms = 0;
	long delta;

	delta = (sbi->last_time[type] + interval) - jiffies;
	if (delta > 0)
		wait_ms = jiffies_to_msecs(delta);

	return wait_ms;
}

/*
 * Inline functions
 */
static inline u32 __f2fs_crc32(struct f2fs_sb_info *sbi, u32 crc,
			      const void *address, unsigned int length)
{
	struct {
		struct shash_desc shash;
		char ctx[4];
	} desc;
	int err;

	BUG_ON(crypto_shash_descsize(sbi->s_chksum_driver) != sizeof(desc.ctx));

	desc.shash.tfm = sbi->s_chksum_driver;
	desc.shash.flags = 0;
	*(u32 *)desc.ctx = crc;

	err = crypto_shash_update(&desc.shash, address, length);
	BUG_ON(err);

	return *(u32 *)desc.ctx;
}

static inline u32 f2fs_crc32(struct f2fs_sb_info *sbi, const void *address,
			   unsigned int length)
{
	return __f2fs_crc32(sbi, F2FS_SUPER_MAGIC, address, length);
}

static inline bool f2fs_crc_valid(struct f2fs_sb_info *sbi, __u32 blk_crc,
				  void *buf, size_t buf_size)
{
	return f2fs_crc32(sbi, buf, buf_size) == blk_crc;
}

static inline u32 f2fs_chksum(struct f2fs_sb_info *sbi, u32 crc,
			      const void *address, unsigned int length)
{
	return __f2fs_crc32(sbi, crc, address, length);
}

static inline struct f2fs_inode_info *F2FS_I(struct inode *inode)
{
	return container_of(inode, struct f2fs_inode_info, vfs_inode);
}

static inline struct f2fs_sb_info *F2FS_SB(struct super_block *sb)
{
	return sb->s_fs_info;
}

static inline struct f2fs_sb_info *F2FS_I_SB(struct inode *inode)
{
	return F2FS_SB(inode->i_sb);
}

static inline struct f2fs_sb_info *F2FS_M_SB(struct address_space *mapping)
{
	return F2FS_I_SB(mapping->host);
}

static inline struct f2fs_sb_info *F2FS_P_SB(struct page *page)
{
	return F2FS_M_SB(page_file_mapping(page));
}

static inline struct f2fs_super_block *F2FS_RAW_SUPER(struct f2fs_sb_info *sbi)
{
	return (struct f2fs_super_block *)(sbi->raw_super);
}

static inline struct f2fs_checkpoint *F2FS_CKPT(struct f2fs_sb_info *sbi)
{
	return (struct f2fs_checkpoint *)(sbi->ckpt);
}

static inline struct f2fs_node *F2FS_NODE(struct page *page)
{
	return (struct f2fs_node *)page_address(page);
}

static inline struct f2fs_inode *F2FS_INODE(struct page *page)
{
	return &((struct f2fs_node *)page_address(page))->i;
}

static inline struct f2fs_nm_info *NM_I(struct f2fs_sb_info *sbi)
{
	return (struct f2fs_nm_info *)(sbi->nm_info);
}

static inline struct f2fs_sm_info *SM_I(struct f2fs_sb_info *sbi)
{
	return (struct f2fs_sm_info *)(sbi->sm_info);
}

static inline struct sit_info *SIT_I(struct f2fs_sb_info *sbi)
{
	return (struct sit_info *)(SM_I(sbi)->sit_info);
}

static inline struct free_segmap_info *FREE_I(struct f2fs_sb_info *sbi)
{
	return (struct free_segmap_info *)(SM_I(sbi)->free_info);
}

static inline struct dirty_seglist_info *DIRTY_I(struct f2fs_sb_info *sbi)
{
	return (struct dirty_seglist_info *)(SM_I(sbi)->dirty_info);
}

static inline struct address_space *META_MAPPING(struct f2fs_sb_info *sbi)
{
	return sbi->meta_inode->i_mapping;
}

static inline struct address_space *NODE_MAPPING(struct f2fs_sb_info *sbi)
{
	return sbi->node_inode->i_mapping;
}

static inline bool is_sbi_flag_set(struct f2fs_sb_info *sbi, unsigned int type)
{
	return test_bit(type, &sbi->s_flag);
}

static inline void set_sbi_flag(struct f2fs_sb_info *sbi, unsigned int type)
{
	set_bit(type, &sbi->s_flag);
}

static inline void clear_sbi_flag(struct f2fs_sb_info *sbi, unsigned int type)
{
	clear_bit(type, &sbi->s_flag);
}

static inline unsigned long long cur_cp_version(struct f2fs_checkpoint *cp)
{
	return le64_to_cpu(cp->checkpoint_ver);
}

static inline unsigned long f2fs_qf_ino(struct super_block *sb, int type)
{
	if (type < F2FS_MAX_QUOTAS)
		return le32_to_cpu(F2FS_SB(sb)->raw_super->qf_ino[type]);
	return 0;
}

static inline __u64 cur_cp_crc(struct f2fs_checkpoint *cp)
{
	size_t crc_offset = le32_to_cpu(cp->checksum_offset);
	return le32_to_cpu(*((__le32 *)((unsigned char *)cp + crc_offset)));
}

static inline bool __is_set_ckpt_flags(struct f2fs_checkpoint *cp, unsigned int f)
{
	unsigned int ckpt_flags = le32_to_cpu(cp->ckpt_flags);

	return ckpt_flags & f;
}

static inline bool is_set_ckpt_flags(struct f2fs_sb_info *sbi, unsigned int f)
{
	return __is_set_ckpt_flags(F2FS_CKPT(sbi), f);
}

static inline void __set_ckpt_flags(struct f2fs_checkpoint *cp, unsigned int f)
{
	unsigned int ckpt_flags;

	ckpt_flags = le32_to_cpu(cp->ckpt_flags);
	ckpt_flags |= f;
	cp->ckpt_flags = cpu_to_le32(ckpt_flags);
}

static inline void set_ckpt_flags(struct f2fs_sb_info *sbi, unsigned int f)
{
	unsigned long flags;

	spin_lock_irqsave(&sbi->cp_lock, flags);
	__set_ckpt_flags(F2FS_CKPT(sbi), f);
	spin_unlock_irqrestore(&sbi->cp_lock, flags);
}

static inline void __clear_ckpt_flags(struct f2fs_checkpoint *cp, unsigned int f)
{
	unsigned int ckpt_flags;

	ckpt_flags = le32_to_cpu(cp->ckpt_flags);
	ckpt_flags &= (~f);
	cp->ckpt_flags = cpu_to_le32(ckpt_flags);
}

static inline void clear_ckpt_flags(struct f2fs_sb_info *sbi, unsigned int f)
{
	unsigned long flags;

	spin_lock_irqsave(&sbi->cp_lock, flags);
	__clear_ckpt_flags(F2FS_CKPT(sbi), f);
	spin_unlock_irqrestore(&sbi->cp_lock, flags);
}

static inline void disable_nat_bits(struct f2fs_sb_info *sbi, bool lock)
{
	unsigned long flags;
	unsigned char *nat_bits;

	/*
	 * In order to re-enable nat_bits we need to call fsck.f2fs by
	 * set_sbi_flag(sbi, SBI_NEED_FSCK). But it may give huge cost,
	 * so let's rely on regular fsck or unclean shutdown.
	 */

	if (lock)
		spin_lock_irqsave(&sbi->cp_lock, flags);
	__clear_ckpt_flags(F2FS_CKPT(sbi), CP_NAT_BITS_FLAG);
	nat_bits = NM_I(sbi)->nat_bits;
	NM_I(sbi)->nat_bits = NULL;
	if (lock)
		spin_unlock_irqrestore(&sbi->cp_lock, flags);

	kvfree(nat_bits);
}

static inline bool enabled_nat_bits(struct f2fs_sb_info *sbi,
					struct cp_control *cpc)
{
	bool set = is_set_ckpt_flags(sbi, CP_NAT_BITS_FLAG);

	return (cpc) ? (cpc->reason & CP_UMOUNT) && set : set;
}

static inline void f2fs_lock_op(struct f2fs_sb_info *sbi)
{
	down_read(&sbi->cp_rwsem);
}

static inline int f2fs_trylock_op(struct f2fs_sb_info *sbi)
{
	return down_read_trylock(&sbi->cp_rwsem);
}

static inline void f2fs_unlock_op(struct f2fs_sb_info *sbi)
{
	up_read(&sbi->cp_rwsem);
}

static inline void f2fs_lock_all(struct f2fs_sb_info *sbi)
{
	down_write(&sbi->cp_rwsem);
}

static inline void f2fs_unlock_all(struct f2fs_sb_info *sbi)
{
	up_write(&sbi->cp_rwsem);
}

static inline int __get_cp_reason(struct f2fs_sb_info *sbi)
{
	int reason = CP_SYNC;

	if (test_opt(sbi, FASTBOOT))
		reason = CP_FASTBOOT;
	if (is_sbi_flag_set(sbi, SBI_IS_CLOSE))
		reason = CP_UMOUNT;
	return reason;
}

static inline bool __remain_node_summaries(int reason)
{
	return (reason & (CP_UMOUNT | CP_FASTBOOT));
}

static inline bool __exist_node_summaries(struct f2fs_sb_info *sbi)
{
	return (is_set_ckpt_flags(sbi, CP_UMOUNT_FLAG) ||
			is_set_ckpt_flags(sbi, CP_FASTBOOT_FLAG));
}

/*
 * Check whether the inode has blocks or not
 */
static inline int F2FS_HAS_BLOCKS(struct inode *inode)
{
	block_t xattr_block = F2FS_I(inode)->i_xattr_nid ? 1 : 0;

	return (inode->i_blocks >> F2FS_LOG_SECTORS_PER_BLOCK) > xattr_block;
}

static inline bool f2fs_has_xattr_block(unsigned int ofs)
{
	return ofs == XATTR_NODE_OFFSET;
}

static inline bool __allow_reserved_blocks(struct f2fs_sb_info *sbi,
					struct inode *inode, bool cap)
{
	if (!inode)
		return true;
	if (!test_opt(sbi, RESERVE_ROOT))
		return false;
	if (IS_NOQUOTA(inode))
		return true;
	if (uid_eq(F2FS_OPTION(sbi).s_resuid, current_fsuid()))
		return true;
	if (!gid_eq(F2FS_OPTION(sbi).s_resgid, GLOBAL_ROOT_GID) &&
					in_group_p(F2FS_OPTION(sbi).s_resgid))
		return true;
	if (cap && capable(CAP_SYS_RESOURCE))
		return true;
	return false;
}

static inline void f2fs_i_blocks_write(struct inode *, block_t, bool, bool);
static inline int inc_valid_block_count(struct f2fs_sb_info *sbi,
				 struct inode *inode, blkcnt_t *count)
{
	blkcnt_t diff = 0, release = 0;
	block_t avail_user_block_count;
	int ret;

	ret = dquot_reserve_block(inode, *count);
	if (ret)
		return ret;

	if (time_to_inject(sbi, FAULT_BLOCK)) {
		f2fs_show_injection_info(sbi, FAULT_BLOCK);
		release = *count;
		goto release_quota;
	}

	/*
	 * let's increase this in prior to actual block count change in order
	 * for f2fs_sync_file to avoid data races when deciding checkpoint.
	 */
	percpu_counter_add(&sbi->alloc_valid_block_count, (*count));

	spin_lock(&sbi->stat_lock);
	sbi->total_valid_block_count += (block_t)(*count);
	avail_user_block_count = sbi->user_block_count -
					sbi->current_reserved_blocks;

	if (!__allow_reserved_blocks(sbi, inode, true))
		avail_user_block_count -= F2FS_OPTION(sbi).root_reserved_blocks;
	if (unlikely(is_sbi_flag_set(sbi, SBI_CP_DISABLED))) {
		if (avail_user_block_count > sbi->unusable_block_count)
			avail_user_block_count -= sbi->unusable_block_count;
		else
			avail_user_block_count = 0;
	}
	if (unlikely(sbi->total_valid_block_count > avail_user_block_count)) {
		diff = sbi->total_valid_block_count - avail_user_block_count;
		if (diff > *count)
			diff = *count;
		*count -= diff;
		release = diff;
		sbi->total_valid_block_count -= diff;
		if (!*count) {
			spin_unlock(&sbi->stat_lock);
			goto enospc;
		}
	}
	spin_unlock(&sbi->stat_lock);

	if (unlikely(release)) {
		percpu_counter_sub(&sbi->alloc_valid_block_count, release);
		dquot_release_reservation_block(inode, release);
	}
	f2fs_i_blocks_write(inode, *count, true, true);
	return 0;

enospc:
	percpu_counter_sub(&sbi->alloc_valid_block_count, release);
release_quota:
	dquot_release_reservation_block(inode, release);
	return -ENOSPC;
}

__printf(2, 3)
void f2fs_printk(struct f2fs_sb_info *sbi, const char *fmt, ...);

#define f2fs_err(sbi, fmt, ...)						\
	f2fs_printk(sbi, KERN_ERR fmt, ##__VA_ARGS__)
#define f2fs_warn(sbi, fmt, ...)					\
	f2fs_printk(sbi, KERN_WARNING fmt, ##__VA_ARGS__)
#define f2fs_notice(sbi, fmt, ...)					\
	f2fs_printk(sbi, KERN_NOTICE fmt, ##__VA_ARGS__)
#define f2fs_info(sbi, fmt, ...)					\
	f2fs_printk(sbi, KERN_INFO fmt, ##__VA_ARGS__)
#define f2fs_debug(sbi, fmt, ...)					\
	f2fs_printk(sbi, KERN_DEBUG fmt, ##__VA_ARGS__)

static inline void dec_valid_block_count(struct f2fs_sb_info *sbi,
						struct inode *inode,
						block_t count)
{
	blkcnt_t sectors = count << F2FS_LOG_SECTORS_PER_BLOCK;

	spin_lock(&sbi->stat_lock);
	f2fs_bug_on(sbi, sbi->total_valid_block_count < (block_t) count);
	sbi->total_valid_block_count -= (block_t)count;
	if (sbi->reserved_blocks &&
		sbi->current_reserved_blocks < sbi->reserved_blocks)
		sbi->current_reserved_blocks = min(sbi->reserved_blocks,
					sbi->current_reserved_blocks + count);
	spin_unlock(&sbi->stat_lock);
	if (unlikely(inode->i_blocks < sectors)) {
		f2fs_warn(sbi, "Inconsistent i_blocks, ino:%lu, iblocks:%llu, sectors:%llu",
			  inode->i_ino,
			  (unsigned long long)inode->i_blocks,
			  (unsigned long long)sectors);
		set_sbi_flag(sbi, SBI_NEED_FSCK);
		return;
	}
	f2fs_i_blocks_write(inode, count, false, true);
}

static inline void inc_page_count(struct f2fs_sb_info *sbi, int count_type)
{
	atomic_inc(&sbi->nr_pages[count_type]);

	if (count_type == F2FS_DIRTY_DENTS ||
			count_type == F2FS_DIRTY_NODES ||
			count_type == F2FS_DIRTY_META ||
			count_type == F2FS_DIRTY_QDATA ||
			count_type == F2FS_DIRTY_IMETA)
		set_sbi_flag(sbi, SBI_IS_DIRTY);
}

static inline void inode_inc_dirty_pages(struct inode *inode)
{
	atomic_inc(&F2FS_I(inode)->dirty_pages);
	inc_page_count(F2FS_I_SB(inode), S_ISDIR(inode->i_mode) ?
				F2FS_DIRTY_DENTS : F2FS_DIRTY_DATA);
	if (IS_NOQUOTA(inode))
		inc_page_count(F2FS_I_SB(inode), F2FS_DIRTY_QDATA);
}

static inline void dec_page_count(struct f2fs_sb_info *sbi, int count_type)
{
	atomic_dec(&sbi->nr_pages[count_type]);
}

static inline void inode_dec_dirty_pages(struct inode *inode)
{
	if (!S_ISDIR(inode->i_mode) && !S_ISREG(inode->i_mode) &&
			!S_ISLNK(inode->i_mode))
		return;

	atomic_dec(&F2FS_I(inode)->dirty_pages);
	dec_page_count(F2FS_I_SB(inode), S_ISDIR(inode->i_mode) ?
				F2FS_DIRTY_DENTS : F2FS_DIRTY_DATA);
	if (IS_NOQUOTA(inode))
		dec_page_count(F2FS_I_SB(inode), F2FS_DIRTY_QDATA);
}

static inline s64 get_pages(struct f2fs_sb_info *sbi, int count_type)
{
	return atomic_read(&sbi->nr_pages[count_type]);
}

static inline int get_dirty_pages(struct inode *inode)
{
	return atomic_read(&F2FS_I(inode)->dirty_pages);
}

static inline int get_blocktype_secs(struct f2fs_sb_info *sbi, int block_type)
{
	unsigned int pages_per_sec = sbi->segs_per_sec * sbi->blocks_per_seg;
	unsigned int segs = (get_pages(sbi, block_type) + pages_per_sec - 1) >>
						sbi->log_blocks_per_seg;

	return segs / sbi->segs_per_sec;
}

static inline block_t valid_user_blocks(struct f2fs_sb_info *sbi)
{
	return sbi->total_valid_block_count;
}

static inline block_t discard_blocks(struct f2fs_sb_info *sbi)
{
	return sbi->discard_blks;
}

static inline unsigned long __bitmap_size(struct f2fs_sb_info *sbi, int flag)
{
	struct f2fs_checkpoint *ckpt = F2FS_CKPT(sbi);

	/* return NAT or SIT bitmap */
	if (flag == NAT_BITMAP)
		return le32_to_cpu(ckpt->nat_ver_bitmap_bytesize);
	else if (flag == SIT_BITMAP)
		return le32_to_cpu(ckpt->sit_ver_bitmap_bytesize);

	return 0;
}

static inline block_t __cp_payload(struct f2fs_sb_info *sbi)
{
	return le32_to_cpu(F2FS_RAW_SUPER(sbi)->cp_payload);
}

static inline void *__bitmap_ptr(struct f2fs_sb_info *sbi, int flag)
{
	struct f2fs_checkpoint *ckpt = F2FS_CKPT(sbi);
	int offset;

	if (is_set_ckpt_flags(sbi, CP_LARGE_NAT_BITMAP_FLAG)) {
		offset = (flag == SIT_BITMAP) ?
			le32_to_cpu(ckpt->nat_ver_bitmap_bytesize) : 0;
		/*
		 * if large_nat_bitmap feature is enabled, leave checksum
		 * protection for all nat/sit bitmaps.
		 */
		return &ckpt->sit_nat_version_bitmap + offset + sizeof(__le32);
	}

	if (__cp_payload(sbi) > 0) {
		if (flag == NAT_BITMAP)
			return &ckpt->sit_nat_version_bitmap;
		else
			return (unsigned char *)ckpt + F2FS_BLKSIZE;
	} else {
		offset = (flag == NAT_BITMAP) ?
			le32_to_cpu(ckpt->sit_ver_bitmap_bytesize) : 0;
		return &ckpt->sit_nat_version_bitmap + offset;
	}
}

static inline block_t __start_cp_addr(struct f2fs_sb_info *sbi)
{
	block_t start_addr = le32_to_cpu(F2FS_RAW_SUPER(sbi)->cp_blkaddr);

	if (sbi->cur_cp_pack == 2)
		start_addr += sbi->blocks_per_seg;
	return start_addr;
}

static inline block_t __start_cp_next_addr(struct f2fs_sb_info *sbi)
{
	block_t start_addr = le32_to_cpu(F2FS_RAW_SUPER(sbi)->cp_blkaddr);

	if (sbi->cur_cp_pack == 1)
		start_addr += sbi->blocks_per_seg;
	return start_addr;
}

static inline void __set_cp_next_pack(struct f2fs_sb_info *sbi)
{
	sbi->cur_cp_pack = (sbi->cur_cp_pack == 1) ? 2 : 1;
}

static inline block_t __start_sum_addr(struct f2fs_sb_info *sbi)
{
	return le32_to_cpu(F2FS_CKPT(sbi)->cp_pack_start_sum);
}

static inline int inc_valid_node_count(struct f2fs_sb_info *sbi,
					struct inode *inode, bool is_inode)
{
	block_t	valid_block_count;
	unsigned int valid_node_count, user_block_count;
	int err;

	if (is_inode) {
		if (inode) {
			err = dquot_alloc_inode(inode);
			if (err)
				return err;
		}
	} else {
		err = dquot_reserve_block(inode, 1);
		if (err)
			return err;
	}

	if (time_to_inject(sbi, FAULT_BLOCK)) {
		f2fs_show_injection_info(sbi, FAULT_BLOCK);
		goto enospc;
	}

	spin_lock(&sbi->stat_lock);

	valid_block_count = sbi->total_valid_block_count +
					sbi->current_reserved_blocks + 1;

	if (!__allow_reserved_blocks(sbi, inode, false))
		valid_block_count += F2FS_OPTION(sbi).root_reserved_blocks;
	user_block_count = sbi->user_block_count;
	if (unlikely(is_sbi_flag_set(sbi, SBI_CP_DISABLED)))
		user_block_count -= sbi->unusable_block_count;

	if (unlikely(valid_block_count > user_block_count)) {
		spin_unlock(&sbi->stat_lock);
		goto enospc;
	}

	valid_node_count = sbi->total_valid_node_count + 1;
	if (unlikely(valid_node_count > sbi->total_node_count)) {
		spin_unlock(&sbi->stat_lock);
		goto enospc;
	}

	sbi->total_valid_node_count++;
	sbi->total_valid_block_count++;
	spin_unlock(&sbi->stat_lock);

	if (inode) {
		if (is_inode)
			f2fs_mark_inode_dirty_sync(inode, true);
		else
			f2fs_i_blocks_write(inode, 1, true, true);
	}

	percpu_counter_inc(&sbi->alloc_valid_block_count);
	return 0;

enospc:
	if (is_inode) {
		if (inode)
			dquot_free_inode(inode);
	} else {
		dquot_release_reservation_block(inode, 1);
	}
	return -ENOSPC;
}

static inline void dec_valid_node_count(struct f2fs_sb_info *sbi,
					struct inode *inode, bool is_inode)
{
	spin_lock(&sbi->stat_lock);

	f2fs_bug_on(sbi, !sbi->total_valid_block_count);
	f2fs_bug_on(sbi, !sbi->total_valid_node_count);

	sbi->total_valid_node_count--;
	sbi->total_valid_block_count--;
	if (sbi->reserved_blocks &&
		sbi->current_reserved_blocks < sbi->reserved_blocks)
		sbi->current_reserved_blocks++;

	spin_unlock(&sbi->stat_lock);

	if (is_inode) {
		dquot_free_inode(inode);
	} else {
		if (unlikely(inode->i_blocks == 0)) {
			f2fs_warn(sbi, "Inconsistent i_blocks, ino:%lu, iblocks:%llu",
				  inode->i_ino,
				  (unsigned long long)inode->i_blocks);
			set_sbi_flag(sbi, SBI_NEED_FSCK);
			return;
		}
		f2fs_i_blocks_write(inode, 1, false, true);
	}
}

static inline unsigned int valid_node_count(struct f2fs_sb_info *sbi)
{
	return sbi->total_valid_node_count;
}

static inline void inc_valid_inode_count(struct f2fs_sb_info *sbi)
{
	percpu_counter_inc(&sbi->total_valid_inode_count);
}

static inline void dec_valid_inode_count(struct f2fs_sb_info *sbi)
{
	percpu_counter_dec(&sbi->total_valid_inode_count);
}

static inline s64 valid_inode_count(struct f2fs_sb_info *sbi)
{
	return percpu_counter_sum_positive(&sbi->total_valid_inode_count);
}

static inline struct page *f2fs_grab_cache_page(struct address_space *mapping,
						pgoff_t index, bool for_write)
{
	struct page *page;

	if (IS_ENABLED(CONFIG_F2FS_FAULT_INJECTION)) {
		if (!for_write)
			page = find_get_page_flags(mapping, index,
							FGP_LOCK | FGP_ACCESSED);
		else
			page = find_lock_page(mapping, index);
		if (page)
			return page;

		if (time_to_inject(F2FS_M_SB(mapping), FAULT_PAGE_ALLOC)) {
			f2fs_show_injection_info(F2FS_M_SB(mapping),
							FAULT_PAGE_ALLOC);
			return NULL;
		}
	}

	if (!for_write)
		return grab_cache_page(mapping, index);
	return grab_cache_page_write_begin(mapping, index, AOP_FLAG_NOFS);
}

static inline struct page *f2fs_pagecache_get_page(
				struct address_space *mapping, pgoff_t index,
				int fgp_flags, gfp_t gfp_mask)
{
	if (time_to_inject(F2FS_M_SB(mapping), FAULT_PAGE_GET)) {
		f2fs_show_injection_info(F2FS_M_SB(mapping), FAULT_PAGE_GET);
		return NULL;
	}

	return pagecache_get_page(mapping, index, fgp_flags, gfp_mask);
}

static inline void f2fs_copy_page(struct page *src, struct page *dst)
{
	char *src_kaddr = kmap(src);
	char *dst_kaddr = kmap(dst);

	memcpy(dst_kaddr, src_kaddr, PAGE_SIZE);
	kunmap(dst);
	kunmap(src);
}

static inline void f2fs_put_page(struct page *page, int unlock)
{
	if (!page)
		return;

	if (unlock) {
		f2fs_bug_on(F2FS_P_SB(page), !PageLocked(page));
		unlock_page(page);
	}
	put_page(page);
}

static inline void f2fs_put_dnode(struct dnode_of_data *dn)
{
	if (dn->node_page)
		f2fs_put_page(dn->node_page, 1);
	if (dn->inode_page && dn->node_page != dn->inode_page)
		f2fs_put_page(dn->inode_page, 0);
	dn->node_page = NULL;
	dn->inode_page = NULL;
}

static inline struct kmem_cache *f2fs_kmem_cache_create(const char *name,
					size_t size)
{
	return kmem_cache_create(name, size, 0, SLAB_RECLAIM_ACCOUNT, NULL);
}

static inline void *f2fs_kmem_cache_alloc(struct kmem_cache *cachep,
						gfp_t flags)
{
	void *entry;

	entry = kmem_cache_alloc(cachep, flags);
	if (!entry)
		entry = kmem_cache_alloc(cachep, flags | __GFP_NOFAIL);
	return entry;
}

static inline bool is_idle(struct f2fs_sb_info *sbi, int type)
{
	if (sbi->gc_mode == GC_URGENT)
		return true;

	if (get_pages(sbi, F2FS_RD_DATA) || get_pages(sbi, F2FS_RD_NODE) ||
		get_pages(sbi, F2FS_RD_META) || get_pages(sbi, F2FS_WB_DATA) ||
		get_pages(sbi, F2FS_WB_CP_DATA) ||
		get_pages(sbi, F2FS_DIO_READ) ||
		get_pages(sbi, F2FS_DIO_WRITE))
		return false;

	if (type != DISCARD_TIME && SM_I(sbi) && SM_I(sbi)->dcc_info &&
			atomic_read(&SM_I(sbi)->dcc_info->queued_discard))
		return false;

	if (SM_I(sbi) && SM_I(sbi)->fcc_info &&
			atomic_read(&SM_I(sbi)->fcc_info->queued_flush))
		return false;

	return f2fs_time_over(sbi, type);
}

static inline void f2fs_radix_tree_insert(struct radix_tree_root *root,
				unsigned long index, void *item)
{
	while (radix_tree_insert(root, index, item))
		cond_resched();
}

#define RAW_IS_INODE(p)	((p)->footer.nid == (p)->footer.ino)

static inline bool IS_INODE(struct page *page)
{
	struct f2fs_node *p = F2FS_NODE(page);

	return RAW_IS_INODE(p);
}

static inline int offset_in_addr(struct f2fs_inode *i)
{
	return (i->i_inline & F2FS_EXTRA_ATTR) ?
			(le16_to_cpu(i->i_extra_isize) / sizeof(__le32)) : 0;
}

static inline __le32 *blkaddr_in_node(struct f2fs_node *node)
{
	return RAW_IS_INODE(node) ? node->i.i_addr : node->dn.addr;
}

static inline int f2fs_has_extra_attr(struct inode *inode);
static inline block_t datablock_addr(struct inode *inode,
			struct page *node_page, unsigned int offset)
{
	struct f2fs_node *raw_node;
	__le32 *addr_array;
	int base = 0;
	bool is_inode = IS_INODE(node_page);

	raw_node = F2FS_NODE(node_page);

	/* from GC path only */
	if (is_inode) {
		if (!inode)
			base = offset_in_addr(&raw_node->i);
		else if (f2fs_has_extra_attr(inode))
			base = get_extra_isize(inode);
	}

	addr_array = blkaddr_in_node(raw_node);
	return le32_to_cpu(addr_array[base + offset]);
}

static inline int f2fs_test_bit(unsigned int nr, char *addr)
{
	int mask;

	addr += (nr >> 3);
	mask = 1 << (7 - (nr & 0x07));
	return mask & *addr;
}

static inline void f2fs_set_bit(unsigned int nr, char *addr)
{
	int mask;

	addr += (nr >> 3);
	mask = 1 << (7 - (nr & 0x07));
	*addr |= mask;
}

static inline void f2fs_clear_bit(unsigned int nr, char *addr)
{
	int mask;

	addr += (nr >> 3);
	mask = 1 << (7 - (nr & 0x07));
	*addr &= ~mask;
}

static inline int f2fs_test_and_set_bit(unsigned int nr, char *addr)
{
	int mask;
	int ret;

	addr += (nr >> 3);
	mask = 1 << (7 - (nr & 0x07));
	ret = mask & *addr;
	*addr |= mask;
	return ret;
}

static inline int f2fs_test_and_clear_bit(unsigned int nr, char *addr)
{
	int mask;
	int ret;

	addr += (nr >> 3);
	mask = 1 << (7 - (nr & 0x07));
	ret = mask & *addr;
	*addr &= ~mask;
	return ret;
}

static inline void f2fs_change_bit(unsigned int nr, char *addr)
{
	int mask;

	addr += (nr >> 3);
	mask = 1 << (7 - (nr & 0x07));
	*addr ^= mask;
}

/*
 * On-disk inode flags (f2fs_inode::i_flags)
 */
#define F2FS_COMPR_FL			0x00000004 /* Compress file */
#define F2FS_SYNC_FL			0x00000008 /* Synchronous updates */
#define F2FS_IMMUTABLE_FL		0x00000010 /* Immutable file */
#define F2FS_APPEND_FL			0x00000020 /* writes to file may only append */
#define F2FS_NODUMP_FL			0x00000040 /* do not dump file */
#define F2FS_NOATIME_FL			0x00000080 /* do not update atime */
#define F2FS_NOCOMP_FL			0x00000400 /* Don't compress */
#define F2FS_INDEX_FL			0x00001000 /* hash-indexed directory */
#define F2FS_DIRSYNC_FL			0x00010000 /* dirsync behaviour (directories only) */
#define F2FS_PROJINHERIT_FL		0x20000000 /* Create with parents projid */
#define F2FS_CASEFOLD_FL		0x40000000 /* Casefolded file */

/* Flags that should be inherited by new inodes from their parent. */
#define F2FS_FL_INHERITED (F2FS_SYNC_FL | F2FS_NODUMP_FL | F2FS_NOATIME_FL | \
			   F2FS_DIRSYNC_FL | F2FS_PROJINHERIT_FL | \
			   F2FS_CASEFOLD_FL | F2FS_COMPR_FL | F2FS_NOCOMP_FL)

/* Flags that are appropriate for regular files (all but dir-specific ones). */
#define F2FS_REG_FLMASK		(~(F2FS_DIRSYNC_FL | F2FS_PROJINHERIT_FL | \
				F2FS_CASEFOLD_FL))

/* Flags that are appropriate for non-directories/regular files. */
#define F2FS_OTHER_FLMASK	(F2FS_NODUMP_FL | F2FS_NOATIME_FL)

static inline __u32 f2fs_mask_flags(umode_t mode, __u32 flags)
{
	if (S_ISDIR(mode))
		return flags;
	else if (S_ISREG(mode))
		return flags & F2FS_REG_FLMASK;
	else
		return flags & F2FS_OTHER_FLMASK;
}

/* used for f2fs_inode_info->flags */
enum {
	FI_NEW_INODE,		/* indicate newly allocated inode */
	FI_DIRTY_INODE,		/* indicate inode is dirty or not */
	FI_AUTO_RECOVER,	/* indicate inode is recoverable */
	FI_DIRTY_DIR,		/* indicate directory has dirty pages */
	FI_INC_LINK,		/* need to increment i_nlink */
	FI_ACL_MODE,		/* indicate acl mode */
	FI_NO_ALLOC,		/* should not allocate any blocks */
	FI_FREE_NID,		/* free allocated nide */
	FI_NO_EXTENT,		/* not to use the extent cache */
	FI_INLINE_XATTR,	/* used for inline xattr */
	FI_INLINE_DATA,		/* used for inline data*/
	FI_INLINE_DENTRY,	/* used for inline dentry */
	FI_APPEND_WRITE,	/* inode has appended data */
	FI_UPDATE_WRITE,	/* inode has in-place-update data */
	FI_NEED_IPU,		/* used for ipu per file */
	FI_ATOMIC_FILE,		/* indicate atomic file */
	FI_ATOMIC_COMMIT,	/* indicate the state of atomical committing */
	FI_VOLATILE_FILE,	/* indicate volatile file */
	FI_FIRST_BLOCK_WRITTEN,	/* indicate #0 data block was written */
	FI_DROP_CACHE,		/* drop dirty page cache */
	FI_DATA_EXIST,		/* indicate data exists */
	FI_INLINE_DOTS,		/* indicate inline dot dentries */
	FI_DO_DEFRAG,		/* indicate defragment is running */
	FI_DIRTY_FILE,		/* indicate regular/symlink has dirty pages */
	FI_NO_PREALLOC,		/* indicate skipped preallocated blocks */
	FI_HOT_DATA,		/* indicate file is hot */
	FI_EXTRA_ATTR,		/* indicate file has extra attribute */
	FI_PROJ_INHERIT,	/* indicate file inherits projectid */
	FI_PIN_FILE,		/* indicate file should not be gced */
	FI_ATOMIC_REVOKE_REQUEST, /* request to drop atomic data */
<<<<<<< HEAD
=======
	FI_VERITY_IN_PROGRESS,	/* building fs-verity Merkle tree */
	FI_COMPRESSED_FILE,	/* indicate file's data can be compressed */
	FI_MMAP_FILE,		/* indicate file was mmapped */
>>>>>>> 2945d197
};

static inline void __mark_inode_dirty_flag(struct inode *inode,
						int flag, bool set)
{
	switch (flag) {
	case FI_INLINE_XATTR:
	case FI_INLINE_DATA:
	case FI_INLINE_DENTRY:
	case FI_NEW_INODE:
		if (set)
			return;
		/* fall through */
	case FI_DATA_EXIST:
	case FI_INLINE_DOTS:
	case FI_PIN_FILE:
	case FI_COMPRESSED_FILE:
		f2fs_mark_inode_dirty_sync(inode, true);
	}
}

static inline void set_inode_flag(struct inode *inode, int flag)
{
	if (!test_bit(flag, &F2FS_I(inode)->flags))
		set_bit(flag, &F2FS_I(inode)->flags);
	__mark_inode_dirty_flag(inode, flag, true);
}

static inline int is_inode_flag_set(struct inode *inode, int flag)
{
	return test_bit(flag, &F2FS_I(inode)->flags);
}

static inline void clear_inode_flag(struct inode *inode, int flag)
{
	if (test_bit(flag, &F2FS_I(inode)->flags))
		clear_bit(flag, &F2FS_I(inode)->flags);
	__mark_inode_dirty_flag(inode, flag, false);
}

static inline void set_acl_inode(struct inode *inode, umode_t mode)
{
	F2FS_I(inode)->i_acl_mode = mode;
	set_inode_flag(inode, FI_ACL_MODE);
	f2fs_mark_inode_dirty_sync(inode, false);
}

static inline void f2fs_i_links_write(struct inode *inode, bool inc)
{
	if (inc)
		inc_nlink(inode);
	else
		drop_nlink(inode);
	f2fs_mark_inode_dirty_sync(inode, true);
}

static inline void f2fs_i_blocks_write(struct inode *inode,
					block_t diff, bool add, bool claim)
{
	bool clean = !is_inode_flag_set(inode, FI_DIRTY_INODE);
	bool recover = is_inode_flag_set(inode, FI_AUTO_RECOVER);

	/* add = 1, claim = 1 should be dquot_reserve_block in pair */
	if (add) {
		if (claim)
			dquot_claim_block(inode, diff);
		else
			dquot_alloc_block_nofail(inode, diff);
	} else {
		dquot_free_block(inode, diff);
	}

	f2fs_mark_inode_dirty_sync(inode, true);
	if (clean || recover)
		set_inode_flag(inode, FI_AUTO_RECOVER);
}

static inline void f2fs_i_size_write(struct inode *inode, loff_t i_size)
{
	bool clean = !is_inode_flag_set(inode, FI_DIRTY_INODE);
	bool recover = is_inode_flag_set(inode, FI_AUTO_RECOVER);

	if (i_size_read(inode) == i_size)
		return;

	i_size_write(inode, i_size);
	f2fs_mark_inode_dirty_sync(inode, true);
	if (clean || recover)
		set_inode_flag(inode, FI_AUTO_RECOVER);
}

static inline void f2fs_i_depth_write(struct inode *inode, unsigned int depth)
{
	F2FS_I(inode)->i_current_depth = depth;
	f2fs_mark_inode_dirty_sync(inode, true);
}

static inline void f2fs_i_gc_failures_write(struct inode *inode,
					unsigned int count)
{
	F2FS_I(inode)->i_gc_failures[GC_FAILURE_PIN] = count;
	f2fs_mark_inode_dirty_sync(inode, true);
}

static inline void f2fs_i_xnid_write(struct inode *inode, nid_t xnid)
{
	F2FS_I(inode)->i_xattr_nid = xnid;
	f2fs_mark_inode_dirty_sync(inode, true);
}

static inline void f2fs_i_pino_write(struct inode *inode, nid_t pino)
{
	F2FS_I(inode)->i_pino = pino;
	f2fs_mark_inode_dirty_sync(inode, true);
}

static inline void get_inline_info(struct inode *inode, struct f2fs_inode *ri)
{
	struct f2fs_inode_info *fi = F2FS_I(inode);

	if (ri->i_inline & F2FS_INLINE_XATTR)
		set_bit(FI_INLINE_XATTR, &fi->flags);
	if (ri->i_inline & F2FS_INLINE_DATA)
		set_bit(FI_INLINE_DATA, &fi->flags);
	if (ri->i_inline & F2FS_INLINE_DENTRY)
		set_bit(FI_INLINE_DENTRY, &fi->flags);
	if (ri->i_inline & F2FS_DATA_EXIST)
		set_bit(FI_DATA_EXIST, &fi->flags);
	if (ri->i_inline & F2FS_INLINE_DOTS)
		set_bit(FI_INLINE_DOTS, &fi->flags);
	if (ri->i_inline & F2FS_EXTRA_ATTR)
		set_bit(FI_EXTRA_ATTR, &fi->flags);
	if (ri->i_inline & F2FS_PIN_FILE)
		set_bit(FI_PIN_FILE, &fi->flags);
}

static inline void set_raw_inline(struct inode *inode, struct f2fs_inode *ri)
{
	ri->i_inline = 0;

	if (is_inode_flag_set(inode, FI_INLINE_XATTR))
		ri->i_inline |= F2FS_INLINE_XATTR;
	if (is_inode_flag_set(inode, FI_INLINE_DATA))
		ri->i_inline |= F2FS_INLINE_DATA;
	if (is_inode_flag_set(inode, FI_INLINE_DENTRY))
		ri->i_inline |= F2FS_INLINE_DENTRY;
	if (is_inode_flag_set(inode, FI_DATA_EXIST))
		ri->i_inline |= F2FS_DATA_EXIST;
	if (is_inode_flag_set(inode, FI_INLINE_DOTS))
		ri->i_inline |= F2FS_INLINE_DOTS;
	if (is_inode_flag_set(inode, FI_EXTRA_ATTR))
		ri->i_inline |= F2FS_EXTRA_ATTR;
	if (is_inode_flag_set(inode, FI_PIN_FILE))
		ri->i_inline |= F2FS_PIN_FILE;
}

static inline int f2fs_has_extra_attr(struct inode *inode)
{
	return is_inode_flag_set(inode, FI_EXTRA_ATTR);
}

static inline int f2fs_has_inline_xattr(struct inode *inode)
{
	return is_inode_flag_set(inode, FI_INLINE_XATTR);
}

static inline int f2fs_compressed_file(struct inode *inode)
{
	return S_ISREG(inode->i_mode) &&
		is_inode_flag_set(inode, FI_COMPRESSED_FILE);
}

static inline unsigned int addrs_per_inode(struct inode *inode)
{
	unsigned int addrs = CUR_ADDRS_PER_INODE(inode) -
				get_inline_xattr_addrs(inode);

	if (!f2fs_compressed_file(inode))
		return addrs;
	return ALIGN_DOWN(addrs, F2FS_I(inode)->i_cluster_size);
}

static inline unsigned int addrs_per_block(struct inode *inode)
{
	if (!f2fs_compressed_file(inode))
		return DEF_ADDRS_PER_BLOCK;
	return ALIGN_DOWN(DEF_ADDRS_PER_BLOCK, F2FS_I(inode)->i_cluster_size);
}

static inline void *inline_xattr_addr(struct inode *inode, struct page *page)
{
	struct f2fs_inode *ri = F2FS_INODE(page);

	return (void *)&(ri->i_addr[DEF_ADDRS_PER_INODE -
					get_inline_xattr_addrs(inode)]);
}

static inline int inline_xattr_size(struct inode *inode)
{
	if (f2fs_has_inline_xattr(inode))
		return get_inline_xattr_addrs(inode) * sizeof(__le32);
	return 0;
}

static inline int f2fs_has_inline_data(struct inode *inode)
{
	return is_inode_flag_set(inode, FI_INLINE_DATA);
}

static inline int f2fs_exist_data(struct inode *inode)
{
	return is_inode_flag_set(inode, FI_DATA_EXIST);
}

static inline int f2fs_has_inline_dots(struct inode *inode)
{
	return is_inode_flag_set(inode, FI_INLINE_DOTS);
}

static inline int f2fs_is_mmap_file(struct inode *inode)
{
	return is_inode_flag_set(inode, FI_MMAP_FILE);
}

static inline bool f2fs_is_pinned_file(struct inode *inode)
{
	return is_inode_flag_set(inode, FI_PIN_FILE);
}

static inline bool f2fs_is_atomic_file(struct inode *inode)
{
	return is_inode_flag_set(inode, FI_ATOMIC_FILE);
}

static inline bool f2fs_is_commit_atomic_write(struct inode *inode)
{
	return is_inode_flag_set(inode, FI_ATOMIC_COMMIT);
}

static inline bool f2fs_is_volatile_file(struct inode *inode)
{
	return is_inode_flag_set(inode, FI_VOLATILE_FILE);
}

static inline bool f2fs_is_first_block_written(struct inode *inode)
{
	return is_inode_flag_set(inode, FI_FIRST_BLOCK_WRITTEN);
}

static inline bool f2fs_is_drop_cache(struct inode *inode)
{
	return is_inode_flag_set(inode, FI_DROP_CACHE);
}

static inline void *inline_data_addr(struct inode *inode, struct page *page)
{
	struct f2fs_inode *ri = F2FS_INODE(page);
	int extra_size = get_extra_isize(inode);

	return (void *)&(ri->i_addr[extra_size + DEF_INLINE_RESERVED_SIZE]);
}

static inline int f2fs_has_inline_dentry(struct inode *inode)
{
	return is_inode_flag_set(inode, FI_INLINE_DENTRY);
}

static inline int is_file(struct inode *inode, int type)
{
	return F2FS_I(inode)->i_advise & type;
}

static inline void set_file(struct inode *inode, int type)
{
	F2FS_I(inode)->i_advise |= type;
	f2fs_mark_inode_dirty_sync(inode, true);
}

static inline void clear_file(struct inode *inode, int type)
{
	F2FS_I(inode)->i_advise &= ~type;
	f2fs_mark_inode_dirty_sync(inode, true);
}

static inline bool f2fs_is_time_consistent(struct inode *inode)
{
	if (!timespec_equal(F2FS_I(inode)->i_disk_time, &inode->i_atime))
		return false;
	if (!timespec_equal(F2FS_I(inode)->i_disk_time + 1, &inode->i_ctime))
		return false;
	if (!timespec_equal(F2FS_I(inode)->i_disk_time + 2, &inode->i_mtime))
		return false;
	if (!timespec_equal(F2FS_I(inode)->i_disk_time + 3,
						&F2FS_I(inode)->i_crtime))
		return false;
	return true;
}

static inline bool f2fs_skip_inode_update(struct inode *inode, int dsync)
{
	bool ret;

	if (dsync) {
		struct f2fs_sb_info *sbi = F2FS_I_SB(inode);

		spin_lock(&sbi->inode_lock[DIRTY_META]);
		ret = list_empty(&F2FS_I(inode)->gdirty_list);
		spin_unlock(&sbi->inode_lock[DIRTY_META]);
		return ret;
	}
	if (!is_inode_flag_set(inode, FI_AUTO_RECOVER) ||
			file_keep_isize(inode) ||
			i_size_read(inode) & ~PAGE_MASK)
		return false;

	if (!f2fs_is_time_consistent(inode))
		return false;

	down_read(&F2FS_I(inode)->i_sem);
	ret = F2FS_I(inode)->last_disk_size == i_size_read(inode);
	up_read(&F2FS_I(inode)->i_sem);

	return ret;
}

static inline bool f2fs_readonly(struct super_block *sb)
{
	return sb_rdonly(sb);
}

static inline bool f2fs_cp_error(struct f2fs_sb_info *sbi)
{
	return is_set_ckpt_flags(sbi, CP_ERROR_FLAG);
}

static inline bool is_dot_dotdot(const struct qstr *str)
{
	if (str->len == 1 && str->name[0] == '.')
		return true;

	if (str->len == 2 && str->name[0] == '.' && str->name[1] == '.')
		return true;

	return false;
}

static inline bool f2fs_may_extent_tree(struct inode *inode)
{
	struct f2fs_sb_info *sbi = F2FS_I_SB(inode);

	if (!test_opt(sbi, EXTENT_CACHE) ||
			is_inode_flag_set(inode, FI_NO_EXTENT) ||
			is_inode_flag_set(inode, FI_COMPRESSED_FILE))
		return false;

	/*
	 * for recovered files during mount do not create extents
	 * if shrinker is not registered.
	 */
	if (list_empty(&sbi->s_list))
		return false;

	return S_ISREG(inode->i_mode);
}

static inline void *f2fs_kmalloc(struct f2fs_sb_info *sbi,
					size_t size, gfp_t flags)
{
	void *ret;

	if (time_to_inject(sbi, FAULT_KMALLOC)) {
		f2fs_show_injection_info(sbi, FAULT_KMALLOC);
		return NULL;
	}

	ret = kmalloc(size, flags);
	if (ret)
		return ret;

	return kvmalloc(size, flags);
}

static inline void *f2fs_kzalloc(struct f2fs_sb_info *sbi,
					size_t size, gfp_t flags)
{
	return f2fs_kmalloc(sbi, size, flags | __GFP_ZERO);
}

static inline void *f2fs_kvmalloc(struct f2fs_sb_info *sbi,
					size_t size, gfp_t flags)
{
	if (time_to_inject(sbi, FAULT_KVMALLOC)) {
		f2fs_show_injection_info(sbi, FAULT_KVMALLOC);
		return NULL;
	}

	return kvmalloc(size, flags);
}

static inline void *f2fs_kvzalloc(struct f2fs_sb_info *sbi,
					size_t size, gfp_t flags)
{
	return f2fs_kvmalloc(sbi, size, flags | __GFP_ZERO);
}

static inline int get_extra_isize(struct inode *inode)
{
	return F2FS_I(inode)->i_extra_isize / sizeof(__le32);
}

static inline int get_inline_xattr_addrs(struct inode *inode)
{
	return F2FS_I(inode)->i_inline_xattr_size;
}

#define f2fs_get_inode_mode(i) \
	((is_inode_flag_set(i, FI_ACL_MODE)) ? \
	 (F2FS_I(i)->i_acl_mode) : ((i)->i_mode))

#define F2FS_TOTAL_EXTRA_ATTR_SIZE			\
	(offsetof(struct f2fs_inode, i_extra_end) -	\
	offsetof(struct f2fs_inode, i_extra_isize))	\

#define F2FS_OLD_ATTRIBUTE_SIZE	(offsetof(struct f2fs_inode, i_addr))
#define F2FS_FITS_IN_INODE(f2fs_inode, extra_isize, field)		\
		((offsetof(typeof(*(f2fs_inode)), field) +	\
		sizeof((f2fs_inode)->field))			\
		<= (F2FS_OLD_ATTRIBUTE_SIZE + (extra_isize)))	\

static inline void f2fs_reset_iostat(struct f2fs_sb_info *sbi)
{
	int i;

	spin_lock(&sbi->iostat_lock);
	for (i = 0; i < NR_IO_TYPE; i++)
		sbi->write_iostat[i] = 0;
	spin_unlock(&sbi->iostat_lock);
}

static inline void f2fs_update_iostat(struct f2fs_sb_info *sbi,
			enum iostat_type type, unsigned long long io_bytes)
{
	if (!sbi->iostat_enable)
		return;
	spin_lock(&sbi->iostat_lock);
	sbi->write_iostat[type] += io_bytes;

	if (type == APP_WRITE_IO || type == APP_DIRECT_IO)
		sbi->write_iostat[APP_BUFFERED_IO] =
			sbi->write_iostat[APP_WRITE_IO] -
			sbi->write_iostat[APP_DIRECT_IO];
	spin_unlock(&sbi->iostat_lock);
}

#define __is_large_section(sbi)		((sbi)->segs_per_sec > 1)

#define __is_meta_io(fio) (PAGE_TYPE_OF_BIO((fio)->type) == META)

bool f2fs_is_valid_blkaddr(struct f2fs_sb_info *sbi,
					block_t blkaddr, int type);
static inline void verify_blkaddr(struct f2fs_sb_info *sbi,
					block_t blkaddr, int type)
{
	if (!f2fs_is_valid_blkaddr(sbi, blkaddr, type)) {
		f2fs_err(sbi, "invalid blkaddr: %u, type: %d, run fsck to fix.",
			 blkaddr, type);
		f2fs_bug_on(sbi, 1);
	}
}

static inline bool __is_valid_data_blkaddr(block_t blkaddr)
{
	if (blkaddr == NEW_ADDR || blkaddr == NULL_ADDR ||
			blkaddr == COMPRESS_ADDR)
		return false;
	return true;
}

static inline void f2fs_set_page_private(struct page *page,
						unsigned long data)
{
	if (PagePrivate(page))
		return;

	get_page(page);
	SetPagePrivate(page);
	set_page_private(page, data);
}

static inline void f2fs_clear_page_private(struct page *page)
{
	if (!PagePrivate(page))
		return;

	set_page_private(page, 0);
	ClearPagePrivate(page);
	f2fs_put_page(page, 0);
}

/*
 * file.c
 */
int f2fs_sync_file(struct file *file, loff_t start, loff_t end, int datasync);
void f2fs_truncate_data_blocks(struct dnode_of_data *dn);
int f2fs_truncate_blocks(struct inode *inode, u64 from, bool lock);
int f2fs_truncate(struct inode *inode);
int f2fs_getattr(const struct path *path, struct kstat *stat,
			u32 request_mask, unsigned int flags);
int f2fs_setattr(struct dentry *dentry, struct iattr *attr);
int f2fs_truncate_hole(struct inode *inode, pgoff_t pg_start, pgoff_t pg_end);
void f2fs_truncate_data_blocks_range(struct dnode_of_data *dn, int count);
int f2fs_precache_extents(struct inode *inode);
long f2fs_ioctl(struct file *filp, unsigned int cmd, unsigned long arg);
long f2fs_compat_ioctl(struct file *file, unsigned int cmd, unsigned long arg);
int f2fs_transfer_project_quota(struct inode *inode, kprojid_t kprojid);
int f2fs_pin_file_control(struct inode *inode, bool inc);

/*
 * inode.c
 */
void f2fs_set_inode_flags(struct inode *inode);
bool f2fs_inode_chksum_verify(struct f2fs_sb_info *sbi, struct page *page);
void f2fs_inode_chksum_set(struct f2fs_sb_info *sbi, struct page *page);
struct inode *f2fs_iget(struct super_block *sb, unsigned long ino);
struct inode *f2fs_iget_retry(struct super_block *sb, unsigned long ino);
int f2fs_try_to_free_nats(struct f2fs_sb_info *sbi, int nr_shrink);
void f2fs_update_inode(struct inode *inode, struct page *node_page);
void f2fs_update_inode_page(struct inode *inode);
int f2fs_write_inode(struct inode *inode, struct writeback_control *wbc);
void f2fs_evict_inode(struct inode *inode);
void f2fs_handle_failed_inode(struct inode *inode);

/*
 * namei.c
 */
int f2fs_update_extension_list(struct f2fs_sb_info *sbi, const char *name,
							bool hot, bool set);
struct dentry *f2fs_get_parent(struct dentry *child);

extern int f2fs_ci_compare(const struct inode *parent,
			   const struct qstr *name,
			   const struct qstr *entry,
			   bool quick);

/*
 * dir.c
 */
unsigned char f2fs_get_de_type(struct f2fs_dir_entry *de);
struct f2fs_dir_entry *f2fs_find_target_dentry(struct fscrypt_name *fname,
			f2fs_hash_t namehash, int *max_slots,
			struct f2fs_dentry_ptr *d);
int f2fs_fill_dentries(struct dir_context *ctx, struct f2fs_dentry_ptr *d,
			unsigned int start_pos, struct fscrypt_str *fstr);
void f2fs_do_make_empty_dir(struct inode *inode, struct inode *parent,
			struct f2fs_dentry_ptr *d);
struct page *f2fs_init_inode_metadata(struct inode *inode, struct inode *dir,
			const struct qstr *new_name,
			const struct qstr *orig_name, struct page *dpage);
void f2fs_update_parent_metadata(struct inode *dir, struct inode *inode,
			unsigned int current_depth);
int f2fs_room_for_filename(const void *bitmap, int slots, int max_slots);
void f2fs_drop_nlink(struct inode *dir, struct inode *inode);
struct f2fs_dir_entry *__f2fs_find_entry(struct inode *dir,
			struct fscrypt_name *fname, struct page **res_page);
struct f2fs_dir_entry *f2fs_find_entry(struct inode *dir,
			const struct qstr *child, struct page **res_page);
struct f2fs_dir_entry *f2fs_parent_dir(struct inode *dir, struct page **p);
ino_t f2fs_inode_by_name(struct inode *dir, const struct qstr *qstr,
			struct page **page);
void f2fs_set_link(struct inode *dir, struct f2fs_dir_entry *de,
			struct page *page, struct inode *inode);
bool f2fs_has_enough_room(struct inode *dir, struct page *ipage,
			struct fscrypt_name *fname);
void f2fs_update_dentry(nid_t ino, umode_t mode, struct f2fs_dentry_ptr *d,
			const struct qstr *name, f2fs_hash_t name_hash,
			unsigned int bit_pos);
int f2fs_add_regular_entry(struct inode *dir, const struct qstr *new_name,
			const struct qstr *orig_name,
			struct inode *inode, nid_t ino, umode_t mode);
int f2fs_add_dentry(struct inode *dir, struct fscrypt_name *fname,
			struct inode *inode, nid_t ino, umode_t mode);
int f2fs_do_add_link(struct inode *dir, const struct qstr *name,
			struct inode *inode, nid_t ino, umode_t mode);
void f2fs_delete_entry(struct f2fs_dir_entry *dentry, struct page *page,
			struct inode *dir, struct inode *inode);
int f2fs_do_tmpfile(struct inode *inode, struct inode *dir);
bool f2fs_empty_dir(struct inode *dir);

static inline int f2fs_add_link(struct dentry *dentry, struct inode *inode)
{
	return f2fs_do_add_link(d_inode(dentry->d_parent), &dentry->d_name,
				inode, inode->i_ino, inode->i_mode);
}

/*
 * super.c
 */
int f2fs_inode_dirtied(struct inode *inode, bool sync);
void f2fs_inode_synced(struct inode *inode);
int f2fs_enable_quota_files(struct f2fs_sb_info *sbi, bool rdonly);
int f2fs_quota_sync(struct super_block *sb, int type);
void f2fs_quota_off_umount(struct super_block *sb);
int f2fs_commit_super(struct f2fs_sb_info *sbi, bool recover);
int f2fs_sync_fs(struct super_block *sb, int sync);
int f2fs_sanity_check_ckpt(struct f2fs_sb_info *sbi);

/*
 * hash.c
 */
f2fs_hash_t f2fs_dentry_hash(const struct inode *dir,
		const struct qstr *name_info, struct fscrypt_name *fname);

/*
 * node.c
 */
struct dnode_of_data;
struct node_info;

int f2fs_check_nid_range(struct f2fs_sb_info *sbi, nid_t nid);
bool f2fs_available_free_memory(struct f2fs_sb_info *sbi, int type);
bool f2fs_in_warm_node_list(struct f2fs_sb_info *sbi, struct page *page);
void f2fs_init_fsync_node_info(struct f2fs_sb_info *sbi);
void f2fs_del_fsync_node_entry(struct f2fs_sb_info *sbi, struct page *page);
void f2fs_reset_fsync_node_info(struct f2fs_sb_info *sbi);
int f2fs_need_dentry_mark(struct f2fs_sb_info *sbi, nid_t nid);
bool f2fs_is_checkpointed_node(struct f2fs_sb_info *sbi, nid_t nid);
bool f2fs_need_inode_block_update(struct f2fs_sb_info *sbi, nid_t ino);
int f2fs_get_node_info(struct f2fs_sb_info *sbi, nid_t nid,
						struct node_info *ni);
pgoff_t f2fs_get_next_page_offset(struct dnode_of_data *dn, pgoff_t pgofs);
int f2fs_get_dnode_of_data(struct dnode_of_data *dn, pgoff_t index, int mode);
int f2fs_truncate_inode_blocks(struct inode *inode, pgoff_t from);
int f2fs_truncate_xattr_node(struct inode *inode);
int f2fs_wait_on_node_pages_writeback(struct f2fs_sb_info *sbi,
					unsigned int seq_id);
int f2fs_remove_inode_page(struct inode *inode);
struct page *f2fs_new_inode_page(struct inode *inode);
struct page *f2fs_new_node_page(struct dnode_of_data *dn, unsigned int ofs);
void f2fs_ra_node_page(struct f2fs_sb_info *sbi, nid_t nid);
struct page *f2fs_get_node_page(struct f2fs_sb_info *sbi, pgoff_t nid);
struct page *f2fs_get_node_page_ra(struct page *parent, int start);
int f2fs_move_node_page(struct page *node_page, int gc_type);
int f2fs_fsync_node_pages(struct f2fs_sb_info *sbi, struct inode *inode,
			struct writeback_control *wbc, bool atomic,
			unsigned int *seq_id);
int f2fs_sync_node_pages(struct f2fs_sb_info *sbi,
			struct writeback_control *wbc,
			bool do_balance, enum iostat_type io_type);
int f2fs_build_free_nids(struct f2fs_sb_info *sbi, bool sync, bool mount);
bool f2fs_alloc_nid(struct f2fs_sb_info *sbi, nid_t *nid);
void f2fs_alloc_nid_done(struct f2fs_sb_info *sbi, nid_t nid);
void f2fs_alloc_nid_failed(struct f2fs_sb_info *sbi, nid_t nid);
int f2fs_try_to_free_nids(struct f2fs_sb_info *sbi, int nr_shrink);
void f2fs_recover_inline_xattr(struct inode *inode, struct page *page);
int f2fs_recover_xattr_data(struct inode *inode, struct page *page);
int f2fs_recover_inode_page(struct f2fs_sb_info *sbi, struct page *page);
int f2fs_restore_node_summary(struct f2fs_sb_info *sbi,
			unsigned int segno, struct f2fs_summary_block *sum);
int f2fs_flush_nat_entries(struct f2fs_sb_info *sbi, struct cp_control *cpc);
int f2fs_build_node_manager(struct f2fs_sb_info *sbi);
void f2fs_destroy_node_manager(struct f2fs_sb_info *sbi);
int __init f2fs_create_node_manager_caches(void);
void f2fs_destroy_node_manager_caches(void);

/*
 * segment.c
 */
bool f2fs_need_SSR(struct f2fs_sb_info *sbi);
void f2fs_register_inmem_page(struct inode *inode, struct page *page);
void f2fs_drop_inmem_pages_all(struct f2fs_sb_info *sbi, bool gc_failure);
void f2fs_drop_inmem_pages(struct inode *inode);
void f2fs_drop_inmem_page(struct inode *inode, struct page *page);
int f2fs_commit_inmem_pages(struct inode *inode);
void f2fs_balance_fs(struct f2fs_sb_info *sbi, bool need);
void f2fs_balance_fs_bg(struct f2fs_sb_info *sbi);
int f2fs_issue_flush(struct f2fs_sb_info *sbi, nid_t ino);
int f2fs_create_flush_cmd_control(struct f2fs_sb_info *sbi);
int f2fs_flush_device_cache(struct f2fs_sb_info *sbi);
void f2fs_destroy_flush_cmd_control(struct f2fs_sb_info *sbi, bool free);
void f2fs_invalidate_blocks(struct f2fs_sb_info *sbi, block_t addr);
bool f2fs_is_checkpointed_data(struct f2fs_sb_info *sbi, block_t blkaddr);
void f2fs_drop_discard_cmd(struct f2fs_sb_info *sbi);
void f2fs_stop_discard_thread(struct f2fs_sb_info *sbi);
bool f2fs_issue_discard_timeout(struct f2fs_sb_info *sbi);
void f2fs_clear_prefree_segments(struct f2fs_sb_info *sbi,
					struct cp_control *cpc);
void f2fs_dirty_to_prefree(struct f2fs_sb_info *sbi);
block_t f2fs_get_unusable_blocks(struct f2fs_sb_info *sbi);
int f2fs_disable_cp_again(struct f2fs_sb_info *sbi, block_t unusable);
void f2fs_release_discard_addrs(struct f2fs_sb_info *sbi);
int f2fs_npages_for_summary_flush(struct f2fs_sb_info *sbi, bool for_ra);
void allocate_segment_for_resize(struct f2fs_sb_info *sbi, int type,
					unsigned int start, unsigned int end);
void f2fs_allocate_new_segments(struct f2fs_sb_info *sbi, int type);
int f2fs_trim_fs(struct f2fs_sb_info *sbi, struct fstrim_range *range);
bool f2fs_exist_trim_candidates(struct f2fs_sb_info *sbi,
					struct cp_control *cpc);
struct page *f2fs_get_sum_page(struct f2fs_sb_info *sbi, unsigned int segno);
void f2fs_update_meta_page(struct f2fs_sb_info *sbi, void *src,
					block_t blk_addr);
void f2fs_do_write_meta_page(struct f2fs_sb_info *sbi, struct page *page,
						enum iostat_type io_type);
void f2fs_do_write_node_page(unsigned int nid, struct f2fs_io_info *fio);
void f2fs_outplace_write_data(struct dnode_of_data *dn,
			struct f2fs_io_info *fio);
int f2fs_inplace_write_data(struct f2fs_io_info *fio);
void f2fs_do_replace_block(struct f2fs_sb_info *sbi, struct f2fs_summary *sum,
			block_t old_blkaddr, block_t new_blkaddr,
			bool recover_curseg, bool recover_newaddr);
void f2fs_replace_block(struct f2fs_sb_info *sbi, struct dnode_of_data *dn,
			block_t old_addr, block_t new_addr,
			unsigned char version, bool recover_curseg,
			bool recover_newaddr);
void f2fs_allocate_data_block(struct f2fs_sb_info *sbi, struct page *page,
			block_t old_blkaddr, block_t *new_blkaddr,
			struct f2fs_summary *sum, int type,
			struct f2fs_io_info *fio, bool add_list);
void f2fs_wait_on_page_writeback(struct page *page,
			enum page_type type, bool ordered, bool locked);
void f2fs_wait_on_block_writeback(struct inode *inode, block_t blkaddr);
void f2fs_wait_on_block_writeback_range(struct inode *inode, block_t blkaddr,
								block_t len);
void f2fs_write_data_summaries(struct f2fs_sb_info *sbi, block_t start_blk);
void f2fs_write_node_summaries(struct f2fs_sb_info *sbi, block_t start_blk);
int f2fs_lookup_journal_in_cursum(struct f2fs_journal *journal, int type,
			unsigned int val, int alloc);
void f2fs_flush_sit_entries(struct f2fs_sb_info *sbi, struct cp_control *cpc);
int f2fs_build_segment_manager(struct f2fs_sb_info *sbi);
void f2fs_destroy_segment_manager(struct f2fs_sb_info *sbi);
int __init f2fs_create_segment_manager_caches(void);
void f2fs_destroy_segment_manager_caches(void);
int f2fs_rw_hint_to_seg_type(enum rw_hint hint);
enum rw_hint f2fs_io_type_to_rw_hint(struct f2fs_sb_info *sbi,
			enum page_type type, enum temp_type temp);

/*
 * checkpoint.c
 */
void f2fs_stop_checkpoint(struct f2fs_sb_info *sbi, bool end_io);
struct page *f2fs_grab_meta_page(struct f2fs_sb_info *sbi, pgoff_t index);
struct page *f2fs_get_meta_page(struct f2fs_sb_info *sbi, pgoff_t index);
struct page *f2fs_get_meta_page_nofail(struct f2fs_sb_info *sbi, pgoff_t index);
struct page *f2fs_get_tmp_page(struct f2fs_sb_info *sbi, pgoff_t index);
bool f2fs_is_valid_blkaddr(struct f2fs_sb_info *sbi,
					block_t blkaddr, int type);
int f2fs_ra_meta_pages(struct f2fs_sb_info *sbi, block_t start, int nrpages,
			int type, bool sync);
void f2fs_ra_meta_pages_cond(struct f2fs_sb_info *sbi, pgoff_t index);
long f2fs_sync_meta_pages(struct f2fs_sb_info *sbi, enum page_type type,
			long nr_to_write, enum iostat_type io_type);
void f2fs_add_ino_entry(struct f2fs_sb_info *sbi, nid_t ino, int type);
void f2fs_remove_ino_entry(struct f2fs_sb_info *sbi, nid_t ino, int type);
void f2fs_release_ino_entry(struct f2fs_sb_info *sbi, bool all);
bool f2fs_exist_written_data(struct f2fs_sb_info *sbi, nid_t ino, int mode);
void f2fs_set_dirty_device(struct f2fs_sb_info *sbi, nid_t ino,
					unsigned int devidx, int type);
bool f2fs_is_dirty_device(struct f2fs_sb_info *sbi, nid_t ino,
					unsigned int devidx, int type);
int f2fs_sync_inode_meta(struct f2fs_sb_info *sbi);
int f2fs_acquire_orphan_inode(struct f2fs_sb_info *sbi);
void f2fs_release_orphan_inode(struct f2fs_sb_info *sbi);
void f2fs_add_orphan_inode(struct inode *inode);
void f2fs_remove_orphan_inode(struct f2fs_sb_info *sbi, nid_t ino);
int f2fs_recover_orphan_inodes(struct f2fs_sb_info *sbi);
int f2fs_get_valid_checkpoint(struct f2fs_sb_info *sbi);
void f2fs_update_dirty_page(struct inode *inode, struct page *page);
void f2fs_remove_dirty_inode(struct inode *inode);
int f2fs_sync_dirty_inodes(struct f2fs_sb_info *sbi, enum inode_type type);
void f2fs_wait_on_all_pages_writeback(struct f2fs_sb_info *sbi);
int f2fs_write_checkpoint(struct f2fs_sb_info *sbi, struct cp_control *cpc);
void f2fs_init_ino_entry_info(struct f2fs_sb_info *sbi);
int __init f2fs_create_checkpoint_caches(void);
void f2fs_destroy_checkpoint_caches(void);

/*
 * data.c
 */
int __init f2fs_init_bioset(void);
void f2fs_destroy_bioset(void);
struct bio *f2fs_bio_alloc(struct f2fs_sb_info *sbi, int npages, bool no_fail);
int f2fs_init_bio_entry_cache(void);
void f2fs_destroy_bio_entry_cache(void);
void f2fs_submit_bio(struct f2fs_sb_info *sbi,
				struct bio *bio, enum page_type type);
void f2fs_submit_merged_write(struct f2fs_sb_info *sbi, enum page_type type);
void f2fs_submit_merged_write_cond(struct f2fs_sb_info *sbi,
				struct inode *inode, struct page *page,
				nid_t ino, enum page_type type);
void f2fs_submit_merged_ipu_write(struct f2fs_sb_info *sbi,
					struct bio **bio, struct page *page);
void f2fs_flush_merged_writes(struct f2fs_sb_info *sbi);
int f2fs_submit_page_bio(struct f2fs_io_info *fio);
int f2fs_merge_page_bio(struct f2fs_io_info *fio);
void f2fs_submit_page_write(struct f2fs_io_info *fio);
struct block_device *f2fs_target_device(struct f2fs_sb_info *sbi,
			block_t blk_addr, struct bio *bio);
int f2fs_target_device_index(struct f2fs_sb_info *sbi, block_t blkaddr);
void f2fs_set_data_blkaddr(struct dnode_of_data *dn);
void f2fs_update_data_blkaddr(struct dnode_of_data *dn, block_t blkaddr);
int f2fs_reserve_new_blocks(struct dnode_of_data *dn, blkcnt_t count);
int f2fs_reserve_new_block(struct dnode_of_data *dn);
int f2fs_get_block(struct dnode_of_data *dn, pgoff_t index);
int f2fs_preallocate_blocks(struct kiocb *iocb, struct iov_iter *from);
int f2fs_reserve_block(struct dnode_of_data *dn, pgoff_t index);
int f2fs_mpage_readpages(struct address_space *mapping,
			struct list_head *pages, struct page *page,
			unsigned nr_pages, bool is_readahead);
struct page *f2fs_get_read_data_page(struct inode *inode, pgoff_t index,
			int op_flags, bool for_write);
struct page *f2fs_find_data_page(struct inode *inode, pgoff_t index);
struct page *f2fs_get_lock_data_page(struct inode *inode, pgoff_t index,
			bool for_write);
struct page *f2fs_get_new_data_page(struct inode *inode,
			struct page *ipage, pgoff_t index, bool new_i_size);
int f2fs_do_write_data_page(struct f2fs_io_info *fio);
void __do_map_lock(struct f2fs_sb_info *sbi, int flag, bool lock);
int f2fs_map_blocks(struct inode *inode, struct f2fs_map_blocks *map,
			int create, int flag);
int f2fs_fiemap(struct inode *inode, struct fiemap_extent_info *fieinfo,
			u64 start, u64 len);
int f2fs_encrypt_one_page(struct f2fs_io_info *fio);
bool f2fs_should_update_inplace(struct inode *inode, struct f2fs_io_info *fio);
bool f2fs_should_update_outplace(struct inode *inode, struct f2fs_io_info *fio);
int f2fs_write_single_data_page(struct page *page, int *submitted,
				struct bio **bio, sector_t *last_block,
				struct writeback_control *wbc,
				enum iostat_type io_type,
				int compr_blocks);
void f2fs_invalidate_page(struct page *page, unsigned int offset,
			unsigned int length);
int f2fs_release_page(struct page *page, gfp_t wait);
#ifdef CONFIG_MIGRATION
int f2fs_migrate_page(struct address_space *mapping, struct page *newpage,
			struct page *page, enum migrate_mode mode);
#endif
bool f2fs_overwrite_io(struct inode *inode, loff_t pos, size_t len);
void f2fs_clear_radix_tree_dirty_tag(struct page *page);
int f2fs_init_post_read_processing(void);
void f2fs_destroy_post_read_processing(void);
int f2fs_init_post_read_wq(struct f2fs_sb_info *sbi);
void f2fs_destroy_post_read_wq(struct f2fs_sb_info *sbi);

/*
 * gc.c
 */
int f2fs_start_gc_thread(struct f2fs_sb_info *sbi);
void f2fs_stop_gc_thread(struct f2fs_sb_info *sbi);
block_t f2fs_start_bidx_of_node(unsigned int node_ofs, struct inode *inode);
int f2fs_gc(struct f2fs_sb_info *sbi, bool sync, bool background,
			unsigned int segno);
void f2fs_build_gc_manager(struct f2fs_sb_info *sbi);
int f2fs_resize_fs(struct f2fs_sb_info *sbi, __u64 block_count);

/*
 * recovery.c
 */
int f2fs_recover_fsync_data(struct f2fs_sb_info *sbi, bool check_only);
bool f2fs_space_for_roll_forward(struct f2fs_sb_info *sbi);

/*
 * debug.c
 */
#ifdef CONFIG_F2FS_STAT_FS
struct f2fs_stat_info {
	struct list_head stat_list;
	struct f2fs_sb_info *sbi;
	int all_area_segs, sit_area_segs, nat_area_segs, ssa_area_segs;
	int main_area_segs, main_area_sections, main_area_zones;
	unsigned long long hit_largest, hit_cached, hit_rbtree;
	unsigned long long hit_total, total_ext;
	int ext_tree, zombie_tree, ext_node;
	int ndirty_node, ndirty_dent, ndirty_meta, ndirty_imeta;
	int ndirty_data, ndirty_qdata;
	int inmem_pages;
	unsigned int ndirty_dirs, ndirty_files, nquota_files, ndirty_all;
	int nats, dirty_nats, sits, dirty_sits;
	int free_nids, avail_nids, alloc_nids;
	int total_count, utilization;
	int bg_gc, nr_wb_cp_data, nr_wb_data;
	int nr_rd_data, nr_rd_node, nr_rd_meta;
	int nr_dio_read, nr_dio_write;
	unsigned int io_skip_bggc, other_skip_bggc;
	int nr_flushing, nr_flushed, flush_list_empty;
	int nr_discarding, nr_discarded;
	int nr_discard_cmd;
	unsigned int undiscard_blks;
	int inline_xattr, inline_inode, inline_dir, append, update, orphans;
	int compr_inode, compr_blocks;
	int aw_cnt, max_aw_cnt, vw_cnt, max_vw_cnt;
	unsigned int valid_count, valid_node_count, valid_inode_count, discard_blks;
	unsigned int bimodal, avg_vblocks;
	int util_free, util_valid, util_invalid;
	int rsvd_segs, overp_segs;
	int dirty_count, node_pages, meta_pages;
	int prefree_count, call_count, cp_count, bg_cp_count;
	int tot_segs, node_segs, data_segs, free_segs, free_secs;
	int bg_node_segs, bg_data_segs;
	int tot_blks, data_blks, node_blks;
	int bg_data_blks, bg_node_blks;
	unsigned long long skipped_atomic_files[2];
	int curseg[NR_CURSEG_TYPE];
	int cursec[NR_CURSEG_TYPE];
	int curzone[NR_CURSEG_TYPE];

	unsigned int meta_count[META_MAX];
	unsigned int segment_count[2];
	unsigned int block_count[2];
	unsigned int inplace_count;
	unsigned long long base_mem, cache_mem, page_mem;
};

static inline struct f2fs_stat_info *F2FS_STAT(struct f2fs_sb_info *sbi)
{
	return (struct f2fs_stat_info *)sbi->stat_info;
}

#define stat_inc_cp_count(si)		((si)->cp_count++)
#define stat_inc_bg_cp_count(si)	((si)->bg_cp_count++)
#define stat_inc_call_count(si)		((si)->call_count++)
#define stat_inc_bggc_count(si)		((si)->bg_gc++)
#define stat_io_skip_bggc_count(sbi)	((sbi)->io_skip_bggc++)
#define stat_other_skip_bggc_count(sbi)	((sbi)->other_skip_bggc++)
#define stat_inc_dirty_inode(sbi, type)	((sbi)->ndirty_inode[type]++)
#define stat_dec_dirty_inode(sbi, type)	((sbi)->ndirty_inode[type]--)
#define stat_inc_total_hit(sbi)		(atomic64_inc(&(sbi)->total_hit_ext))
#define stat_inc_rbtree_node_hit(sbi)	(atomic64_inc(&(sbi)->read_hit_rbtree))
#define stat_inc_largest_node_hit(sbi)	(atomic64_inc(&(sbi)->read_hit_largest))
#define stat_inc_cached_node_hit(sbi)	(atomic64_inc(&(sbi)->read_hit_cached))
#define stat_inc_inline_xattr(inode)					\
	do {								\
		if (f2fs_has_inline_xattr(inode))			\
			(atomic_inc(&F2FS_I_SB(inode)->inline_xattr));	\
	} while (0)
#define stat_dec_inline_xattr(inode)					\
	do {								\
		if (f2fs_has_inline_xattr(inode))			\
			(atomic_dec(&F2FS_I_SB(inode)->inline_xattr));	\
	} while (0)
#define stat_inc_inline_inode(inode)					\
	do {								\
		if (f2fs_has_inline_data(inode))			\
			(atomic_inc(&F2FS_I_SB(inode)->inline_inode));	\
	} while (0)
#define stat_dec_inline_inode(inode)					\
	do {								\
		if (f2fs_has_inline_data(inode))			\
			(atomic_dec(&F2FS_I_SB(inode)->inline_inode));	\
	} while (0)
#define stat_inc_inline_dir(inode)					\
	do {								\
		if (f2fs_has_inline_dentry(inode))			\
			(atomic_inc(&F2FS_I_SB(inode)->inline_dir));	\
	} while (0)
#define stat_dec_inline_dir(inode)					\
	do {								\
		if (f2fs_has_inline_dentry(inode))			\
			(atomic_dec(&F2FS_I_SB(inode)->inline_dir));	\
	} while (0)
#define stat_inc_compr_inode(inode)					\
	do {								\
		if (f2fs_compressed_file(inode))			\
			(atomic_inc(&F2FS_I_SB(inode)->compr_inode));	\
	} while (0)
#define stat_dec_compr_inode(inode)					\
	do {								\
		if (f2fs_compressed_file(inode))			\
			(atomic_dec(&F2FS_I_SB(inode)->compr_inode));	\
	} while (0)
#define stat_add_compr_blocks(inode, blocks)				\
		(atomic_add(blocks, &F2FS_I_SB(inode)->compr_blocks))
#define stat_sub_compr_blocks(inode, blocks)				\
		(atomic_sub(blocks, &F2FS_I_SB(inode)->compr_blocks))
#define stat_inc_meta_count(sbi, blkaddr)				\
	do {								\
		if (blkaddr < SIT_I(sbi)->sit_base_addr)		\
			atomic_inc(&(sbi)->meta_count[META_CP]);	\
		else if (blkaddr < NM_I(sbi)->nat_blkaddr)		\
			atomic_inc(&(sbi)->meta_count[META_SIT]);	\
		else if (blkaddr < SM_I(sbi)->ssa_blkaddr)		\
			atomic_inc(&(sbi)->meta_count[META_NAT]);	\
		else if (blkaddr < SM_I(sbi)->main_blkaddr)		\
			atomic_inc(&(sbi)->meta_count[META_SSA]);	\
	} while (0)
#define stat_inc_seg_type(sbi, curseg)					\
		((sbi)->segment_count[(curseg)->alloc_type]++)
#define stat_inc_block_count(sbi, curseg)				\
		((sbi)->block_count[(curseg)->alloc_type]++)
#define stat_inc_inplace_blocks(sbi)					\
		(atomic_inc(&(sbi)->inplace_count))
#define stat_update_max_atomic_write(inode)				\
	do {								\
		int cur = F2FS_I_SB(inode)->atomic_files;	\
		int max = atomic_read(&F2FS_I_SB(inode)->max_aw_cnt);	\
		if (cur > max)						\
			atomic_set(&F2FS_I_SB(inode)->max_aw_cnt, cur);	\
	} while (0)
#define stat_inc_volatile_write(inode)					\
		(atomic_inc(&F2FS_I_SB(inode)->vw_cnt))
#define stat_dec_volatile_write(inode)					\
		(atomic_dec(&F2FS_I_SB(inode)->vw_cnt))
#define stat_update_max_volatile_write(inode)				\
	do {								\
		int cur = atomic_read(&F2FS_I_SB(inode)->vw_cnt);	\
		int max = atomic_read(&F2FS_I_SB(inode)->max_vw_cnt);	\
		if (cur > max)						\
			atomic_set(&F2FS_I_SB(inode)->max_vw_cnt, cur);	\
	} while (0)
#define stat_inc_seg_count(sbi, type, gc_type)				\
	do {								\
		struct f2fs_stat_info *si = F2FS_STAT(sbi);		\
		si->tot_segs++;						\
		if ((type) == SUM_TYPE_DATA) {				\
			si->data_segs++;				\
			si->bg_data_segs += (gc_type == BG_GC) ? 1 : 0;	\
		} else {						\
			si->node_segs++;				\
			si->bg_node_segs += (gc_type == BG_GC) ? 1 : 0;	\
		}							\
	} while (0)

#define stat_inc_tot_blk_count(si, blks)				\
	((si)->tot_blks += (blks))

#define stat_inc_data_blk_count(sbi, blks, gc_type)			\
	do {								\
		struct f2fs_stat_info *si = F2FS_STAT(sbi);		\
		stat_inc_tot_blk_count(si, blks);			\
		si->data_blks += (blks);				\
		si->bg_data_blks += ((gc_type) == BG_GC) ? (blks) : 0;	\
	} while (0)

#define stat_inc_node_blk_count(sbi, blks, gc_type)			\
	do {								\
		struct f2fs_stat_info *si = F2FS_STAT(sbi);		\
		stat_inc_tot_blk_count(si, blks);			\
		si->node_blks += (blks);				\
		si->bg_node_blks += ((gc_type) == BG_GC) ? (blks) : 0;	\
	} while (0)

int f2fs_build_stats(struct f2fs_sb_info *sbi);
void f2fs_destroy_stats(struct f2fs_sb_info *sbi);
void __init f2fs_create_root_stats(void);
void f2fs_destroy_root_stats(void);
void f2fs_update_sit_info(struct f2fs_sb_info *sbi);
#else
#define stat_inc_cp_count(si)				do { } while (0)
#define stat_inc_bg_cp_count(si)			do { } while (0)
#define stat_inc_call_count(si)				do { } while (0)
#define stat_inc_bggc_count(si)				do { } while (0)
#define stat_io_skip_bggc_count(sbi)			do { } while (0)
#define stat_other_skip_bggc_count(sbi)			do { } while (0)
#define stat_inc_dirty_inode(sbi, type)			do { } while (0)
#define stat_dec_dirty_inode(sbi, type)			do { } while (0)
#define stat_inc_total_hit(sbi)				do { } while (0)
#define stat_inc_rbtree_node_hit(sbi)			do { } while (0)
#define stat_inc_largest_node_hit(sbi)			do { } while (0)
#define stat_inc_cached_node_hit(sbi)			do { } while (0)
#define stat_inc_inline_xattr(inode)			do { } while (0)
#define stat_dec_inline_xattr(inode)			do { } while (0)
#define stat_inc_inline_inode(inode)			do { } while (0)
#define stat_dec_inline_inode(inode)			do { } while (0)
#define stat_inc_inline_dir(inode)			do { } while (0)
#define stat_dec_inline_dir(inode)			do { } while (0)
#define stat_inc_compr_inode(inode)			do { } while (0)
#define stat_dec_compr_inode(inode)			do { } while (0)
#define stat_add_compr_blocks(inode, blocks)		do { } while (0)
#define stat_sub_compr_blocks(inode, blocks)		do { } while (0)
#define stat_inc_atomic_write(inode)			do { } while (0)
#define stat_dec_atomic_write(inode)			do { } while (0)
#define stat_update_max_atomic_write(inode)		do { } while (0)
#define stat_inc_volatile_write(inode)			do { } while (0)
#define stat_dec_volatile_write(inode)			do { } while (0)
#define stat_update_max_volatile_write(inode)		do { } while (0)
#define stat_inc_meta_count(sbi, blkaddr)		do { } while (0)
#define stat_inc_seg_type(sbi, curseg)			do { } while (0)
#define stat_inc_block_count(sbi, curseg)		do { } while (0)
#define stat_inc_inplace_blocks(sbi)			do { } while (0)
#define stat_inc_seg_count(sbi, type, gc_type)		do { } while (0)
#define stat_inc_tot_blk_count(si, blks)		do { } while (0)
#define stat_inc_data_blk_count(sbi, blks, gc_type)	do { } while (0)
#define stat_inc_node_blk_count(sbi, blks, gc_type)	do { } while (0)

static inline int f2fs_build_stats(struct f2fs_sb_info *sbi) { return 0; }
static inline void f2fs_destroy_stats(struct f2fs_sb_info *sbi) { }
static inline void __init f2fs_create_root_stats(void) { }
static inline void f2fs_destroy_root_stats(void) { }
static inline void update_sit_info(struct f2fs_sb_info *sbi) {}
#endif

extern const struct file_operations f2fs_dir_operations;
#ifdef CONFIG_UNICODE
extern const struct dentry_operations f2fs_dentry_ops;
#endif
extern const struct file_operations f2fs_file_operations;
extern const struct inode_operations f2fs_file_inode_operations;
extern const struct address_space_operations f2fs_dblock_aops;
extern const struct address_space_operations f2fs_node_aops;
extern const struct address_space_operations f2fs_meta_aops;
extern const struct inode_operations f2fs_dir_inode_operations;
extern const struct inode_operations f2fs_symlink_inode_operations;
extern const struct inode_operations f2fs_encrypted_symlink_inode_operations;
extern const struct inode_operations f2fs_special_inode_operations;
extern struct kmem_cache *f2fs_inode_entry_slab;

/*
 * inline.c
 */
bool f2fs_may_inline_data(struct inode *inode);
bool f2fs_may_inline_dentry(struct inode *inode);
void f2fs_do_read_inline_data(struct page *page, struct page *ipage);
void f2fs_truncate_inline_inode(struct inode *inode,
						struct page *ipage, u64 from);
int f2fs_read_inline_data(struct inode *inode, struct page *page);
int f2fs_convert_inline_page(struct dnode_of_data *dn, struct page *page);
int f2fs_convert_inline_inode(struct inode *inode);
int f2fs_try_convert_inline_dir(struct inode *dir, struct dentry *dentry);
int f2fs_write_inline_data(struct inode *inode, struct page *page);
bool f2fs_recover_inline_data(struct inode *inode, struct page *npage);
struct f2fs_dir_entry *f2fs_find_in_inline_dir(struct inode *dir,
			struct fscrypt_name *fname, struct page **res_page);
int f2fs_make_empty_inline_dir(struct inode *inode, struct inode *parent,
			struct page *ipage);
int f2fs_add_inline_entry(struct inode *dir, const struct qstr *new_name,
			const struct qstr *orig_name,
			struct inode *inode, nid_t ino, umode_t mode);
void f2fs_delete_inline_entry(struct f2fs_dir_entry *dentry,
				struct page *page, struct inode *dir,
				struct inode *inode);
bool f2fs_empty_inline_dir(struct inode *dir);
int f2fs_read_inline_dir(struct file *file, struct dir_context *ctx,
			struct fscrypt_str *fstr);
int f2fs_inline_data_fiemap(struct inode *inode,
			struct fiemap_extent_info *fieinfo,
			__u64 start, __u64 len);

/*
 * shrinker.c
 */
unsigned long f2fs_shrink_count(struct shrinker *shrink,
			struct shrink_control *sc);
unsigned long f2fs_shrink_scan(struct shrinker *shrink,
			struct shrink_control *sc);
void f2fs_join_shrinker(struct f2fs_sb_info *sbi);
void f2fs_leave_shrinker(struct f2fs_sb_info *sbi);

/*
 * extent_cache.c
 */
struct rb_entry *f2fs_lookup_rb_tree(struct rb_root_cached *root,
				struct rb_entry *cached_re, unsigned int ofs);
struct rb_node **f2fs_lookup_rb_tree_for_insert(struct f2fs_sb_info *sbi,
				struct rb_root_cached *root,
				struct rb_node **parent,
				unsigned int ofs, bool *leftmost);
struct rb_entry *f2fs_lookup_rb_tree_ret(struct rb_root_cached *root,
		struct rb_entry *cached_re, unsigned int ofs,
		struct rb_entry **prev_entry, struct rb_entry **next_entry,
		struct rb_node ***insert_p, struct rb_node **insert_parent,
		bool force, bool *leftmost);
bool f2fs_check_rb_tree_consistence(struct f2fs_sb_info *sbi,
						struct rb_root_cached *root);
unsigned int f2fs_shrink_extent_tree(struct f2fs_sb_info *sbi, int nr_shrink);
bool f2fs_init_extent_tree(struct inode *inode, struct f2fs_extent *i_ext);
void f2fs_drop_extent_tree(struct inode *inode);
unsigned int f2fs_destroy_extent_node(struct inode *inode);
void f2fs_destroy_extent_tree(struct inode *inode);
bool f2fs_lookup_extent_cache(struct inode *inode, pgoff_t pgofs,
			struct extent_info *ei);
void f2fs_update_extent_cache(struct dnode_of_data *dn);
void f2fs_update_extent_cache_range(struct dnode_of_data *dn,
			pgoff_t fofs, block_t blkaddr, unsigned int len);
void f2fs_init_extent_cache_info(struct f2fs_sb_info *sbi);
int __init f2fs_create_extent_cache(void);
void f2fs_destroy_extent_cache(void);

/*
 * sysfs.c
 */
int __init f2fs_init_sysfs(void);
void f2fs_exit_sysfs(void);
int f2fs_register_sysfs(struct f2fs_sb_info *sbi);
void f2fs_unregister_sysfs(struct f2fs_sb_info *sbi);

/*
 * crypto support
 */
static inline bool f2fs_encrypted_file(struct inode *inode)
{
	return IS_ENCRYPTED(inode) && S_ISREG(inode->i_mode);
}

static inline void f2fs_set_encrypted_inode(struct inode *inode)
{
#ifdef CONFIG_FS_ENCRYPTION
	file_set_encrypt(inode);
	f2fs_set_inode_flags(inode);
#endif
}

/*
 * Returns true if the reads of the inode's data need to undergo some
 * postprocessing step, like decryption or authenticity verification.
 */
static inline bool f2fs_post_read_required(struct inode *inode)
{
<<<<<<< HEAD
	return f2fs_encrypted_file(inode);
=======
	return f2fs_encrypted_file(inode) || fsverity_active(inode) ||
		f2fs_compressed_file(inode);
}

/*
 * compress.c
 */
#ifdef CONFIG_F2FS_FS_COMPRESSION
bool f2fs_is_compressed_page(struct page *page);
struct page *f2fs_compress_control_page(struct page *page);
int f2fs_prepare_compress_overwrite(struct inode *inode,
			struct page **pagep, pgoff_t index, void **fsdata);
bool f2fs_compress_write_end(struct inode *inode, void *fsdata,
					pgoff_t index, unsigned copied);
void f2fs_compress_write_end_io(struct bio *bio, struct page *page);
bool f2fs_is_compress_backend_ready(struct inode *inode);
void f2fs_decompress_pages(struct bio *bio, struct page *page, bool verity);
bool f2fs_cluster_is_empty(struct compress_ctx *cc);
bool f2fs_cluster_can_merge_page(struct compress_ctx *cc, pgoff_t index);
void f2fs_compress_ctx_add_page(struct compress_ctx *cc, struct page *page);
int f2fs_write_multi_pages(struct compress_ctx *cc,
						int *submitted,
						struct writeback_control *wbc,
						enum iostat_type io_type);
int f2fs_is_compressed_cluster(struct inode *inode, pgoff_t index);
int f2fs_read_multi_pages(struct compress_ctx *cc, struct bio **bio_ret,
				unsigned nr_pages, sector_t *last_block_in_bio,
				bool is_readahead);
struct decompress_io_ctx *f2fs_alloc_dic(struct compress_ctx *cc);
void f2fs_free_dic(struct decompress_io_ctx *dic);
void f2fs_decompress_end_io(struct page **rpages,
			unsigned int cluster_size, bool err, bool verity);
int f2fs_init_compress_ctx(struct compress_ctx *cc);
void f2fs_destroy_compress_ctx(struct compress_ctx *cc);
void f2fs_init_compress_info(struct f2fs_sb_info *sbi);
#else
static inline bool f2fs_is_compressed_page(struct page *page) { return false; }
static inline bool f2fs_is_compress_backend_ready(struct inode *inode)
{
	if (!f2fs_compressed_file(inode))
		return true;
	/* not support compression */
	return false;
}
static inline struct page *f2fs_compress_control_page(struct page *page)
{
	WARN_ON_ONCE(1);
	return ERR_PTR(-EINVAL);
}
#endif

static inline void set_compress_context(struct inode *inode)
{
	struct f2fs_sb_info *sbi = F2FS_I_SB(inode);

	F2FS_I(inode)->i_compress_algorithm =
			F2FS_OPTION(sbi).compress_algorithm;
	F2FS_I(inode)->i_log_cluster_size =
			F2FS_OPTION(sbi).compress_log_size;
	F2FS_I(inode)->i_cluster_size =
			1 << F2FS_I(inode)->i_log_cluster_size;
	F2FS_I(inode)->i_flags |= F2FS_COMPR_FL;
	set_inode_flag(inode, FI_COMPRESSED_FILE);
	stat_inc_compr_inode(inode);
}

static inline u64 f2fs_disable_compressed_file(struct inode *inode)
{
	struct f2fs_inode_info *fi = F2FS_I(inode);

	if (!f2fs_compressed_file(inode))
		return 0;
	if (fi->i_compr_blocks)
		return fi->i_compr_blocks;

	fi->i_flags &= ~F2FS_COMPR_FL;
	clear_inode_flag(inode, FI_COMPRESSED_FILE);
	stat_dec_compr_inode(inode);
	return 0;
>>>>>>> 2945d197
}

#define F2FS_FEATURE_FUNCS(name, flagname) \
static inline int f2fs_sb_has_##name(struct f2fs_sb_info *sbi) \
{ \
	return F2FS_HAS_FEATURE(sbi, F2FS_FEATURE_##flagname); \
}

F2FS_FEATURE_FUNCS(encrypt, ENCRYPT);
F2FS_FEATURE_FUNCS(blkzoned, BLKZONED);
F2FS_FEATURE_FUNCS(extra_attr, EXTRA_ATTR);
F2FS_FEATURE_FUNCS(project_quota, PRJQUOTA);
F2FS_FEATURE_FUNCS(inode_chksum, INODE_CHKSUM);
F2FS_FEATURE_FUNCS(flexible_inline_xattr, FLEXIBLE_INLINE_XATTR);
F2FS_FEATURE_FUNCS(quota_ino, QUOTA_INO);
F2FS_FEATURE_FUNCS(inode_crtime, INODE_CRTIME);
F2FS_FEATURE_FUNCS(lost_found, LOST_FOUND);
F2FS_FEATURE_FUNCS(sb_chksum, SB_CHKSUM);
F2FS_FEATURE_FUNCS(casefold, CASEFOLD);
F2FS_FEATURE_FUNCS(compression, COMPRESSION);

#ifdef CONFIG_BLK_DEV_ZONED
static inline bool f2fs_blkz_is_seq(struct f2fs_sb_info *sbi, int devi,
				    block_t blkaddr)
{
	unsigned int zno = blkaddr >> sbi->log_blocks_per_blkz;

	return test_bit(zno, FDEV(devi).blkz_seq);
}
#endif

static inline bool f2fs_hw_should_discard(struct f2fs_sb_info *sbi)
{
	return f2fs_sb_has_blkzoned(sbi);
}

static inline bool f2fs_bdev_support_discard(struct block_device *bdev)
{
	return blk_queue_discard(bdev_get_queue(bdev)) ||
	       bdev_is_zoned(bdev);
}

static inline bool f2fs_hw_support_discard(struct f2fs_sb_info *sbi)
{
	int i;

	if (!f2fs_is_multi_device(sbi))
		return f2fs_bdev_support_discard(sbi->sb->s_bdev);

	for (i = 0; i < sbi->s_ndevs; i++)
		if (f2fs_bdev_support_discard(FDEV(i).bdev))
			return true;
	return false;
}

static inline bool f2fs_realtime_discard_enable(struct f2fs_sb_info *sbi)
{
	return (test_opt(sbi, DISCARD) && f2fs_hw_support_discard(sbi)) ||
					f2fs_hw_should_discard(sbi);
}

static inline bool f2fs_hw_is_readonly(struct f2fs_sb_info *sbi)
{
	int i;

	if (!f2fs_is_multi_device(sbi))
		return bdev_read_only(sbi->sb->s_bdev);

	for (i = 0; i < sbi->s_ndevs; i++)
		if (bdev_read_only(FDEV(i).bdev))
			return true;
	return false;
}


static inline void set_opt_mode(struct f2fs_sb_info *sbi, unsigned int mt)
{
	clear_opt(sbi, ADAPTIVE);
	clear_opt(sbi, LFS);

	switch (mt) {
	case F2FS_MOUNT_ADAPTIVE:
		set_opt(sbi, ADAPTIVE);
		break;
	case F2FS_MOUNT_LFS:
		set_opt(sbi, LFS);
		break;
	}
}

static inline bool f2fs_may_encrypt(struct inode *inode)
{
#ifdef CONFIG_FS_ENCRYPTION
	umode_t mode = inode->i_mode;

	return (S_ISREG(mode) || S_ISDIR(mode) || S_ISLNK(mode));
#else
	return false;
#endif
}

static inline bool f2fs_may_compress(struct inode *inode)
{
	if (IS_SWAPFILE(inode) || f2fs_is_pinned_file(inode) ||
				f2fs_is_atomic_file(inode) ||
				f2fs_is_volatile_file(inode))
		return false;
	return S_ISREG(inode->i_mode) || S_ISDIR(inode->i_mode);
}

static inline void f2fs_i_compr_blocks_update(struct inode *inode,
						u64 blocks, bool add)
{
	int diff = F2FS_I(inode)->i_cluster_size - blocks;

	if (add) {
		F2FS_I(inode)->i_compr_blocks += diff;
		stat_add_compr_blocks(inode, diff);
	} else {
		F2FS_I(inode)->i_compr_blocks -= diff;
		stat_sub_compr_blocks(inode, diff);
	}
	f2fs_mark_inode_dirty_sync(inode, true);
}

static inline int block_unaligned_IO(struct inode *inode,
				struct kiocb *iocb, struct iov_iter *iter)
{
	unsigned int i_blkbits = READ_ONCE(inode->i_blkbits);
	unsigned int blocksize_mask = (1 << i_blkbits) - 1;
	loff_t offset = iocb->ki_pos;
	unsigned long align = offset | iov_iter_alignment(iter);

	return align & blocksize_mask;
}

static inline int allow_outplace_dio(struct inode *inode,
				struct kiocb *iocb, struct iov_iter *iter)
{
	struct f2fs_sb_info *sbi = F2FS_I_SB(inode);
	int rw = iov_iter_rw(iter);

	return (test_opt(sbi, LFS) && (rw == WRITE) &&
				!block_unaligned_IO(inode, iocb, iter));
}

static inline bool f2fs_force_buffered_io(struct inode *inode,
				struct kiocb *iocb, struct iov_iter *iter)
{
	struct f2fs_sb_info *sbi = F2FS_I_SB(inode);
	int rw = iov_iter_rw(iter);

	if (f2fs_post_read_required(inode))
		return true;
	if (f2fs_is_multi_device(sbi))
		return true;
	if (f2fs_compressed_file(inode))
		return true;
	/*
	 * for blkzoned device, fallback direct IO to buffered IO, so
	 * all IOs can be serialized by log-structured write.
	 */
	if (f2fs_sb_has_blkzoned(sbi))
		return true;
	if (test_opt(sbi, LFS) && (rw == WRITE)) {
		if (block_unaligned_IO(inode, iocb, iter))
			return true;
		if (F2FS_IO_ALIGNED(sbi))
			return true;
	}
	if (is_sbi_flag_set(F2FS_I_SB(inode), SBI_CP_DISABLED) &&
					!IS_SWAPFILE(inode))
		return true;

	return false;
}

#ifdef CONFIG_F2FS_FAULT_INJECTION
extern void f2fs_build_fault_attr(struct f2fs_sb_info *sbi, unsigned int rate,
							unsigned int type);
#else
#define f2fs_build_fault_attr(sbi, rate, type)		do { } while (0)
#endif

static inline bool is_journalled_quota(struct f2fs_sb_info *sbi)
{
#ifdef CONFIG_QUOTA
	if (f2fs_sb_has_quota_ino(sbi))
		return true;
	if (F2FS_OPTION(sbi).s_qf_names[USRQUOTA] ||
		F2FS_OPTION(sbi).s_qf_names[GRPQUOTA] ||
		F2FS_OPTION(sbi).s_qf_names[PRJQUOTA])
		return true;
#endif
	return false;
}

#define EFSBADCRC	EBADMSG		/* Bad CRC detected */
#define EFSCORRUPTED	EUCLEAN		/* Filesystem is corrupted */

#endif /* _LINUX_F2FS_H */<|MERGE_RESOLUTION|>--- conflicted
+++ resolved
@@ -2525,12 +2525,8 @@
 	FI_PROJ_INHERIT,	/* indicate file inherits projectid */
 	FI_PIN_FILE,		/* indicate file should not be gced */
 	FI_ATOMIC_REVOKE_REQUEST, /* request to drop atomic data */
-<<<<<<< HEAD
-=======
-	FI_VERITY_IN_PROGRESS,	/* building fs-verity Merkle tree */
 	FI_COMPRESSED_FILE,	/* indicate file's data can be compressed */
 	FI_MMAP_FILE,		/* indicate file was mmapped */
->>>>>>> 2945d197
 };
 
 static inline void __mark_inode_dirty_flag(struct inode *inode,
@@ -3736,10 +3732,7 @@
  */
 static inline bool f2fs_post_read_required(struct inode *inode)
 {
-<<<<<<< HEAD
-	return f2fs_encrypted_file(inode);
-=======
-	return f2fs_encrypted_file(inode) || fsverity_active(inode) ||
+	return f2fs_encrypted_file(inode) ||
 		f2fs_compressed_file(inode);
 }
 
@@ -3755,7 +3748,7 @@
 					pgoff_t index, unsigned copied);
 void f2fs_compress_write_end_io(struct bio *bio, struct page *page);
 bool f2fs_is_compress_backend_ready(struct inode *inode);
-void f2fs_decompress_pages(struct bio *bio, struct page *page, bool verity);
+void f2fs_decompress_pages(struct bio *bio, struct page *page);
 bool f2fs_cluster_is_empty(struct compress_ctx *cc);
 bool f2fs_cluster_can_merge_page(struct compress_ctx *cc, pgoff_t index);
 void f2fs_compress_ctx_add_page(struct compress_ctx *cc, struct page *page);
@@ -3770,7 +3763,7 @@
 struct decompress_io_ctx *f2fs_alloc_dic(struct compress_ctx *cc);
 void f2fs_free_dic(struct decompress_io_ctx *dic);
 void f2fs_decompress_end_io(struct page **rpages,
-			unsigned int cluster_size, bool err, bool verity);
+			unsigned int cluster_size, bool err);
 int f2fs_init_compress_ctx(struct compress_ctx *cc);
 void f2fs_destroy_compress_ctx(struct compress_ctx *cc);
 void f2fs_init_compress_info(struct f2fs_sb_info *sbi);
@@ -3818,7 +3811,6 @@
 	clear_inode_flag(inode, FI_COMPRESSED_FILE);
 	stat_dec_compr_inode(inode);
 	return 0;
->>>>>>> 2945d197
 }
 
 #define F2FS_FEATURE_FUNCS(name, flagname) \
