// SPDX-License-Identifier: GPL-2.0
/*
 * fs/f2fs/f2fs.h
 *
 * Copyright (c) 2012 Samsung Electronics Co., Ltd.
 *             http://www.samsung.com/
 */
#ifndef _LINUX_F2FS_H
#define _LINUX_F2FS_H

#include <linux/uio.h>
#include <linux/types.h>
#include <linux/page-flags.h>
#include <linux/buffer_head.h>
#include <linux/slab.h>
#include <linux/crc32.h>
#include <linux/magic.h>
#include <linux/kobject.h>
#include <linux/sched.h>
#include <linux/cred.h>
#include <linux/vmalloc.h>
#include <linux/bio.h>
#include <linux/blkdev.h>
#include <linux/quotaops.h>
#include <crypto/hash.h>
#include <linux/overflow.h>

#include <linux/fscrypt.h>

#ifdef CONFIG_F2FS_CHECK_FS
#define f2fs_bug_on(sbi, condition)	BUG_ON(condition)
#else
#define f2fs_bug_on(sbi, condition)					\
	do {								\
		if (unlikely(condition)) {				\
			WARN_ON(1);					\
			set_sbi_flag(sbi, SBI_NEED_FSCK);		\
		}							\
	} while (0)
#endif

enum {
	FAULT_KMALLOC,
	FAULT_KVMALLOC,
	FAULT_PAGE_ALLOC,
	FAULT_PAGE_GET,
	FAULT_ALLOC_BIO,
	FAULT_ALLOC_NID,
	FAULT_ORPHAN,
	FAULT_BLOCK,
	FAULT_DIR_DEPTH,
	FAULT_EVICT_INODE,
	FAULT_TRUNCATE,
	FAULT_READ_IO,
	FAULT_CHECKPOINT,
	FAULT_DISCARD,
	FAULT_WRITE_IO,
	FAULT_MAX,
};

#ifdef CONFIG_F2FS_FAULT_INJECTION
#define F2FS_ALL_FAULT_TYPE		((1 << FAULT_MAX) - 1)

struct f2fs_fault_info {
	atomic_t inject_ops;
	unsigned int inject_rate;
	unsigned int inject_type;
};

extern const char *f2fs_fault_name[FAULT_MAX];
#define IS_FAULT_SET(fi, type) ((fi)->inject_type & (1 << (type)))
#endif

/*
 * For mount options
 */
#define F2FS_MOUNT_BG_GC		0x00000001
#define F2FS_MOUNT_DISABLE_ROLL_FORWARD	0x00000002
#define F2FS_MOUNT_DISCARD		0x00000004
#define F2FS_MOUNT_NOHEAP		0x00000008
#define F2FS_MOUNT_XATTR_USER		0x00000010
#define F2FS_MOUNT_POSIX_ACL		0x00000020
#define F2FS_MOUNT_DISABLE_EXT_IDENTIFY	0x00000040
#define F2FS_MOUNT_INLINE_XATTR		0x00000080
#define F2FS_MOUNT_INLINE_DATA		0x00000100
#define F2FS_MOUNT_INLINE_DENTRY	0x00000200
#define F2FS_MOUNT_FLUSH_MERGE		0x00000400
#define F2FS_MOUNT_NOBARRIER		0x00000800
#define F2FS_MOUNT_FASTBOOT		0x00001000
#define F2FS_MOUNT_EXTENT_CACHE		0x00002000
#define F2FS_MOUNT_FORCE_FG_GC		0x00004000
#define F2FS_MOUNT_DATA_FLUSH		0x00008000
#define F2FS_MOUNT_FAULT_INJECTION	0x00010000
#define F2FS_MOUNT_ADAPTIVE		0x00020000
#define F2FS_MOUNT_LFS			0x00040000
#define F2FS_MOUNT_USRQUOTA		0x00080000
#define F2FS_MOUNT_GRPQUOTA		0x00100000
#define F2FS_MOUNT_PRJQUOTA		0x00200000
#define F2FS_MOUNT_QUOTA		0x00400000
#define F2FS_MOUNT_INLINE_XATTR_SIZE	0x00800000
#define F2FS_MOUNT_RESERVE_ROOT		0x01000000
#define F2FS_MOUNT_DISABLE_CHECKPOINT	0x02000000

#define F2FS_OPTION(sbi)	((sbi)->mount_opt)
#define clear_opt(sbi, option)	(F2FS_OPTION(sbi).opt &= ~F2FS_MOUNT_##option)
#define set_opt(sbi, option)	(F2FS_OPTION(sbi).opt |= F2FS_MOUNT_##option)
#define test_opt(sbi, option)	(F2FS_OPTION(sbi).opt & F2FS_MOUNT_##option)

#define ver_after(a, b)	(typecheck(unsigned long long, a) &&		\
		typecheck(unsigned long long, b) &&			\
		((long long)((a) - (b)) > 0))

typedef u32 block_t;	/*
			 * should not change u32, since it is the on-disk block
			 * address format, __le32.
			 */
typedef u32 nid_t;

#define COMPRESS_EXT_NUM		16

struct f2fs_mount_info {
	unsigned int opt;
	int write_io_size_bits;		/* Write IO size bits */
	block_t root_reserved_blocks;	/* root reserved blocks */
	kuid_t s_resuid;		/* reserved blocks for uid */
	kgid_t s_resgid;		/* reserved blocks for gid */
	int active_logs;		/* # of active logs */
	int inline_xattr_size;		/* inline xattr size */
#ifdef CONFIG_F2FS_FAULT_INJECTION
	struct f2fs_fault_info fault_info;	/* For fault injection */
#endif
#ifdef CONFIG_QUOTA
	/* Names of quota files with journalled quota */
	char *s_qf_names[MAXQUOTAS];
	int s_jquota_fmt;			/* Format of quota to use */
#endif
	/* For which write hints are passed down to block layer */
	int whint_mode;
	int alloc_mode;			/* segment allocation policy */
	int fsync_mode;			/* fsync policy */
	bool test_dummy_encryption;	/* test dummy encryption */
	block_t unusable_cap;		/* Amount of space allowed to be
					 * unusable when disabling checkpoint
					 */

	/* For compression */
	unsigned char compress_algorithm;	/* algorithm type */
	unsigned compress_log_size;		/* cluster log size */
	unsigned char compress_ext_cnt;		/* extension count */
	unsigned char extensions[COMPRESS_EXT_NUM][F2FS_EXTENSION_LEN];	/* extensions */
};

#define F2FS_FEATURE_ENCRYPT		0x0001
#define F2FS_FEATURE_BLKZONED		0x0002
#define F2FS_FEATURE_ATOMIC_WRITE	0x0004
#define F2FS_FEATURE_EXTRA_ATTR		0x0008
#define F2FS_FEATURE_PRJQUOTA		0x0010
#define F2FS_FEATURE_INODE_CHKSUM	0x0020
#define F2FS_FEATURE_FLEXIBLE_INLINE_XATTR	0x0040
#define F2FS_FEATURE_QUOTA_INO		0x0080
#define F2FS_FEATURE_INODE_CRTIME	0x0100
#define F2FS_FEATURE_LOST_FOUND		0x0200
#define F2FS_FEATURE_VERITY		0x0400	/* reserved */
#define F2FS_FEATURE_SB_CHKSUM		0x0800
#define F2FS_FEATURE_CASEFOLD		0x1000
#define F2FS_FEATURE_COMPRESSION	0x2000

#define __F2FS_HAS_FEATURE(raw_super, mask)				\
	((raw_super->feature & cpu_to_le32(mask)) != 0)
#define F2FS_HAS_FEATURE(sbi, mask)	__F2FS_HAS_FEATURE(sbi->raw_super, mask)
#define F2FS_SET_FEATURE(sbi, mask)					\
	(sbi->raw_super->feature |= cpu_to_le32(mask))
#define F2FS_CLEAR_FEATURE(sbi, mask)					\
	(sbi->raw_super->feature &= ~cpu_to_le32(mask))

/*
 * Default values for user and/or group using reserved blocks
 */
#define	F2FS_DEF_RESUID		0
#define	F2FS_DEF_RESGID		0

/*
 * For checkpoint manager
 */
enum {
	NAT_BITMAP,
	SIT_BITMAP
};

#define	CP_UMOUNT	0x00000001
#define	CP_FASTBOOT	0x00000002
#define	CP_SYNC		0x00000004
#define	CP_RECOVERY	0x00000008
#define	CP_DISCARD	0x00000010
#define CP_TRIMMED	0x00000020
#define CP_PAUSE	0x00000040

#define MAX_DISCARD_BLOCKS(sbi)		BLKS_PER_SEC(sbi)
#define DEF_MAX_DISCARD_REQUEST		8	/* issue 8 discards per round */
#define DEF_MIN_DISCARD_ISSUE_TIME	50	/* 50 ms, if exists */
#define DEF_MID_DISCARD_ISSUE_TIME	500	/* 500 ms, if device busy */
#define DEF_MAX_DISCARD_ISSUE_TIME	60000	/* 60 s, if no candidates */
#define DEF_DISCARD_URGENT_UTIL		80	/* do more discard over 80% */
#define DEF_MAX_DISCARD_URGENT_ISSUE_TIME	10000	/* 10 s, if no candidates on high utilization */
#define DEF_CP_INTERVAL			60	/* 60 secs */
#define DEF_IDLE_INTERVAL		5	/* 5 secs */
#define DEF_DISABLE_INTERVAL		5	/* 5 secs */
#define DEF_DISABLE_QUICK_INTERVAL	1	/* 1 secs */
#define DEF_UMOUNT_DISCARD_TIMEOUT	5	/* 5 secs */

struct cp_control {
	int reason;
	__u64 trim_start;
	__u64 trim_end;
	__u64 trim_minlen;
};

/*
 * indicate meta/data type
 */
enum {
	META_CP,
	META_NAT,
	META_SIT,
	META_SSA,
	META_MAX,
	META_POR,
	DATA_GENERIC,		/* check range only */
	DATA_GENERIC_ENHANCE,	/* strong check on range and segment bitmap */
	DATA_GENERIC_ENHANCE_READ,	/*
					 * strong check on range and segment
					 * bitmap but no warning due to race
					 * condition of read on truncated area
					 * by extent_cache
					 */
	META_GENERIC,
};

/* for the list of ino */
enum {
	ORPHAN_INO,		/* for orphan ino list */
	APPEND_INO,		/* for append ino list */
	UPDATE_INO,		/* for update ino list */
	TRANS_DIR_INO,		/* for trasactions dir ino list */
	FLUSH_INO,		/* for multiple device flushing */
	MAX_INO_ENTRY,		/* max. list */
};

struct ino_entry {
	struct list_head list;		/* list head */
	nid_t ino;			/* inode number */
	unsigned int dirty_device;	/* dirty device bitmap */
};

/* for the list of inodes to be GCed */
struct inode_entry {
	struct list_head list;	/* list head */
	struct inode *inode;	/* vfs inode pointer */
};

struct fsync_node_entry {
	struct list_head list;	/* list head */
	struct page *page;	/* warm node page pointer */
	unsigned int seq_id;	/* sequence id */
};

/* for the bitmap indicate blocks to be discarded */
struct discard_entry {
	struct list_head list;	/* list head */
	block_t start_blkaddr;	/* start blockaddr of current segment */
	unsigned char discard_map[SIT_VBLOCK_MAP_SIZE];	/* segment discard bitmap */
};

/* default discard granularity of inner discard thread, unit: block count */
#define DEFAULT_DISCARD_GRANULARITY		16

/* max discard pend list number */
#define MAX_PLIST_NUM		512
#define plist_idx(blk_num)	((blk_num) >= MAX_PLIST_NUM ?		\
					(MAX_PLIST_NUM - 1) : ((blk_num) - 1))

enum {
	D_PREP,			/* initial */
	D_PARTIAL,		/* partially submitted */
	D_SUBMIT,		/* all submitted */
	D_DONE,			/* finished */
};

struct discard_info {
	block_t lstart;			/* logical start address */
	block_t len;			/* length */
	block_t start;			/* actual start address in dev */
};

struct discard_cmd {
	struct rb_node rb_node;		/* rb node located in rb-tree */
	union {
		struct {
			block_t lstart;	/* logical start address */
			block_t len;	/* length */
			block_t start;	/* actual start address in dev */
		};
		struct discard_info di;	/* discard info */

	};
	struct list_head list;		/* command list */
	struct completion wait;		/* compleation */
	struct block_device *bdev;	/* bdev */
	unsigned short ref;		/* reference count */
	unsigned char state;		/* state */
	unsigned char queued;		/* queued discard */
	int error;			/* bio error */
	spinlock_t lock;		/* for state/bio_ref updating */
	unsigned short bio_ref;		/* bio reference count */
};

enum {
	DPOLICY_BG,
	DPOLICY_FORCE,
	DPOLICY_FSTRIM,
	DPOLICY_UMOUNT,
	MAX_DPOLICY,
};

struct discard_policy {
	int type;			/* type of discard */
	unsigned int min_interval;	/* used for candidates exist */
	unsigned int mid_interval;	/* used for device busy */
	unsigned int max_interval;	/* used for candidates not exist */
	unsigned int max_requests;	/* # of discards issued per round */
	unsigned int io_aware_gran;	/* minimum granularity discard not be aware of I/O */
	bool io_aware;			/* issue discard in idle time */
	bool sync;			/* submit discard with REQ_SYNC flag */
	bool ordered;			/* issue discard by lba order */
	unsigned int granularity;	/* discard granularity */
	int timeout;			/* discard timeout for put_super */
};

struct discard_cmd_control {
	struct task_struct *f2fs_issue_discard;	/* discard thread */
	struct list_head entry_list;		/* 4KB discard entry list */
	struct list_head pend_list[MAX_PLIST_NUM];/* store pending entries */
	struct list_head wait_list;		/* store on-flushing entries */
	struct list_head fstrim_list;		/* in-flight discard from fstrim */
	wait_queue_head_t discard_wait_queue;	/* waiting queue for wake-up */
	unsigned int discard_wake;		/* to wake up discard thread */
	struct mutex cmd_lock;
	unsigned int nr_discards;		/* # of discards in the list */
	unsigned int max_discards;		/* max. discards to be issued */
	unsigned int discard_granularity;	/* discard granularity */
	unsigned int undiscard_blks;		/* # of undiscard blocks */
	unsigned int next_pos;			/* next discard position */
	atomic_t issued_discard;		/* # of issued discard */
	atomic_t queued_discard;		/* # of queued discard */
	atomic_t discard_cmd_cnt;		/* # of cached cmd count */
	struct rb_root_cached root;		/* root of discard rb-tree */
	bool rbtree_check;			/* config for consistence check */
};

/* for the list of fsync inodes, used only during recovery */
struct fsync_inode_entry {
	struct list_head list;	/* list head */
	struct inode *inode;	/* vfs inode pointer */
	block_t blkaddr;	/* block address locating the last fsync */
	block_t last_dentry;	/* block address locating the last dentry */
};

#define nats_in_cursum(jnl)		(le16_to_cpu((jnl)->n_nats))
#define sits_in_cursum(jnl)		(le16_to_cpu((jnl)->n_sits))

#define nat_in_journal(jnl, i)		((jnl)->nat_j.entries[i].ne)
#define nid_in_journal(jnl, i)		((jnl)->nat_j.entries[i].nid)
#define sit_in_journal(jnl, i)		((jnl)->sit_j.entries[i].se)
#define segno_in_journal(jnl, i)	((jnl)->sit_j.entries[i].segno)

#define MAX_NAT_JENTRIES(jnl)	(NAT_JOURNAL_ENTRIES - nats_in_cursum(jnl))
#define MAX_SIT_JENTRIES(jnl)	(SIT_JOURNAL_ENTRIES - sits_in_cursum(jnl))

static inline int update_nats_in_cursum(struct f2fs_journal *journal, int i)
{
	int before = nats_in_cursum(journal);

	journal->n_nats = cpu_to_le16(before + i);
	return before;
}

static inline int update_sits_in_cursum(struct f2fs_journal *journal, int i)
{
	int before = sits_in_cursum(journal);

	journal->n_sits = cpu_to_le16(before + i);
	return before;
}

static inline bool __has_cursum_space(struct f2fs_journal *journal,
							int size, int type)
{
	if (type == NAT_JOURNAL)
		return size <= MAX_NAT_JENTRIES(journal);
	return size <= MAX_SIT_JENTRIES(journal);
}

/*
 * ioctl commands
 */
#define F2FS_IOC_GETFLAGS		FS_IOC_GETFLAGS
#define F2FS_IOC_SETFLAGS		FS_IOC_SETFLAGS
#define F2FS_IOC_GETVERSION		FS_IOC_GETVERSION

#define F2FS_IOCTL_MAGIC		0xf5
#define F2FS_IOC_START_ATOMIC_WRITE	_IO(F2FS_IOCTL_MAGIC, 1)
#define F2FS_IOC_COMMIT_ATOMIC_WRITE	_IO(F2FS_IOCTL_MAGIC, 2)
#define F2FS_IOC_START_VOLATILE_WRITE	_IO(F2FS_IOCTL_MAGIC, 3)
#define F2FS_IOC_RELEASE_VOLATILE_WRITE	_IO(F2FS_IOCTL_MAGIC, 4)
#define F2FS_IOC_ABORT_VOLATILE_WRITE	_IO(F2FS_IOCTL_MAGIC, 5)
#define F2FS_IOC_GARBAGE_COLLECT	_IOW(F2FS_IOCTL_MAGIC, 6, __u32)
#define F2FS_IOC_WRITE_CHECKPOINT	_IO(F2FS_IOCTL_MAGIC, 7)
#define F2FS_IOC_DEFRAGMENT		_IOWR(F2FS_IOCTL_MAGIC, 8,	\
						struct f2fs_defragment)
#define F2FS_IOC_MOVE_RANGE		_IOWR(F2FS_IOCTL_MAGIC, 9,	\
						struct f2fs_move_range)
#define F2FS_IOC_FLUSH_DEVICE		_IOW(F2FS_IOCTL_MAGIC, 10,	\
						struct f2fs_flush_device)
#define F2FS_IOC_GARBAGE_COLLECT_RANGE	_IOW(F2FS_IOCTL_MAGIC, 11,	\
						struct f2fs_gc_range)
#define F2FS_IOC_GET_FEATURES		_IOR(F2FS_IOCTL_MAGIC, 12, __u32)
#define F2FS_IOC_SET_PIN_FILE		_IOW(F2FS_IOCTL_MAGIC, 13, __u32)
#define F2FS_IOC_GET_PIN_FILE		_IOR(F2FS_IOCTL_MAGIC, 14, __u32)
#define F2FS_IOC_PRECACHE_EXTENTS	_IO(F2FS_IOCTL_MAGIC, 15)
#define F2FS_IOC_RESIZE_FS		_IOW(F2FS_IOCTL_MAGIC, 16, __u64)

#define F2FS_IOC_SET_ENCRYPTION_POLICY	FS_IOC_SET_ENCRYPTION_POLICY
#define F2FS_IOC_GET_ENCRYPTION_POLICY	FS_IOC_GET_ENCRYPTION_POLICY
#define F2FS_IOC_GET_ENCRYPTION_PWSALT	FS_IOC_GET_ENCRYPTION_PWSALT

/*
 * should be same as XFS_IOC_GOINGDOWN.
 * Flags for going down operation used by FS_IOC_GOINGDOWN
 */
#define F2FS_IOC_SHUTDOWN	_IOR('X', 125, __u32)	/* Shutdown */
#define F2FS_GOING_DOWN_FULLSYNC	0x0	/* going down with full sync */
#define F2FS_GOING_DOWN_METASYNC	0x1	/* going down with metadata */
#define F2FS_GOING_DOWN_NOSYNC		0x2	/* going down */
#define F2FS_GOING_DOWN_METAFLUSH	0x3	/* going down with meta flush */
#define F2FS_GOING_DOWN_NEED_FSCK	0x4	/* going down to trigger fsck */

#if defined(__KERNEL__) && defined(CONFIG_COMPAT)
/*
 * ioctl commands in 32 bit emulation
 */
#define F2FS_IOC32_GETFLAGS		FS_IOC32_GETFLAGS
#define F2FS_IOC32_SETFLAGS		FS_IOC32_SETFLAGS
#define F2FS_IOC32_GETVERSION		FS_IOC32_GETVERSION
#endif

#define F2FS_IOC_FSGETXATTR		FS_IOC_FSGETXATTR
#define F2FS_IOC_FSSETXATTR		FS_IOC_FSSETXATTR

struct f2fs_gc_range {
	u32 sync;
	u64 start;
	u64 len;
};

struct f2fs_defragment {
	u64 start;
	u64 len;
};

struct f2fs_move_range {
	u32 dst_fd;		/* destination fd */
	u64 pos_in;		/* start position in src_fd */
	u64 pos_out;		/* start position in dst_fd */
	u64 len;		/* size to move */
};

struct f2fs_flush_device {
	u32 dev_num;		/* device number to flush */
	u32 segments;		/* # of segments to flush */
};

/* for inline stuff */
#define DEF_INLINE_RESERVED_SIZE	1
static inline int get_extra_isize(struct inode *inode);
static inline int get_inline_xattr_addrs(struct inode *inode);
#define MAX_INLINE_DATA(inode)	(sizeof(__le32) *			\
				(CUR_ADDRS_PER_INODE(inode) -		\
				get_inline_xattr_addrs(inode) -	\
				DEF_INLINE_RESERVED_SIZE))

/* for inline dir */
#define NR_INLINE_DENTRY(inode)	(MAX_INLINE_DATA(inode) * BITS_PER_BYTE / \
				((SIZE_OF_DIR_ENTRY + F2FS_SLOT_LEN) * \
				BITS_PER_BYTE + 1))
#define INLINE_DENTRY_BITMAP_SIZE(inode) \
	DIV_ROUND_UP(NR_INLINE_DENTRY(inode), BITS_PER_BYTE)
#define INLINE_RESERVED_SIZE(inode)	(MAX_INLINE_DATA(inode) - \
				((SIZE_OF_DIR_ENTRY + F2FS_SLOT_LEN) * \
				NR_INLINE_DENTRY(inode) + \
				INLINE_DENTRY_BITMAP_SIZE(inode)))

/*
 * For INODE and NODE manager
 */
/* for directory operations */
struct f2fs_dentry_ptr {
	struct inode *inode;
	void *bitmap;
	struct f2fs_dir_entry *dentry;
	__u8 (*filename)[F2FS_SLOT_LEN];
	int max;
	int nr_bitmap;
};

static inline void make_dentry_ptr_block(struct inode *inode,
		struct f2fs_dentry_ptr *d, struct f2fs_dentry_block *t)
{
	d->inode = inode;
	d->max = NR_DENTRY_IN_BLOCK;
	d->nr_bitmap = SIZE_OF_DENTRY_BITMAP;
	d->bitmap = t->dentry_bitmap;
	d->dentry = t->dentry;
	d->filename = t->filename;
}

static inline void make_dentry_ptr_inline(struct inode *inode,
					struct f2fs_dentry_ptr *d, void *t)
{
	int entry_cnt = NR_INLINE_DENTRY(inode);
	int bitmap_size = INLINE_DENTRY_BITMAP_SIZE(inode);
	int reserved_size = INLINE_RESERVED_SIZE(inode);

	d->inode = inode;
	d->max = entry_cnt;
	d->nr_bitmap = bitmap_size;
	d->bitmap = t;
	d->dentry = t + bitmap_size + reserved_size;
	d->filename = t + bitmap_size + reserved_size +
					SIZE_OF_DIR_ENTRY * entry_cnt;
}

/*
 * XATTR_NODE_OFFSET stores xattrs to one node block per file keeping -1
 * as its node offset to distinguish from index node blocks.
 * But some bits are used to mark the node block.
 */
#define XATTR_NODE_OFFSET	((((unsigned int)-1) << OFFSET_BIT_SHIFT) \
				>> OFFSET_BIT_SHIFT)
enum {
	ALLOC_NODE,			/* allocate a new node page if needed */
	LOOKUP_NODE,			/* look up a node without readahead */
	LOOKUP_NODE_RA,			/*
					 * look up a node with readahead called
					 * by get_data_block.
					 */
};

#define DEFAULT_RETRY_IO_COUNT	8	/* maximum retry read IO count */

/* maximum retry quota flush count */
#define DEFAULT_RETRY_QUOTA_FLUSH_COUNT		8

#define F2FS_LINK_MAX	0xffffffff	/* maximum link count per file */

#define MAX_DIR_RA_PAGES	4	/* maximum ra pages of dir */

/* for in-memory extent cache entry */
#define F2FS_MIN_EXTENT_LEN	64	/* minimum extent length */

/* number of extent info in extent cache we try to shrink */
#define EXTENT_CACHE_SHRINK_NUMBER	128

struct rb_entry {
	struct rb_node rb_node;		/* rb node located in rb-tree */
	unsigned int ofs;		/* start offset of the entry */
	unsigned int len;		/* length of the entry */
};

struct extent_info {
	unsigned int fofs;		/* start offset in a file */
	unsigned int len;		/* length of the extent */
	u32 blk;			/* start block address of the extent */
};

struct extent_node {
	struct rb_node rb_node;		/* rb node located in rb-tree */
	struct extent_info ei;		/* extent info */
	struct list_head list;		/* node in global extent list of sbi */
	struct extent_tree *et;		/* extent tree pointer */
};

struct extent_tree {
	nid_t ino;			/* inode number */
	struct rb_root_cached root;	/* root of extent info rb-tree */
	struct extent_node *cached_en;	/* recently accessed extent node */
	struct extent_info largest;	/* largested extent info */
	struct list_head list;		/* to be used by sbi->zombie_list */
	rwlock_t lock;			/* protect extent info rb-tree */
	atomic_t node_cnt;		/* # of extent node in rb-tree*/
	bool largest_updated;		/* largest extent updated */
};

/*
 * This structure is taken from ext4_map_blocks.
 *
 * Note that, however, f2fs uses NEW and MAPPED flags for f2fs_map_blocks().
 */
#define F2FS_MAP_NEW		(1 << BH_New)
#define F2FS_MAP_MAPPED		(1 << BH_Mapped)
#define F2FS_MAP_UNWRITTEN	(1 << BH_Unwritten)
#define F2FS_MAP_FLAGS		(F2FS_MAP_NEW | F2FS_MAP_MAPPED |\
				F2FS_MAP_UNWRITTEN)

struct f2fs_map_blocks {
	block_t m_pblk;
	block_t m_lblk;
	unsigned int m_len;
	unsigned int m_flags;
	pgoff_t *m_next_pgofs;		/* point next possible non-hole pgofs */
	pgoff_t *m_next_extent;		/* point to next possible extent */
	int m_seg_type;
	bool m_may_create;		/* indicate it is from write path */
};

/* for flag in get_data_block */
enum {
	F2FS_GET_BLOCK_DEFAULT,
	F2FS_GET_BLOCK_FIEMAP,
	F2FS_GET_BLOCK_BMAP,
	F2FS_GET_BLOCK_DIO,
	F2FS_GET_BLOCK_PRE_DIO,
	F2FS_GET_BLOCK_PRE_AIO,
	F2FS_GET_BLOCK_PRECACHE,
};

/*
 * i_advise uses FADVISE_XXX_BIT. We can add additional hints later.
 */
#define FADVISE_COLD_BIT	0x01
#define FADVISE_LOST_PINO_BIT	0x02
#define FADVISE_ENCRYPT_BIT	0x04
#define FADVISE_ENC_NAME_BIT	0x08
#define FADVISE_KEEP_SIZE_BIT	0x10
#define FADVISE_HOT_BIT		0x20
#define FADVISE_VERITY_BIT	0x40	/* reserved */

#define FADVISE_MODIFIABLE_BITS	(FADVISE_COLD_BIT | FADVISE_HOT_BIT)

#define file_is_cold(inode)	is_file(inode, FADVISE_COLD_BIT)
#define file_wrong_pino(inode)	is_file(inode, FADVISE_LOST_PINO_BIT)
#define file_set_cold(inode)	set_file(inode, FADVISE_COLD_BIT)
#define file_lost_pino(inode)	set_file(inode, FADVISE_LOST_PINO_BIT)
#define file_clear_cold(inode)	clear_file(inode, FADVISE_COLD_BIT)
#define file_got_pino(inode)	clear_file(inode, FADVISE_LOST_PINO_BIT)
#define file_is_encrypt(inode)	is_file(inode, FADVISE_ENCRYPT_BIT)
#define file_set_encrypt(inode)	set_file(inode, FADVISE_ENCRYPT_BIT)
#define file_clear_encrypt(inode) clear_file(inode, FADVISE_ENCRYPT_BIT)
#define file_enc_name(inode)	is_file(inode, FADVISE_ENC_NAME_BIT)
#define file_set_enc_name(inode) set_file(inode, FADVISE_ENC_NAME_BIT)
#define file_keep_isize(inode)	is_file(inode, FADVISE_KEEP_SIZE_BIT)
#define file_set_keep_isize(inode) set_file(inode, FADVISE_KEEP_SIZE_BIT)
#define file_is_hot(inode)	is_file(inode, FADVISE_HOT_BIT)
#define file_set_hot(inode)	set_file(inode, FADVISE_HOT_BIT)
#define file_clear_hot(inode)	clear_file(inode, FADVISE_HOT_BIT)

#define DEF_DIR_LEVEL		0

enum {
	GC_FAILURE_PIN,
	GC_FAILURE_ATOMIC,
	MAX_GC_FAILURE
};

struct f2fs_inode_info {
	struct inode vfs_inode;		/* serve a vfs inode */
	unsigned long i_flags;		/* keep an inode flags for ioctl */
	unsigned char i_advise;		/* use to give file attribute hints */
	unsigned char i_dir_level;	/* use for dentry level for large dir */
	unsigned int i_current_depth;	/* only for directory depth */
	/* for gc failure statistic */
	unsigned int i_gc_failures[MAX_GC_FAILURE];
	unsigned int i_pino;		/* parent inode number */
	umode_t i_acl_mode;		/* keep file acl mode temporarily */

	/* Use below internally in f2fs*/
	unsigned long flags;		/* use to pass per-file flags */
	struct rw_semaphore i_sem;	/* protect fi info */
	atomic_t dirty_pages;		/* # of dirty pages */
	f2fs_hash_t chash;		/* hash value of given file name */
	unsigned int clevel;		/* maximum level of given file name */
	struct task_struct *task;	/* lookup and create consistency */
	struct task_struct *cp_task;	/* separate cp/wb IO stats*/
	nid_t i_xattr_nid;		/* node id that contains xattrs */
	loff_t	last_disk_size;		/* lastly written file size */

#ifdef CONFIG_QUOTA
	struct dquot *i_dquot[MAXQUOTAS];

	/* quota space reservation, managed internally by quota code */
	qsize_t i_reserved_quota;
#endif
	struct list_head dirty_list;	/* dirty list for dirs and files */
	struct list_head gdirty_list;	/* linked in global dirty list */
	struct list_head inmem_ilist;	/* list for inmem inodes */
	struct list_head inmem_pages;	/* inmemory pages managed by f2fs */
	struct task_struct *inmem_task;	/* store inmemory task */
	struct mutex inmem_lock;	/* lock for inmemory pages */
	struct extent_tree *extent_tree;	/* cached extent_tree entry */

	/* avoid racing between foreground op and gc */
	struct rw_semaphore i_gc_rwsem[2];
	struct rw_semaphore i_mmap_sem;
	struct rw_semaphore i_xattr_sem; /* avoid racing between reading and changing EAs */

	int i_extra_isize;		/* size of extra space located in i_addr */
	kprojid_t i_projid;		/* id for project quota */
	int i_inline_xattr_size;	/* inline xattr size */
	struct timespec i_crtime;	/* inode creation time */
	struct timespec i_disk_time[4];	/* inode disk times */

	/* for file compress */
	u64 i_compr_blocks;			/* # of compressed blocks */
	unsigned char i_compress_algorithm;	/* algorithm type */
	unsigned char i_log_cluster_size;	/* log of cluster size */
	unsigned int i_cluster_size;		/* cluster size */
};

static inline void get_extent_info(struct extent_info *ext,
					struct f2fs_extent *i_ext)
{
	ext->fofs = le32_to_cpu(i_ext->fofs);
	ext->blk = le32_to_cpu(i_ext->blk);
	ext->len = le32_to_cpu(i_ext->len);
}

static inline void set_raw_extent(struct extent_info *ext,
					struct f2fs_extent *i_ext)
{
	i_ext->fofs = cpu_to_le32(ext->fofs);
	i_ext->blk = cpu_to_le32(ext->blk);
	i_ext->len = cpu_to_le32(ext->len);
}

static inline void set_extent_info(struct extent_info *ei, unsigned int fofs,
						u32 blk, unsigned int len)
{
	ei->fofs = fofs;
	ei->blk = blk;
	ei->len = len;
}

static inline bool __is_discard_mergeable(struct discard_info *back,
			struct discard_info *front, unsigned int max_len)
{
	return (back->lstart + back->len == front->lstart) &&
		(back->len + front->len <= max_len);
}

static inline bool __is_discard_back_mergeable(struct discard_info *cur,
			struct discard_info *back, unsigned int max_len)
{
	return __is_discard_mergeable(back, cur, max_len);
}

static inline bool __is_discard_front_mergeable(struct discard_info *cur,
			struct discard_info *front, unsigned int max_len)
{
	return __is_discard_mergeable(cur, front, max_len);
}

static inline bool __is_extent_mergeable(struct extent_info *back,
						struct extent_info *front)
{
	return (back->fofs + back->len == front->fofs &&
			back->blk + back->len == front->blk);
}

static inline bool __is_back_mergeable(struct extent_info *cur,
						struct extent_info *back)
{
	return __is_extent_mergeable(back, cur);
}

static inline bool __is_front_mergeable(struct extent_info *cur,
						struct extent_info *front)
{
	return __is_extent_mergeable(cur, front);
}

extern void f2fs_mark_inode_dirty_sync(struct inode *inode, bool sync);
static inline void __try_update_largest_extent(struct extent_tree *et,
						struct extent_node *en)
{
	if (en->ei.len > et->largest.len) {
		et->largest = en->ei;
		et->largest_updated = true;
	}
}

/*
 * For free nid management
 */
enum nid_state {
	FREE_NID,		/* newly added to free nid list */
	PREALLOC_NID,		/* it is preallocated */
	MAX_NID_STATE,
};

struct f2fs_nm_info {
	block_t nat_blkaddr;		/* base disk address of NAT */
	nid_t max_nid;			/* maximum possible node ids */
	nid_t available_nids;		/* # of available node ids */
	nid_t next_scan_nid;		/* the next nid to be scanned */
	unsigned int ram_thresh;	/* control the memory footprint */
	unsigned int ra_nid_pages;	/* # of nid pages to be readaheaded */
	unsigned int dirty_nats_ratio;	/* control dirty nats ratio threshold */

	/* NAT cache management */
	struct radix_tree_root nat_root;/* root of the nat entry cache */
	struct radix_tree_root nat_set_root;/* root of the nat set cache */
	struct rw_semaphore nat_tree_lock;	/* protect nat_tree_lock */
	struct list_head nat_entries;	/* cached nat entry list (clean) */
	spinlock_t nat_list_lock;	/* protect clean nat entry list */
	unsigned int nat_cnt;		/* the # of cached nat entries */
	unsigned int dirty_nat_cnt;	/* total num of nat entries in set */
	unsigned int nat_blocks;	/* # of nat blocks */

	/* free node ids management */
	struct radix_tree_root free_nid_root;/* root of the free_nid cache */
	struct list_head free_nid_list;		/* list for free nids excluding preallocated nids */
	unsigned int nid_cnt[MAX_NID_STATE];	/* the number of free node id */
	spinlock_t nid_list_lock;	/* protect nid lists ops */
	struct mutex build_lock;	/* lock for build free nids */
	unsigned char **free_nid_bitmap;
	unsigned char *nat_block_bitmap;
	unsigned short *free_nid_count;	/* free nid count of NAT block */

	/* for checkpoint */
	char *nat_bitmap;		/* NAT bitmap pointer */

	unsigned int nat_bits_blocks;	/* # of nat bits blocks */
	unsigned char *nat_bits;	/* NAT bits blocks */
	unsigned char *full_nat_bits;	/* full NAT pages */
	unsigned char *empty_nat_bits;	/* empty NAT pages */
#ifdef CONFIG_F2FS_CHECK_FS
	char *nat_bitmap_mir;		/* NAT bitmap mirror */
#endif
	int bitmap_size;		/* bitmap size */
};

/*
 * this structure is used as one of function parameters.
 * all the information are dedicated to a given direct node block determined
 * by the data offset in a file.
 */
struct dnode_of_data {
	struct inode *inode;		/* vfs inode pointer */
	struct page *inode_page;	/* its inode page, NULL is possible */
	struct page *node_page;		/* cached direct node page */
	nid_t nid;			/* node id of the direct node block */
	unsigned int ofs_in_node;	/* data offset in the node page */
	bool inode_page_locked;		/* inode page is locked or not */
	bool node_changed;		/* is node block changed */
	char cur_level;			/* level of hole node page */
	char max_level;			/* level of current page located */
	block_t	data_blkaddr;		/* block address of the node block */
};

static inline void set_new_dnode(struct dnode_of_data *dn, struct inode *inode,
		struct page *ipage, struct page *npage, nid_t nid)
{
	memset(dn, 0, sizeof(*dn));
	dn->inode = inode;
	dn->inode_page = ipage;
	dn->node_page = npage;
	dn->nid = nid;
}

/*
 * For SIT manager
 *
 * By default, there are 6 active log areas across the whole main area.
 * When considering hot and cold data separation to reduce cleaning overhead,
 * we split 3 for data logs and 3 for node logs as hot, warm, and cold types,
 * respectively.
 * In the current design, you should not change the numbers intentionally.
 * Instead, as a mount option such as active_logs=x, you can use 2, 4, and 6
 * logs individually according to the underlying devices. (default: 6)
 * Just in case, on-disk layout covers maximum 16 logs that consist of 8 for
 * data and 8 for node logs.
 */
#define	NR_CURSEG_DATA_TYPE	(3)
#define NR_CURSEG_NODE_TYPE	(3)
#define NR_CURSEG_TYPE	(NR_CURSEG_DATA_TYPE + NR_CURSEG_NODE_TYPE)

enum {
	CURSEG_HOT_DATA	= 0,	/* directory entry blocks */
	CURSEG_WARM_DATA,	/* data blocks */
	CURSEG_COLD_DATA,	/* multimedia or GCed data blocks */
	CURSEG_HOT_NODE,	/* direct node blocks of directory files */
	CURSEG_WARM_NODE,	/* direct node blocks of normal files */
	CURSEG_COLD_NODE,	/* indirect node blocks */
	NO_CHECK_TYPE,
	CURSEG_COLD_DATA_PINNED,/* cold data for pinned file */
};

struct flush_cmd {
	struct completion wait;
	struct llist_node llnode;
	nid_t ino;
	int ret;
};

struct flush_cmd_control {
	struct task_struct *f2fs_issue_flush;	/* flush thread */
	wait_queue_head_t flush_wait_queue;	/* waiting queue for wake-up */
	atomic_t issued_flush;			/* # of issued flushes */
	atomic_t queued_flush;			/* # of queued flushes */
	struct llist_head issue_list;		/* list for command issue */
	struct llist_node *dispatch_list;	/* list for command dispatch */
};

struct f2fs_sm_info {
	struct sit_info *sit_info;		/* whole segment information */
	struct free_segmap_info *free_info;	/* free segment information */
	struct dirty_seglist_info *dirty_info;	/* dirty segment information */
	struct curseg_info *curseg_array;	/* active segment information */

	struct rw_semaphore curseg_lock;	/* for preventing curseg change */

	block_t seg0_blkaddr;		/* block address of 0'th segment */
	block_t main_blkaddr;		/* start block address of main area */
	block_t ssa_blkaddr;		/* start block address of SSA area */

	unsigned int segment_count;	/* total # of segments */
	unsigned int main_segments;	/* # of segments in main area */
	unsigned int reserved_segments;	/* # of reserved segments */
	unsigned int ovp_segments;	/* # of overprovision segments */

	/* a threshold to reclaim prefree segments */
	unsigned int rec_prefree_segments;

	/* for batched trimming */
	unsigned int trim_sections;		/* # of sections to trim */

	struct list_head sit_entry_set;	/* sit entry set list */

	unsigned int ipu_policy;	/* in-place-update policy */
	unsigned int min_ipu_util;	/* in-place-update threshold */
	unsigned int min_fsync_blocks;	/* threshold for fsync */
	unsigned int min_seq_blocks;	/* threshold for sequential blocks */
	unsigned int min_hot_blocks;	/* threshold for hot block allocation */
	unsigned int min_ssr_sections;	/* threshold to trigger SSR allocation */

	/* for flush command control */
	struct flush_cmd_control *fcc_info;

	/* for discard command control */
	struct discard_cmd_control *dcc_info;
};

/*
 * For superblock
 */
/*
 * COUNT_TYPE for monitoring
 *
 * f2fs monitors the number of several block types such as on-writeback,
 * dirty dentry blocks, dirty node blocks, and dirty meta blocks.
 */
#define WB_DATA_TYPE(p)	(__is_cp_guaranteed(p) ? F2FS_WB_CP_DATA : F2FS_WB_DATA)
enum count_type {
	F2FS_DIRTY_DENTS,
	F2FS_DIRTY_DATA,
	F2FS_DIRTY_QDATA,
	F2FS_DIRTY_NODES,
	F2FS_DIRTY_META,
	F2FS_INMEM_PAGES,
	F2FS_DIRTY_IMETA,
	F2FS_WB_CP_DATA,
	F2FS_WB_DATA,
	F2FS_RD_DATA,
	F2FS_RD_NODE,
	F2FS_RD_META,
	F2FS_DIO_WRITE,
	F2FS_DIO_READ,
	NR_COUNT_TYPE,
};

/*
 * The below are the page types of bios used in submit_bio().
 * The available types are:
 * DATA			User data pages. It operates as async mode.
 * NODE			Node pages. It operates as async mode.
 * META			FS metadata pages such as SIT, NAT, CP.
 * NR_PAGE_TYPE		The number of page types.
 * META_FLUSH		Make sure the previous pages are written
 *			with waiting the bio's completion
 * ...			Only can be used with META.
 */
#define PAGE_TYPE_OF_BIO(type)	((type) > META ? META : (type))
enum page_type {
	DATA,
	NODE,
	META,
	NR_PAGE_TYPE,
	META_FLUSH,
	INMEM,		/* the below types are used by tracepoints only. */
	INMEM_DROP,
	INMEM_INVALIDATE,
	INMEM_REVOKE,
	IPU,
	OPU,
};

enum temp_type {
	HOT = 0,	/* must be zero for meta bio */
	WARM,
	COLD,
	NR_TEMP_TYPE,
};

enum need_lock_type {
	LOCK_REQ = 0,
	LOCK_DONE,
	LOCK_RETRY,
};

enum cp_reason_type {
	CP_NO_NEEDED,
	CP_NON_REGULAR,
	CP_COMPRESSED,
	CP_HARDLINK,
	CP_SB_NEED_CP,
	CP_WRONG_PINO,
	CP_NO_SPC_ROLL,
	CP_NODE_NEED_CP,
	CP_FASTBOOT_MODE,
	CP_SPEC_LOG_NUM,
	CP_RECOVER_DIR,
};

enum iostat_type {
	APP_DIRECT_IO,			/* app direct IOs */
	APP_BUFFERED_IO,		/* app buffered IOs */
	APP_WRITE_IO,			/* app write IOs */
	APP_MAPPED_IO,			/* app mapped IOs */
	FS_DATA_IO,			/* data IOs from kworker/fsync/reclaimer */
	FS_NODE_IO,			/* node IOs from kworker/fsync/reclaimer */
	FS_META_IO,			/* meta IOs from kworker/reclaimer */
	FS_GC_DATA_IO,			/* data IOs from forground gc */
	FS_GC_NODE_IO,			/* node IOs from forground gc */
	FS_CP_DATA_IO,			/* data IOs from checkpoint */
	FS_CP_NODE_IO,			/* node IOs from checkpoint */
	FS_CP_META_IO,			/* meta IOs from checkpoint */
	FS_DISCARD,			/* discard */
	NR_IO_TYPE,
};

struct f2fs_io_info {
	struct f2fs_sb_info *sbi;	/* f2fs_sb_info pointer */
	nid_t ino;		/* inode number */
	enum page_type type;	/* contains DATA/NODE/META/META_FLUSH */
	enum temp_type temp;	/* contains HOT/WARM/COLD */
	int op;			/* contains REQ_OP_ */
	int op_flags;		/* req_flag_bits */
	block_t new_blkaddr;	/* new block address to be written */
	block_t old_blkaddr;	/* old block address before Cow */
	struct page *page;	/* page to be written */
	struct page *encrypted_page;	/* encrypted page */
	struct page *compressed_page;	/* compressed page */
	struct list_head list;		/* serialize IOs */
	bool submitted;		/* indicate IO submission */
	int need_lock;		/* indicate we need to lock cp_rwsem */
	bool in_list;		/* indicate fio is in io_list */
	bool is_por;		/* indicate IO is from recovery or not */
	bool retry;		/* need to reallocate block address */
	int compr_blocks;	/* # of compressed block addresses */
	bool encrypted;		/* indicate file is encrypted */
	enum iostat_type io_type;	/* io type */
	struct writeback_control *io_wbc; /* writeback control */
	struct bio **bio;		/* bio for ipu */
	sector_t *last_block;		/* last block number in bio */
	unsigned char version;		/* version of the node */
};

struct bio_entry {
	struct bio *bio;
	struct list_head list;
};

#define is_read_io(rw) ((rw) == READ)
struct f2fs_bio_info {
	struct f2fs_sb_info *sbi;	/* f2fs superblock */
	struct bio *bio;		/* bios to merge */
	sector_t last_block_in_bio;	/* last block number */
	struct f2fs_io_info fio;	/* store buffered io info. */
	struct rw_semaphore io_rwsem;	/* blocking op for bio */
	spinlock_t io_lock;		/* serialize DATA/NODE IOs */
	struct list_head io_list;	/* track fios */
	struct list_head bio_list;	/* bio entry list head */
	struct rw_semaphore bio_list_lock;	/* lock to protect bio entry list */
};

#define FDEV(i)				(sbi->devs[i])
#define RDEV(i)				(raw_super->devs[i])
struct f2fs_dev_info {
	struct block_device *bdev;
	char path[MAX_PATH_LEN];
	unsigned int total_segments;
	block_t start_blk;
	block_t end_blk;
#ifdef CONFIG_BLK_DEV_ZONED
	unsigned int nr_blkz;		/* Total number of zones */
	unsigned long *blkz_seq;	/* Bitmap indicating sequential zones */
#endif
};

enum inode_type {
	DIR_INODE,			/* for dirty dir inode */
	FILE_INODE,			/* for dirty regular/symlink inode */
	DIRTY_META,			/* for all dirtied inode metadata */
	ATOMIC_FILE,			/* for all atomic files */
	NR_INODE_TYPE,
};

/* for inner inode cache management */
struct inode_management {
	struct radix_tree_root ino_root;	/* ino entry array */
	spinlock_t ino_lock;			/* for ino entry lock */
	struct list_head ino_list;		/* inode list head */
	unsigned long ino_num;			/* number of entries */
};

/* For s_flag in struct f2fs_sb_info */
enum {
	SBI_IS_DIRTY,				/* dirty flag for checkpoint */
	SBI_IS_CLOSE,				/* specify unmounting */
	SBI_NEED_FSCK,				/* need fsck.f2fs to fix */
	SBI_POR_DOING,				/* recovery is doing or not */
	SBI_NEED_SB_WRITE,			/* need to recover superblock */
	SBI_NEED_CP,				/* need to checkpoint */
	SBI_IS_SHUTDOWN,			/* shutdown by ioctl */
	SBI_IS_RECOVERED,			/* recovered orphan/data */
	SBI_CP_DISABLED,			/* CP was disabled last mount */
	SBI_CP_DISABLED_QUICK,			/* CP was disabled quickly */
	SBI_QUOTA_NEED_FLUSH,			/* need to flush quota info in CP */
	SBI_QUOTA_SKIP_FLUSH,			/* skip flushing quota in current CP */
	SBI_QUOTA_NEED_REPAIR,			/* quota file may be corrupted */
	SBI_IS_RESIZEFS,			/* resizefs is in process */
};

enum {
	CP_TIME,
	REQ_TIME,
	DISCARD_TIME,
	GC_TIME,
	DISABLE_TIME,
	UMOUNT_DISCARD_TIMEOUT,
	MAX_TIME,
};

enum {
	GC_NORMAL,
	GC_IDLE_CB,
	GC_IDLE_GREEDY,
	GC_URGENT,
};

enum {
	WHINT_MODE_OFF,		/* not pass down write hints */
	WHINT_MODE_USER,	/* try to pass down hints given by users */
	WHINT_MODE_FS,		/* pass down hints with F2FS policy */
};

enum {
	ALLOC_MODE_DEFAULT,	/* stay default */
	ALLOC_MODE_REUSE,	/* reuse segments as much as possible */
};

enum fsync_mode {
	FSYNC_MODE_POSIX,	/* fsync follows posix semantics */
	FSYNC_MODE_STRICT,	/* fsync behaves in line with ext4 */
	FSYNC_MODE_NOBARRIER,	/* fsync behaves nobarrier based on posix */
};

/*
 * this value is set in page as a private data which indicate that
 * the page is atomically written, and it is in inmem_pages list.
 */
#define ATOMIC_WRITTEN_PAGE		((unsigned long)-1)
#define DUMMY_WRITTEN_PAGE		((unsigned long)-2)

#define IS_ATOMIC_WRITTEN_PAGE(page)			\
		(page_private(page) == (unsigned long)ATOMIC_WRITTEN_PAGE)
#define IS_DUMMY_WRITTEN_PAGE(page)			\
		(page_private(page) == (unsigned long)DUMMY_WRITTEN_PAGE)

#ifdef CONFIG_FS_ENCRYPTION
#define DUMMY_ENCRYPTION_ENABLED(sbi) \
			(unlikely(F2FS_OPTION(sbi).test_dummy_encryption))
#else
#define DUMMY_ENCRYPTION_ENABLED(sbi) (0)
#endif

/* For compression */
enum compress_algorithm_type {
	COMPRESS_LZO,
	COMPRESS_LZ4,
	COMPRESS_MAX,
};

#define COMPRESS_DATA_RESERVED_SIZE		4
struct compress_data {
	__le32 clen;			/* compressed data size */
	__le32 chksum;			/* checksum of compressed data */
	__le32 reserved[COMPRESS_DATA_RESERVED_SIZE];	/* reserved */
	u8 cdata[];			/* compressed data */
};

#define COMPRESS_HEADER_SIZE	(sizeof(struct compress_data))

#define F2FS_COMPRESSED_PAGE_MAGIC	0xF5F2C000

/* compress context */
struct compress_ctx {
	struct inode *inode;		/* inode the context belong to */
	pgoff_t cluster_idx;		/* cluster index number */
	unsigned int cluster_size;	/* page count in cluster */
	unsigned int log_cluster_size;	/* log of cluster size */
	struct page **rpages;		/* pages store raw data in cluster */
	unsigned int nr_rpages;		/* total page number in rpages */
	struct page **cpages;		/* pages store compressed data in cluster */
	unsigned int nr_cpages;		/* total page number in cpages */
	void *rbuf;			/* virtual mapped address on rpages */
	struct compress_data *cbuf;	/* virtual mapped address on cpages */
	size_t rlen;			/* valid data length in rbuf */
	size_t clen;			/* valid data length in cbuf */
	void *private;			/* payload buffer for specified compression algorithm */
};

/* compress context for write IO path */
struct compress_io_ctx {
	u32 magic;			/* magic number to indicate page is compressed */
	struct inode *inode;		/* inode the context belong to */
	struct page **rpages;		/* pages store raw data in cluster */
	unsigned int nr_rpages;		/* total page number in rpages */
	refcount_t ref;			/* referrence count of raw page */
};

/* decompress io context for read IO path */
struct decompress_io_ctx {
	u32 magic;			/* magic number to indicate page is compressed */
	struct inode *inode;		/* inode the context belong to */
	pgoff_t cluster_idx;		/* cluster index number */
	unsigned int cluster_size;	/* page count in cluster */
	unsigned int log_cluster_size;	/* log of cluster size */
	struct page **rpages;		/* pages store raw data in cluster */
	unsigned int nr_rpages;		/* total page number in rpages */
	struct page **cpages;		/* pages store compressed data in cluster */
	unsigned int nr_cpages;		/* total page number in cpages */
	struct page **tpages;		/* temp pages to pad holes in cluster */
	void *rbuf;			/* virtual mapped address on rpages */
	struct compress_data *cbuf;	/* virtual mapped address on cpages */
	size_t rlen;			/* valid data length in rbuf */
	size_t clen;			/* valid data length in cbuf */
	refcount_t ref;			/* referrence count of compressed page */
	bool failed;			/* indicate IO error during decompression */
};

#define NULL_CLUSTER			((unsigned int)(~0))
#define MIN_COMPRESS_LOG_SIZE		2
#define MAX_COMPRESS_LOG_SIZE		8

struct f2fs_sb_info {
	struct super_block *sb;			/* pointer to VFS super block */
	struct proc_dir_entry *s_proc;		/* proc entry */
	struct f2fs_super_block *raw_super;	/* raw super block pointer */
	struct rw_semaphore sb_lock;		/* lock for raw super block */
	int valid_super_block;			/* valid super block no */
	unsigned long s_flag;				/* flags for sbi */
	struct mutex writepages;		/* mutex for writepages() */
#ifdef CONFIG_UNICODE
	struct unicode_map *s_encoding;
	__u16 s_encoding_flags;
#endif

#ifdef CONFIG_BLK_DEV_ZONED
	unsigned int blocks_per_blkz;		/* F2FS blocks per zone */
	unsigned int log_blocks_per_blkz;	/* log2 F2FS blocks per zone */
#endif

	/* for node-related operations */
	struct f2fs_nm_info *nm_info;		/* node manager */
	struct inode *node_inode;		/* cache node blocks */

	/* for segment-related operations */
	struct f2fs_sm_info *sm_info;		/* segment manager */

	/* for bio operations */
	struct f2fs_bio_info *write_io[NR_PAGE_TYPE];	/* for write bios */
	/* keep migration IO order for LFS mode */
	struct rw_semaphore io_order_lock;
	mempool_t *write_io_dummy;		/* Dummy pages */

	/* for checkpoint */
	struct f2fs_checkpoint *ckpt;		/* raw checkpoint pointer */
	int cur_cp_pack;			/* remain current cp pack */
	spinlock_t cp_lock;			/* for flag in ckpt */
	struct inode *meta_inode;		/* cache meta blocks */
	struct mutex cp_mutex;			/* checkpoint procedure lock */
	struct rw_semaphore cp_rwsem;		/* blocking FS operations */
	struct rw_semaphore node_write;		/* locking node writes */
	struct rw_semaphore node_change;	/* locking node change */
	wait_queue_head_t cp_wait;
	unsigned long last_time[MAX_TIME];	/* to store time in jiffies */
	long interval_time[MAX_TIME];		/* to store thresholds */

	struct inode_management im[MAX_INO_ENTRY];      /* manage inode cache */

	spinlock_t fsync_node_lock;		/* for node entry lock */
	struct list_head fsync_node_list;	/* node list head */
	unsigned int fsync_seg_id;		/* sequence id */
	unsigned int fsync_node_num;		/* number of node entries */

	/* for orphan inode, use 0'th array */
	unsigned int max_orphans;		/* max orphan inodes */

	/* for inode management */
	struct list_head inode_list[NR_INODE_TYPE];	/* dirty inode list */
	spinlock_t inode_lock[NR_INODE_TYPE];	/* for dirty inode list lock */
	struct mutex flush_lock;		/* for flush exclusion */

	/* for extent tree cache */
	struct radix_tree_root extent_tree_root;/* cache extent cache entries */
	struct mutex extent_tree_lock;	/* locking extent radix tree */
	struct list_head extent_list;		/* lru list for shrinker */
	spinlock_t extent_lock;			/* locking extent lru list */
	atomic_t total_ext_tree;		/* extent tree count */
	struct list_head zombie_list;		/* extent zombie tree list */
	atomic_t total_zombie_tree;		/* extent zombie tree count */
	atomic_t total_ext_node;		/* extent info count */

	/* basic filesystem units */
	unsigned int log_sectors_per_block;	/* log2 sectors per block */
	unsigned int log_blocksize;		/* log2 block size */
	unsigned int blocksize;			/* block size */
	unsigned int root_ino_num;		/* root inode number*/
	unsigned int node_ino_num;		/* node inode number*/
	unsigned int meta_ino_num;		/* meta inode number*/
	unsigned int log_blocks_per_seg;	/* log2 blocks per segment */
	unsigned int blocks_per_seg;		/* blocks per segment */
	unsigned int segs_per_sec;		/* segments per section */
	unsigned int secs_per_zone;		/* sections per zone */
	unsigned int total_sections;		/* total section count */
	struct mutex resize_mutex;		/* for resize exclusion */
	unsigned int total_node_count;		/* total node block count */
	unsigned int total_valid_node_count;	/* valid node block count */
	loff_t max_file_blocks;			/* max block index of file */
	int dir_level;				/* directory level */
	int readdir_ra;				/* readahead inode in readdir */

	block_t user_block_count;		/* # of user blocks */
	block_t total_valid_block_count;	/* # of valid blocks */
	block_t discard_blks;			/* discard command candidats */
	block_t last_valid_block_count;		/* for recovery */
	block_t reserved_blocks;		/* configurable reserved blocks */
	block_t current_reserved_blocks;	/* current reserved blocks */

	/* Additional tracking for no checkpoint mode */
	block_t unusable_block_count;		/* # of blocks saved by last cp */

	unsigned int nquota_files;		/* # of quota sysfile */
	struct rw_semaphore quota_sem;		/* blocking cp for flags */

	/* # of pages, see count_type */
	atomic_t nr_pages[NR_COUNT_TYPE];
	/* # of allocated blocks */
	struct percpu_counter alloc_valid_block_count;

	/* writeback control */
	atomic_t wb_sync_req[META];	/* count # of WB_SYNC threads */

	/* valid inode count */
	struct percpu_counter total_valid_inode_count;

	struct f2fs_mount_info mount_opt;	/* mount options */

	/* for cleaning operations */
	struct rw_semaphore gc_lock;		/*
						 * semaphore for GC, avoid
						 * race between GC and GC or CP
						 */
	struct f2fs_gc_kthread	*gc_thread;	/* GC thread */
	unsigned int cur_victim_sec;		/* current victim section num */
	unsigned int gc_mode;			/* current GC state */
	unsigned int next_victim_seg[2];	/* next segment in victim section */
	unsigned int rapid_gc;			/* is rapid GC running */
	/* for skip statistic */
	unsigned int atomic_files;              /* # of opened atomic file */
	unsigned long long skipped_atomic_files[2];	/* FG_GC and BG_GC */
	unsigned long long skipped_gc_rwsem;		/* FG_GC only */

	/* threshold for gc trials on pinned files */
	u64 gc_pin_file_threshold;
	struct rw_semaphore pin_sem;

	/* maximum # of trials to find a victim segment for SSR and GC */
	unsigned int max_victim_search;
	/* migration granularity of garbage collection, unit: segment */
	unsigned int migration_granularity;

	/*
	 * for stat information.
	 * one is for the LFS mode, and the other is for the SSR mode.
	 */
#ifdef CONFIG_F2FS_STAT_FS
	struct f2fs_stat_info *stat_info;	/* FS status information */
	atomic_t meta_count[META_MAX];		/* # of meta blocks */
	unsigned int segment_count[2];		/* # of allocated segments */
	unsigned int block_count[2];		/* # of allocated blocks */
	atomic_t inplace_count;		/* # of inplace update */
	atomic64_t total_hit_ext;		/* # of lookup extent cache */
	atomic64_t read_hit_rbtree;		/* # of hit rbtree extent node */
	atomic64_t read_hit_largest;		/* # of hit largest extent node */
	atomic64_t read_hit_cached;		/* # of hit cached extent node */
	atomic_t inline_xattr;			/* # of inline_xattr inodes */
	atomic_t inline_inode;			/* # of inline_data inodes */
	atomic_t inline_dir;			/* # of inline_dentry inodes */
	atomic_t compr_inode;			/* # of compressed inodes */
	atomic_t compr_blocks;			/* # of compressed blocks */
	atomic_t vw_cnt;			/* # of volatile writes */
	atomic_t max_aw_cnt;			/* max # of atomic writes */
	atomic_t max_vw_cnt;			/* max # of volatile writes */
	unsigned int io_skip_bggc;		/* skip background gc for in-flight IO */
	unsigned int other_skip_bggc;		/* skip background gc for other reasons */
	unsigned int ndirty_inode[NR_INODE_TYPE];	/* # of dirty inodes */
#endif
	spinlock_t stat_lock;			/* lock for stat operations */

	/* For app/fs IO statistics */
	spinlock_t iostat_lock;
	unsigned long long write_iostat[NR_IO_TYPE];
	bool iostat_enable;

	/* For sysfs suppport */
	struct kobject s_kobj;
	struct completion s_kobj_unregister;

	/* For shrinker support */
	struct list_head s_list;
	int s_ndevs;				/* number of devices */
	struct f2fs_dev_info *devs;		/* for device list */
	unsigned int dirty_device;		/* for checkpoint data flush */
	spinlock_t dev_lock;			/* protect dirty_device */
	struct mutex umount_mutex;
	unsigned int shrinker_run_no;

	/* For write statistics */
	u64 sectors_written_start;
	u64 kbytes_written;

	/* Reference to checksum algorithm driver via cryptoapi */
	struct crypto_shash *s_chksum_driver;

	/* Precomputed FS UUID checksum for seeding other checksums */
	__u32 s_chksum_seed;

<<<<<<< HEAD
	struct list_head list;
=======
	struct workqueue_struct *post_read_wq;	/* post read workqueue */
>>>>>>> 786344a4
};

struct f2fs_private_dio {
	struct inode *inode;
	void *orig_private;
	bio_end_io_t *orig_end_io;
	bool write;
};

#ifdef CONFIG_F2FS_FAULT_INJECTION
#define f2fs_show_injection_info(sbi, type)					\
	printk_ratelimited("%sF2FS-fs (%s) : inject %s in %s of %pS\n",	\
		KERN_INFO, sbi->sb->s_id,				\
		f2fs_fault_name[type],					\
		__func__, __builtin_return_address(0))
static inline bool time_to_inject(struct f2fs_sb_info *sbi, int type)
{
	struct f2fs_fault_info *ffi = &F2FS_OPTION(sbi).fault_info;

	if (!ffi->inject_rate)
		return false;

	if (!IS_FAULT_SET(ffi, type))
		return false;

	atomic_inc(&ffi->inject_ops);
	if (atomic_read(&ffi->inject_ops) >= ffi->inject_rate) {
		atomic_set(&ffi->inject_ops, 0);
		return true;
	}
	return false;
}
#else
#define f2fs_show_injection_info(sbi, type) do { } while (0)
static inline bool time_to_inject(struct f2fs_sb_info *sbi, int type)
{
	return false;
}
#endif

/*
 * Test if the mounted volume is a multi-device volume.
 *   - For a single regular disk volume, sbi->s_ndevs is 0.
 *   - For a single zoned disk volume, sbi->s_ndevs is 1.
 *   - For a multi-device volume, sbi->s_ndevs is always 2 or more.
 */
static inline bool f2fs_is_multi_device(struct f2fs_sb_info *sbi)
{
	return sbi->s_ndevs > 1;
}

/* For write statistics. Suppose sector size is 512 bytes,
 * and the return value is in kbytes. s is of struct f2fs_sb_info.
 */
#define BD_PART_WRITTEN(s)						 \
(((u64)part_stat_read((s)->sb->s_bdev->bd_part, sectors[1]) -		 \
		(s)->sectors_written_start) >> 1)

static inline void f2fs_update_time(struct f2fs_sb_info *sbi, int type)
{
	unsigned long now = jiffies;

	sbi->last_time[type] = now;

	/* DISCARD_TIME and GC_TIME are based on REQ_TIME */
	if (type == REQ_TIME) {
		sbi->last_time[DISCARD_TIME] = now;
		sbi->last_time[GC_TIME] = now;
	}
}

static inline bool f2fs_time_over(struct f2fs_sb_info *sbi, int type)
{
	unsigned long interval = sbi->interval_time[type] * HZ;

	return time_after(jiffies, sbi->last_time[type] + interval);
}

static inline unsigned int f2fs_time_to_wait(struct f2fs_sb_info *sbi,
						int type)
{
	unsigned long interval = sbi->interval_time[type] * HZ;
	unsigned int wait_ms = 0;
	long delta;

	delta = (sbi->last_time[type] + interval) - jiffies;
	if (delta > 0)
		wait_ms = jiffies_to_msecs(delta);

	return wait_ms;
}

/*
 * Inline functions
 */
static inline u32 __f2fs_crc32(struct f2fs_sb_info *sbi, u32 crc,
			      const void *address, unsigned int length)
{
	struct {
		struct shash_desc shash;
		char ctx[4];
	} desc;
	int err;

	BUG_ON(crypto_shash_descsize(sbi->s_chksum_driver) != sizeof(desc.ctx));

	desc.shash.tfm = sbi->s_chksum_driver;
	desc.shash.flags = 0;
	*(u32 *)desc.ctx = crc;

	err = crypto_shash_update(&desc.shash, address, length);
	BUG_ON(err);

	return *(u32 *)desc.ctx;
}

static inline u32 f2fs_crc32(struct f2fs_sb_info *sbi, const void *address,
			   unsigned int length)
{
	return __f2fs_crc32(sbi, F2FS_SUPER_MAGIC, address, length);
}

static inline bool f2fs_crc_valid(struct f2fs_sb_info *sbi, __u32 blk_crc,
				  void *buf, size_t buf_size)
{
	return f2fs_crc32(sbi, buf, buf_size) == blk_crc;
}

static inline u32 f2fs_chksum(struct f2fs_sb_info *sbi, u32 crc,
			      const void *address, unsigned int length)
{
	return __f2fs_crc32(sbi, crc, address, length);
}

static inline struct f2fs_inode_info *F2FS_I(struct inode *inode)
{
	return container_of(inode, struct f2fs_inode_info, vfs_inode);
}

static inline struct f2fs_sb_info *F2FS_SB(struct super_block *sb)
{
	return sb->s_fs_info;
}

static inline struct f2fs_sb_info *F2FS_I_SB(struct inode *inode)
{
	return F2FS_SB(inode->i_sb);
}

static inline struct f2fs_sb_info *F2FS_M_SB(struct address_space *mapping)
{
	return F2FS_I_SB(mapping->host);
}

static inline struct f2fs_sb_info *F2FS_P_SB(struct page *page)
{
	return F2FS_M_SB(page_file_mapping(page));
}

static inline struct f2fs_super_block *F2FS_RAW_SUPER(struct f2fs_sb_info *sbi)
{
	return (struct f2fs_super_block *)(sbi->raw_super);
}

static inline struct f2fs_checkpoint *F2FS_CKPT(struct f2fs_sb_info *sbi)
{
	return (struct f2fs_checkpoint *)(sbi->ckpt);
}

static inline struct f2fs_node *F2FS_NODE(struct page *page)
{
	return (struct f2fs_node *)page_address(page);
}

static inline struct f2fs_inode *F2FS_INODE(struct page *page)
{
	return &((struct f2fs_node *)page_address(page))->i;
}

static inline struct f2fs_nm_info *NM_I(struct f2fs_sb_info *sbi)
{
	return (struct f2fs_nm_info *)(sbi->nm_info);
}

static inline struct f2fs_sm_info *SM_I(struct f2fs_sb_info *sbi)
{
	return (struct f2fs_sm_info *)(sbi->sm_info);
}

static inline struct sit_info *SIT_I(struct f2fs_sb_info *sbi)
{
	return (struct sit_info *)(SM_I(sbi)->sit_info);
}

static inline struct free_segmap_info *FREE_I(struct f2fs_sb_info *sbi)
{
	return (struct free_segmap_info *)(SM_I(sbi)->free_info);
}

static inline struct dirty_seglist_info *DIRTY_I(struct f2fs_sb_info *sbi)
{
	return (struct dirty_seglist_info *)(SM_I(sbi)->dirty_info);
}

static inline struct address_space *META_MAPPING(struct f2fs_sb_info *sbi)
{
	return sbi->meta_inode->i_mapping;
}

static inline struct address_space *NODE_MAPPING(struct f2fs_sb_info *sbi)
{
	return sbi->node_inode->i_mapping;
}

static inline bool is_sbi_flag_set(struct f2fs_sb_info *sbi, unsigned int type)
{
	return test_bit(type, &sbi->s_flag);
}

static inline void set_sbi_flag(struct f2fs_sb_info *sbi, unsigned int type)
{
	set_bit(type, &sbi->s_flag);
}

static inline void clear_sbi_flag(struct f2fs_sb_info *sbi, unsigned int type)
{
	clear_bit(type, &sbi->s_flag);
}

static inline unsigned long long cur_cp_version(struct f2fs_checkpoint *cp)
{
	return le64_to_cpu(cp->checkpoint_ver);
}

static inline unsigned long f2fs_qf_ino(struct super_block *sb, int type)
{
	if (type < F2FS_MAX_QUOTAS)
		return le32_to_cpu(F2FS_SB(sb)->raw_super->qf_ino[type]);
	return 0;
}

static inline __u64 cur_cp_crc(struct f2fs_checkpoint *cp)
{
	size_t crc_offset = le32_to_cpu(cp->checksum_offset);
	return le32_to_cpu(*((__le32 *)((unsigned char *)cp + crc_offset)));
}

static inline bool __is_set_ckpt_flags(struct f2fs_checkpoint *cp, unsigned int f)
{
	unsigned int ckpt_flags = le32_to_cpu(cp->ckpt_flags);

	return ckpt_flags & f;
}

static inline bool is_set_ckpt_flags(struct f2fs_sb_info *sbi, unsigned int f)
{
	return __is_set_ckpt_flags(F2FS_CKPT(sbi), f);
}

static inline void __set_ckpt_flags(struct f2fs_checkpoint *cp, unsigned int f)
{
	unsigned int ckpt_flags;

	ckpt_flags = le32_to_cpu(cp->ckpt_flags);
	ckpt_flags |= f;
	cp->ckpt_flags = cpu_to_le32(ckpt_flags);
}

static inline void set_ckpt_flags(struct f2fs_sb_info *sbi, unsigned int f)
{
	unsigned long flags;

	spin_lock_irqsave(&sbi->cp_lock, flags);
	__set_ckpt_flags(F2FS_CKPT(sbi), f);
	spin_unlock_irqrestore(&sbi->cp_lock, flags);
}

static inline void __clear_ckpt_flags(struct f2fs_checkpoint *cp, unsigned int f)
{
	unsigned int ckpt_flags;

	ckpt_flags = le32_to_cpu(cp->ckpt_flags);
	ckpt_flags &= (~f);
	cp->ckpt_flags = cpu_to_le32(ckpt_flags);
}

static inline void clear_ckpt_flags(struct f2fs_sb_info *sbi, unsigned int f)
{
	unsigned long flags;

	spin_lock_irqsave(&sbi->cp_lock, flags);
	__clear_ckpt_flags(F2FS_CKPT(sbi), f);
	spin_unlock_irqrestore(&sbi->cp_lock, flags);
}

static inline void disable_nat_bits(struct f2fs_sb_info *sbi, bool lock)
{
	unsigned long flags;
	unsigned char *nat_bits;

	/*
	 * In order to re-enable nat_bits we need to call fsck.f2fs by
	 * set_sbi_flag(sbi, SBI_NEED_FSCK). But it may give huge cost,
	 * so let's rely on regular fsck or unclean shutdown.
	 */

	if (lock)
		spin_lock_irqsave(&sbi->cp_lock, flags);
	__clear_ckpt_flags(F2FS_CKPT(sbi), CP_NAT_BITS_FLAG);
	nat_bits = NM_I(sbi)->nat_bits;
	NM_I(sbi)->nat_bits = NULL;
	if (lock)
		spin_unlock_irqrestore(&sbi->cp_lock, flags);

	kvfree(nat_bits);
}

static inline bool enabled_nat_bits(struct f2fs_sb_info *sbi,
					struct cp_control *cpc)
{
	bool set = is_set_ckpt_flags(sbi, CP_NAT_BITS_FLAG);

	return (cpc) ? (cpc->reason & CP_UMOUNT) && set : set;
}

static inline void f2fs_lock_op(struct f2fs_sb_info *sbi)
{
	down_read(&sbi->cp_rwsem);
}

static inline int f2fs_trylock_op(struct f2fs_sb_info *sbi)
{
	return down_read_trylock(&sbi->cp_rwsem);
}

static inline void f2fs_unlock_op(struct f2fs_sb_info *sbi)
{
	up_read(&sbi->cp_rwsem);
}

static inline void f2fs_lock_all(struct f2fs_sb_info *sbi)
{
	down_write(&sbi->cp_rwsem);
}

static inline void f2fs_unlock_all(struct f2fs_sb_info *sbi)
{
	up_write(&sbi->cp_rwsem);
}

static inline int __get_cp_reason(struct f2fs_sb_info *sbi)
{
	int reason = CP_SYNC;

	if (test_opt(sbi, FASTBOOT))
		reason = CP_FASTBOOT;
	if (is_sbi_flag_set(sbi, SBI_IS_CLOSE))
		reason = CP_UMOUNT;
	return reason;
}

static inline bool __remain_node_summaries(int reason)
{
	return (reason & (CP_UMOUNT | CP_FASTBOOT));
}

static inline bool __exist_node_summaries(struct f2fs_sb_info *sbi)
{
	return (is_set_ckpt_flags(sbi, CP_UMOUNT_FLAG) ||
			is_set_ckpt_flags(sbi, CP_FASTBOOT_FLAG));
}

/*
 * Check whether the inode has blocks or not
 */
static inline int F2FS_HAS_BLOCKS(struct inode *inode)
{
	block_t xattr_block = F2FS_I(inode)->i_xattr_nid ? 1 : 0;

	return (inode->i_blocks >> F2FS_LOG_SECTORS_PER_BLOCK) > xattr_block;
}

static inline bool f2fs_has_xattr_block(unsigned int ofs)
{
	return ofs == XATTR_NODE_OFFSET;
}

static inline bool __allow_reserved_blocks(struct f2fs_sb_info *sbi,
					struct inode *inode, bool cap)
{
	if (!inode)
		return true;
	if (!test_opt(sbi, RESERVE_ROOT))
		return false;
	if (IS_NOQUOTA(inode))
		return true;
	if (uid_eq(F2FS_OPTION(sbi).s_resuid, current_fsuid()))
		return true;
	if (!gid_eq(F2FS_OPTION(sbi).s_resgid, GLOBAL_ROOT_GID) &&
					in_group_p(F2FS_OPTION(sbi).s_resgid))
		return true;
	if (cap && capable(CAP_SYS_RESOURCE))
		return true;
	return false;
}

static inline void f2fs_i_blocks_write(struct inode *, block_t, bool, bool);
static inline int inc_valid_block_count(struct f2fs_sb_info *sbi,
				 struct inode *inode, blkcnt_t *count)
{
	blkcnt_t diff = 0, release = 0;
	block_t avail_user_block_count;
	int ret;

	ret = dquot_reserve_block(inode, *count);
	if (ret)
		return ret;

	if (time_to_inject(sbi, FAULT_BLOCK)) {
		f2fs_show_injection_info(sbi, FAULT_BLOCK);
		release = *count;
		goto release_quota;
	}

	/*
	 * let's increase this in prior to actual block count change in order
	 * for f2fs_sync_file to avoid data races when deciding checkpoint.
	 */
	percpu_counter_add(&sbi->alloc_valid_block_count, (*count));

	spin_lock(&sbi->stat_lock);
	sbi->total_valid_block_count += (block_t)(*count);
	avail_user_block_count = sbi->user_block_count -
					sbi->current_reserved_blocks;

	if (!__allow_reserved_blocks(sbi, inode, true))
		avail_user_block_count -= F2FS_OPTION(sbi).root_reserved_blocks;
	if (unlikely(is_sbi_flag_set(sbi, SBI_CP_DISABLED))) {
		if (avail_user_block_count > sbi->unusable_block_count)
			avail_user_block_count -= sbi->unusable_block_count;
		else
			avail_user_block_count = 0;
	}
	if (unlikely(sbi->total_valid_block_count > avail_user_block_count)) {
		diff = sbi->total_valid_block_count - avail_user_block_count;
		if (diff > *count)
			diff = *count;
		*count -= diff;
		release = diff;
		sbi->total_valid_block_count -= diff;
		if (!*count) {
			spin_unlock(&sbi->stat_lock);
			goto enospc;
		}
	}
	spin_unlock(&sbi->stat_lock);

	if (unlikely(release)) {
		percpu_counter_sub(&sbi->alloc_valid_block_count, release);
		dquot_release_reservation_block(inode, release);
	}
	f2fs_i_blocks_write(inode, *count, true, true);
	return 0;

enospc:
	percpu_counter_sub(&sbi->alloc_valid_block_count, release);
release_quota:
	dquot_release_reservation_block(inode, release);
	return -ENOSPC;
}

__printf(2, 3)
void f2fs_printk(struct f2fs_sb_info *sbi, const char *fmt, ...);

#define f2fs_err(sbi, fmt, ...)						\
	f2fs_printk(sbi, KERN_ERR fmt, ##__VA_ARGS__)
#define f2fs_warn(sbi, fmt, ...)					\
	f2fs_printk(sbi, KERN_WARNING fmt, ##__VA_ARGS__)
#define f2fs_notice(sbi, fmt, ...)					\
	f2fs_printk(sbi, KERN_NOTICE fmt, ##__VA_ARGS__)
#define f2fs_info(sbi, fmt, ...)					\
	f2fs_printk(sbi, KERN_INFO fmt, ##__VA_ARGS__)
#define f2fs_debug(sbi, fmt, ...)					\
	f2fs_printk(sbi, KERN_DEBUG fmt, ##__VA_ARGS__)

static inline void dec_valid_block_count(struct f2fs_sb_info *sbi,
						struct inode *inode,
						block_t count)
{
	blkcnt_t sectors = count << F2FS_LOG_SECTORS_PER_BLOCK;

	spin_lock(&sbi->stat_lock);
	f2fs_bug_on(sbi, sbi->total_valid_block_count < (block_t) count);
	sbi->total_valid_block_count -= (block_t)count;
	if (sbi->reserved_blocks &&
		sbi->current_reserved_blocks < sbi->reserved_blocks)
		sbi->current_reserved_blocks = min(sbi->reserved_blocks,
					sbi->current_reserved_blocks + count);
	spin_unlock(&sbi->stat_lock);
	if (unlikely(inode->i_blocks < sectors)) {
		f2fs_warn(sbi, "Inconsistent i_blocks, ino:%lu, iblocks:%llu, sectors:%llu",
			  inode->i_ino,
			  (unsigned long long)inode->i_blocks,
			  (unsigned long long)sectors);
		set_sbi_flag(sbi, SBI_NEED_FSCK);
		return;
	}
	f2fs_i_blocks_write(inode, count, false, true);
}

static inline void inc_page_count(struct f2fs_sb_info *sbi, int count_type)
{
	atomic_inc(&sbi->nr_pages[count_type]);

	if (count_type == F2FS_DIRTY_DENTS ||
			count_type == F2FS_DIRTY_NODES ||
			count_type == F2FS_DIRTY_META ||
			count_type == F2FS_DIRTY_QDATA ||
			count_type == F2FS_DIRTY_IMETA)
		set_sbi_flag(sbi, SBI_IS_DIRTY);
}

static inline void inode_inc_dirty_pages(struct inode *inode)
{
	atomic_inc(&F2FS_I(inode)->dirty_pages);
	inc_page_count(F2FS_I_SB(inode), S_ISDIR(inode->i_mode) ?
				F2FS_DIRTY_DENTS : F2FS_DIRTY_DATA);
	if (IS_NOQUOTA(inode))
		inc_page_count(F2FS_I_SB(inode), F2FS_DIRTY_QDATA);
}

static inline void dec_page_count(struct f2fs_sb_info *sbi, int count_type)
{
	atomic_dec(&sbi->nr_pages[count_type]);
}

static inline void inode_dec_dirty_pages(struct inode *inode)
{
	if (!S_ISDIR(inode->i_mode) && !S_ISREG(inode->i_mode) &&
			!S_ISLNK(inode->i_mode))
		return;

	atomic_dec(&F2FS_I(inode)->dirty_pages);
	dec_page_count(F2FS_I_SB(inode), S_ISDIR(inode->i_mode) ?
				F2FS_DIRTY_DENTS : F2FS_DIRTY_DATA);
	if (IS_NOQUOTA(inode))
		dec_page_count(F2FS_I_SB(inode), F2FS_DIRTY_QDATA);
}

static inline s64 get_pages(struct f2fs_sb_info *sbi, int count_type)
{
	return atomic_read(&sbi->nr_pages[count_type]);
}

static inline int get_dirty_pages(struct inode *inode)
{
	return atomic_read(&F2FS_I(inode)->dirty_pages);
}

static inline int get_blocktype_secs(struct f2fs_sb_info *sbi, int block_type)
{
	unsigned int pages_per_sec = sbi->segs_per_sec * sbi->blocks_per_seg;
	unsigned int segs = (get_pages(sbi, block_type) + pages_per_sec - 1) >>
						sbi->log_blocks_per_seg;

	return segs / sbi->segs_per_sec;
}

static inline block_t valid_user_blocks(struct f2fs_sb_info *sbi)
{
	return sbi->total_valid_block_count;
}

static inline block_t discard_blocks(struct f2fs_sb_info *sbi)
{
	return sbi->discard_blks;
}

static inline unsigned long __bitmap_size(struct f2fs_sb_info *sbi, int flag)
{
	struct f2fs_checkpoint *ckpt = F2FS_CKPT(sbi);

	/* return NAT or SIT bitmap */
	if (flag == NAT_BITMAP)
		return le32_to_cpu(ckpt->nat_ver_bitmap_bytesize);
	else if (flag == SIT_BITMAP)
		return le32_to_cpu(ckpt->sit_ver_bitmap_bytesize);

	return 0;
}

static inline block_t __cp_payload(struct f2fs_sb_info *sbi)
{
	return le32_to_cpu(F2FS_RAW_SUPER(sbi)->cp_payload);
}

static inline void *__bitmap_ptr(struct f2fs_sb_info *sbi, int flag)
{
	struct f2fs_checkpoint *ckpt = F2FS_CKPT(sbi);
	int offset;

	if (is_set_ckpt_flags(sbi, CP_LARGE_NAT_BITMAP_FLAG)) {
		offset = (flag == SIT_BITMAP) ?
			le32_to_cpu(ckpt->nat_ver_bitmap_bytesize) : 0;
		/*
		 * if large_nat_bitmap feature is enabled, leave checksum
		 * protection for all nat/sit bitmaps.
		 */
		return &ckpt->sit_nat_version_bitmap + offset + sizeof(__le32);
	}

	if (__cp_payload(sbi) > 0) {
		if (flag == NAT_BITMAP)
			return &ckpt->sit_nat_version_bitmap;
		else
			return (unsigned char *)ckpt + F2FS_BLKSIZE;
	} else {
		offset = (flag == NAT_BITMAP) ?
			le32_to_cpu(ckpt->sit_ver_bitmap_bytesize) : 0;
		return &ckpt->sit_nat_version_bitmap + offset;
	}
}

static inline block_t __start_cp_addr(struct f2fs_sb_info *sbi)
{
	block_t start_addr = le32_to_cpu(F2FS_RAW_SUPER(sbi)->cp_blkaddr);

	if (sbi->cur_cp_pack == 2)
		start_addr += sbi->blocks_per_seg;
	return start_addr;
}

static inline block_t __start_cp_next_addr(struct f2fs_sb_info *sbi)
{
	block_t start_addr = le32_to_cpu(F2FS_RAW_SUPER(sbi)->cp_blkaddr);

	if (sbi->cur_cp_pack == 1)
		start_addr += sbi->blocks_per_seg;
	return start_addr;
}

static inline void __set_cp_next_pack(struct f2fs_sb_info *sbi)
{
	sbi->cur_cp_pack = (sbi->cur_cp_pack == 1) ? 2 : 1;
}

static inline block_t __start_sum_addr(struct f2fs_sb_info *sbi)
{
	return le32_to_cpu(F2FS_CKPT(sbi)->cp_pack_start_sum);
}

static inline int inc_valid_node_count(struct f2fs_sb_info *sbi,
					struct inode *inode, bool is_inode)
{
	block_t	valid_block_count;
	unsigned int valid_node_count, user_block_count;
	int err;

	if (is_inode) {
		if (inode) {
			err = dquot_alloc_inode(inode);
			if (err)
				return err;
		}
	} else {
		err = dquot_reserve_block(inode, 1);
		if (err)
			return err;
	}

	if (time_to_inject(sbi, FAULT_BLOCK)) {
		f2fs_show_injection_info(sbi, FAULT_BLOCK);
		goto enospc;
	}

	spin_lock(&sbi->stat_lock);

	valid_block_count = sbi->total_valid_block_count +
					sbi->current_reserved_blocks + 1;

	if (!__allow_reserved_blocks(sbi, inode, false))
		valid_block_count += F2FS_OPTION(sbi).root_reserved_blocks;
	user_block_count = sbi->user_block_count;
	if (unlikely(is_sbi_flag_set(sbi, SBI_CP_DISABLED)))
		user_block_count -= sbi->unusable_block_count;

	if (unlikely(valid_block_count > user_block_count)) {
		spin_unlock(&sbi->stat_lock);
		goto enospc;
	}

	valid_node_count = sbi->total_valid_node_count + 1;
	if (unlikely(valid_node_count > sbi->total_node_count)) {
		spin_unlock(&sbi->stat_lock);
		goto enospc;
	}

	sbi->total_valid_node_count++;
	sbi->total_valid_block_count++;
	spin_unlock(&sbi->stat_lock);

	if (inode) {
		if (is_inode)
			f2fs_mark_inode_dirty_sync(inode, true);
		else
			f2fs_i_blocks_write(inode, 1, true, true);
	}

	percpu_counter_inc(&sbi->alloc_valid_block_count);
	return 0;

enospc:
	if (is_inode) {
		if (inode)
			dquot_free_inode(inode);
	} else {
		dquot_release_reservation_block(inode, 1);
	}
	return -ENOSPC;
}

static inline void dec_valid_node_count(struct f2fs_sb_info *sbi,
					struct inode *inode, bool is_inode)
{
	spin_lock(&sbi->stat_lock);

	f2fs_bug_on(sbi, !sbi->total_valid_block_count);
	f2fs_bug_on(sbi, !sbi->total_valid_node_count);

	sbi->total_valid_node_count--;
	sbi->total_valid_block_count--;
	if (sbi->reserved_blocks &&
		sbi->current_reserved_blocks < sbi->reserved_blocks)
		sbi->current_reserved_blocks++;

	spin_unlock(&sbi->stat_lock);

	if (is_inode) {
		dquot_free_inode(inode);
	} else {
		if (unlikely(inode->i_blocks == 0)) {
			f2fs_warn(sbi, "Inconsistent i_blocks, ino:%lu, iblocks:%llu",
				  inode->i_ino,
				  (unsigned long long)inode->i_blocks);
			set_sbi_flag(sbi, SBI_NEED_FSCK);
			return;
		}
		f2fs_i_blocks_write(inode, 1, false, true);
	}
}

static inline unsigned int valid_node_count(struct f2fs_sb_info *sbi)
{
	return sbi->total_valid_node_count;
}

static inline void inc_valid_inode_count(struct f2fs_sb_info *sbi)
{
	percpu_counter_inc(&sbi->total_valid_inode_count);
}

static inline void dec_valid_inode_count(struct f2fs_sb_info *sbi)
{
	percpu_counter_dec(&sbi->total_valid_inode_count);
}

static inline s64 valid_inode_count(struct f2fs_sb_info *sbi)
{
	return percpu_counter_sum_positive(&sbi->total_valid_inode_count);
}

static inline struct page *f2fs_grab_cache_page(struct address_space *mapping,
						pgoff_t index, bool for_write)
{
	struct page *page;

	if (IS_ENABLED(CONFIG_F2FS_FAULT_INJECTION)) {
		if (!for_write)
			page = find_get_page_flags(mapping, index,
							FGP_LOCK | FGP_ACCESSED);
		else
			page = find_lock_page(mapping, index);
		if (page)
			return page;

		if (time_to_inject(F2FS_M_SB(mapping), FAULT_PAGE_ALLOC)) {
			f2fs_show_injection_info(F2FS_M_SB(mapping),
							FAULT_PAGE_ALLOC);
			return NULL;
		}
	}

	if (!for_write)
		return grab_cache_page(mapping, index);
	return grab_cache_page_write_begin(mapping, index, AOP_FLAG_NOFS);
}

static inline struct page *f2fs_pagecache_get_page(
				struct address_space *mapping, pgoff_t index,
				int fgp_flags, gfp_t gfp_mask)
{
	if (time_to_inject(F2FS_M_SB(mapping), FAULT_PAGE_GET)) {
		f2fs_show_injection_info(F2FS_M_SB(mapping), FAULT_PAGE_GET);
		return NULL;
	}

	return pagecache_get_page(mapping, index, fgp_flags, gfp_mask);
}

static inline void f2fs_copy_page(struct page *src, struct page *dst)
{
	char *src_kaddr = kmap(src);
	char *dst_kaddr = kmap(dst);

	memcpy(dst_kaddr, src_kaddr, PAGE_SIZE);
	kunmap(dst);
	kunmap(src);
}

static inline void f2fs_put_page(struct page *page, int unlock)
{
	if (!page)
		return;

	if (unlock) {
		f2fs_bug_on(F2FS_P_SB(page), !PageLocked(page));
		unlock_page(page);
	}
	put_page(page);
}

static inline void f2fs_put_dnode(struct dnode_of_data *dn)
{
	if (dn->node_page)
		f2fs_put_page(dn->node_page, 1);
	if (dn->inode_page && dn->node_page != dn->inode_page)
		f2fs_put_page(dn->inode_page, 0);
	dn->node_page = NULL;
	dn->inode_page = NULL;
}

static inline struct kmem_cache *f2fs_kmem_cache_create(const char *name,
					size_t size)
{
	return kmem_cache_create(name, size, 0, SLAB_RECLAIM_ACCOUNT, NULL);
}

static inline void *f2fs_kmem_cache_alloc(struct kmem_cache *cachep,
						gfp_t flags)
{
	void *entry;

	entry = kmem_cache_alloc(cachep, flags);
	if (!entry)
		entry = kmem_cache_alloc(cachep, flags | __GFP_NOFAIL);
	return entry;
}

static inline bool is_idle(struct f2fs_sb_info *sbi, int type)
{
	if (sbi->gc_mode == GC_URGENT)
		return true;

	if (get_pages(sbi, F2FS_RD_DATA) || get_pages(sbi, F2FS_RD_NODE) ||
		get_pages(sbi, F2FS_RD_META) || get_pages(sbi, F2FS_WB_DATA) ||
		get_pages(sbi, F2FS_WB_CP_DATA) ||
		get_pages(sbi, F2FS_DIO_READ) ||
		get_pages(sbi, F2FS_DIO_WRITE))
		return false;

	if (type != DISCARD_TIME && SM_I(sbi) && SM_I(sbi)->dcc_info &&
			atomic_read(&SM_I(sbi)->dcc_info->queued_discard))
		return false;

	if (SM_I(sbi) && SM_I(sbi)->fcc_info &&
			atomic_read(&SM_I(sbi)->fcc_info->queued_flush))
		return false;

	return f2fs_time_over(sbi, type);
}

static inline void f2fs_radix_tree_insert(struct radix_tree_root *root,
				unsigned long index, void *item)
{
	while (radix_tree_insert(root, index, item))
		cond_resched();
}

#define RAW_IS_INODE(p)	((p)->footer.nid == (p)->footer.ino)

static inline bool IS_INODE(struct page *page)
{
	struct f2fs_node *p = F2FS_NODE(page);

	return RAW_IS_INODE(p);
}

static inline int offset_in_addr(struct f2fs_inode *i)
{
	return (i->i_inline & F2FS_EXTRA_ATTR) ?
			(le16_to_cpu(i->i_extra_isize) / sizeof(__le32)) : 0;
}

static inline __le32 *blkaddr_in_node(struct f2fs_node *node)
{
	return RAW_IS_INODE(node) ? node->i.i_addr : node->dn.addr;
}

static inline int f2fs_has_extra_attr(struct inode *inode);
static inline block_t datablock_addr(struct inode *inode,
			struct page *node_page, unsigned int offset)
{
	struct f2fs_node *raw_node;
	__le32 *addr_array;
	int base = 0;
	bool is_inode = IS_INODE(node_page);

	raw_node = F2FS_NODE(node_page);

	/* from GC path only */
	if (is_inode) {
		if (!inode)
			base = offset_in_addr(&raw_node->i);
		else if (f2fs_has_extra_attr(inode))
			base = get_extra_isize(inode);
	}

	addr_array = blkaddr_in_node(raw_node);
	return le32_to_cpu(addr_array[base + offset]);
}

static inline int f2fs_test_bit(unsigned int nr, char *addr)
{
	int mask;

	addr += (nr >> 3);
	mask = 1 << (7 - (nr & 0x07));
	return mask & *addr;
}

static inline void f2fs_set_bit(unsigned int nr, char *addr)
{
	int mask;

	addr += (nr >> 3);
	mask = 1 << (7 - (nr & 0x07));
	*addr |= mask;
}

static inline void f2fs_clear_bit(unsigned int nr, char *addr)
{
	int mask;

	addr += (nr >> 3);
	mask = 1 << (7 - (nr & 0x07));
	*addr &= ~mask;
}

static inline int f2fs_test_and_set_bit(unsigned int nr, char *addr)
{
	int mask;
	int ret;

	addr += (nr >> 3);
	mask = 1 << (7 - (nr & 0x07));
	ret = mask & *addr;
	*addr |= mask;
	return ret;
}

static inline int f2fs_test_and_clear_bit(unsigned int nr, char *addr)
{
	int mask;
	int ret;

	addr += (nr >> 3);
	mask = 1 << (7 - (nr & 0x07));
	ret = mask & *addr;
	*addr &= ~mask;
	return ret;
}

static inline void f2fs_change_bit(unsigned int nr, char *addr)
{
	int mask;

	addr += (nr >> 3);
	mask = 1 << (7 - (nr & 0x07));
	*addr ^= mask;
}

/*
 * On-disk inode flags (f2fs_inode::i_flags)
 */
#define F2FS_COMPR_FL			0x00000004 /* Compress file */
#define F2FS_SYNC_FL			0x00000008 /* Synchronous updates */
#define F2FS_IMMUTABLE_FL		0x00000010 /* Immutable file */
#define F2FS_APPEND_FL			0x00000020 /* writes to file may only append */
#define F2FS_NODUMP_FL			0x00000040 /* do not dump file */
#define F2FS_NOATIME_FL			0x00000080 /* do not update atime */
#define F2FS_NOCOMP_FL			0x00000400 /* Don't compress */
#define F2FS_INDEX_FL			0x00001000 /* hash-indexed directory */
#define F2FS_DIRSYNC_FL			0x00010000 /* dirsync behaviour (directories only) */
#define F2FS_PROJINHERIT_FL		0x20000000 /* Create with parents projid */
#define F2FS_CASEFOLD_FL		0x40000000 /* Casefolded file */

/* Flags that should be inherited by new inodes from their parent. */
#define F2FS_FL_INHERITED (F2FS_SYNC_FL | F2FS_NODUMP_FL | F2FS_NOATIME_FL | \
			   F2FS_DIRSYNC_FL | F2FS_PROJINHERIT_FL | \
			   F2FS_CASEFOLD_FL | F2FS_COMPR_FL | F2FS_NOCOMP_FL)

/* Flags that are appropriate for regular files (all but dir-specific ones). */
#define F2FS_REG_FLMASK		(~(F2FS_DIRSYNC_FL | F2FS_PROJINHERIT_FL | \
				F2FS_CASEFOLD_FL))

/* Flags that are appropriate for non-directories/regular files. */
#define F2FS_OTHER_FLMASK	(F2FS_NODUMP_FL | F2FS_NOATIME_FL)

static inline __u32 f2fs_mask_flags(umode_t mode, __u32 flags)
{
	if (S_ISDIR(mode))
		return flags;
	else if (S_ISREG(mode))
		return flags & F2FS_REG_FLMASK;
	else
		return flags & F2FS_OTHER_FLMASK;
}

/* used for f2fs_inode_info->flags */
enum {
	FI_NEW_INODE,		/* indicate newly allocated inode */
	FI_DIRTY_INODE,		/* indicate inode is dirty or not */
	FI_AUTO_RECOVER,	/* indicate inode is recoverable */
	FI_DIRTY_DIR,		/* indicate directory has dirty pages */
	FI_INC_LINK,		/* need to increment i_nlink */
	FI_ACL_MODE,		/* indicate acl mode */
	FI_NO_ALLOC,		/* should not allocate any blocks */
	FI_FREE_NID,		/* free allocated nide */
	FI_NO_EXTENT,		/* not to use the extent cache */
	FI_INLINE_XATTR,	/* used for inline xattr */
	FI_INLINE_DATA,		/* used for inline data*/
	FI_INLINE_DENTRY,	/* used for inline dentry */
	FI_APPEND_WRITE,	/* inode has appended data */
	FI_UPDATE_WRITE,	/* inode has in-place-update data */
	FI_NEED_IPU,		/* used for ipu per file */
	FI_ATOMIC_FILE,		/* indicate atomic file */
	FI_ATOMIC_COMMIT,	/* indicate the state of atomical committing */
	FI_VOLATILE_FILE,	/* indicate volatile file */
	FI_FIRST_BLOCK_WRITTEN,	/* indicate #0 data block was written */
	FI_DROP_CACHE,		/* drop dirty page cache */
	FI_DATA_EXIST,		/* indicate data exists */
	FI_INLINE_DOTS,		/* indicate inline dot dentries */
	FI_DO_DEFRAG,		/* indicate defragment is running */
	FI_DIRTY_FILE,		/* indicate regular/symlink has dirty pages */
	FI_NO_PREALLOC,		/* indicate skipped preallocated blocks */
	FI_HOT_DATA,		/* indicate file is hot */
	FI_EXTRA_ATTR,		/* indicate file has extra attribute */
	FI_PROJ_INHERIT,	/* indicate file inherits projectid */
	FI_PIN_FILE,		/* indicate file should not be gced */
	FI_ATOMIC_REVOKE_REQUEST, /* request to drop atomic data */
<<<<<<< HEAD
=======
	FI_COMPRESSED_FILE,	/* indicate file's data can be compressed */
	FI_MMAP_FILE,		/* indicate file was mmapped */
>>>>>>> 786344a4
};

static inline void __mark_inode_dirty_flag(struct inode *inode,
						int flag, bool set)
{
	switch (flag) {
	case FI_INLINE_XATTR:
	case FI_INLINE_DATA:
	case FI_INLINE_DENTRY:
	case FI_NEW_INODE:
		if (set)
			return;
		/* fall through */
	case FI_DATA_EXIST:
	case FI_INLINE_DOTS:
	case FI_PIN_FILE:
	case FI_COMPRESSED_FILE:
		f2fs_mark_inode_dirty_sync(inode, true);
	}
}

static inline void set_inode_flag(struct inode *inode, int flag)
{
	if (!test_bit(flag, &F2FS_I(inode)->flags))
		set_bit(flag, &F2FS_I(inode)->flags);
	__mark_inode_dirty_flag(inode, flag, true);
}

static inline int is_inode_flag_set(struct inode *inode, int flag)
{
	return test_bit(flag, &F2FS_I(inode)->flags);
}

static inline void clear_inode_flag(struct inode *inode, int flag)
{
	if (test_bit(flag, &F2FS_I(inode)->flags))
		clear_bit(flag, &F2FS_I(inode)->flags);
	__mark_inode_dirty_flag(inode, flag, false);
}

static inline void set_acl_inode(struct inode *inode, umode_t mode)
{
	F2FS_I(inode)->i_acl_mode = mode;
	set_inode_flag(inode, FI_ACL_MODE);
	f2fs_mark_inode_dirty_sync(inode, false);
}

static inline void f2fs_i_links_write(struct inode *inode, bool inc)
{
	if (inc)
		inc_nlink(inode);
	else
		drop_nlink(inode);
	f2fs_mark_inode_dirty_sync(inode, true);
}

static inline void f2fs_i_blocks_write(struct inode *inode,
					block_t diff, bool add, bool claim)
{
	bool clean = !is_inode_flag_set(inode, FI_DIRTY_INODE);
	bool recover = is_inode_flag_set(inode, FI_AUTO_RECOVER);

	/* add = 1, claim = 1 should be dquot_reserve_block in pair */
	if (add) {
		if (claim)
			dquot_claim_block(inode, diff);
		else
			dquot_alloc_block_nofail(inode, diff);
	} else {
		dquot_free_block(inode, diff);
	}

	f2fs_mark_inode_dirty_sync(inode, true);
	if (clean || recover)
		set_inode_flag(inode, FI_AUTO_RECOVER);
}

static inline void f2fs_i_size_write(struct inode *inode, loff_t i_size)
{
	bool clean = !is_inode_flag_set(inode, FI_DIRTY_INODE);
	bool recover = is_inode_flag_set(inode, FI_AUTO_RECOVER);

	if (i_size_read(inode) == i_size)
		return;

	i_size_write(inode, i_size);
	f2fs_mark_inode_dirty_sync(inode, true);
	if (clean || recover)
		set_inode_flag(inode, FI_AUTO_RECOVER);
}

static inline void f2fs_i_depth_write(struct inode *inode, unsigned int depth)
{
	F2FS_I(inode)->i_current_depth = depth;
	f2fs_mark_inode_dirty_sync(inode, true);
}

static inline void f2fs_i_gc_failures_write(struct inode *inode,
					unsigned int count)
{
	F2FS_I(inode)->i_gc_failures[GC_FAILURE_PIN] = count;
	f2fs_mark_inode_dirty_sync(inode, true);
}

static inline void f2fs_i_xnid_write(struct inode *inode, nid_t xnid)
{
	F2FS_I(inode)->i_xattr_nid = xnid;
	f2fs_mark_inode_dirty_sync(inode, true);
}

static inline void f2fs_i_pino_write(struct inode *inode, nid_t pino)
{
	F2FS_I(inode)->i_pino = pino;
	f2fs_mark_inode_dirty_sync(inode, true);
}

static inline void get_inline_info(struct inode *inode, struct f2fs_inode *ri)
{
	struct f2fs_inode_info *fi = F2FS_I(inode);

	if (ri->i_inline & F2FS_INLINE_XATTR)
		set_bit(FI_INLINE_XATTR, &fi->flags);
	if (ri->i_inline & F2FS_INLINE_DATA)
		set_bit(FI_INLINE_DATA, &fi->flags);
	if (ri->i_inline & F2FS_INLINE_DENTRY)
		set_bit(FI_INLINE_DENTRY, &fi->flags);
	if (ri->i_inline & F2FS_DATA_EXIST)
		set_bit(FI_DATA_EXIST, &fi->flags);
	if (ri->i_inline & F2FS_INLINE_DOTS)
		set_bit(FI_INLINE_DOTS, &fi->flags);
	if (ri->i_inline & F2FS_EXTRA_ATTR)
		set_bit(FI_EXTRA_ATTR, &fi->flags);
	if (ri->i_inline & F2FS_PIN_FILE)
		set_bit(FI_PIN_FILE, &fi->flags);
}

static inline void set_raw_inline(struct inode *inode, struct f2fs_inode *ri)
{
	ri->i_inline = 0;

	if (is_inode_flag_set(inode, FI_INLINE_XATTR))
		ri->i_inline |= F2FS_INLINE_XATTR;
	if (is_inode_flag_set(inode, FI_INLINE_DATA))
		ri->i_inline |= F2FS_INLINE_DATA;
	if (is_inode_flag_set(inode, FI_INLINE_DENTRY))
		ri->i_inline |= F2FS_INLINE_DENTRY;
	if (is_inode_flag_set(inode, FI_DATA_EXIST))
		ri->i_inline |= F2FS_DATA_EXIST;
	if (is_inode_flag_set(inode, FI_INLINE_DOTS))
		ri->i_inline |= F2FS_INLINE_DOTS;
	if (is_inode_flag_set(inode, FI_EXTRA_ATTR))
		ri->i_inline |= F2FS_EXTRA_ATTR;
	if (is_inode_flag_set(inode, FI_PIN_FILE))
		ri->i_inline |= F2FS_PIN_FILE;
}

static inline int f2fs_has_extra_attr(struct inode *inode)
{
	return is_inode_flag_set(inode, FI_EXTRA_ATTR);
}

static inline int f2fs_has_inline_xattr(struct inode *inode)
{
	return is_inode_flag_set(inode, FI_INLINE_XATTR);
}

static inline int f2fs_compressed_file(struct inode *inode)
{
	return S_ISREG(inode->i_mode) &&
		is_inode_flag_set(inode, FI_COMPRESSED_FILE);
}

static inline unsigned int addrs_per_inode(struct inode *inode)
{
	unsigned int addrs = CUR_ADDRS_PER_INODE(inode) -
				get_inline_xattr_addrs(inode);

	if (!f2fs_compressed_file(inode))
		return addrs;
	return ALIGN_DOWN(addrs, F2FS_I(inode)->i_cluster_size);
}

static inline unsigned int addrs_per_block(struct inode *inode)
{
	if (!f2fs_compressed_file(inode))
		return DEF_ADDRS_PER_BLOCK;
	return ALIGN_DOWN(DEF_ADDRS_PER_BLOCK, F2FS_I(inode)->i_cluster_size);
}

static inline void *inline_xattr_addr(struct inode *inode, struct page *page)
{
	struct f2fs_inode *ri = F2FS_INODE(page);

	return (void *)&(ri->i_addr[DEF_ADDRS_PER_INODE -
					get_inline_xattr_addrs(inode)]);
}

static inline int inline_xattr_size(struct inode *inode)
{
	if (f2fs_has_inline_xattr(inode))
		return get_inline_xattr_addrs(inode) * sizeof(__le32);
	return 0;
}

static inline int f2fs_has_inline_data(struct inode *inode)
{
	return is_inode_flag_set(inode, FI_INLINE_DATA);
}

static inline int f2fs_exist_data(struct inode *inode)
{
	return is_inode_flag_set(inode, FI_DATA_EXIST);
}

static inline int f2fs_has_inline_dots(struct inode *inode)
{
	return is_inode_flag_set(inode, FI_INLINE_DOTS);
}

static inline int f2fs_is_mmap_file(struct inode *inode)
{
	return is_inode_flag_set(inode, FI_MMAP_FILE);
}

static inline bool f2fs_is_pinned_file(struct inode *inode)
{
	return is_inode_flag_set(inode, FI_PIN_FILE);
}

static inline bool f2fs_is_atomic_file(struct inode *inode)
{
	return is_inode_flag_set(inode, FI_ATOMIC_FILE);
}

static inline bool f2fs_is_commit_atomic_write(struct inode *inode)
{
	return is_inode_flag_set(inode, FI_ATOMIC_COMMIT);
}

static inline bool f2fs_is_volatile_file(struct inode *inode)
{
	return is_inode_flag_set(inode, FI_VOLATILE_FILE);
}

static inline bool f2fs_is_first_block_written(struct inode *inode)
{
	return is_inode_flag_set(inode, FI_FIRST_BLOCK_WRITTEN);
}

static inline bool f2fs_is_drop_cache(struct inode *inode)
{
	return is_inode_flag_set(inode, FI_DROP_CACHE);
}

static inline void *inline_data_addr(struct inode *inode, struct page *page)
{
	struct f2fs_inode *ri = F2FS_INODE(page);
	int extra_size = get_extra_isize(inode);

	return (void *)&(ri->i_addr[extra_size + DEF_INLINE_RESERVED_SIZE]);
}

static inline int f2fs_has_inline_dentry(struct inode *inode)
{
	return is_inode_flag_set(inode, FI_INLINE_DENTRY);
}

static inline int is_file(struct inode *inode, int type)
{
	return F2FS_I(inode)->i_advise & type;
}

static inline void set_file(struct inode *inode, int type)
{
	F2FS_I(inode)->i_advise |= type;
	f2fs_mark_inode_dirty_sync(inode, true);
}

static inline void clear_file(struct inode *inode, int type)
{
	F2FS_I(inode)->i_advise &= ~type;
	f2fs_mark_inode_dirty_sync(inode, true);
}

static inline bool f2fs_is_time_consistent(struct inode *inode)
{
	if (!timespec_equal(F2FS_I(inode)->i_disk_time, &inode->i_atime))
		return false;
	if (!timespec_equal(F2FS_I(inode)->i_disk_time + 1, &inode->i_ctime))
		return false;
	if (!timespec_equal(F2FS_I(inode)->i_disk_time + 2, &inode->i_mtime))
		return false;
	if (!timespec_equal(F2FS_I(inode)->i_disk_time + 3,
						&F2FS_I(inode)->i_crtime))
		return false;
	return true;
}

static inline bool f2fs_skip_inode_update(struct inode *inode, int dsync)
{
	bool ret;

	if (dsync) {
		struct f2fs_sb_info *sbi = F2FS_I_SB(inode);

		spin_lock(&sbi->inode_lock[DIRTY_META]);
		ret = list_empty(&F2FS_I(inode)->gdirty_list);
		spin_unlock(&sbi->inode_lock[DIRTY_META]);
		return ret;
	}
	if (!is_inode_flag_set(inode, FI_AUTO_RECOVER) ||
			file_keep_isize(inode) ||
			i_size_read(inode) & ~PAGE_MASK)
		return false;

	if (!f2fs_is_time_consistent(inode))
		return false;

	down_read(&F2FS_I(inode)->i_sem);
	ret = F2FS_I(inode)->last_disk_size == i_size_read(inode);
	up_read(&F2FS_I(inode)->i_sem);

	return ret;
}

static inline bool f2fs_readonly(struct super_block *sb)
{
	return sb_rdonly(sb);
}

static inline bool f2fs_cp_error(struct f2fs_sb_info *sbi)
{
	return is_set_ckpt_flags(sbi, CP_ERROR_FLAG);
}

static inline bool is_dot_dotdot(const struct qstr *str)
{
	if (str->len == 1 && str->name[0] == '.')
		return true;

	if (str->len == 2 && str->name[0] == '.' && str->name[1] == '.')
		return true;

	return false;
}

static inline bool f2fs_may_extent_tree(struct inode *inode)
{
	struct f2fs_sb_info *sbi = F2FS_I_SB(inode);

	if (!test_opt(sbi, EXTENT_CACHE) ||
			is_inode_flag_set(inode, FI_NO_EXTENT) ||
			is_inode_flag_set(inode, FI_COMPRESSED_FILE))
		return false;

	/*
	 * for recovered files during mount do not create extents
	 * if shrinker is not registered.
	 */
	if (list_empty(&sbi->s_list))
		return false;

	return S_ISREG(inode->i_mode);
}

static inline void *f2fs_kmalloc(struct f2fs_sb_info *sbi,
					size_t size, gfp_t flags)
{
	void *ret;

	if (time_to_inject(sbi, FAULT_KMALLOC)) {
		f2fs_show_injection_info(sbi, FAULT_KMALLOC);
		return NULL;
	}

	ret = kmalloc(size, flags);
	if (ret)
		return ret;

	return kvmalloc(size, flags);
}

static inline void *f2fs_kzalloc(struct f2fs_sb_info *sbi,
					size_t size, gfp_t flags)
{
	return f2fs_kmalloc(sbi, size, flags | __GFP_ZERO);
}

static inline void *f2fs_kvmalloc(struct f2fs_sb_info *sbi,
					size_t size, gfp_t flags)
{
	if (time_to_inject(sbi, FAULT_KVMALLOC)) {
		f2fs_show_injection_info(sbi, FAULT_KVMALLOC);
		return NULL;
	}

	return kvmalloc(size, flags);
}

static inline void *f2fs_kvzalloc(struct f2fs_sb_info *sbi,
					size_t size, gfp_t flags)
{
	return f2fs_kvmalloc(sbi, size, flags | __GFP_ZERO);
}

static inline int get_extra_isize(struct inode *inode)
{
	return F2FS_I(inode)->i_extra_isize / sizeof(__le32);
}

static inline int get_inline_xattr_addrs(struct inode *inode)
{
	return F2FS_I(inode)->i_inline_xattr_size;
}

#define f2fs_get_inode_mode(i) \
	((is_inode_flag_set(i, FI_ACL_MODE)) ? \
	 (F2FS_I(i)->i_acl_mode) : ((i)->i_mode))

#define F2FS_TOTAL_EXTRA_ATTR_SIZE			\
	(offsetof(struct f2fs_inode, i_extra_end) -	\
	offsetof(struct f2fs_inode, i_extra_isize))	\

#define F2FS_OLD_ATTRIBUTE_SIZE	(offsetof(struct f2fs_inode, i_addr))
#define F2FS_FITS_IN_INODE(f2fs_inode, extra_isize, field)		\
		((offsetof(typeof(*(f2fs_inode)), field) +	\
		sizeof((f2fs_inode)->field))			\
		<= (F2FS_OLD_ATTRIBUTE_SIZE + (extra_isize)))	\

static inline void f2fs_reset_iostat(struct f2fs_sb_info *sbi)
{
	int i;

	spin_lock(&sbi->iostat_lock);
	for (i = 0; i < NR_IO_TYPE; i++)
		sbi->write_iostat[i] = 0;
	spin_unlock(&sbi->iostat_lock);
}

static inline void f2fs_update_iostat(struct f2fs_sb_info *sbi,
			enum iostat_type type, unsigned long long io_bytes)
{
	if (!sbi->iostat_enable)
		return;
	spin_lock(&sbi->iostat_lock);
	sbi->write_iostat[type] += io_bytes;

	if (type == APP_WRITE_IO || type == APP_DIRECT_IO)
		sbi->write_iostat[APP_BUFFERED_IO] =
			sbi->write_iostat[APP_WRITE_IO] -
			sbi->write_iostat[APP_DIRECT_IO];
	spin_unlock(&sbi->iostat_lock);
}

#define __is_large_section(sbi)		((sbi)->segs_per_sec > 1)

#define __is_meta_io(fio) (PAGE_TYPE_OF_BIO((fio)->type) == META)

bool f2fs_is_valid_blkaddr(struct f2fs_sb_info *sbi,
					block_t blkaddr, int type);
static inline void verify_blkaddr(struct f2fs_sb_info *sbi,
					block_t blkaddr, int type)
{
	if (!f2fs_is_valid_blkaddr(sbi, blkaddr, type)) {
		f2fs_err(sbi, "invalid blkaddr: %u, type: %d, run fsck to fix.",
			 blkaddr, type);
		f2fs_bug_on(sbi, 1);
	}
}

static inline bool __is_valid_data_blkaddr(block_t blkaddr)
{
	if (blkaddr == NEW_ADDR || blkaddr == NULL_ADDR ||
			blkaddr == COMPRESS_ADDR)
		return false;
	return true;
}

static inline void f2fs_set_page_private(struct page *page,
						unsigned long data)
{
	if (PagePrivate(page))
		return;

	get_page(page);
	SetPagePrivate(page);
	set_page_private(page, data);
}

static inline void f2fs_clear_page_private(struct page *page)
{
	if (!PagePrivate(page))
		return;

	set_page_private(page, 0);
	ClearPagePrivate(page);
	f2fs_put_page(page, 0);
}

/*
 * file.c
 */
int f2fs_sync_file(struct file *file, loff_t start, loff_t end, int datasync);
void f2fs_truncate_data_blocks(struct dnode_of_data *dn);
int f2fs_truncate_blocks(struct inode *inode, u64 from, bool lock);
int f2fs_truncate(struct inode *inode);
int f2fs_getattr(const struct path *path, struct kstat *stat,
			u32 request_mask, unsigned int flags);
int f2fs_setattr(struct dentry *dentry, struct iattr *attr);
int f2fs_truncate_hole(struct inode *inode, pgoff_t pg_start, pgoff_t pg_end);
void f2fs_truncate_data_blocks_range(struct dnode_of_data *dn, int count);
int f2fs_precache_extents(struct inode *inode);
long f2fs_ioctl(struct file *filp, unsigned int cmd, unsigned long arg);
long f2fs_compat_ioctl(struct file *file, unsigned int cmd, unsigned long arg);
int f2fs_transfer_project_quota(struct inode *inode, kprojid_t kprojid);
int f2fs_pin_file_control(struct inode *inode, bool inc);

/*
 * inode.c
 */
void f2fs_set_inode_flags(struct inode *inode);
bool f2fs_inode_chksum_verify(struct f2fs_sb_info *sbi, struct page *page);
void f2fs_inode_chksum_set(struct f2fs_sb_info *sbi, struct page *page);
struct inode *f2fs_iget(struct super_block *sb, unsigned long ino);
struct inode *f2fs_iget_retry(struct super_block *sb, unsigned long ino);
int f2fs_try_to_free_nats(struct f2fs_sb_info *sbi, int nr_shrink);
void f2fs_update_inode(struct inode *inode, struct page *node_page);
void f2fs_update_inode_page(struct inode *inode);
int f2fs_write_inode(struct inode *inode, struct writeback_control *wbc);
void f2fs_evict_inode(struct inode *inode);
void f2fs_handle_failed_inode(struct inode *inode);

/*
 * namei.c
 */
int f2fs_update_extension_list(struct f2fs_sb_info *sbi, const char *name,
							bool hot, bool set);
struct dentry *f2fs_get_parent(struct dentry *child);

extern int f2fs_ci_compare(const struct inode *parent,
			   const struct qstr *name,
			   const struct qstr *entry,
			   bool quick);

/*
 * dir.c
 */
unsigned char f2fs_get_de_type(struct f2fs_dir_entry *de);
struct f2fs_dir_entry *f2fs_find_target_dentry(struct fscrypt_name *fname,
			f2fs_hash_t namehash, int *max_slots,
			struct f2fs_dentry_ptr *d);
int f2fs_fill_dentries(struct dir_context *ctx, struct f2fs_dentry_ptr *d,
			unsigned int start_pos, struct fscrypt_str *fstr);
void f2fs_do_make_empty_dir(struct inode *inode, struct inode *parent,
			struct f2fs_dentry_ptr *d);
struct page *f2fs_init_inode_metadata(struct inode *inode, struct inode *dir,
			const struct qstr *new_name,
			const struct qstr *orig_name, struct page *dpage);
void f2fs_update_parent_metadata(struct inode *dir, struct inode *inode,
			unsigned int current_depth);
int f2fs_room_for_filename(const void *bitmap, int slots, int max_slots);
void f2fs_drop_nlink(struct inode *dir, struct inode *inode);
struct f2fs_dir_entry *__f2fs_find_entry(struct inode *dir,
			struct fscrypt_name *fname, struct page **res_page);
struct f2fs_dir_entry *f2fs_find_entry(struct inode *dir,
			const struct qstr *child, struct page **res_page);
struct f2fs_dir_entry *f2fs_parent_dir(struct inode *dir, struct page **p);
ino_t f2fs_inode_by_name(struct inode *dir, const struct qstr *qstr,
			struct page **page);
void f2fs_set_link(struct inode *dir, struct f2fs_dir_entry *de,
			struct page *page, struct inode *inode);
bool f2fs_has_enough_room(struct inode *dir, struct page *ipage,
			struct fscrypt_name *fname);
void f2fs_update_dentry(nid_t ino, umode_t mode, struct f2fs_dentry_ptr *d,
			const struct qstr *name, f2fs_hash_t name_hash,
			unsigned int bit_pos);
int f2fs_add_regular_entry(struct inode *dir, const struct qstr *new_name,
			const struct qstr *orig_name,
			struct inode *inode, nid_t ino, umode_t mode);
int f2fs_add_dentry(struct inode *dir, struct fscrypt_name *fname,
			struct inode *inode, nid_t ino, umode_t mode);
int f2fs_do_add_link(struct inode *dir, const struct qstr *name,
			struct inode *inode, nid_t ino, umode_t mode);
void f2fs_delete_entry(struct f2fs_dir_entry *dentry, struct page *page,
			struct inode *dir, struct inode *inode);
int f2fs_do_tmpfile(struct inode *inode, struct inode *dir);
bool f2fs_empty_dir(struct inode *dir);

static inline int f2fs_add_link(struct dentry *dentry, struct inode *inode)
{
	return f2fs_do_add_link(d_inode(dentry->d_parent), &dentry->d_name,
				inode, inode->i_ino, inode->i_mode);
}

/*
 * super.c
 */
int f2fs_inode_dirtied(struct inode *inode, bool sync);
void f2fs_inode_synced(struct inode *inode);
int f2fs_enable_quota_files(struct f2fs_sb_info *sbi, bool rdonly);
int f2fs_quota_sync(struct super_block *sb, int type);
void f2fs_quota_off_umount(struct super_block *sb);
int f2fs_commit_super(struct f2fs_sb_info *sbi, bool recover);
int f2fs_sync_fs(struct super_block *sb, int sync);
int f2fs_sanity_check_ckpt(struct f2fs_sb_info *sbi);

/*
 * hash.c
 */
f2fs_hash_t f2fs_dentry_hash(const struct inode *dir,
		const struct qstr *name_info, struct fscrypt_name *fname);

/*
 * node.c
 */
struct dnode_of_data;
struct node_info;

int f2fs_check_nid_range(struct f2fs_sb_info *sbi, nid_t nid);
bool f2fs_available_free_memory(struct f2fs_sb_info *sbi, int type);
bool f2fs_in_warm_node_list(struct f2fs_sb_info *sbi, struct page *page);
void f2fs_init_fsync_node_info(struct f2fs_sb_info *sbi);
void f2fs_del_fsync_node_entry(struct f2fs_sb_info *sbi, struct page *page);
void f2fs_reset_fsync_node_info(struct f2fs_sb_info *sbi);
int f2fs_need_dentry_mark(struct f2fs_sb_info *sbi, nid_t nid);
bool f2fs_is_checkpointed_node(struct f2fs_sb_info *sbi, nid_t nid);
bool f2fs_need_inode_block_update(struct f2fs_sb_info *sbi, nid_t ino);
int f2fs_get_node_info(struct f2fs_sb_info *sbi, nid_t nid,
						struct node_info *ni);
pgoff_t f2fs_get_next_page_offset(struct dnode_of_data *dn, pgoff_t pgofs);
int f2fs_get_dnode_of_data(struct dnode_of_data *dn, pgoff_t index, int mode);
int f2fs_truncate_inode_blocks(struct inode *inode, pgoff_t from);
int f2fs_truncate_xattr_node(struct inode *inode);
int f2fs_wait_on_node_pages_writeback(struct f2fs_sb_info *sbi,
					unsigned int seq_id);
int f2fs_remove_inode_page(struct inode *inode);
struct page *f2fs_new_inode_page(struct inode *inode);
struct page *f2fs_new_node_page(struct dnode_of_data *dn, unsigned int ofs);
void f2fs_ra_node_page(struct f2fs_sb_info *sbi, nid_t nid);
struct page *f2fs_get_node_page(struct f2fs_sb_info *sbi, pgoff_t nid);
struct page *f2fs_get_node_page_ra(struct page *parent, int start);
int f2fs_move_node_page(struct page *node_page, int gc_type);
int f2fs_fsync_node_pages(struct f2fs_sb_info *sbi, struct inode *inode,
			struct writeback_control *wbc, bool atomic,
			unsigned int *seq_id);
int f2fs_sync_node_pages(struct f2fs_sb_info *sbi,
			struct writeback_control *wbc,
			bool do_balance, enum iostat_type io_type);
int f2fs_build_free_nids(struct f2fs_sb_info *sbi, bool sync, bool mount);
bool f2fs_alloc_nid(struct f2fs_sb_info *sbi, nid_t *nid);
void f2fs_alloc_nid_done(struct f2fs_sb_info *sbi, nid_t nid);
void f2fs_alloc_nid_failed(struct f2fs_sb_info *sbi, nid_t nid);
int f2fs_try_to_free_nids(struct f2fs_sb_info *sbi, int nr_shrink);
void f2fs_recover_inline_xattr(struct inode *inode, struct page *page);
int f2fs_recover_xattr_data(struct inode *inode, struct page *page);
int f2fs_recover_inode_page(struct f2fs_sb_info *sbi, struct page *page);
int f2fs_restore_node_summary(struct f2fs_sb_info *sbi,
			unsigned int segno, struct f2fs_summary_block *sum);
int f2fs_flush_nat_entries(struct f2fs_sb_info *sbi, struct cp_control *cpc);
int f2fs_build_node_manager(struct f2fs_sb_info *sbi);
void f2fs_destroy_node_manager(struct f2fs_sb_info *sbi);
int __init f2fs_create_node_manager_caches(void);
void f2fs_destroy_node_manager_caches(void);

/*
 * segment.c
 */
bool f2fs_need_SSR(struct f2fs_sb_info *sbi);
void f2fs_register_inmem_page(struct inode *inode, struct page *page);
void f2fs_drop_inmem_pages_all(struct f2fs_sb_info *sbi, bool gc_failure);
void f2fs_drop_inmem_pages(struct inode *inode);
void f2fs_drop_inmem_page(struct inode *inode, struct page *page);
int f2fs_commit_inmem_pages(struct inode *inode);
void f2fs_balance_fs(struct f2fs_sb_info *sbi, bool need);
void f2fs_balance_fs_bg(struct f2fs_sb_info *sbi);
int f2fs_issue_flush(struct f2fs_sb_info *sbi, nid_t ino);
int f2fs_create_flush_cmd_control(struct f2fs_sb_info *sbi);
int f2fs_flush_device_cache(struct f2fs_sb_info *sbi);
void f2fs_destroy_flush_cmd_control(struct f2fs_sb_info *sbi, bool free);
void f2fs_invalidate_blocks(struct f2fs_sb_info *sbi, block_t addr);
bool f2fs_is_checkpointed_data(struct f2fs_sb_info *sbi, block_t blkaddr);
void f2fs_drop_discard_cmd(struct f2fs_sb_info *sbi);
void f2fs_stop_discard_thread(struct f2fs_sb_info *sbi);
bool f2fs_issue_discard_timeout(struct f2fs_sb_info *sbi);
void f2fs_clear_prefree_segments(struct f2fs_sb_info *sbi,
					struct cp_control *cpc);
void f2fs_dirty_to_prefree(struct f2fs_sb_info *sbi);
block_t f2fs_get_unusable_blocks(struct f2fs_sb_info *sbi);
int f2fs_disable_cp_again(struct f2fs_sb_info *sbi, block_t unusable);
void f2fs_release_discard_addrs(struct f2fs_sb_info *sbi);
int f2fs_npages_for_summary_flush(struct f2fs_sb_info *sbi, bool for_ra);
void allocate_segment_for_resize(struct f2fs_sb_info *sbi, int type,
					unsigned int start, unsigned int end);
void f2fs_allocate_new_segments(struct f2fs_sb_info *sbi, int type);
int f2fs_trim_fs(struct f2fs_sb_info *sbi, struct fstrim_range *range);
bool f2fs_exist_trim_candidates(struct f2fs_sb_info *sbi,
					struct cp_control *cpc);
struct page *f2fs_get_sum_page(struct f2fs_sb_info *sbi, unsigned int segno);
void f2fs_update_meta_page(struct f2fs_sb_info *sbi, void *src,
					block_t blk_addr);
void f2fs_do_write_meta_page(struct f2fs_sb_info *sbi, struct page *page,
						enum iostat_type io_type);
void f2fs_do_write_node_page(unsigned int nid, struct f2fs_io_info *fio);
void f2fs_outplace_write_data(struct dnode_of_data *dn,
			struct f2fs_io_info *fio);
int f2fs_inplace_write_data(struct f2fs_io_info *fio);
void f2fs_do_replace_block(struct f2fs_sb_info *sbi, struct f2fs_summary *sum,
			block_t old_blkaddr, block_t new_blkaddr,
			bool recover_curseg, bool recover_newaddr);
void f2fs_replace_block(struct f2fs_sb_info *sbi, struct dnode_of_data *dn,
			block_t old_addr, block_t new_addr,
			unsigned char version, bool recover_curseg,
			bool recover_newaddr);
void f2fs_allocate_data_block(struct f2fs_sb_info *sbi, struct page *page,
			block_t old_blkaddr, block_t *new_blkaddr,
			struct f2fs_summary *sum, int type,
			struct f2fs_io_info *fio, bool add_list);
void f2fs_wait_on_page_writeback(struct page *page,
			enum page_type type, bool ordered, bool locked);
void f2fs_wait_on_block_writeback(struct inode *inode, block_t blkaddr);
void f2fs_wait_on_block_writeback_range(struct inode *inode, block_t blkaddr,
								block_t len);
void f2fs_write_data_summaries(struct f2fs_sb_info *sbi, block_t start_blk);
void f2fs_write_node_summaries(struct f2fs_sb_info *sbi, block_t start_blk);
int f2fs_lookup_journal_in_cursum(struct f2fs_journal *journal, int type,
			unsigned int val, int alloc);
void f2fs_flush_sit_entries(struct f2fs_sb_info *sbi, struct cp_control *cpc);
int f2fs_build_segment_manager(struct f2fs_sb_info *sbi);
void f2fs_destroy_segment_manager(struct f2fs_sb_info *sbi);
int __init f2fs_create_segment_manager_caches(void);
void f2fs_destroy_segment_manager_caches(void);
int f2fs_rw_hint_to_seg_type(enum rw_hint hint);
enum rw_hint f2fs_io_type_to_rw_hint(struct f2fs_sb_info *sbi,
			enum page_type type, enum temp_type temp);

/*
 * checkpoint.c
 */
void f2fs_stop_checkpoint(struct f2fs_sb_info *sbi, bool end_io);
struct page *f2fs_grab_meta_page(struct f2fs_sb_info *sbi, pgoff_t index);
struct page *f2fs_get_meta_page(struct f2fs_sb_info *sbi, pgoff_t index);
struct page *f2fs_get_meta_page_nofail(struct f2fs_sb_info *sbi, pgoff_t index);
struct page *f2fs_get_tmp_page(struct f2fs_sb_info *sbi, pgoff_t index);
bool f2fs_is_valid_blkaddr(struct f2fs_sb_info *sbi,
					block_t blkaddr, int type);
int f2fs_ra_meta_pages(struct f2fs_sb_info *sbi, block_t start, int nrpages,
			int type, bool sync);
void f2fs_ra_meta_pages_cond(struct f2fs_sb_info *sbi, pgoff_t index);
long f2fs_sync_meta_pages(struct f2fs_sb_info *sbi, enum page_type type,
			long nr_to_write, enum iostat_type io_type);
void f2fs_add_ino_entry(struct f2fs_sb_info *sbi, nid_t ino, int type);
void f2fs_remove_ino_entry(struct f2fs_sb_info *sbi, nid_t ino, int type);
void f2fs_release_ino_entry(struct f2fs_sb_info *sbi, bool all);
bool f2fs_exist_written_data(struct f2fs_sb_info *sbi, nid_t ino, int mode);
void f2fs_set_dirty_device(struct f2fs_sb_info *sbi, nid_t ino,
					unsigned int devidx, int type);
bool f2fs_is_dirty_device(struct f2fs_sb_info *sbi, nid_t ino,
					unsigned int devidx, int type);
int f2fs_sync_inode_meta(struct f2fs_sb_info *sbi);
int f2fs_acquire_orphan_inode(struct f2fs_sb_info *sbi);
void f2fs_release_orphan_inode(struct f2fs_sb_info *sbi);
void f2fs_add_orphan_inode(struct inode *inode);
void f2fs_remove_orphan_inode(struct f2fs_sb_info *sbi, nid_t ino);
int f2fs_recover_orphan_inodes(struct f2fs_sb_info *sbi);
int f2fs_get_valid_checkpoint(struct f2fs_sb_info *sbi);
void f2fs_update_dirty_page(struct inode *inode, struct page *page);
void f2fs_remove_dirty_inode(struct inode *inode);
int f2fs_sync_dirty_inodes(struct f2fs_sb_info *sbi, enum inode_type type);
void f2fs_wait_on_all_pages_writeback(struct f2fs_sb_info *sbi);
int f2fs_write_checkpoint(struct f2fs_sb_info *sbi, struct cp_control *cpc);
void f2fs_init_ino_entry_info(struct f2fs_sb_info *sbi);
int __init f2fs_create_checkpoint_caches(void);
void f2fs_destroy_checkpoint_caches(void);

/*
 * data.c
 */
int __init f2fs_init_bioset(void);
void f2fs_destroy_bioset(void);
struct bio *f2fs_bio_alloc(struct f2fs_sb_info *sbi, int npages, bool no_fail);
int f2fs_init_bio_entry_cache(void);
void f2fs_destroy_bio_entry_cache(void);
void f2fs_submit_bio(struct f2fs_sb_info *sbi,
				struct bio *bio, enum page_type type);
void f2fs_submit_merged_write(struct f2fs_sb_info *sbi, enum page_type type);
void f2fs_submit_merged_write_cond(struct f2fs_sb_info *sbi,
				struct inode *inode, struct page *page,
				nid_t ino, enum page_type type);
void f2fs_submit_merged_ipu_write(struct f2fs_sb_info *sbi,
					struct bio **bio, struct page *page);
void f2fs_flush_merged_writes(struct f2fs_sb_info *sbi);
int f2fs_submit_page_bio(struct f2fs_io_info *fio);
int f2fs_merge_page_bio(struct f2fs_io_info *fio);
void f2fs_submit_page_write(struct f2fs_io_info *fio);
struct block_device *f2fs_target_device(struct f2fs_sb_info *sbi,
			block_t blk_addr, struct bio *bio);
int f2fs_target_device_index(struct f2fs_sb_info *sbi, block_t blkaddr);
void f2fs_set_data_blkaddr(struct dnode_of_data *dn);
void f2fs_update_data_blkaddr(struct dnode_of_data *dn, block_t blkaddr);
int f2fs_reserve_new_blocks(struct dnode_of_data *dn, blkcnt_t count);
int f2fs_reserve_new_block(struct dnode_of_data *dn);
int f2fs_get_block(struct dnode_of_data *dn, pgoff_t index);
int f2fs_preallocate_blocks(struct kiocb *iocb, struct iov_iter *from);
int f2fs_reserve_block(struct dnode_of_data *dn, pgoff_t index);
int f2fs_mpage_readpages(struct address_space *mapping,
			struct list_head *pages, struct page *page,
			unsigned nr_pages, bool is_readahead);
struct page *f2fs_get_read_data_page(struct inode *inode, pgoff_t index,
			int op_flags, bool for_write);
struct page *f2fs_find_data_page(struct inode *inode, pgoff_t index);
struct page *f2fs_get_lock_data_page(struct inode *inode, pgoff_t index,
			bool for_write);
struct page *f2fs_get_new_data_page(struct inode *inode,
			struct page *ipage, pgoff_t index, bool new_i_size);
int f2fs_do_write_data_page(struct f2fs_io_info *fio);
void __do_map_lock(struct f2fs_sb_info *sbi, int flag, bool lock);
int f2fs_map_blocks(struct inode *inode, struct f2fs_map_blocks *map,
			int create, int flag);
int f2fs_fiemap(struct inode *inode, struct fiemap_extent_info *fieinfo,
			u64 start, u64 len);
int f2fs_encrypt_one_page(struct f2fs_io_info *fio);
bool f2fs_should_update_inplace(struct inode *inode, struct f2fs_io_info *fio);
bool f2fs_should_update_outplace(struct inode *inode, struct f2fs_io_info *fio);
int f2fs_write_single_data_page(struct page *page, int *submitted,
				struct bio **bio, sector_t *last_block,
				struct writeback_control *wbc,
				enum iostat_type io_type,
				int compr_blocks);
void f2fs_invalidate_page(struct page *page, unsigned int offset,
			unsigned int length);
int f2fs_release_page(struct page *page, gfp_t wait);
#ifdef CONFIG_MIGRATION
int f2fs_migrate_page(struct address_space *mapping, struct page *newpage,
			struct page *page, enum migrate_mode mode);
#endif
bool f2fs_overwrite_io(struct inode *inode, loff_t pos, size_t len);
void f2fs_clear_radix_tree_dirty_tag(struct page *page);
int f2fs_init_post_read_processing(void);
void f2fs_destroy_post_read_processing(void);
int f2fs_init_post_read_wq(struct f2fs_sb_info *sbi);
void f2fs_destroy_post_read_wq(struct f2fs_sb_info *sbi);

/*
 * gc.c
 */
int f2fs_start_gc_thread(struct f2fs_sb_info *sbi);
void f2fs_stop_gc_thread(struct f2fs_sb_info *sbi);
void f2fs_gc_sbi_list_add(struct f2fs_sb_info *sbi);
void f2fs_gc_sbi_list_del(struct f2fs_sb_info *sbi);
void __init f2fs_init_rapid_gc(void);
void __exit f2fs_destroy_rapid_gc(void);

block_t f2fs_start_bidx_of_node(unsigned int node_ofs, struct inode *inode);
int f2fs_gc(struct f2fs_sb_info *sbi, bool sync, bool background,
			unsigned int segno);
void f2fs_build_gc_manager(struct f2fs_sb_info *sbi);
int f2fs_resize_fs(struct f2fs_sb_info *sbi, __u64 block_count);

/*
 * recovery.c
 */
int f2fs_recover_fsync_data(struct f2fs_sb_info *sbi, bool check_only);
bool f2fs_space_for_roll_forward(struct f2fs_sb_info *sbi);

/*
 * debug.c
 */
#ifdef CONFIG_F2FS_STAT_FS
struct f2fs_stat_info {
	struct list_head stat_list;
	struct f2fs_sb_info *sbi;
	int all_area_segs, sit_area_segs, nat_area_segs, ssa_area_segs;
	int main_area_segs, main_area_sections, main_area_zones;
	unsigned long long hit_largest, hit_cached, hit_rbtree;
	unsigned long long hit_total, total_ext;
	int ext_tree, zombie_tree, ext_node;
	int ndirty_node, ndirty_dent, ndirty_meta, ndirty_imeta;
	int ndirty_data, ndirty_qdata;
	int inmem_pages;
	unsigned int ndirty_dirs, ndirty_files, nquota_files, ndirty_all;
	int nats, dirty_nats, sits, dirty_sits;
	int free_nids, avail_nids, alloc_nids;
	int total_count, utilization;
	int bg_gc, nr_wb_cp_data, nr_wb_data;
	int nr_rd_data, nr_rd_node, nr_rd_meta;
	int nr_dio_read, nr_dio_write;
	unsigned int io_skip_bggc, other_skip_bggc;
	int nr_flushing, nr_flushed, flush_list_empty;
	int nr_discarding, nr_discarded;
	int nr_discard_cmd;
	unsigned int undiscard_blks;
	int inline_xattr, inline_inode, inline_dir, append, update, orphans;
	int compr_inode, compr_blocks;
	int aw_cnt, max_aw_cnt, vw_cnt, max_vw_cnt;
	unsigned int valid_count, valid_node_count, valid_inode_count, discard_blks;
	unsigned int bimodal, avg_vblocks;
	int util_free, util_valid, util_invalid;
	int rsvd_segs, overp_segs;
	int dirty_count, node_pages, meta_pages;
	int prefree_count, call_count, cp_count, bg_cp_count;
	int tot_segs, node_segs, data_segs, free_segs, free_secs;
	int bg_node_segs, bg_data_segs;
	int tot_blks, data_blks, node_blks;
	int bg_data_blks, bg_node_blks;
	unsigned long long skipped_atomic_files[2];
	int curseg[NR_CURSEG_TYPE];
	int cursec[NR_CURSEG_TYPE];
	int curzone[NR_CURSEG_TYPE];

	unsigned int meta_count[META_MAX];
	unsigned int segment_count[2];
	unsigned int block_count[2];
	unsigned int inplace_count;
	unsigned long long base_mem, cache_mem, page_mem;
};

static inline struct f2fs_stat_info *F2FS_STAT(struct f2fs_sb_info *sbi)
{
	return (struct f2fs_stat_info *)sbi->stat_info;
}

#define stat_inc_cp_count(si)		((si)->cp_count++)
#define stat_inc_bg_cp_count(si)	((si)->bg_cp_count++)
#define stat_inc_call_count(si)		((si)->call_count++)
#define stat_inc_bggc_count(si)		((si)->bg_gc++)
#define stat_io_skip_bggc_count(sbi)	((sbi)->io_skip_bggc++)
#define stat_other_skip_bggc_count(sbi)	((sbi)->other_skip_bggc++)
#define stat_inc_dirty_inode(sbi, type)	((sbi)->ndirty_inode[type]++)
#define stat_dec_dirty_inode(sbi, type)	((sbi)->ndirty_inode[type]--)
#define stat_inc_total_hit(sbi)		(atomic64_inc(&(sbi)->total_hit_ext))
#define stat_inc_rbtree_node_hit(sbi)	(atomic64_inc(&(sbi)->read_hit_rbtree))
#define stat_inc_largest_node_hit(sbi)	(atomic64_inc(&(sbi)->read_hit_largest))
#define stat_inc_cached_node_hit(sbi)	(atomic64_inc(&(sbi)->read_hit_cached))
#define stat_inc_inline_xattr(inode)					\
	do {								\
		if (f2fs_has_inline_xattr(inode))			\
			(atomic_inc(&F2FS_I_SB(inode)->inline_xattr));	\
	} while (0)
#define stat_dec_inline_xattr(inode)					\
	do {								\
		if (f2fs_has_inline_xattr(inode))			\
			(atomic_dec(&F2FS_I_SB(inode)->inline_xattr));	\
	} while (0)
#define stat_inc_inline_inode(inode)					\
	do {								\
		if (f2fs_has_inline_data(inode))			\
			(atomic_inc(&F2FS_I_SB(inode)->inline_inode));	\
	} while (0)
#define stat_dec_inline_inode(inode)					\
	do {								\
		if (f2fs_has_inline_data(inode))			\
			(atomic_dec(&F2FS_I_SB(inode)->inline_inode));	\
	} while (0)
#define stat_inc_inline_dir(inode)					\
	do {								\
		if (f2fs_has_inline_dentry(inode))			\
			(atomic_inc(&F2FS_I_SB(inode)->inline_dir));	\
	} while (0)
#define stat_dec_inline_dir(inode)					\
	do {								\
		if (f2fs_has_inline_dentry(inode))			\
			(atomic_dec(&F2FS_I_SB(inode)->inline_dir));	\
	} while (0)
#define stat_inc_compr_inode(inode)					\
	do {								\
		if (f2fs_compressed_file(inode))			\
			(atomic_inc(&F2FS_I_SB(inode)->compr_inode));	\
	} while (0)
#define stat_dec_compr_inode(inode)					\
	do {								\
		if (f2fs_compressed_file(inode))			\
			(atomic_dec(&F2FS_I_SB(inode)->compr_inode));	\
	} while (0)
#define stat_add_compr_blocks(inode, blocks)				\
		(atomic_add(blocks, &F2FS_I_SB(inode)->compr_blocks))
#define stat_sub_compr_blocks(inode, blocks)				\
		(atomic_sub(blocks, &F2FS_I_SB(inode)->compr_blocks))
#define stat_inc_meta_count(sbi, blkaddr)				\
	do {								\
		if (blkaddr < SIT_I(sbi)->sit_base_addr)		\
			atomic_inc(&(sbi)->meta_count[META_CP]);	\
		else if (blkaddr < NM_I(sbi)->nat_blkaddr)		\
			atomic_inc(&(sbi)->meta_count[META_SIT]);	\
		else if (blkaddr < SM_I(sbi)->ssa_blkaddr)		\
			atomic_inc(&(sbi)->meta_count[META_NAT]);	\
		else if (blkaddr < SM_I(sbi)->main_blkaddr)		\
			atomic_inc(&(sbi)->meta_count[META_SSA]);	\
	} while (0)
#define stat_inc_seg_type(sbi, curseg)					\
		((sbi)->segment_count[(curseg)->alloc_type]++)
#define stat_inc_block_count(sbi, curseg)				\
		((sbi)->block_count[(curseg)->alloc_type]++)
#define stat_inc_inplace_blocks(sbi)					\
		(atomic_inc(&(sbi)->inplace_count))
#define stat_update_max_atomic_write(inode)				\
	do {								\
		int cur = F2FS_I_SB(inode)->atomic_files;	\
		int max = atomic_read(&F2FS_I_SB(inode)->max_aw_cnt);	\
		if (cur > max)						\
			atomic_set(&F2FS_I_SB(inode)->max_aw_cnt, cur);	\
	} while (0)
#define stat_inc_volatile_write(inode)					\
		(atomic_inc(&F2FS_I_SB(inode)->vw_cnt))
#define stat_dec_volatile_write(inode)					\
		(atomic_dec(&F2FS_I_SB(inode)->vw_cnt))
#define stat_update_max_volatile_write(inode)				\
	do {								\
		int cur = atomic_read(&F2FS_I_SB(inode)->vw_cnt);	\
		int max = atomic_read(&F2FS_I_SB(inode)->max_vw_cnt);	\
		if (cur > max)						\
			atomic_set(&F2FS_I_SB(inode)->max_vw_cnt, cur);	\
	} while (0)
#define stat_inc_seg_count(sbi, type, gc_type)				\
	do {								\
		struct f2fs_stat_info *si = F2FS_STAT(sbi);		\
		si->tot_segs++;						\
		if ((type) == SUM_TYPE_DATA) {				\
			si->data_segs++;				\
			si->bg_data_segs += (gc_type == BG_GC) ? 1 : 0;	\
		} else {						\
			si->node_segs++;				\
			si->bg_node_segs += (gc_type == BG_GC) ? 1 : 0;	\
		}							\
	} while (0)

#define stat_inc_tot_blk_count(si, blks)				\
	((si)->tot_blks += (blks))

#define stat_inc_data_blk_count(sbi, blks, gc_type)			\
	do {								\
		struct f2fs_stat_info *si = F2FS_STAT(sbi);		\
		stat_inc_tot_blk_count(si, blks);			\
		si->data_blks += (blks);				\
		si->bg_data_blks += ((gc_type) == BG_GC) ? (blks) : 0;	\
	} while (0)

#define stat_inc_node_blk_count(sbi, blks, gc_type)			\
	do {								\
		struct f2fs_stat_info *si = F2FS_STAT(sbi);		\
		stat_inc_tot_blk_count(si, blks);			\
		si->node_blks += (blks);				\
		si->bg_node_blks += ((gc_type) == BG_GC) ? (blks) : 0;	\
	} while (0)

int f2fs_build_stats(struct f2fs_sb_info *sbi);
void f2fs_destroy_stats(struct f2fs_sb_info *sbi);
void __init f2fs_create_root_stats(void);
void f2fs_destroy_root_stats(void);
void f2fs_update_sit_info(struct f2fs_sb_info *sbi);
#else
#define stat_inc_cp_count(si)				do { } while (0)
#define stat_inc_bg_cp_count(si)			do { } while (0)
#define stat_inc_call_count(si)				do { } while (0)
#define stat_inc_bggc_count(si)				do { } while (0)
#define stat_io_skip_bggc_count(sbi)			do { } while (0)
#define stat_other_skip_bggc_count(sbi)			do { } while (0)
#define stat_inc_dirty_inode(sbi, type)			do { } while (0)
#define stat_dec_dirty_inode(sbi, type)			do { } while (0)
#define stat_inc_total_hit(sbi)				do { } while (0)
#define stat_inc_rbtree_node_hit(sbi)			do { } while (0)
#define stat_inc_largest_node_hit(sbi)			do { } while (0)
#define stat_inc_cached_node_hit(sbi)			do { } while (0)
#define stat_inc_inline_xattr(inode)			do { } while (0)
#define stat_dec_inline_xattr(inode)			do { } while (0)
#define stat_inc_inline_inode(inode)			do { } while (0)
#define stat_dec_inline_inode(inode)			do { } while (0)
#define stat_inc_inline_dir(inode)			do { } while (0)
#define stat_dec_inline_dir(inode)			do { } while (0)
#define stat_inc_compr_inode(inode)			do { } while (0)
#define stat_dec_compr_inode(inode)			do { } while (0)
#define stat_add_compr_blocks(inode, blocks)		do { } while (0)
#define stat_sub_compr_blocks(inode, blocks)		do { } while (0)
#define stat_inc_atomic_write(inode)			do { } while (0)
#define stat_dec_atomic_write(inode)			do { } while (0)
#define stat_update_max_atomic_write(inode)		do { } while (0)
#define stat_inc_volatile_write(inode)			do { } while (0)
#define stat_dec_volatile_write(inode)			do { } while (0)
#define stat_update_max_volatile_write(inode)		do { } while (0)
#define stat_inc_meta_count(sbi, blkaddr)		do { } while (0)
#define stat_inc_seg_type(sbi, curseg)			do { } while (0)
#define stat_inc_block_count(sbi, curseg)		do { } while (0)
#define stat_inc_inplace_blocks(sbi)			do { } while (0)
#define stat_inc_seg_count(sbi, type, gc_type)		do { } while (0)
#define stat_inc_tot_blk_count(si, blks)		do { } while (0)
#define stat_inc_data_blk_count(sbi, blks, gc_type)	do { } while (0)
#define stat_inc_node_blk_count(sbi, blks, gc_type)	do { } while (0)

static inline int f2fs_build_stats(struct f2fs_sb_info *sbi) { return 0; }
static inline void f2fs_destroy_stats(struct f2fs_sb_info *sbi) { }
static inline void __init f2fs_create_root_stats(void) { }
static inline void f2fs_destroy_root_stats(void) { }
static inline void update_sit_info(struct f2fs_sb_info *sbi) {}
#endif

extern const struct file_operations f2fs_dir_operations;
#ifdef CONFIG_UNICODE
extern const struct dentry_operations f2fs_dentry_ops;
#endif
extern const struct file_operations f2fs_file_operations;
extern const struct inode_operations f2fs_file_inode_operations;
extern const struct address_space_operations f2fs_dblock_aops;
extern const struct address_space_operations f2fs_node_aops;
extern const struct address_space_operations f2fs_meta_aops;
extern const struct inode_operations f2fs_dir_inode_operations;
extern const struct inode_operations f2fs_symlink_inode_operations;
extern const struct inode_operations f2fs_encrypted_symlink_inode_operations;
extern const struct inode_operations f2fs_special_inode_operations;
extern struct kmem_cache *f2fs_inode_entry_slab;

/*
 * inline.c
 */
bool f2fs_may_inline_data(struct inode *inode);
bool f2fs_may_inline_dentry(struct inode *inode);
void f2fs_do_read_inline_data(struct page *page, struct page *ipage);
void f2fs_truncate_inline_inode(struct inode *inode,
						struct page *ipage, u64 from);
int f2fs_read_inline_data(struct inode *inode, struct page *page);
int f2fs_convert_inline_page(struct dnode_of_data *dn, struct page *page);
int f2fs_convert_inline_inode(struct inode *inode);
int f2fs_try_convert_inline_dir(struct inode *dir, struct dentry *dentry);
int f2fs_write_inline_data(struct inode *inode, struct page *page);
bool f2fs_recover_inline_data(struct inode *inode, struct page *npage);
struct f2fs_dir_entry *f2fs_find_in_inline_dir(struct inode *dir,
			struct fscrypt_name *fname, struct page **res_page);
int f2fs_make_empty_inline_dir(struct inode *inode, struct inode *parent,
			struct page *ipage);
int f2fs_add_inline_entry(struct inode *dir, const struct qstr *new_name,
			const struct qstr *orig_name,
			struct inode *inode, nid_t ino, umode_t mode);
void f2fs_delete_inline_entry(struct f2fs_dir_entry *dentry,
				struct page *page, struct inode *dir,
				struct inode *inode);
bool f2fs_empty_inline_dir(struct inode *dir);
int f2fs_read_inline_dir(struct file *file, struct dir_context *ctx,
			struct fscrypt_str *fstr);
int f2fs_inline_data_fiemap(struct inode *inode,
			struct fiemap_extent_info *fieinfo,
			__u64 start, __u64 len);

/*
 * shrinker.c
 */
unsigned long f2fs_shrink_count(struct shrinker *shrink,
			struct shrink_control *sc);
unsigned long f2fs_shrink_scan(struct shrinker *shrink,
			struct shrink_control *sc);
void f2fs_join_shrinker(struct f2fs_sb_info *sbi);
void f2fs_leave_shrinker(struct f2fs_sb_info *sbi);

/*
 * extent_cache.c
 */
struct rb_entry *f2fs_lookup_rb_tree(struct rb_root_cached *root,
				struct rb_entry *cached_re, unsigned int ofs);
struct rb_node **f2fs_lookup_rb_tree_for_insert(struct f2fs_sb_info *sbi,
				struct rb_root_cached *root,
				struct rb_node **parent,
				unsigned int ofs, bool *leftmost);
struct rb_entry *f2fs_lookup_rb_tree_ret(struct rb_root_cached *root,
		struct rb_entry *cached_re, unsigned int ofs,
		struct rb_entry **prev_entry, struct rb_entry **next_entry,
		struct rb_node ***insert_p, struct rb_node **insert_parent,
		bool force, bool *leftmost);
bool f2fs_check_rb_tree_consistence(struct f2fs_sb_info *sbi,
						struct rb_root_cached *root);
unsigned int f2fs_shrink_extent_tree(struct f2fs_sb_info *sbi, int nr_shrink);
bool f2fs_init_extent_tree(struct inode *inode, struct f2fs_extent *i_ext);
void f2fs_drop_extent_tree(struct inode *inode);
unsigned int f2fs_destroy_extent_node(struct inode *inode);
void f2fs_destroy_extent_tree(struct inode *inode);
bool f2fs_lookup_extent_cache(struct inode *inode, pgoff_t pgofs,
			struct extent_info *ei);
void f2fs_update_extent_cache(struct dnode_of_data *dn);
void f2fs_update_extent_cache_range(struct dnode_of_data *dn,
			pgoff_t fofs, block_t blkaddr, unsigned int len);
void f2fs_init_extent_cache_info(struct f2fs_sb_info *sbi);
int __init f2fs_create_extent_cache(void);
void f2fs_destroy_extent_cache(void);

/*
 * sysfs.c
 */
int __init f2fs_init_sysfs(void);
void f2fs_exit_sysfs(void);
int f2fs_register_sysfs(struct f2fs_sb_info *sbi);
void f2fs_unregister_sysfs(struct f2fs_sb_info *sbi);

/*
 * crypto support
 */
static inline bool f2fs_encrypted_file(struct inode *inode)
{
	return IS_ENCRYPTED(inode) && S_ISREG(inode->i_mode);
}

static inline void f2fs_set_encrypted_inode(struct inode *inode)
{
#ifdef CONFIG_FS_ENCRYPTION
	file_set_encrypt(inode);
	f2fs_set_inode_flags(inode);
#endif
}

/*
 * Returns true if the reads of the inode's data need to undergo some
 * postprocessing step, like decryption or authenticity verification.
 */
static inline bool f2fs_post_read_required(struct inode *inode)
{
<<<<<<< HEAD
	return f2fs_encrypted_file(inode);
=======
	return f2fs_encrypted_file(inode) ||
		f2fs_compressed_file(inode);
}

/*
 * compress.c
 */
#ifdef CONFIG_F2FS_FS_COMPRESSION
bool f2fs_is_compressed_page(struct page *page);
struct page *f2fs_compress_control_page(struct page *page);
int f2fs_prepare_compress_overwrite(struct inode *inode,
			struct page **pagep, pgoff_t index, void **fsdata);
bool f2fs_compress_write_end(struct inode *inode, void *fsdata,
					pgoff_t index, unsigned copied);
void f2fs_compress_write_end_io(struct bio *bio, struct page *page);
bool f2fs_is_compress_backend_ready(struct inode *inode);
void f2fs_decompress_pages(struct bio *bio, struct page *page);
bool f2fs_cluster_is_empty(struct compress_ctx *cc);
bool f2fs_cluster_can_merge_page(struct compress_ctx *cc, pgoff_t index);
void f2fs_compress_ctx_add_page(struct compress_ctx *cc, struct page *page);
int f2fs_write_multi_pages(struct compress_ctx *cc,
						int *submitted,
						struct writeback_control *wbc,
						enum iostat_type io_type);
int f2fs_is_compressed_cluster(struct inode *inode, pgoff_t index);
int f2fs_read_multi_pages(struct compress_ctx *cc, struct bio **bio_ret,
				unsigned nr_pages, sector_t *last_block_in_bio,
				bool is_readahead);
struct decompress_io_ctx *f2fs_alloc_dic(struct compress_ctx *cc);
void f2fs_free_dic(struct decompress_io_ctx *dic);
void f2fs_decompress_end_io(struct page **rpages,
			unsigned int cluster_size, bool err);
int f2fs_init_compress_ctx(struct compress_ctx *cc);
void f2fs_destroy_compress_ctx(struct compress_ctx *cc);
void f2fs_init_compress_info(struct f2fs_sb_info *sbi);
#else
static inline bool f2fs_is_compressed_page(struct page *page) { return false; }
static inline bool f2fs_is_compress_backend_ready(struct inode *inode)
{
	if (!f2fs_compressed_file(inode))
		return true;
	/* not support compression */
	return false;
}
static inline struct page *f2fs_compress_control_page(struct page *page)
{
	WARN_ON_ONCE(1);
	return ERR_PTR(-EINVAL);
}
#endif

static inline void set_compress_context(struct inode *inode)
{
	struct f2fs_sb_info *sbi = F2FS_I_SB(inode);

	F2FS_I(inode)->i_compress_algorithm =
			F2FS_OPTION(sbi).compress_algorithm;
	F2FS_I(inode)->i_log_cluster_size =
			F2FS_OPTION(sbi).compress_log_size;
	F2FS_I(inode)->i_cluster_size =
			1 << F2FS_I(inode)->i_log_cluster_size;
	F2FS_I(inode)->i_flags |= F2FS_COMPR_FL;
	set_inode_flag(inode, FI_COMPRESSED_FILE);
	stat_inc_compr_inode(inode);
}

static inline u64 f2fs_disable_compressed_file(struct inode *inode)
{
	struct f2fs_inode_info *fi = F2FS_I(inode);

	if (!f2fs_compressed_file(inode))
		return 0;
	if (fi->i_compr_blocks)
		return fi->i_compr_blocks;

	fi->i_flags &= ~F2FS_COMPR_FL;
	clear_inode_flag(inode, FI_COMPRESSED_FILE);
	stat_dec_compr_inode(inode);
	return 0;
>>>>>>> 786344a4
}

#define F2FS_FEATURE_FUNCS(name, flagname) \
static inline int f2fs_sb_has_##name(struct f2fs_sb_info *sbi) \
{ \
	return F2FS_HAS_FEATURE(sbi, F2FS_FEATURE_##flagname); \
}

F2FS_FEATURE_FUNCS(encrypt, ENCRYPT);
F2FS_FEATURE_FUNCS(blkzoned, BLKZONED);
F2FS_FEATURE_FUNCS(extra_attr, EXTRA_ATTR);
F2FS_FEATURE_FUNCS(project_quota, PRJQUOTA);
F2FS_FEATURE_FUNCS(inode_chksum, INODE_CHKSUM);
F2FS_FEATURE_FUNCS(flexible_inline_xattr, FLEXIBLE_INLINE_XATTR);
F2FS_FEATURE_FUNCS(quota_ino, QUOTA_INO);
F2FS_FEATURE_FUNCS(inode_crtime, INODE_CRTIME);
F2FS_FEATURE_FUNCS(lost_found, LOST_FOUND);
F2FS_FEATURE_FUNCS(sb_chksum, SB_CHKSUM);
F2FS_FEATURE_FUNCS(casefold, CASEFOLD);
F2FS_FEATURE_FUNCS(compression, COMPRESSION);

#ifdef CONFIG_BLK_DEV_ZONED
static inline bool f2fs_blkz_is_seq(struct f2fs_sb_info *sbi, int devi,
				    block_t blkaddr)
{
	unsigned int zno = blkaddr >> sbi->log_blocks_per_blkz;

	return test_bit(zno, FDEV(devi).blkz_seq);
}
#endif

static inline bool f2fs_hw_should_discard(struct f2fs_sb_info *sbi)
{
	return f2fs_sb_has_blkzoned(sbi);
}

static inline bool f2fs_bdev_support_discard(struct block_device *bdev)
{
	return blk_queue_discard(bdev_get_queue(bdev)) ||
	       bdev_is_zoned(bdev);
}

static inline bool f2fs_hw_support_discard(struct f2fs_sb_info *sbi)
{
	int i;

	if (!f2fs_is_multi_device(sbi))
		return f2fs_bdev_support_discard(sbi->sb->s_bdev);

	for (i = 0; i < sbi->s_ndevs; i++)
		if (f2fs_bdev_support_discard(FDEV(i).bdev))
			return true;
	return false;
}

static inline bool f2fs_realtime_discard_enable(struct f2fs_sb_info *sbi)
{
	return (test_opt(sbi, DISCARD) && f2fs_hw_support_discard(sbi)) ||
					f2fs_hw_should_discard(sbi);
}

static inline bool f2fs_hw_is_readonly(struct f2fs_sb_info *sbi)
{
	int i;

	if (!f2fs_is_multi_device(sbi))
		return bdev_read_only(sbi->sb->s_bdev);

	for (i = 0; i < sbi->s_ndevs; i++)
		if (bdev_read_only(FDEV(i).bdev))
			return true;
	return false;
}


static inline void set_opt_mode(struct f2fs_sb_info *sbi, unsigned int mt)
{
	clear_opt(sbi, ADAPTIVE);
	clear_opt(sbi, LFS);

	switch (mt) {
	case F2FS_MOUNT_ADAPTIVE:
		set_opt(sbi, ADAPTIVE);
		break;
	case F2FS_MOUNT_LFS:
		set_opt(sbi, LFS);
		break;
	}
}

static inline bool f2fs_may_encrypt(struct inode *inode)
{
#ifdef CONFIG_FS_ENCRYPTION
	umode_t mode = inode->i_mode;

	return (S_ISREG(mode) || S_ISDIR(mode) || S_ISLNK(mode));
#else
	return false;
#endif
}

static inline bool f2fs_may_compress(struct inode *inode)
{
	if (IS_SWAPFILE(inode) || f2fs_is_pinned_file(inode) ||
				f2fs_is_atomic_file(inode) ||
				f2fs_is_volatile_file(inode))
		return false;
	return S_ISREG(inode->i_mode) || S_ISDIR(inode->i_mode);
}

static inline void f2fs_i_compr_blocks_update(struct inode *inode,
						u64 blocks, bool add)
{
	int diff = F2FS_I(inode)->i_cluster_size - blocks;

	if (add) {
		F2FS_I(inode)->i_compr_blocks += diff;
		stat_add_compr_blocks(inode, diff);
	} else {
		F2FS_I(inode)->i_compr_blocks -= diff;
		stat_sub_compr_blocks(inode, diff);
	}
	f2fs_mark_inode_dirty_sync(inode, true);
}

static inline int block_unaligned_IO(struct inode *inode,
				struct kiocb *iocb, struct iov_iter *iter)
{
	unsigned int i_blkbits = READ_ONCE(inode->i_blkbits);
	unsigned int blocksize_mask = (1 << i_blkbits) - 1;
	loff_t offset = iocb->ki_pos;
	unsigned long align = offset | iov_iter_alignment(iter);

	return align & blocksize_mask;
}

static inline int allow_outplace_dio(struct inode *inode,
				struct kiocb *iocb, struct iov_iter *iter)
{
	struct f2fs_sb_info *sbi = F2FS_I_SB(inode);
	int rw = iov_iter_rw(iter);

	return (test_opt(sbi, LFS) && (rw == WRITE) &&
				!block_unaligned_IO(inode, iocb, iter));
}

static inline bool f2fs_force_buffered_io(struct inode *inode,
				struct kiocb *iocb, struct iov_iter *iter)
{
	struct f2fs_sb_info *sbi = F2FS_I_SB(inode);
	int rw = iov_iter_rw(iter);

	if (f2fs_encrypted_file(inode) &&
	    !fscrypt_using_hardware_encryption(inode))
		return true;
	if (f2fs_is_multi_device(sbi))
		return true;
	if (f2fs_compressed_file(inode))
		return true;
	/*
	 * for blkzoned device, fallback direct IO to buffered IO, so
	 * all IOs can be serialized by log-structured write.
	 */
	if (f2fs_sb_has_blkzoned(sbi))
		return true;
	if (test_opt(sbi, LFS) && (rw == WRITE)) {
		if (block_unaligned_IO(inode, iocb, iter))
			return true;
		if (F2FS_IO_ALIGNED(sbi))
			return true;
	}
	if (is_sbi_flag_set(F2FS_I_SB(inode), SBI_CP_DISABLED) &&
					!IS_SWAPFILE(inode))
		return true;

	return false;
}

static inline bool f2fs_may_encrypt_bio(struct inode *inode,
		struct f2fs_io_info *fio)
{
	if (fio && (fio->type != DATA || fio->encrypted_page))
		return false;

	return (f2fs_encrypted_file(inode) &&
			fscrypt_using_hardware_encryption(inode));
}

#ifdef CONFIG_F2FS_FAULT_INJECTION
extern void f2fs_build_fault_attr(struct f2fs_sb_info *sbi, unsigned int rate,
							unsigned int type);
#else
#define f2fs_build_fault_attr(sbi, rate, type)		do { } while (0)
#endif

static inline bool is_journalled_quota(struct f2fs_sb_info *sbi)
{
#ifdef CONFIG_QUOTA
	if (f2fs_sb_has_quota_ino(sbi))
		return true;
	if (F2FS_OPTION(sbi).s_qf_names[USRQUOTA] ||
		F2FS_OPTION(sbi).s_qf_names[GRPQUOTA] ||
		F2FS_OPTION(sbi).s_qf_names[PRJQUOTA])
		return true;
#endif
	return false;
}

#define EFSBADCRC	EBADMSG		/* Bad CRC detected */
#define EFSCORRUPTED	EUCLEAN		/* Filesystem is corrupted */

#endif /* _LINUX_F2FS_H */

#define EFSBADCRC	EBADMSG		/* Bad CRC detected */
#define EFSCORRUPTED	EUCLEAN		/* Filesystem is corrupted */
<|MERGE_RESOLUTION|>--- conflicted
+++ resolved
@@ -1466,11 +1466,9 @@
 	/* Precomputed FS UUID checksum for seeding other checksums */
 	__u32 s_chksum_seed;
 
-<<<<<<< HEAD
+	struct workqueue_struct *post_read_wq;	/* post read workqueue */
+
 	struct list_head list;
-=======
-	struct workqueue_struct *post_read_wq;	/* post read workqueue */
->>>>>>> 786344a4
 };
 
 struct f2fs_private_dio {
@@ -2531,11 +2529,8 @@
 	FI_PROJ_INHERIT,	/* indicate file inherits projectid */
 	FI_PIN_FILE,		/* indicate file should not be gced */
 	FI_ATOMIC_REVOKE_REQUEST, /* request to drop atomic data */
-<<<<<<< HEAD
-=======
 	FI_COMPRESSED_FILE,	/* indicate file's data can be compressed */
 	FI_MMAP_FILE,		/* indicate file was mmapped */
->>>>>>> 786344a4
 };
 
 static inline void __mark_inode_dirty_flag(struct inode *inode,
@@ -3746,9 +3741,6 @@
  */
 static inline bool f2fs_post_read_required(struct inode *inode)
 {
-<<<<<<< HEAD
-	return f2fs_encrypted_file(inode);
-=======
 	return f2fs_encrypted_file(inode) ||
 		f2fs_compressed_file(inode);
 }
@@ -3828,7 +3820,6 @@
 	clear_inode_flag(inode, FI_COMPRESSED_FILE);
 	stat_dec_compr_inode(inode);
 	return 0;
->>>>>>> 786344a4
 }
 
 #define F2FS_FEATURE_FUNCS(name, flagname) \
@@ -4040,7 +4031,4 @@
 #define EFSBADCRC	EBADMSG		/* Bad CRC detected */
 #define EFSCORRUPTED	EUCLEAN		/* Filesystem is corrupted */
 
-#endif /* _LINUX_F2FS_H */
-
-#define EFSBADCRC	EBADMSG		/* Bad CRC detected */
-#define EFSCORRUPTED	EUCLEAN		/* Filesystem is corrupted */
+#endif /* _LINUX_F2FS_H */