// SPDX-License-Identifier: GPL-2.0
/*
 *  linux/fs/ext4/resize.c
 *
 * Support for resizing an ext4 filesystem while it is mounted.
 *
 * Copyright (C) 2001, 2002 Andreas Dilger <adilger@clusterfs.com>
 *
 * This could probably be made into a module, because it is not often in use.
 */


#define EXT4FS_DEBUG

#include <linux/errno.h>
#include <linux/slab.h>

#include "ext4_jbd2.h"

int ext4_resize_begin(struct super_block *sb)
{
	struct ext4_sb_info *sbi = EXT4_SB(sb);
	int ret = 0;

	if (!capable(CAP_SYS_RESOURCE))
		return -EPERM;

	/*
	 * If we are not using the primary superblock/GDT copy don't resize,
         * because the user tools have no way of handling this.  Probably a
         * bad time to do it anyways.
         */
	if (EXT4_B2C(sbi, sbi->s_sbh->b_blocknr) !=
	    le32_to_cpu(EXT4_SB(sb)->s_es->s_first_data_block)) {
		ext4_warning(sb, "won't resize using backup superblock at %llu",
			(unsigned long long)EXT4_SB(sb)->s_sbh->b_blocknr);
		return -EPERM;
	}

	/*
	 * We are not allowed to do online-resizing on a filesystem mounted
	 * with error, because it can destroy the filesystem easily.
	 */
	if (EXT4_SB(sb)->s_mount_state & EXT4_ERROR_FS) {
		ext4_warning(sb, "There are errors in the filesystem, "
			     "so online resizing is not allowed");
		return -EPERM;
	}

	if (test_and_set_bit_lock(EXT4_FLAGS_RESIZING,
				  &EXT4_SB(sb)->s_ext4_flags))
		ret = -EBUSY;

	return ret;
}

void ext4_resize_end(struct super_block *sb)
{
	clear_bit_unlock(EXT4_FLAGS_RESIZING, &EXT4_SB(sb)->s_ext4_flags);
	smp_mb__after_atomic();
}

static ext4_group_t ext4_meta_bg_first_group(struct super_block *sb,
					     ext4_group_t group) {
	return (group >> EXT4_DESC_PER_BLOCK_BITS(sb)) <<
	       EXT4_DESC_PER_BLOCK_BITS(sb);
}

static ext4_fsblk_t ext4_meta_bg_first_block_no(struct super_block *sb,
					     ext4_group_t group) {
	group = ext4_meta_bg_first_group(sb, group);
	return ext4_group_first_block_no(sb, group);
}

static ext4_grpblk_t ext4_group_overhead_blocks(struct super_block *sb,
						ext4_group_t group) {
	ext4_grpblk_t overhead;
	overhead = ext4_bg_num_gdb(sb, group);
	if (ext4_bg_has_super(sb, group))
		overhead += 1 +
			  le16_to_cpu(EXT4_SB(sb)->s_es->s_reserved_gdt_blocks);
	return overhead;
}

#define outside(b, first, last)	((b) < (first) || (b) >= (last))
#define inside(b, first, last)	((b) >= (first) && (b) < (last))

static int verify_group_input(struct super_block *sb,
			      struct ext4_new_group_data *input)
{
	struct ext4_sb_info *sbi = EXT4_SB(sb);
	struct ext4_super_block *es = sbi->s_es;
	ext4_fsblk_t start = ext4_blocks_count(es);
	ext4_fsblk_t end = start + input->blocks_count;
	ext4_group_t group = input->group;
	ext4_fsblk_t itend = input->inode_table + sbi->s_itb_per_group;
	unsigned overhead;
	ext4_fsblk_t metaend;
	struct buffer_head *bh = NULL;
	ext4_grpblk_t free_blocks_count, offset;
	int err = -EINVAL;

	if (group != sbi->s_groups_count) {
		ext4_warning(sb, "Cannot add at group %u (only %u groups)",
			     input->group, sbi->s_groups_count);
		return -EINVAL;
	}

	overhead = ext4_group_overhead_blocks(sb, group);
	metaend = start + overhead;
	input->free_blocks_count = free_blocks_count =
		input->blocks_count - 2 - overhead - sbi->s_itb_per_group;

	if (test_opt(sb, DEBUG))
		printk(KERN_DEBUG "EXT4-fs: adding %s group %u: %u blocks "
		       "(%d free, %u reserved)\n",
		       ext4_bg_has_super(sb, input->group) ? "normal" :
		       "no-super", input->group, input->blocks_count,
		       free_blocks_count, input->reserved_blocks);

	ext4_get_group_no_and_offset(sb, start, NULL, &offset);
	if (offset != 0)
			ext4_warning(sb, "Last group not full");
	else if (input->reserved_blocks > input->blocks_count / 5)
		ext4_warning(sb, "Reserved blocks too high (%u)",
			     input->reserved_blocks);
	else if (free_blocks_count < 0)
		ext4_warning(sb, "Bad blocks count %u",
			     input->blocks_count);
	else if (IS_ERR(bh = ext4_sb_bread(sb, end - 1, 0))) {
		err = PTR_ERR(bh);
		bh = NULL;
		ext4_warning(sb, "Cannot read last block (%llu)",
			     end - 1);
	} else if (outside(input->block_bitmap, start, end))
		ext4_warning(sb, "Block bitmap not in group (block %llu)",
			     (unsigned long long)input->block_bitmap);
	else if (outside(input->inode_bitmap, start, end))
		ext4_warning(sb, "Inode bitmap not in group (block %llu)",
			     (unsigned long long)input->inode_bitmap);
	else if (outside(input->inode_table, start, end) ||
		 outside(itend - 1, start, end))
		ext4_warning(sb, "Inode table not in group (blocks %llu-%llu)",
			     (unsigned long long)input->inode_table, itend - 1);
	else if (input->inode_bitmap == input->block_bitmap)
		ext4_warning(sb, "Block bitmap same as inode bitmap (%llu)",
			     (unsigned long long)input->block_bitmap);
	else if (inside(input->block_bitmap, input->inode_table, itend))
		ext4_warning(sb, "Block bitmap (%llu) in inode table "
			     "(%llu-%llu)",
			     (unsigned long long)input->block_bitmap,
			     (unsigned long long)input->inode_table, itend - 1);
	else if (inside(input->inode_bitmap, input->inode_table, itend))
		ext4_warning(sb, "Inode bitmap (%llu) in inode table "
			     "(%llu-%llu)",
			     (unsigned long long)input->inode_bitmap,
			     (unsigned long long)input->inode_table, itend - 1);
	else if (inside(input->block_bitmap, start, metaend))
		ext4_warning(sb, "Block bitmap (%llu) in GDT table (%llu-%llu)",
			     (unsigned long long)input->block_bitmap,
			     start, metaend - 1);
	else if (inside(input->inode_bitmap, start, metaend))
		ext4_warning(sb, "Inode bitmap (%llu) in GDT table (%llu-%llu)",
			     (unsigned long long)input->inode_bitmap,
			     start, metaend - 1);
	else if (inside(input->inode_table, start, metaend) ||
		 inside(itend - 1, start, metaend))
		ext4_warning(sb, "Inode table (%llu-%llu) overlaps GDT table "
			     "(%llu-%llu)",
			     (unsigned long long)input->inode_table,
			     itend - 1, start, metaend - 1);
	else
		err = 0;
	brelse(bh);

	return err;
}

/*
 * ext4_new_flex_group_data is used by 64bit-resize interface to add a flex
 * group each time.
 */
struct ext4_new_flex_group_data {
	struct ext4_new_group_data *groups;	/* new_group_data for groups
						   in the flex group */
	__u16 *bg_flags;			/* block group flags of groups
						   in @groups */
	ext4_group_t count;			/* number of groups in @groups
						 */
};

/*
 * alloc_flex_gd() allocates a ext4_new_flex_group_data with size of
 * @flexbg_size.
 *
 * Returns NULL on failure otherwise address of the allocated structure.
 */
static struct ext4_new_flex_group_data *alloc_flex_gd(unsigned long flexbg_size)
{
	struct ext4_new_flex_group_data *flex_gd;

	flex_gd = kmalloc(sizeof(*flex_gd), GFP_NOFS);
	if (flex_gd == NULL)
		goto out3;

	if (flexbg_size >= UINT_MAX / sizeof(struct ext4_new_group_data))
		goto out2;
	flex_gd->count = flexbg_size;

	flex_gd->groups = kmalloc(sizeof(struct ext4_new_group_data) *
				  flexbg_size, GFP_NOFS);
	if (flex_gd->groups == NULL)
		goto out2;

	flex_gd->bg_flags = kmalloc(flexbg_size * sizeof(__u16), GFP_NOFS);
	if (flex_gd->bg_flags == NULL)
		goto out1;

	return flex_gd;

out1:
	kfree(flex_gd->groups);
out2:
	kfree(flex_gd);
out3:
	return NULL;
}

static void free_flex_gd(struct ext4_new_flex_group_data *flex_gd)
{
	kfree(flex_gd->bg_flags);
	kfree(flex_gd->groups);
	kfree(flex_gd);
}

/*
 * ext4_alloc_group_tables() allocates block bitmaps, inode bitmaps
 * and inode tables for a flex group.
 *
 * This function is used by 64bit-resize.  Note that this function allocates
 * group tables from the 1st group of groups contained by @flexgd, which may
 * be a partial of a flex group.
 *
 * @sb: super block of fs to which the groups belongs
 *
 * Returns 0 on a successful allocation of the metadata blocks in the
 * block group.
 */
static int ext4_alloc_group_tables(struct super_block *sb,
				struct ext4_new_flex_group_data *flex_gd,
				int flexbg_size)
{
	struct ext4_new_group_data *group_data = flex_gd->groups;
	ext4_fsblk_t start_blk;
	ext4_fsblk_t last_blk;
	ext4_group_t src_group;
	ext4_group_t bb_index = 0;
	ext4_group_t ib_index = 0;
	ext4_group_t it_index = 0;
	ext4_group_t group;
	ext4_group_t last_group;
	unsigned overhead;
	__u16 uninit_mask = (flexbg_size > 1) ? ~EXT4_BG_BLOCK_UNINIT : ~0;

	BUG_ON(flex_gd->count == 0 || group_data == NULL);

	src_group = group_data[0].group;
	last_group  = src_group + flex_gd->count - 1;

	BUG_ON((flexbg_size > 1) && ((src_group & ~(flexbg_size - 1)) !=
	       (last_group & ~(flexbg_size - 1))));
next_group:
	group = group_data[0].group;
	if (src_group >= group_data[0].group + flex_gd->count)
		return -ENOSPC;
	start_blk = ext4_group_first_block_no(sb, src_group);
	last_blk = start_blk + group_data[src_group - group].blocks_count;

	overhead = ext4_group_overhead_blocks(sb, src_group);

	start_blk += overhead;

	/* We collect contiguous blocks as much as possible. */
	src_group++;
	for (; src_group <= last_group; src_group++) {
		overhead = ext4_group_overhead_blocks(sb, src_group);
		if (overhead == 0)
			last_blk += group_data[src_group - group].blocks_count;
		else
			break;
	}

	/* Allocate block bitmaps */
	for (; bb_index < flex_gd->count; bb_index++) {
		if (start_blk >= last_blk)
			goto next_group;
		group_data[bb_index].block_bitmap = start_blk++;
		group = ext4_get_group_number(sb, start_blk - 1);
		group -= group_data[0].group;
		group_data[group].free_blocks_count--;
		flex_gd->bg_flags[group] &= uninit_mask;
	}

	/* Allocate inode bitmaps */
	for (; ib_index < flex_gd->count; ib_index++) {
		if (start_blk >= last_blk)
			goto next_group;
		group_data[ib_index].inode_bitmap = start_blk++;
		group = ext4_get_group_number(sb, start_blk - 1);
		group -= group_data[0].group;
		group_data[group].free_blocks_count--;
		flex_gd->bg_flags[group] &= uninit_mask;
	}

	/* Allocate inode tables */
	for (; it_index < flex_gd->count; it_index++) {
		unsigned int itb = EXT4_SB(sb)->s_itb_per_group;
		ext4_fsblk_t next_group_start;

		if (start_blk + itb > last_blk)
			goto next_group;
		group_data[it_index].inode_table = start_blk;
		group = ext4_get_group_number(sb, start_blk);
		next_group_start = ext4_group_first_block_no(sb, group + 1);
		group -= group_data[0].group;

		if (start_blk + itb > next_group_start) {
			flex_gd->bg_flags[group + 1] &= uninit_mask;
			overhead = start_blk + itb - next_group_start;
			group_data[group + 1].free_blocks_count -= overhead;
			itb -= overhead;
		}

		group_data[group].free_blocks_count -= itb;
		flex_gd->bg_flags[group] &= uninit_mask;
		start_blk += EXT4_SB(sb)->s_itb_per_group;
	}

	if (test_opt(sb, DEBUG)) {
		int i;
		group = group_data[0].group;

		printk(KERN_DEBUG "EXT4-fs: adding a flex group with "
		       "%d groups, flexbg size is %d:\n", flex_gd->count,
		       flexbg_size);

		for (i = 0; i < flex_gd->count; i++) {
			printk(KERN_DEBUG "adding %s group %u: %u "
			       "blocks (%d free)\n",
			       ext4_bg_has_super(sb, group + i) ? "normal" :
			       "no-super", group + i,
			       group_data[i].blocks_count,
			       group_data[i].free_blocks_count);
		}
	}
	return 0;
}

static struct buffer_head *bclean(handle_t *handle, struct super_block *sb,
				  ext4_fsblk_t blk)
{
	struct buffer_head *bh;
	int err;

	bh = sb_getblk(sb, blk);
	if (unlikely(!bh))
		return ERR_PTR(-ENOMEM);
	BUFFER_TRACE(bh, "get_write_access");
	if ((err = ext4_journal_get_write_access(handle, bh))) {
		brelse(bh);
		bh = ERR_PTR(err);
	} else {
		memset(bh->b_data, 0, sb->s_blocksize);
		set_buffer_uptodate(bh);
	}

	return bh;
}

/*
 * If we have fewer than thresh credits, extend by EXT4_MAX_TRANS_DATA.
 * If that fails, restart the transaction & regain write access for the
 * buffer head which is used for block_bitmap modifications.
 */
static int extend_or_restart_transaction(handle_t *handle, int thresh)
{
	int err;

	if (ext4_handle_has_enough_credits(handle, thresh))
		return 0;

	err = ext4_journal_extend(handle, EXT4_MAX_TRANS_DATA);
	if (err < 0)
		return err;
	if (err) {
		err = ext4_journal_restart(handle, EXT4_MAX_TRANS_DATA);
		if (err)
			return err;
	}

	return 0;
}

/*
 * set_flexbg_block_bitmap() mark @count blocks starting from @block used.
 *
 * Helper function for ext4_setup_new_group_blocks() which set .
 *
 * @sb: super block
 * @handle: journal handle
 * @flex_gd: flex group data
 */
static int set_flexbg_block_bitmap(struct super_block *sb, handle_t *handle,
			struct ext4_new_flex_group_data *flex_gd,
			ext4_fsblk_t block, ext4_group_t count)
{
	ext4_group_t count2;

	ext4_debug("mark blocks [%llu/%u] used\n", block, count);
	for (count2 = count; count > 0; count -= count2, block += count2) {
		ext4_fsblk_t start;
		struct buffer_head *bh;
		ext4_group_t group;
		int err;

		group = ext4_get_group_number(sb, block);
		start = ext4_group_first_block_no(sb, group);
		group -= flex_gd->groups[0].group;

		count2 = EXT4_BLOCKS_PER_GROUP(sb) - (block - start);
		if (count2 > count)
			count2 = count;

		if (flex_gd->bg_flags[group] & EXT4_BG_BLOCK_UNINIT) {
			BUG_ON(flex_gd->count > 1);
			continue;
		}

		err = extend_or_restart_transaction(handle, 1);
		if (err)
			return err;

		bh = sb_getblk(sb, flex_gd->groups[group].block_bitmap);
		if (unlikely(!bh))
			return -ENOMEM;

		BUFFER_TRACE(bh, "get_write_access");
		err = ext4_journal_get_write_access(handle, bh);
		if (err) {
			brelse(bh);
			return err;
		}
		ext4_debug("mark block bitmap %#04llx (+%llu/%u)\n", block,
			   block - start, count2);
		ext4_set_bits(bh->b_data, block - start, count2);

		err = ext4_handle_dirty_metadata(handle, NULL, bh);
		brelse(bh);
		if (unlikely(err))
			return err;
	}

	return 0;
}

/*
 * Set up the block and inode bitmaps, and the inode table for the new groups.
 * This doesn't need to be part of the main transaction, since we are only
 * changing blocks outside the actual filesystem.  We still do journaling to
 * ensure the recovery is correct in case of a failure just after resize.
 * If any part of this fails, we simply abort the resize.
 *
 * setup_new_flex_group_blocks handles a flex group as follow:
 *  1. copy super block and GDT, and initialize group tables if necessary.
 *     In this step, we only set bits in blocks bitmaps for blocks taken by
 *     super block and GDT.
 *  2. allocate group tables in block bitmaps, that is, set bits in block
 *     bitmap for blocks taken by group tables.
 */
static int setup_new_flex_group_blocks(struct super_block *sb,
				struct ext4_new_flex_group_data *flex_gd)
{
	int group_table_count[] = {1, 1, EXT4_SB(sb)->s_itb_per_group};
	ext4_fsblk_t start;
	ext4_fsblk_t block;
	struct ext4_sb_info *sbi = EXT4_SB(sb);
	struct ext4_super_block *es = sbi->s_es;
	struct ext4_new_group_data *group_data = flex_gd->groups;
	__u16 *bg_flags = flex_gd->bg_flags;
	handle_t *handle;
	ext4_group_t group, count;
	struct buffer_head *bh = NULL;
	int reserved_gdb, i, j, err = 0, err2;
	int meta_bg;

	BUG_ON(!flex_gd->count || !group_data ||
	       group_data[0].group != sbi->s_groups_count);

	reserved_gdb = le16_to_cpu(es->s_reserved_gdt_blocks);
	meta_bg = ext4_has_feature_meta_bg(sb);

	/* This transaction may be extended/restarted along the way */
	handle = ext4_journal_start_sb(sb, EXT4_HT_RESIZE, EXT4_MAX_TRANS_DATA);
	if (IS_ERR(handle))
		return PTR_ERR(handle);

	group = group_data[0].group;
	for (i = 0; i < flex_gd->count; i++, group++) {
		unsigned long gdblocks;
		ext4_grpblk_t overhead;

		gdblocks = ext4_bg_num_gdb(sb, group);
		start = ext4_group_first_block_no(sb, group);

		if (meta_bg == 0 && !ext4_bg_has_super(sb, group))
			goto handle_itb;

		if (meta_bg == 1) {
			ext4_group_t first_group;
			first_group = ext4_meta_bg_first_group(sb, group);
			if (first_group != group + 1 &&
			    first_group != group + EXT4_DESC_PER_BLOCK(sb) - 1)
				goto handle_itb;
		}

		block = start + ext4_bg_has_super(sb, group);
		/* Copy all of the GDT blocks into the backup in this group */
		for (j = 0; j < gdblocks; j++, block++) {
			struct buffer_head *gdb;

			ext4_debug("update backup group %#04llx\n", block);
			err = extend_or_restart_transaction(handle, 1);
			if (err)
				goto out;

			gdb = sb_getblk(sb, block);
			if (unlikely(!gdb)) {
				err = -ENOMEM;
				goto out;
			}

			BUFFER_TRACE(gdb, "get_write_access");
			err = ext4_journal_get_write_access(handle, gdb);
			if (err) {
				brelse(gdb);
				goto out;
			}
			memcpy(gdb->b_data, sbi->s_group_desc[j]->b_data,
			       gdb->b_size);
			set_buffer_uptodate(gdb);

			err = ext4_handle_dirty_metadata(handle, NULL, gdb);
			if (unlikely(err)) {
				brelse(gdb);
				goto out;
			}
			brelse(gdb);
		}

		/* Zero out all of the reserved backup group descriptor
		 * table blocks
		 */
		if (ext4_bg_has_super(sb, group)) {
			err = sb_issue_zeroout(sb, gdblocks + start + 1,
					reserved_gdb, GFP_NOFS);
			if (err)
				goto out;
		}

handle_itb:
		/* Initialize group tables of the grop @group */
		if (!(bg_flags[i] & EXT4_BG_INODE_ZEROED))
			goto handle_bb;

		/* Zero out all of the inode table blocks */
		block = group_data[i].inode_table;
		ext4_debug("clear inode table blocks %#04llx -> %#04lx\n",
			   block, sbi->s_itb_per_group);
		err = sb_issue_zeroout(sb, block, sbi->s_itb_per_group,
				       GFP_NOFS);
		if (err)
			goto out;

handle_bb:
		if (bg_flags[i] & EXT4_BG_BLOCK_UNINIT)
			goto handle_ib;

		/* Initialize block bitmap of the @group */
		block = group_data[i].block_bitmap;
		err = extend_or_restart_transaction(handle, 1);
		if (err)
			goto out;

		bh = bclean(handle, sb, block);
		if (IS_ERR(bh)) {
			err = PTR_ERR(bh);
			goto out;
		}
		overhead = ext4_group_overhead_blocks(sb, group);
		if (overhead != 0) {
			ext4_debug("mark backup superblock %#04llx (+0)\n",
				   start);
			ext4_set_bits(bh->b_data, 0, overhead);
		}
		ext4_mark_bitmap_end(group_data[i].blocks_count,
				     sb->s_blocksize * 8, bh->b_data);
		err = ext4_handle_dirty_metadata(handle, NULL, bh);
		brelse(bh);
		if (err)
			goto out;

handle_ib:
		if (bg_flags[i] & EXT4_BG_INODE_UNINIT)
			continue;

		/* Initialize inode bitmap of the @group */
		block = group_data[i].inode_bitmap;
		err = extend_or_restart_transaction(handle, 1);
		if (err)
			goto out;
		/* Mark unused entries in inode bitmap used */
		bh = bclean(handle, sb, block);
		if (IS_ERR(bh)) {
			err = PTR_ERR(bh);
			goto out;
		}

		ext4_mark_bitmap_end(EXT4_INODES_PER_GROUP(sb),
				     sb->s_blocksize * 8, bh->b_data);
		err = ext4_handle_dirty_metadata(handle, NULL, bh);
		brelse(bh);
		if (err)
			goto out;
	}

	/* Mark group tables in block bitmap */
	for (j = 0; j < GROUP_TABLE_COUNT; j++) {
		count = group_table_count[j];
		start = (&group_data[0].block_bitmap)[j];
		block = start;
		for (i = 1; i < flex_gd->count; i++) {
			block += group_table_count[j];
			if (block == (&group_data[i].block_bitmap)[j]) {
				count += group_table_count[j];
				continue;
			}
			err = set_flexbg_block_bitmap(sb, handle,
						flex_gd, start, count);
			if (err)
				goto out;
			count = group_table_count[j];
			start = (&group_data[i].block_bitmap)[j];
			block = start;
		}

		if (count) {
			err = set_flexbg_block_bitmap(sb, handle,
						flex_gd, start, count);
			if (err)
				goto out;
		}
	}

out:
	err2 = ext4_journal_stop(handle);
	if (err2 && !err)
		err = err2;

	return err;
}

/*
 * Iterate through the groups which hold BACKUP superblock/GDT copies in an
 * ext4 filesystem.  The counters should be initialized to 1, 5, and 7 before
 * calling this for the first time.  In a sparse filesystem it will be the
 * sequence of powers of 3, 5, and 7: 1, 3, 5, 7, 9, 25, 27, 49, 81, ...
 * For a non-sparse filesystem it will be every group: 1, 2, 3, 4, ...
 */
static unsigned ext4_list_backups(struct super_block *sb, unsigned *three,
				  unsigned *five, unsigned *seven)
{
	unsigned *min = three;
	int mult = 3;
	unsigned ret;

	if (!ext4_has_feature_sparse_super(sb)) {
		ret = *min;
		*min += 1;
		return ret;
	}

	if (*five < *min) {
		min = five;
		mult = 5;
	}
	if (*seven < *min) {
		min = seven;
		mult = 7;
	}

	ret = *min;
	*min *= mult;

	return ret;
}

/*
 * Check that all of the backup GDT blocks are held in the primary GDT block.
 * It is assumed that they are stored in group order.  Returns the number of
 * groups in current filesystem that have BACKUPS, or -ve error code.
 */
static int verify_reserved_gdb(struct super_block *sb,
			       ext4_group_t end,
			       struct buffer_head *primary)
{
	const ext4_fsblk_t blk = primary->b_blocknr;
	unsigned three = 1;
	unsigned five = 5;
	unsigned seven = 7;
	unsigned grp;
	__le32 *p = (__le32 *)primary->b_data;
	int gdbackups = 0;

	while ((grp = ext4_list_backups(sb, &three, &five, &seven)) < end) {
		if (le32_to_cpu(*p++) !=
		    grp * EXT4_BLOCKS_PER_GROUP(sb) + blk){
			ext4_warning(sb, "reserved GDT %llu"
				     " missing grp %d (%llu)",
				     blk, grp,
				     grp *
				     (ext4_fsblk_t)EXT4_BLOCKS_PER_GROUP(sb) +
				     blk);
			return -EINVAL;
		}
		if (++gdbackups > EXT4_ADDR_PER_BLOCK(sb))
			return -EFBIG;
	}

	return gdbackups;
}

/*
 * Called when we need to bring a reserved group descriptor table block into
 * use from the resize inode.  The primary copy of the new GDT block currently
 * is an indirect block (under the double indirect block in the resize inode).
 * The new backup GDT blocks will be stored as leaf blocks in this indirect
 * block, in group order.  Even though we know all the block numbers we need,
 * we check to ensure that the resize inode has actually reserved these blocks.
 *
 * Don't need to update the block bitmaps because the blocks are still in use.
 *
 * We get all of the error cases out of the way, so that we are sure to not
 * fail once we start modifying the data on disk, because JBD has no rollback.
 */
static int add_new_gdb(handle_t *handle, struct inode *inode,
		       ext4_group_t group)
{
	struct super_block *sb = inode->i_sb;
	struct ext4_super_block *es = EXT4_SB(sb)->s_es;
	unsigned long gdb_num = group / EXT4_DESC_PER_BLOCK(sb);
	ext4_fsblk_t gdblock = EXT4_SB(sb)->s_sbh->b_blocknr + 1 + gdb_num;
	struct buffer_head **o_group_desc, **n_group_desc = NULL;
	struct buffer_head *dind = NULL;
	struct buffer_head *gdb_bh = NULL;
	int gdbackups;
	struct ext4_iloc iloc = { .bh = NULL };
	__le32 *data;
	int err;

	if (test_opt(sb, DEBUG))
		printk(KERN_DEBUG
		       "EXT4-fs: ext4_add_new_gdb: adding group block %lu\n",
		       gdb_num);

	gdb_bh = ext4_sb_bread(sb, gdblock, 0);
	if (IS_ERR(gdb_bh))
		return PTR_ERR(gdb_bh);

	gdbackups = verify_reserved_gdb(sb, group, gdb_bh);
	if (gdbackups < 0) {
		err = gdbackups;
		goto errout;
	}

	data = EXT4_I(inode)->i_data + EXT4_DIND_BLOCK;
	dind = ext4_sb_bread(sb, le32_to_cpu(*data), 0);
	if (IS_ERR(dind)) {
		err = PTR_ERR(dind);
		dind = NULL;
		goto errout;
	}

	data = (__le32 *)dind->b_data;
	if (le32_to_cpu(data[gdb_num % EXT4_ADDR_PER_BLOCK(sb)]) != gdblock) {
		ext4_warning(sb, "new group %u GDT block %llu not reserved",
			     group, gdblock);
		err = -EINVAL;
		goto errout;
	}

	BUFFER_TRACE(EXT4_SB(sb)->s_sbh, "get_write_access");
	err = ext4_journal_get_write_access(handle, EXT4_SB(sb)->s_sbh);
	if (unlikely(err))
		goto errout;

	BUFFER_TRACE(gdb_bh, "get_write_access");
	err = ext4_journal_get_write_access(handle, gdb_bh);
	if (unlikely(err))
		goto errout;

	BUFFER_TRACE(dind, "get_write_access");
	err = ext4_journal_get_write_access(handle, dind);
	if (unlikely(err))
		ext4_std_error(sb, err);

	/* ext4_reserve_inode_write() gets a reference on the iloc */
	err = ext4_reserve_inode_write(handle, inode, &iloc);
	if (unlikely(err))
		goto errout;

	n_group_desc = ext4_kvmalloc((gdb_num + 1) *
				     sizeof(struct buffer_head *),
				     GFP_NOFS);
	if (!n_group_desc) {
		err = -ENOMEM;
		ext4_warning(sb, "not enough memory for %lu groups",
			     gdb_num + 1);
		goto errout;
	}

	/*
	 * Finally, we have all of the possible failures behind us...
	 *
	 * Remove new GDT block from inode double-indirect block and clear out
	 * the new GDT block for use (which also "frees" the backup GDT blocks
	 * from the reserved inode).  We don't need to change the bitmaps for
	 * these blocks, because they are marked as in-use from being in the
	 * reserved inode, and will become GDT blocks (primary and backup).
	 */
	data[gdb_num % EXT4_ADDR_PER_BLOCK(sb)] = 0;
	err = ext4_handle_dirty_metadata(handle, NULL, dind);
	if (unlikely(err)) {
		ext4_std_error(sb, err);
		goto errout;
	}
	inode->i_blocks -= (gdbackups + 1) * sb->s_blocksize >> 9;
	ext4_mark_iloc_dirty(handle, inode, &iloc);
	memset(gdb_bh->b_data, 0, sb->s_blocksize);
	err = ext4_handle_dirty_metadata(handle, NULL, gdb_bh);
	if (unlikely(err)) {
		ext4_std_error(sb, err);
<<<<<<< HEAD
=======
		iloc.bh = NULL;
>>>>>>> 9528de5b
		goto errout;
	}
	brelse(dind);

	o_group_desc = EXT4_SB(sb)->s_group_desc;
	memcpy(n_group_desc, o_group_desc,
	       EXT4_SB(sb)->s_gdb_count * sizeof(struct buffer_head *));
	n_group_desc[gdb_num] = gdb_bh;
	EXT4_SB(sb)->s_group_desc = n_group_desc;
	EXT4_SB(sb)->s_gdb_count++;
	kvfree(o_group_desc);

	le16_add_cpu(&es->s_reserved_gdt_blocks, -1);
	err = ext4_handle_dirty_super(handle, sb);
	if (err)
		ext4_std_error(sb, err);
	return err;
errout:
	kvfree(n_group_desc);
	brelse(iloc.bh);
	brelse(dind);
	brelse(gdb_bh);

	ext4_debug("leaving with error %d\n", err);
	return err;
}

/*
 * add_new_gdb_meta_bg is the sister of add_new_gdb.
 */
static int add_new_gdb_meta_bg(struct super_block *sb,
			       handle_t *handle, ext4_group_t group) {
	ext4_fsblk_t gdblock;
	struct buffer_head *gdb_bh;
	struct buffer_head **o_group_desc, **n_group_desc;
	unsigned long gdb_num = group / EXT4_DESC_PER_BLOCK(sb);
	int err;

	gdblock = ext4_meta_bg_first_block_no(sb, group) +
		   ext4_bg_has_super(sb, group);
	gdb_bh = ext4_sb_bread(sb, gdblock, 0);
	if (IS_ERR(gdb_bh))
		return PTR_ERR(gdb_bh);
	n_group_desc = ext4_kvmalloc((gdb_num + 1) *
				     sizeof(struct buffer_head *),
				     GFP_NOFS);
	if (!n_group_desc) {
		brelse(gdb_bh);
		err = -ENOMEM;
		ext4_warning(sb, "not enough memory for %lu groups",
			     gdb_num + 1);
		return err;
	}

	o_group_desc = EXT4_SB(sb)->s_group_desc;
	memcpy(n_group_desc, o_group_desc,
	       EXT4_SB(sb)->s_gdb_count * sizeof(struct buffer_head *));
	n_group_desc[gdb_num] = gdb_bh;

	BUFFER_TRACE(gdb_bh, "get_write_access");
	err = ext4_journal_get_write_access(handle, gdb_bh);
	if (err) {
		kvfree(n_group_desc);
		brelse(gdb_bh);
		return err;
	}

	EXT4_SB(sb)->s_group_desc = n_group_desc;
	EXT4_SB(sb)->s_gdb_count++;
	kvfree(o_group_desc);
	return err;
}

/*
 * Called when we are adding a new group which has a backup copy of each of
 * the GDT blocks (i.e. sparse group) and there are reserved GDT blocks.
 * We need to add these reserved backup GDT blocks to the resize inode, so
 * that they are kept for future resizing and not allocated to files.
 *
 * Each reserved backup GDT block will go into a different indirect block.
 * The indirect blocks are actually the primary reserved GDT blocks,
 * so we know in advance what their block numbers are.  We only get the
 * double-indirect block to verify it is pointing to the primary reserved
 * GDT blocks so we don't overwrite a data block by accident.  The reserved
 * backup GDT blocks are stored in their reserved primary GDT block.
 */
static int reserve_backup_gdb(handle_t *handle, struct inode *inode,
			      ext4_group_t group)
{
	struct super_block *sb = inode->i_sb;
	int reserved_gdb =le16_to_cpu(EXT4_SB(sb)->s_es->s_reserved_gdt_blocks);
	struct buffer_head **primary;
	struct buffer_head *dind;
	struct ext4_iloc iloc;
	ext4_fsblk_t blk;
	__le32 *data, *end;
	int gdbackups = 0;
	int res, i;
	int err;

	primary = kmalloc(reserved_gdb * sizeof(*primary), GFP_NOFS);
	if (!primary)
		return -ENOMEM;

	data = EXT4_I(inode)->i_data + EXT4_DIND_BLOCK;
	dind = ext4_sb_bread(sb, le32_to_cpu(*data), 0);
	if (IS_ERR(dind)) {
		err = PTR_ERR(dind);
		dind = NULL;
		goto exit_free;
	}

	blk = EXT4_SB(sb)->s_sbh->b_blocknr + 1 + EXT4_SB(sb)->s_gdb_count;
	data = (__le32 *)dind->b_data + (EXT4_SB(sb)->s_gdb_count %
					 EXT4_ADDR_PER_BLOCK(sb));
	end = (__le32 *)dind->b_data + EXT4_ADDR_PER_BLOCK(sb);

	/* Get each reserved primary GDT block and verify it holds backups */
	for (res = 0; res < reserved_gdb; res++, blk++) {
		if (le32_to_cpu(*data) != blk) {
			ext4_warning(sb, "reserved block %llu"
				     " not at offset %ld",
				     blk,
				     (long)(data - (__le32 *)dind->b_data));
			err = -EINVAL;
			goto exit_bh;
		}
		primary[res] = ext4_sb_bread(sb, blk, 0);
		if (IS_ERR(primary[res])) {
			err = PTR_ERR(primary[res]);
			primary[res] = NULL;
			goto exit_bh;
		}
		gdbackups = verify_reserved_gdb(sb, group, primary[res]);
		if (gdbackups < 0) {
			brelse(primary[res]);
			err = gdbackups;
			goto exit_bh;
		}
		if (++data >= end)
			data = (__le32 *)dind->b_data;
	}

	for (i = 0; i < reserved_gdb; i++) {
		BUFFER_TRACE(primary[i], "get_write_access");
		if ((err = ext4_journal_get_write_access(handle, primary[i])))
			goto exit_bh;
	}

	if ((err = ext4_reserve_inode_write(handle, inode, &iloc)))
		goto exit_bh;

	/*
	 * Finally we can add each of the reserved backup GDT blocks from
	 * the new group to its reserved primary GDT block.
	 */
	blk = group * EXT4_BLOCKS_PER_GROUP(sb);
	for (i = 0; i < reserved_gdb; i++) {
		int err2;
		data = (__le32 *)primary[i]->b_data;
		/* printk("reserving backup %lu[%u] = %lu\n",
		       primary[i]->b_blocknr, gdbackups,
		       blk + primary[i]->b_blocknr); */
		data[gdbackups] = cpu_to_le32(blk + primary[i]->b_blocknr);
		err2 = ext4_handle_dirty_metadata(handle, NULL, primary[i]);
		if (!err)
			err = err2;
	}
	inode->i_blocks += reserved_gdb * sb->s_blocksize >> 9;
	ext4_mark_iloc_dirty(handle, inode, &iloc);

exit_bh:
	while (--res >= 0)
		brelse(primary[res]);
	brelse(dind);

exit_free:
	kfree(primary);

	return err;
}

/*
 * Update the backup copies of the ext4 metadata.  These don't need to be part
 * of the main resize transaction, because e2fsck will re-write them if there
 * is a problem (basically only OOM will cause a problem).  However, we
 * _should_ update the backups if possible, in case the primary gets trashed
 * for some reason and we need to run e2fsck from a backup superblock.  The
 * important part is that the new block and inode counts are in the backup
 * superblocks, and the location of the new group metadata in the GDT backups.
 *
 * We do not need take the s_resize_lock for this, because these
 * blocks are not otherwise touched by the filesystem code when it is
 * mounted.  We don't need to worry about last changing from
 * sbi->s_groups_count, because the worst that can happen is that we
 * do not copy the full number of backups at this time.  The resize
 * which changed s_groups_count will backup again.
 */
static void update_backups(struct super_block *sb, sector_t blk_off, char *data,
			   int size, int meta_bg)
{
	struct ext4_sb_info *sbi = EXT4_SB(sb);
	ext4_group_t last;
	const int bpg = EXT4_BLOCKS_PER_GROUP(sb);
	unsigned three = 1;
	unsigned five = 5;
	unsigned seven = 7;
	ext4_group_t group = 0;
	int rest = sb->s_blocksize - size;
	handle_t *handle;
	int err = 0, err2;

	handle = ext4_journal_start_sb(sb, EXT4_HT_RESIZE, EXT4_MAX_TRANS_DATA);
	if (IS_ERR(handle)) {
		group = 1;
		err = PTR_ERR(handle);
		goto exit_err;
	}

	if (meta_bg == 0) {
		group = ext4_list_backups(sb, &three, &five, &seven);
		last = sbi->s_groups_count;
	} else {
		group = ext4_get_group_number(sb, blk_off) + 1;
		last = (ext4_group_t)(group + EXT4_DESC_PER_BLOCK(sb) - 2);
	}

	while (group < sbi->s_groups_count) {
		struct buffer_head *bh;
		ext4_fsblk_t backup_block;

		/* Out of journal space, and can't get more - abort - so sad */
		if (ext4_handle_valid(handle) &&
		    handle->h_buffer_credits == 0 &&
		    ext4_journal_extend(handle, EXT4_MAX_TRANS_DATA) &&
		    (err = ext4_journal_restart(handle, EXT4_MAX_TRANS_DATA)))
			break;

		if (meta_bg == 0)
			backup_block = ((ext4_fsblk_t)group) * bpg + blk_off;
		else
			backup_block = (ext4_group_first_block_no(sb, group) +
					ext4_bg_has_super(sb, group));

		bh = sb_getblk(sb, backup_block);
		if (unlikely(!bh)) {
			err = -ENOMEM;
			break;
		}
		ext4_debug("update metadata backup %llu(+%llu)\n",
			   backup_block, backup_block -
			   ext4_group_first_block_no(sb, group));
		BUFFER_TRACE(bh, "get_write_access");
		if ((err = ext4_journal_get_write_access(handle, bh))) {
			brelse(bh);
			break;
		}
		lock_buffer(bh);
		memcpy(bh->b_data, data, size);
		if (rest)
			memset(bh->b_data + size, 0, rest);
		set_buffer_uptodate(bh);
		unlock_buffer(bh);
		err = ext4_handle_dirty_metadata(handle, NULL, bh);
		if (unlikely(err))
			ext4_std_error(sb, err);
		brelse(bh);

		if (meta_bg == 0)
			group = ext4_list_backups(sb, &three, &five, &seven);
		else if (group == last)
			break;
		else
			group = last;
	}
	if ((err2 = ext4_journal_stop(handle)) && !err)
		err = err2;

	/*
	 * Ugh! Need to have e2fsck write the backup copies.  It is too
	 * late to revert the resize, we shouldn't fail just because of
	 * the backup copies (they are only needed in case of corruption).
	 *
	 * However, if we got here we have a journal problem too, so we
	 * can't really start a transaction to mark the superblock.
	 * Chicken out and just set the flag on the hope it will be written
	 * to disk, and if not - we will simply wait until next fsck.
	 */
exit_err:
	if (err) {
		ext4_warning(sb, "can't update backup for group %u (err %d), "
			     "forcing fsck on next reboot", group, err);
		sbi->s_mount_state &= ~EXT4_VALID_FS;
		sbi->s_es->s_state &= cpu_to_le16(~EXT4_VALID_FS);
		mark_buffer_dirty(sbi->s_sbh);
	}
}

/*
 * ext4_add_new_descs() adds @count group descriptor of groups
 * starting at @group
 *
 * @handle: journal handle
 * @sb: super block
 * @group: the group no. of the first group desc to be added
 * @resize_inode: the resize inode
 * @count: number of group descriptors to be added
 */
static int ext4_add_new_descs(handle_t *handle, struct super_block *sb,
			      ext4_group_t group, struct inode *resize_inode,
			      ext4_group_t count)
{
	struct ext4_sb_info *sbi = EXT4_SB(sb);
	struct ext4_super_block *es = sbi->s_es;
	struct buffer_head *gdb_bh;
	int i, gdb_off, gdb_num, err = 0;
	int meta_bg;

	meta_bg = ext4_has_feature_meta_bg(sb);
	for (i = 0; i < count; i++, group++) {
		int reserved_gdb = ext4_bg_has_super(sb, group) ?
			le16_to_cpu(es->s_reserved_gdt_blocks) : 0;

		gdb_off = group % EXT4_DESC_PER_BLOCK(sb);
		gdb_num = group / EXT4_DESC_PER_BLOCK(sb);

		/*
		 * We will only either add reserved group blocks to a backup group
		 * or remove reserved blocks for the first group in a new group block.
		 * Doing both would be mean more complex code, and sane people don't
		 * use non-sparse filesystems anymore.  This is already checked above.
		 */
		if (gdb_off) {
			gdb_bh = sbi->s_group_desc[gdb_num];
			BUFFER_TRACE(gdb_bh, "get_write_access");
			err = ext4_journal_get_write_access(handle, gdb_bh);

			if (!err && reserved_gdb && ext4_bg_num_gdb(sb, group))
				err = reserve_backup_gdb(handle, resize_inode, group);
		} else if (meta_bg != 0) {
			err = add_new_gdb_meta_bg(sb, handle, group);
		} else {
			err = add_new_gdb(handle, resize_inode, group);
		}
		if (err)
			break;
	}
	return err;
}

static struct buffer_head *ext4_get_bitmap(struct super_block *sb, __u64 block)
{
	struct buffer_head *bh = sb_getblk(sb, block);
	if (unlikely(!bh))
		return NULL;
	if (!bh_uptodate_or_lock(bh)) {
		if (bh_submit_read(bh) < 0) {
			brelse(bh);
			return NULL;
		}
	}

	return bh;
}

static int ext4_set_bitmap_checksums(struct super_block *sb,
				     ext4_group_t group,
				     struct ext4_group_desc *gdp,
				     struct ext4_new_group_data *group_data)
{
	struct buffer_head *bh;

	if (!ext4_has_metadata_csum(sb))
		return 0;

	bh = ext4_get_bitmap(sb, group_data->inode_bitmap);
	if (!bh)
		return -EIO;
	ext4_inode_bitmap_csum_set(sb, group, gdp, bh,
				   EXT4_INODES_PER_GROUP(sb) / 8);
	brelse(bh);

	bh = ext4_get_bitmap(sb, group_data->block_bitmap);
	if (!bh)
		return -EIO;
	ext4_block_bitmap_csum_set(sb, group, gdp, bh);
	brelse(bh);

	return 0;
}

/*
 * ext4_setup_new_descs() will set up the group descriptor descriptors of a flex bg
 */
static int ext4_setup_new_descs(handle_t *handle, struct super_block *sb,
				struct ext4_new_flex_group_data *flex_gd)
{
	struct ext4_new_group_data	*group_data = flex_gd->groups;
	struct ext4_group_desc		*gdp;
	struct ext4_sb_info		*sbi = EXT4_SB(sb);
	struct buffer_head		*gdb_bh;
	ext4_group_t			group;
	__u16				*bg_flags = flex_gd->bg_flags;
	int				i, gdb_off, gdb_num, err = 0;
	

	for (i = 0; i < flex_gd->count; i++, group_data++, bg_flags++) {
		group = group_data->group;

		gdb_off = group % EXT4_DESC_PER_BLOCK(sb);
		gdb_num = group / EXT4_DESC_PER_BLOCK(sb);

		/*
		 * get_write_access() has been called on gdb_bh by ext4_add_new_desc().
		 */
		gdb_bh = sbi->s_group_desc[gdb_num];
		/* Update group descriptor block for new group */
		gdp = (struct ext4_group_desc *)(gdb_bh->b_data +
						 gdb_off * EXT4_DESC_SIZE(sb));

		memset(gdp, 0, EXT4_DESC_SIZE(sb));
		ext4_block_bitmap_set(sb, gdp, group_data->block_bitmap);
		ext4_inode_bitmap_set(sb, gdp, group_data->inode_bitmap);
		err = ext4_set_bitmap_checksums(sb, group, gdp, group_data);
		if (err) {
			ext4_std_error(sb, err);
			break;
		}

		ext4_inode_table_set(sb, gdp, group_data->inode_table);
		ext4_free_group_clusters_set(sb, gdp,
			EXT4_NUM_B2C(sbi, group_data->free_blocks_count));
		ext4_free_inodes_set(sb, gdp, EXT4_INODES_PER_GROUP(sb));
		if (ext4_has_group_desc_csum(sb))
			ext4_itable_unused_set(sb, gdp,
					       EXT4_INODES_PER_GROUP(sb));
		gdp->bg_flags = cpu_to_le16(*bg_flags);
		ext4_group_desc_csum_set(sb, group, gdp);

		err = ext4_handle_dirty_metadata(handle, NULL, gdb_bh);
		if (unlikely(err)) {
			ext4_std_error(sb, err);
			break;
		}

		/*
		 * We can allocate memory for mb_alloc based on the new group
		 * descriptor
		 */
		err = ext4_mb_add_groupinfo(sb, group, gdp);
		if (err)
			break;
	}
	return err;
}

/*
 * ext4_update_super() updates the super block so that the newly added
 * groups can be seen by the filesystem.
 *
 * @sb: super block
 * @flex_gd: new added groups
 */
static void ext4_update_super(struct super_block *sb,
			     struct ext4_new_flex_group_data *flex_gd)
{
	ext4_fsblk_t blocks_count = 0;
	ext4_fsblk_t free_blocks = 0;
	ext4_fsblk_t reserved_blocks = 0;
	struct ext4_new_group_data *group_data = flex_gd->groups;
	struct ext4_sb_info *sbi = EXT4_SB(sb);
	struct ext4_super_block *es = sbi->s_es;
	int i;

	BUG_ON(flex_gd->count == 0 || group_data == NULL);
	/*
	 * Make the new blocks and inodes valid next.  We do this before
	 * increasing the group count so that once the group is enabled,
	 * all of its blocks and inodes are already valid.
	 *
	 * We always allocate group-by-group, then block-by-block or
	 * inode-by-inode within a group, so enabling these
	 * blocks/inodes before the group is live won't actually let us
	 * allocate the new space yet.
	 */
	for (i = 0; i < flex_gd->count; i++) {
		blocks_count += group_data[i].blocks_count;
		free_blocks += group_data[i].free_blocks_count;
	}

	reserved_blocks = ext4_r_blocks_count(es) * 100;
	reserved_blocks = div64_u64(reserved_blocks, ext4_blocks_count(es));
	reserved_blocks *= blocks_count;
	do_div(reserved_blocks, 100);

	ext4_blocks_count_set(es, ext4_blocks_count(es) + blocks_count);
	ext4_free_blocks_count_set(es, ext4_free_blocks_count(es) + free_blocks);
	le32_add_cpu(&es->s_inodes_count, EXT4_INODES_PER_GROUP(sb) *
		     flex_gd->count);
	le32_add_cpu(&es->s_free_inodes_count, EXT4_INODES_PER_GROUP(sb) *
		     flex_gd->count);

	ext4_debug("free blocks count %llu", ext4_free_blocks_count(es));
	/*
	 * We need to protect s_groups_count against other CPUs seeing
	 * inconsistent state in the superblock.
	 *
	 * The precise rules we use are:
	 *
	 * * Writers must perform a smp_wmb() after updating all
	 *   dependent data and before modifying the groups count
	 *
	 * * Readers must perform an smp_rmb() after reading the groups
	 *   count and before reading any dependent data.
	 *
	 * NB. These rules can be relaxed when checking the group count
	 * while freeing data, as we can only allocate from a block
	 * group after serialising against the group count, and we can
	 * only then free after serialising in turn against that
	 * allocation.
	 */
	smp_wmb();

	/* Update the global fs size fields */
	sbi->s_groups_count += flex_gd->count;
	sbi->s_blockfile_groups = min_t(ext4_group_t, sbi->s_groups_count,
			(EXT4_MAX_BLOCK_FILE_PHYS / EXT4_BLOCKS_PER_GROUP(sb)));

	/* Update the reserved block counts only once the new group is
	 * active. */
	ext4_r_blocks_count_set(es, ext4_r_blocks_count(es) +
				reserved_blocks);

	/* Update the free space counts */
	percpu_counter_add(&sbi->s_freeclusters_counter,
			   EXT4_NUM_B2C(sbi, free_blocks));
	percpu_counter_add(&sbi->s_freeinodes_counter,
			   EXT4_INODES_PER_GROUP(sb) * flex_gd->count);

	ext4_debug("free blocks count %llu",
		   percpu_counter_read(&sbi->s_freeclusters_counter));
	if (ext4_has_feature_flex_bg(sb) && sbi->s_log_groups_per_flex) {
		ext4_group_t flex_group;
		flex_group = ext4_flex_group(sbi, group_data[0].group);
		atomic64_add(EXT4_NUM_B2C(sbi, free_blocks),
			     &sbi->s_flex_groups[flex_group].free_clusters);
		atomic_add(EXT4_INODES_PER_GROUP(sb) * flex_gd->count,
			   &sbi->s_flex_groups[flex_group].free_inodes);
	}

	/*
	 * Update the fs overhead information
	 */
	ext4_calculate_overhead(sb);

	if (test_opt(sb, DEBUG))
		printk(KERN_DEBUG "EXT4-fs: added group %u:"
		       "%llu blocks(%llu free %llu reserved)\n", flex_gd->count,
		       blocks_count, free_blocks, reserved_blocks);
}

/* Add a flex group to an fs. Ensure we handle all possible error conditions
 * _before_ we start modifying the filesystem, because we cannot abort the
 * transaction and not have it write the data to disk.
 */
static int ext4_flex_group_add(struct super_block *sb,
			       struct inode *resize_inode,
			       struct ext4_new_flex_group_data *flex_gd)
{
	struct ext4_sb_info *sbi = EXT4_SB(sb);
	struct ext4_super_block *es = sbi->s_es;
	ext4_fsblk_t o_blocks_count;
	ext4_grpblk_t last;
	ext4_group_t group;
	handle_t *handle;
	unsigned reserved_gdb;
	int err = 0, err2 = 0, credit;

	BUG_ON(!flex_gd->count || !flex_gd->groups || !flex_gd->bg_flags);

	reserved_gdb = le16_to_cpu(es->s_reserved_gdt_blocks);
	o_blocks_count = ext4_blocks_count(es);
	ext4_get_group_no_and_offset(sb, o_blocks_count, &group, &last);
	BUG_ON(last);

	err = setup_new_flex_group_blocks(sb, flex_gd);
	if (err)
		goto exit;
	/*
	 * We will always be modifying at least the superblock and  GDT
	 * blocks.  If we are adding a group past the last current GDT block,
	 * we will also modify the inode and the dindirect block.  If we
	 * are adding a group with superblock/GDT backups  we will also
	 * modify each of the reserved GDT dindirect blocks.
	 */
	credit = 3;	/* sb, resize inode, resize inode dindirect */
	/* GDT blocks */
	credit += 1 + DIV_ROUND_UP(flex_gd->count, EXT4_DESC_PER_BLOCK(sb));
	credit += reserved_gdb;	/* Reserved GDT dindirect blocks */
	handle = ext4_journal_start_sb(sb, EXT4_HT_RESIZE, credit);
	if (IS_ERR(handle)) {
		err = PTR_ERR(handle);
		goto exit;
	}

	BUFFER_TRACE(sbi->s_sbh, "get_write_access");
	err = ext4_journal_get_write_access(handle, sbi->s_sbh);
	if (err)
		goto exit_journal;

	group = flex_gd->groups[0].group;
	BUG_ON(group != EXT4_SB(sb)->s_groups_count);
	err = ext4_add_new_descs(handle, sb, group,
				resize_inode, flex_gd->count);
	if (err)
		goto exit_journal;

	err = ext4_setup_new_descs(handle, sb, flex_gd);
	if (err)
		goto exit_journal;

	ext4_update_super(sb, flex_gd);

	err = ext4_handle_dirty_super(handle, sb);

exit_journal:
	err2 = ext4_journal_stop(handle);
	if (!err)
		err = err2;

	if (!err) {
		int gdb_num = group / EXT4_DESC_PER_BLOCK(sb);
		int gdb_num_end = ((group + flex_gd->count - 1) /
				   EXT4_DESC_PER_BLOCK(sb));
		int meta_bg = ext4_has_feature_meta_bg(sb);
		sector_t old_gdb = 0;

		update_backups(sb, sbi->s_sbh->b_blocknr, (char *)es,
			       sizeof(struct ext4_super_block), 0);
		for (; gdb_num <= gdb_num_end; gdb_num++) {
			struct buffer_head *gdb_bh;

			gdb_bh = sbi->s_group_desc[gdb_num];
			if (old_gdb == gdb_bh->b_blocknr)
				continue;
			update_backups(sb, gdb_bh->b_blocknr, gdb_bh->b_data,
				       gdb_bh->b_size, meta_bg);
			old_gdb = gdb_bh->b_blocknr;
		}
	}
exit:
	return err;
}

static int ext4_setup_next_flex_gd(struct super_block *sb,
				    struct ext4_new_flex_group_data *flex_gd,
				    ext4_fsblk_t n_blocks_count,
				    unsigned long flexbg_size)
{
	struct ext4_super_block *es = EXT4_SB(sb)->s_es;
	struct ext4_new_group_data *group_data = flex_gd->groups;
	ext4_fsblk_t o_blocks_count;
	ext4_group_t n_group;
	ext4_group_t group;
	ext4_group_t last_group;
	ext4_grpblk_t last;
	ext4_grpblk_t blocks_per_group;
	unsigned long i;

	blocks_per_group = EXT4_BLOCKS_PER_GROUP(sb);

	o_blocks_count = ext4_blocks_count(es);

	if (o_blocks_count == n_blocks_count)
		return 0;

	ext4_get_group_no_and_offset(sb, o_blocks_count, &group, &last);
	BUG_ON(last);
	ext4_get_group_no_and_offset(sb, n_blocks_count - 1, &n_group, &last);

	last_group = group | (flexbg_size - 1);
	if (last_group > n_group)
		last_group = n_group;

	flex_gd->count = last_group - group + 1;

	for (i = 0; i < flex_gd->count; i++) {
		int overhead;

		group_data[i].group = group + i;
		group_data[i].blocks_count = blocks_per_group;
		overhead = ext4_group_overhead_blocks(sb, group + i);
		group_data[i].free_blocks_count = blocks_per_group - overhead;
		if (ext4_has_group_desc_csum(sb)) {
			flex_gd->bg_flags[i] = EXT4_BG_BLOCK_UNINIT |
					       EXT4_BG_INODE_UNINIT;
			if (!test_opt(sb, INIT_INODE_TABLE))
				flex_gd->bg_flags[i] |= EXT4_BG_INODE_ZEROED;
		} else
			flex_gd->bg_flags[i] = EXT4_BG_INODE_ZEROED;
	}

	if (last_group == n_group && ext4_has_group_desc_csum(sb))
		/* We need to initialize block bitmap of last group. */
		flex_gd->bg_flags[i - 1] &= ~EXT4_BG_BLOCK_UNINIT;

	if ((last_group == n_group) && (last != blocks_per_group - 1)) {
		group_data[i - 1].blocks_count = last + 1;
		group_data[i - 1].free_blocks_count -= blocks_per_group-
					last - 1;
	}

	return 1;
}

/* Add group descriptor data to an existing or new group descriptor block.
 * Ensure we handle all possible error conditions _before_ we start modifying
 * the filesystem, because we cannot abort the transaction and not have it
 * write the data to disk.
 *
 * If we are on a GDT block boundary, we need to get the reserved GDT block.
 * Otherwise, we may need to add backup GDT blocks for a sparse group.
 *
 * We only need to hold the superblock lock while we are actually adding
 * in the new group's counts to the superblock.  Prior to that we have
 * not really "added" the group at all.  We re-check that we are still
 * adding in the last group in case things have changed since verifying.
 */
int ext4_group_add(struct super_block *sb, struct ext4_new_group_data *input)
{
	struct ext4_new_flex_group_data flex_gd;
	struct ext4_sb_info *sbi = EXT4_SB(sb);
	struct ext4_super_block *es = sbi->s_es;
	int reserved_gdb = ext4_bg_has_super(sb, input->group) ?
		le16_to_cpu(es->s_reserved_gdt_blocks) : 0;
	struct inode *inode = NULL;
	int gdb_off;
	int err;
	__u16 bg_flags = 0;

	gdb_off = input->group % EXT4_DESC_PER_BLOCK(sb);

	if (gdb_off == 0 && !ext4_has_feature_sparse_super(sb)) {
		ext4_warning(sb, "Can't resize non-sparse filesystem further");
		return -EPERM;
	}

	if (ext4_blocks_count(es) + input->blocks_count <
	    ext4_blocks_count(es)) {
		ext4_warning(sb, "blocks_count overflow");
		return -EINVAL;
	}

	if (le32_to_cpu(es->s_inodes_count) + EXT4_INODES_PER_GROUP(sb) <
	    le32_to_cpu(es->s_inodes_count)) {
		ext4_warning(sb, "inodes_count overflow");
		return -EINVAL;
	}

	if (reserved_gdb || gdb_off == 0) {
		if (!ext4_has_feature_resize_inode(sb) ||
		    !le16_to_cpu(es->s_reserved_gdt_blocks)) {
			ext4_warning(sb,
				     "No reserved GDT blocks, can't resize");
			return -EPERM;
		}
		inode = ext4_iget(sb, EXT4_RESIZE_INO);
		if (IS_ERR(inode)) {
			ext4_warning(sb, "Error opening resize inode");
			return PTR_ERR(inode);
		}
	}


	err = verify_group_input(sb, input);
	if (err)
		goto out;

	err = ext4_alloc_flex_bg_array(sb, input->group + 1);
	if (err)
		goto out;

	err = ext4_mb_alloc_groupinfo(sb, input->group + 1);
	if (err)
		goto out;

	flex_gd.count = 1;
	flex_gd.groups = input;
	flex_gd.bg_flags = &bg_flags;
	err = ext4_flex_group_add(sb, inode, &flex_gd);
out:
	iput(inode);
	return err;
} /* ext4_group_add */

/*
 * extend a group without checking assuming that checking has been done.
 */
static int ext4_group_extend_no_check(struct super_block *sb,
				      ext4_fsblk_t o_blocks_count, ext4_grpblk_t add)
{
	struct ext4_super_block *es = EXT4_SB(sb)->s_es;
	handle_t *handle;
	int err = 0, err2;

	/* We will update the superblock, one block bitmap, and
	 * one group descriptor via ext4_group_add_blocks().
	 */
	handle = ext4_journal_start_sb(sb, EXT4_HT_RESIZE, 3);
	if (IS_ERR(handle)) {
		err = PTR_ERR(handle);
		ext4_warning(sb, "error %d on journal start", err);
		return err;
	}

	BUFFER_TRACE(EXT4_SB(sb)->s_sbh, "get_write_access");
	err = ext4_journal_get_write_access(handle, EXT4_SB(sb)->s_sbh);
	if (err) {
		ext4_warning(sb, "error %d on journal write access", err);
		goto errout;
	}

	ext4_blocks_count_set(es, o_blocks_count + add);
	ext4_free_blocks_count_set(es, ext4_free_blocks_count(es) + add);
	ext4_debug("freeing blocks %llu through %llu\n", o_blocks_count,
		   o_blocks_count + add);
	/* We add the blocks to the bitmap and set the group need init bit */
	err = ext4_group_add_blocks(handle, sb, o_blocks_count, add);
	if (err)
		goto errout;
	ext4_handle_dirty_super(handle, sb);
	ext4_debug("freed blocks %llu through %llu\n", o_blocks_count,
		   o_blocks_count + add);
errout:
	err2 = ext4_journal_stop(handle);
	if (err2 && !err)
		err = err2;

	if (!err) {
		if (test_opt(sb, DEBUG))
			printk(KERN_DEBUG "EXT4-fs: extended group to %llu "
			       "blocks\n", ext4_blocks_count(es));
		update_backups(sb, EXT4_SB(sb)->s_sbh->b_blocknr,
			       (char *)es, sizeof(struct ext4_super_block), 0);
	}
	return err;
}

/*
 * Extend the filesystem to the new number of blocks specified.  This entry
 * point is only used to extend the current filesystem to the end of the last
 * existing group.  It can be accessed via ioctl, or by "remount,resize=<size>"
 * for emergencies (because it has no dependencies on reserved blocks).
 *
 * If we _really_ wanted, we could use default values to call ext4_group_add()
 * allow the "remount" trick to work for arbitrary resizing, assuming enough
 * GDT blocks are reserved to grow to the desired size.
 */
int ext4_group_extend(struct super_block *sb, struct ext4_super_block *es,
		      ext4_fsblk_t n_blocks_count)
{
	ext4_fsblk_t o_blocks_count;
	ext4_grpblk_t last;
	ext4_grpblk_t add;
	struct buffer_head *bh;
	int err;
	ext4_group_t group;

	o_blocks_count = ext4_blocks_count(es);

	if (test_opt(sb, DEBUG))
		ext4_msg(sb, KERN_DEBUG,
			 "extending last group from %llu to %llu blocks",
			 o_blocks_count, n_blocks_count);

	if (n_blocks_count == 0 || n_blocks_count == o_blocks_count)
		return 0;

	if (n_blocks_count > (sector_t)(~0ULL) >> (sb->s_blocksize_bits - 9)) {
		ext4_msg(sb, KERN_ERR,
			 "filesystem too large to resize to %llu blocks safely",
			 n_blocks_count);
		if (sizeof(sector_t) < 8)
			ext4_warning(sb, "CONFIG_LBDAF not enabled");
		return -EINVAL;
	}

	if (n_blocks_count < o_blocks_count) {
		ext4_warning(sb, "can't shrink FS - resize aborted");
		return -EINVAL;
	}

	/* Handle the remaining blocks in the last group only. */
	ext4_get_group_no_and_offset(sb, o_blocks_count, &group, &last);

	if (last == 0) {
		ext4_warning(sb, "need to use ext2online to resize further");
		return -EPERM;
	}

	add = EXT4_BLOCKS_PER_GROUP(sb) - last;

	if (o_blocks_count + add < o_blocks_count) {
		ext4_warning(sb, "blocks_count overflow");
		return -EINVAL;
	}

	if (o_blocks_count + add > n_blocks_count)
		add = n_blocks_count - o_blocks_count;

	if (o_blocks_count + add < n_blocks_count)
		ext4_warning(sb, "will only finish group (%llu blocks, %u new)",
			     o_blocks_count + add, add);

	/* See if the device is actually as big as what was requested */
	bh = sb_bread(sb, o_blocks_count + add - 1);
	if (!bh) {
		ext4_warning(sb, "can't read last block, resize aborted");
		return -ENOSPC;
	}
	brelse(bh);

	err = ext4_group_extend_no_check(sb, o_blocks_count, add);
	return err;
} /* ext4_group_extend */


static int num_desc_blocks(struct super_block *sb, ext4_group_t groups)
{
	return (groups + EXT4_DESC_PER_BLOCK(sb) - 1) / EXT4_DESC_PER_BLOCK(sb);
}

/*
 * Release the resize inode and drop the resize_inode feature if there
 * are no more reserved gdt blocks, and then convert the file system
 * to enable meta_bg
 */
static int ext4_convert_meta_bg(struct super_block *sb, struct inode *inode)
{
	handle_t *handle;
	struct ext4_sb_info *sbi = EXT4_SB(sb);
	struct ext4_super_block *es = sbi->s_es;
	struct ext4_inode_info *ei = EXT4_I(inode);
	ext4_fsblk_t nr;
	int i, ret, err = 0;
	int credits = 1;

	ext4_msg(sb, KERN_INFO, "Converting file system to meta_bg");
	if (inode) {
		if (es->s_reserved_gdt_blocks) {
			ext4_error(sb, "Unexpected non-zero "
				   "s_reserved_gdt_blocks");
			return -EPERM;
		}

		/* Do a quick sanity check of the resize inode */
		if (inode->i_blocks != 1 << (inode->i_blkbits - 9))
			goto invalid_resize_inode;
		for (i = 0; i < EXT4_N_BLOCKS; i++) {
			if (i == EXT4_DIND_BLOCK) {
				if (ei->i_data[i])
					continue;
				else
					goto invalid_resize_inode;
			}
			if (ei->i_data[i])
				goto invalid_resize_inode;
		}
		credits += 3;	/* block bitmap, bg descriptor, resize inode */
	}

	handle = ext4_journal_start_sb(sb, EXT4_HT_RESIZE, credits);
	if (IS_ERR(handle))
		return PTR_ERR(handle);

	BUFFER_TRACE(sbi->s_sbh, "get_write_access");
	err = ext4_journal_get_write_access(handle, sbi->s_sbh);
	if (err)
		goto errout;

	ext4_clear_feature_resize_inode(sb);
	ext4_set_feature_meta_bg(sb);
	sbi->s_es->s_first_meta_bg =
		cpu_to_le32(num_desc_blocks(sb, sbi->s_groups_count));

	err = ext4_handle_dirty_super(handle, sb);
	if (err) {
		ext4_std_error(sb, err);
		goto errout;
	}

	if (inode) {
		nr = le32_to_cpu(ei->i_data[EXT4_DIND_BLOCK]);
		ext4_free_blocks(handle, inode, NULL, nr, 1,
				 EXT4_FREE_BLOCKS_METADATA |
				 EXT4_FREE_BLOCKS_FORGET);
		ei->i_data[EXT4_DIND_BLOCK] = 0;
		inode->i_blocks = 0;

		err = ext4_mark_inode_dirty(handle, inode);
		if (err)
			ext4_std_error(sb, err);
	}

errout:
	ret = ext4_journal_stop(handle);
	if (!err)
		err = ret;
	return ret;

invalid_resize_inode:
	ext4_error(sb, "corrupted/inconsistent resize inode");
	return -EINVAL;
}

/*
 * ext4_resize_fs() resizes a fs to new size specified by @n_blocks_count
 *
 * @sb: super block of the fs to be resized
 * @n_blocks_count: the number of blocks resides in the resized fs
 */
int ext4_resize_fs(struct super_block *sb, ext4_fsblk_t n_blocks_count)
{
	struct ext4_new_flex_group_data *flex_gd = NULL;
	struct ext4_sb_info *sbi = EXT4_SB(sb);
	struct ext4_super_block *es = sbi->s_es;
	struct buffer_head *bh;
	struct inode *resize_inode = NULL;
	ext4_grpblk_t add, offset;
	unsigned long n_desc_blocks;
	unsigned long o_desc_blocks;
	ext4_group_t o_group;
	ext4_group_t n_group;
	ext4_fsblk_t o_blocks_count;
	ext4_fsblk_t n_blocks_count_retry = 0;
	unsigned long last_update_time = 0;
	int err = 0, flexbg_size = 1 << sbi->s_log_groups_per_flex;
	int meta_bg;

	/* See if the device is actually as big as what was requested */
	bh = sb_bread(sb, n_blocks_count - 1);
	if (!bh) {
		ext4_warning(sb, "can't read last block, resize aborted");
		return -ENOSPC;
	}
	brelse(bh);

retry:
	o_blocks_count = ext4_blocks_count(es);

	ext4_msg(sb, KERN_INFO, "resizing filesystem from %llu "
		 "to %llu blocks", o_blocks_count, n_blocks_count);

	if (n_blocks_count < o_blocks_count) {
		/* On-line shrinking not supported */
		ext4_warning(sb, "can't shrink FS - resize aborted");
		return -EINVAL;
	}

	if (n_blocks_count == o_blocks_count)
		/* Nothing need to do */
		return 0;

	n_group = ext4_get_group_number(sb, n_blocks_count - 1);
	if (n_group >= (0xFFFFFFFFUL / EXT4_INODES_PER_GROUP(sb))) {
		ext4_warning(sb, "resize would cause inodes_count overflow");
		return -EINVAL;
	}
	ext4_get_group_no_and_offset(sb, o_blocks_count - 1, &o_group, &offset);

	n_desc_blocks = num_desc_blocks(sb, n_group + 1);
	o_desc_blocks = num_desc_blocks(sb, sbi->s_groups_count);

	meta_bg = ext4_has_feature_meta_bg(sb);

	if (ext4_has_feature_resize_inode(sb)) {
		if (meta_bg) {
			ext4_error(sb, "resize_inode and meta_bg enabled "
				   "simultaneously");
			return -EINVAL;
		}
		if (n_desc_blocks > o_desc_blocks +
		    le16_to_cpu(es->s_reserved_gdt_blocks)) {
			n_blocks_count_retry = n_blocks_count;
			n_desc_blocks = o_desc_blocks +
				le16_to_cpu(es->s_reserved_gdt_blocks);
			n_group = n_desc_blocks * EXT4_DESC_PER_BLOCK(sb);
			n_blocks_count = (ext4_fsblk_t)n_group *
				EXT4_BLOCKS_PER_GROUP(sb) +
				le32_to_cpu(es->s_first_data_block);
			n_group--; /* set to last group number */
		}

		if (!resize_inode)
			resize_inode = ext4_iget(sb, EXT4_RESIZE_INO);
		if (IS_ERR(resize_inode)) {
			ext4_warning(sb, "Error opening resize inode");
			return PTR_ERR(resize_inode);
		}
	}

	if ((!resize_inode && !meta_bg) || n_blocks_count == o_blocks_count) {
		err = ext4_convert_meta_bg(sb, resize_inode);
		if (err)
			goto out;
		if (resize_inode) {
			iput(resize_inode);
			resize_inode = NULL;
		}
		if (n_blocks_count_retry) {
			n_blocks_count = n_blocks_count_retry;
			n_blocks_count_retry = 0;
			goto retry;
		}
	}

	/*
	 * Make sure the last group has enough space so that it's
	 * guaranteed to have enough space for all metadata blocks
	 * that it might need to hold.  (We might not need to store
	 * the inode table blocks in the last block group, but there
	 * will be cases where this might be needed.)
	 */
	if ((ext4_group_first_block_no(sb, n_group) +
	     ext4_group_overhead_blocks(sb, n_group) + 2 +
	     sbi->s_itb_per_group + sbi->s_cluster_ratio) >= n_blocks_count) {
		n_blocks_count = ext4_group_first_block_no(sb, n_group);
		n_group--;
		n_blocks_count_retry = 0;
		if (resize_inode) {
			iput(resize_inode);
			resize_inode = NULL;
		}
		goto retry;
	}

	/* extend the last group */
	if (n_group == o_group)
		add = n_blocks_count - o_blocks_count;
	else
		add = EXT4_BLOCKS_PER_GROUP(sb) - (offset + 1);
	if (add > 0) {
		err = ext4_group_extend_no_check(sb, o_blocks_count, add);
		if (err)
			goto out;
	}

	if (ext4_blocks_count(es) == n_blocks_count)
		goto out;

	err = ext4_alloc_flex_bg_array(sb, n_group + 1);
	if (err)
		goto out;

	err = ext4_mb_alloc_groupinfo(sb, n_group + 1);
	if (err)
		goto out;

	flex_gd = alloc_flex_gd(flexbg_size);
	if (flex_gd == NULL) {
		err = -ENOMEM;
		goto out;
	}

	/* Add flex groups. Note that a regular group is a
	 * flex group with 1 group.
	 */
	while (ext4_setup_next_flex_gd(sb, flex_gd, n_blocks_count,
					      flexbg_size)) {
		if (jiffies - last_update_time > HZ * 10) {
			if (last_update_time)
				ext4_msg(sb, KERN_INFO,
					 "resized to %llu blocks",
					 ext4_blocks_count(es));
			last_update_time = jiffies;
		}
		if (ext4_alloc_group_tables(sb, flex_gd, flexbg_size) != 0)
			break;
		err = ext4_flex_group_add(sb, resize_inode, flex_gd);
		if (unlikely(err))
			break;
	}

	if (!err && n_blocks_count_retry) {
		n_blocks_count = n_blocks_count_retry;
		n_blocks_count_retry = 0;
		free_flex_gd(flex_gd);
		flex_gd = NULL;
		if (resize_inode) {
			iput(resize_inode);
			resize_inode = NULL;
		}
		goto retry;
	}

out:
	if (flex_gd)
		free_flex_gd(flex_gd);
	if (resize_inode != NULL)
		iput(resize_inode);
	if (err)
		ext4_warning(sb, "error (%d) occurred during "
			     "file system resize", err);
	ext4_msg(sb, KERN_INFO, "resized filesystem to %llu",
		 ext4_blocks_count(es));
	return err;
}<|MERGE_RESOLUTION|>--- conflicted
+++ resolved
@@ -849,10 +849,7 @@
 	err = ext4_handle_dirty_metadata(handle, NULL, gdb_bh);
 	if (unlikely(err)) {
 		ext4_std_error(sb, err);
-<<<<<<< HEAD
-=======
 		iloc.bh = NULL;
->>>>>>> 9528de5b
 		goto errout;
 	}
 	brelse(dind);
