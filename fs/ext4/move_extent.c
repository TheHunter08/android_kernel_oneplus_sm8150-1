--- conflicted
+++ resolved
@@ -605,12 +605,7 @@
 
 	if (!fscrypt_using_hardware_encryption(orig_inode) ||
 		!fscrypt_using_hardware_encryption(donor_inode)) {
-<<<<<<< HEAD
-		if (ext4_encrypted_inode(orig_inode) ||
-		    ext4_encrypted_inode(donor_inode)) {
-=======
 		if (IS_ENCRYPTED(orig_inode) || IS_ENCRYPTED(donor_inode)) {
->>>>>>> 9528de5b
 			ext4_msg(orig_inode->i_sb, KERN_ERR,
 				 "Online defrag not supported for encrypted files");
 			return -EOPNOTSUPP;
