/* Copyright (c) 2016-2019, The Linux Foundation. All rights reserved.
 *
 * This program is free software; you can redistribute it and/or modify
 * it under the terms of the GNU General Public License version 2 and
 * only version 2 as published by the Free Software Foundation.
 *
 * This program is distributed in the hope that it will be useful,
 * but WITHOUT ANY WARRANTY; without even the implied warranty of
 * MERCHANTABILITY or FITNESS FOR A PARTICULAR PURPOSE.  See the
 * GNU General Public License for more details.
 *
 */

#include <linux/module.h>
#include <linux/slab.h>
#include <linux/errno.h>
#include <linux/delay.h>
#include <linux/debugfs.h>
#include <linux/usb/audio.h>
#include <linux/usb/audio-v2.h>
#include <linux/uaccess.h>
#include <sound/pcm.h>
#include <sound/core.h>
#include <sound/asound.h>
#include <linux/usb.h>
#include <linux/soc/qcom/qmi.h>
#include <linux/iommu.h>
#include <linux/dma-mapping.h>
#include <linux/platform_device.h>
#include <linux/usb/audio-v3.h>
#include <linux/ipc_logging.h>

#include "usbaudio.h"
#include "card.h"
#include "helper.h"
#include "pcm.h"
#include "usb_audio_qmi_v01.h"

#define BUS_INTERVAL_FULL_SPEED 1000 /* in us */
#define BUS_INTERVAL_HIGHSPEED_AND_ABOVE 125 /* in us */
#define MAX_BINTERVAL_ISOC_EP 16

#define SND_PCM_CARD_NUM_MASK 0xffff0000
#define SND_PCM_DEV_NUM_MASK 0xff00
#define SND_PCM_STREAM_DIRECTION 0xff

#define PREPEND_SID_TO_IOVA(iova, sid) (u64)(((u64)(iova)) | \
					(((u64)sid) << 32))

/*  event ring iova base address */
#define IOVA_BASE 0x1000

#define IOVA_XFER_RING_BASE (IOVA_BASE + PAGE_SIZE * (SNDRV_CARDS + 1))
#define IOVA_XFER_BUF_BASE (IOVA_XFER_RING_BASE + PAGE_SIZE * SNDRV_CARDS * 32)
#define IOVA_XFER_RING_MAX (IOVA_XFER_BUF_BASE - PAGE_SIZE)
#define IOVA_XFER_BUF_MAX (0xfffff000 - PAGE_SIZE)

#define MAX_XFER_BUFF_LEN (24 * PAGE_SIZE)

struct iova_info {
	struct list_head list;
	unsigned long start_iova;
	size_t size;
	bool in_use;
};

struct intf_info {
	unsigned long data_xfer_ring_va;
	size_t data_xfer_ring_size;
	unsigned long sync_xfer_ring_va;
	size_t sync_xfer_ring_size;
	unsigned long xfer_buf_va;
	size_t xfer_buf_size;
	phys_addr_t xfer_buf_pa;
	unsigned int data_ep_pipe;
	unsigned int sync_ep_pipe;
	u8 *xfer_buf;
	u8 intf_num;
	u8 pcm_card_num;
	u8 pcm_dev_num;
	u8 direction;
	bool in_use;
};

struct uaudio_dev {
	struct usb_device *udev;
	/* audio control interface */
	struct usb_host_interface *ctrl_intf;
	unsigned int card_num;
	unsigned int usb_core_id;
	atomic_t in_use;
	struct kref kref;
	wait_queue_head_t disconnect_wq;

	/* interface specific */
	int num_intf;
	struct intf_info *info;
};

static struct uaudio_dev uadev[SNDRV_CARDS];

struct uaudio_qmi_dev {
	struct device *dev;
	u32 sid;
	u32 intr_num;
	struct iommu_domain *domain;

	/* list to keep track of available iova */
	struct list_head xfer_ring_list;
	size_t xfer_ring_iova_size;
	unsigned long curr_xfer_ring_iova;
	struct list_head xfer_buf_list;
	size_t xfer_buf_iova_size;
	unsigned long curr_xfer_buf_iova;
	/* bit fields representing pcm card enabled */
	unsigned long card_slot;
	/* indicate event ring mapped or not */
	bool er_mapped;
};

static struct uaudio_qmi_dev *uaudio_qdev;

struct uaudio_qmi_svc {
	struct qmi_handle *uaudio_svc_hdl;
	struct work_struct qmi_disconnect_work;
	struct workqueue_struct *uaudio_wq;
	struct sockaddr_qrtr client_sq;
	bool client_connected;
	void *uaudio_ipc_log;
};

static struct uaudio_qmi_svc *uaudio_svc;
static void handle_uaudio_stream_req(struct qmi_handle *handle,
			struct sockaddr_qrtr *sq,
			struct qmi_txn *txn,
			const void *decoded_msg);

static struct qmi_msg_handler uaudio_stream_req_handlers = {
	.type = QMI_REQUEST,
	.msg_id = QMI_UAUDIO_STREAM_REQ_V01,
	.ei = qmi_uaudio_stream_req_msg_v01_ei,
	.decoded_size = QMI_UAUDIO_STREAM_REQ_MSG_V01_MAX_MSG_LEN,
	.fn = handle_uaudio_stream_req,
};

enum mem_type {
	MEM_EVENT_RING,
	MEM_XFER_RING,
	MEM_XFER_BUF,
};

enum usb_qmi_audio_format {
	USB_QMI_PCM_FORMAT_S8 = 0,
	USB_QMI_PCM_FORMAT_U8,
	USB_QMI_PCM_FORMAT_S16_LE,
	USB_QMI_PCM_FORMAT_S16_BE,
	USB_QMI_PCM_FORMAT_U16_LE,
	USB_QMI_PCM_FORMAT_U16_BE,
	USB_QMI_PCM_FORMAT_S24_LE,
	USB_QMI_PCM_FORMAT_S24_BE,
	USB_QMI_PCM_FORMAT_U24_LE,
	USB_QMI_PCM_FORMAT_U24_BE,
	USB_QMI_PCM_FORMAT_S24_3LE,
	USB_QMI_PCM_FORMAT_S24_3BE,
	USB_QMI_PCM_FORMAT_U24_3LE,
	USB_QMI_PCM_FORMAT_U24_3BE,
	USB_QMI_PCM_FORMAT_S32_LE,
	USB_QMI_PCM_FORMAT_S32_BE,
	USB_QMI_PCM_FORMAT_U32_LE,
	USB_QMI_PCM_FORMAT_U32_BE,
};

#define uaudio_print(level, fmt, ...) do { \
	ipc_log_string(uaudio_svc->uaudio_ipc_log, "%s%s: " fmt, "", __func__,\
			##__VA_ARGS__); \
	printk("%s%s: " fmt, level, __func__, ##__VA_ARGS__); \
	} while (0)

#ifdef CONFIG_DYNAMIC_DEBUG
#define uaudio_dbg(fmt, ...) do { \
	ipc_log_string(uaudio_svc->uaudio_ipc_log, "%s: " fmt, __func__,\
			##__VA_ARGS__); \
	dynamic_pr_debug("%s: " fmt, __func__, ##__VA_ARGS__); \
	} while (0)
#else
#define uaudio_dbg(fmt, ...) uaudio_print(KERN_DEBUG, fmt, ##__VA_ARGS__)
#endif

#define uaudio_err(fmt, ...) uaudio_print(KERN_ERR, fmt, ##__VA_ARGS__)

#define NUM_LOG_PAGES		10

static void uaudio_iommu_unmap(enum mem_type mtype, unsigned long va,
	size_t iova_size, size_t mapped_iova_size);

static enum usb_audio_device_speed_enum_v01
get_speed_info(enum usb_device_speed udev_speed)
{
	switch (udev_speed) {
	case USB_SPEED_LOW:
		return USB_AUDIO_DEVICE_SPEED_LOW_V01;
	case USB_SPEED_FULL:
		return USB_AUDIO_DEVICE_SPEED_FULL_V01;
	case USB_SPEED_HIGH:
		return USB_AUDIO_DEVICE_SPEED_HIGH_V01;
	case USB_SPEED_SUPER:
		return USB_AUDIO_DEVICE_SPEED_SUPER_V01;
	case USB_SPEED_SUPER_PLUS:
		return USB_AUDIO_DEVICE_SPEED_SUPER_PLUS_V01;
	default:
		uaudio_err("udev speed %d\n", udev_speed);
		return USB_AUDIO_DEVICE_SPEED_INVALID_V01;
	}
}

static unsigned long uaudio_get_iova(unsigned long *curr_iova,
	size_t *curr_iova_size, struct list_head *head, size_t size)
{
	struct iova_info *info, *new_info = NULL;
	struct list_head *curr_head;
	unsigned long va = 0;
	size_t tmp_size = size;
	bool found = false;

	if (size % PAGE_SIZE) {
		uaudio_err("size %zu is not page size multiple\n", size);
		goto done;
	}

	if (size > *curr_iova_size) {
		uaudio_err("size %zu > curr size %zu\n", size, *curr_iova_size);
		goto done;
	}
	if (*curr_iova_size == 0) {
		uaudio_err("iova mapping is full\n");
		goto done;
	}

	list_for_each_entry(info, head, list) {
		/* exact size iova_info */
		if (!info->in_use && info->size == size) {
			info->in_use = true;
			va = info->start_iova;
			*curr_iova_size -= size;
			found = true;
			uaudio_dbg("exact size :%zu found\n", size);
			goto done;
		} else if (!info->in_use && tmp_size >= info->size) {
			if (!new_info)
				new_info = info;
			uaudio_dbg("partial size: %zu found\n", info->size);
			tmp_size -= info->size;
			if (tmp_size)
				continue;

			va = new_info->start_iova;
			for (curr_head = &new_info->list; curr_head !=
			&info->list; curr_head = curr_head->next) {
				new_info = list_entry(curr_head, struct
						iova_info, list);
				new_info->in_use = true;
			}
			info->in_use = true;
			*curr_iova_size -= size;
			found = true;
			goto done;
		} else {
			/* iova region in use */
			new_info = NULL;
			tmp_size = size;
		}
	}

	info = kzalloc(sizeof(struct iova_info), GFP_KERNEL);
	if (!info) {
		va = 0;
		goto done;
	}

	va = info->start_iova = *curr_iova;
	info->size = size;
	info->in_use = true;
	*curr_iova += size;
	*curr_iova_size -= size;
	found = true;
	list_add_tail(&info->list, head);

done:
	if (!found)
		uaudio_err("unable to find %zu size iova\n", size);
	else
		uaudio_dbg("va:%lu curr_iova:%lu curr_iova_size:%zu\n", va,
				*curr_iova, *curr_iova_size);

	return va;
}

static unsigned long uaudio_iommu_map(enum mem_type mtype, phys_addr_t pa,
		size_t size, struct sg_table *sgt)
{
	unsigned long va_sg, va = 0;
	bool map = true;
	int i, ret;
	size_t sg_len, total_len = 0;
	struct scatterlist *sg;
	phys_addr_t pa_sg;

	switch (mtype) {
	case MEM_EVENT_RING:
		va = IOVA_BASE;
		/* er already mapped */
		if (uaudio_qdev->er_mapped)
			map = false;
		break;
	case MEM_XFER_RING:
		va = uaudio_get_iova(&uaudio_qdev->curr_xfer_ring_iova,
		&uaudio_qdev->xfer_ring_iova_size, &uaudio_qdev->xfer_ring_list,
		size);
		break;
	case MEM_XFER_BUF:
		va = uaudio_get_iova(&uaudio_qdev->curr_xfer_buf_iova,
		&uaudio_qdev->xfer_buf_iova_size, &uaudio_qdev->xfer_buf_list,
		size);
		break;
	default:
		uaudio_err("unknown mem type %d\n", mtype);
	}

	if (!va || !map)
		goto done;

	if (!sgt)
		goto skip_sgt_map;

	va_sg = va;
	for_each_sg(sgt->sgl, sg, sgt->nents, i) {
		sg_len = PAGE_ALIGN(sg->offset + sg->length);
		pa_sg = page_to_phys(sg_page(sg));
		ret = iommu_map(uaudio_qdev->domain, va_sg, pa_sg, sg_len,
			IOMMU_READ | IOMMU_WRITE | IOMMU_MMIO);
		if (ret) {
			uaudio_err("mapping failed ret%d\n", ret);
			uaudio_err("memtype:%d, pa:%pK iova:%lu sg_len:%zu\n",
				mtype, &pa_sg, va_sg, sg_len);
			uaudio_iommu_unmap(MEM_XFER_BUF, va, size, total_len);
			va = 0;
			goto done;
		}
		uaudio_dbg("memtype %d:map pa:%pK to iova:%lu len:%zu\n", mtype,
				&pa_sg, va_sg, sg_len);
		va_sg += sg_len;
		total_len += sg_len;
	}

	if (size != total_len) {
		uaudio_err("iova size %zu != mapped iova size %zu\n", size,
				total_len);
		uaudio_iommu_unmap(MEM_XFER_BUF, va, size, total_len);
		va = 0;
	}
	return va;

skip_sgt_map:
	uaudio_dbg("memtype:%d map pa:%pK to iova %lu size:%zu\n", mtype, &pa,
			va, size);

	ret = iommu_map(uaudio_qdev->domain, va, pa, size,
		IOMMU_READ | IOMMU_WRITE | IOMMU_MMIO);
	if (ret)
		uaudio_err("failed to map pa:%pK iova:%lu memtype:%d ret:%d\n",
				&pa, va, mtype, ret);
done:
	return va;
}

static void uaudio_put_iova(unsigned long va, size_t size, struct list_head
	*head, size_t *curr_iova_size)
{
	struct iova_info *info;
	size_t tmp_size = size;
	bool found = false;

	list_for_each_entry(info, head, list) {
		if (info->start_iova == va) {
			if (!info->in_use) {
				uaudio_err("va %lu is not in use\n", va);
				return;
			}
			found = true;
			info->in_use = false;
			if (info->size == size)
				goto done;
		}

		if (found && tmp_size >= info->size) {
			info->in_use = false;
			tmp_size -= info->size;
			if (!tmp_size)
				goto done;
		}
	}

	if (!found) {
		uaudio_err("unable to find the va %lu\n", va);
		return;
	}
done:
	*curr_iova_size += size;
	uaudio_dbg("curr_iova_size %zu\n", *curr_iova_size);
}

static void uaudio_iommu_unmap(enum mem_type mtype, unsigned long va,
	size_t iova_size, size_t mapped_iova_size)
{
	size_t umap_size;
	bool unmap = true;

	if (!va || !iova_size)
		return;

	switch (mtype) {
	case MEM_EVENT_RING:
		if (uaudio_qdev->er_mapped)
			uaudio_qdev->er_mapped = false;
		else
			unmap = false;
		break;

	case MEM_XFER_RING:
		uaudio_put_iova(va, iova_size, &uaudio_qdev->xfer_ring_list,
		&uaudio_qdev->xfer_ring_iova_size);
		break;
	case MEM_XFER_BUF:
		uaudio_put_iova(va, iova_size, &uaudio_qdev->xfer_buf_list,
		&uaudio_qdev->xfer_buf_iova_size);
		break;
	default:
		uaudio_err("unknown mem type %d\n", mtype);
		unmap = false;
	}

	if (!unmap || !mapped_iova_size)
		return;

	uaudio_dbg("memtype %d: unmap iova %lu size %zu\n", mtype, va,
			mapped_iova_size);

	umap_size = iommu_unmap(uaudio_qdev->domain, va, mapped_iova_size);
	if (umap_size != mapped_iova_size)
		uaudio_err("unmapped size %zu for iova %lu of mapped size %zu\n",
				umap_size, va, mapped_iova_size);
}

static int prepare_qmi_response(struct snd_usb_substream *subs,
		struct qmi_uaudio_stream_req_msg_v01 *req_msg,
		struct qmi_uaudio_stream_resp_msg_v01 *resp, int info_idx)
{
	struct usb_interface *iface;
	struct usb_host_interface *alts;
	struct usb_interface_descriptor *altsd;
	struct usb_host_endpoint *ep;
	struct uac_format_type_i_continuous_descriptor *fmt;
	struct uac_format_type_i_discrete_descriptor *fmt_v1;
	struct uac_format_type_i_ext_descriptor *fmt_v2;
	struct uac1_as_header_descriptor *as;
	int ret;
	int protocol, card_num, pcm_dev_num;
	void *hdr_ptr;
	u8 *xfer_buf;
	unsigned int data_ep_pipe = 0, sync_ep_pipe = 0;
	u32 len, mult, remainder, xfer_buf_len;
	unsigned long va, tr_data_va = 0, tr_sync_va = 0;
	phys_addr_t xhci_pa, xfer_buf_pa, tr_data_pa = 0, tr_sync_pa = 0;
	dma_addr_t dma;
	struct sg_table sgt;

	iface = usb_ifnum_to_if(subs->dev, subs->interface);
	if (!iface) {
		uaudio_err("interface # %d does not exist\n", subs->interface);
		ret = -ENODEV;
		goto err;
	}

	pcm_dev_num = (req_msg->usb_token & SND_PCM_DEV_NUM_MASK) >> 8;
	card_num = (req_msg->usb_token & SND_PCM_CARD_NUM_MASK) >> 16;
	xfer_buf_len = req_msg->xfer_buff_size;

	alts = &iface->altsetting[subs->altset_idx];
	altsd = get_iface_desc(alts);
	protocol = altsd->bInterfaceProtocol;

	/* get format type */
	if (protocol != UAC_VERSION_3) {
		fmt = snd_usb_find_csint_desc(alts->extra, alts->extralen, NULL,
				UAC_FORMAT_TYPE);
		if (!fmt) {
			uaudio_err("%u:%d : no UAC_FORMAT_TYPE desc\n",
					subs->interface, subs->altset_idx);
			ret = -ENODEV;
			goto err;
		}
	}

	if (!uadev[card_num].ctrl_intf) {
		uaudio_err("audio ctrl intf info not cached\n");
		ret = -ENODEV;
		goto err;
	}

	if (protocol != UAC_VERSION_3) {
		hdr_ptr = snd_usb_find_csint_desc(
				uadev[card_num].ctrl_intf->extra,
				uadev[card_num].ctrl_intf->extralen,
				NULL, UAC_HEADER);
		if (!hdr_ptr) {
			uaudio_err("no UAC_HEADER desc\n");
			ret = -ENODEV;
			goto err;
		}
	}

	if (protocol == UAC_VERSION_1) {
		as = snd_usb_find_csint_desc(alts->extra, alts->extralen, NULL,
			UAC_AS_GENERAL);
		if (!as) {
			uaudio_err("%u:%d : no UAC_AS_GENERAL desc\n",
					subs->interface, subs->altset_idx);
			ret = -ENODEV;
			goto err;
		}
		resp->data_path_delay = as->bDelay;
		resp->data_path_delay_valid = 1;
		fmt_v1 = (struct uac_format_type_i_discrete_descriptor *)fmt;
		resp->usb_audio_subslot_size = fmt_v1->bSubframeSize;
		resp->usb_audio_subslot_size_valid = 1;

		resp->usb_audio_spec_revision =
			((struct uac1_ac_header_descriptor *)hdr_ptr)->bcdADC;
		resp->usb_audio_spec_revision_valid = 1;
	} else if (protocol == UAC_VERSION_2) {
		fmt_v2 = (struct uac_format_type_i_ext_descriptor *)fmt;
		resp->usb_audio_subslot_size = fmt_v2->bSubslotSize;
		resp->usb_audio_subslot_size_valid = 1;

		resp->usb_audio_spec_revision =
			((struct uac2_ac_header_descriptor *)hdr_ptr)->bcdADC;
		resp->usb_audio_spec_revision_valid = 1;
	} else if (protocol == UAC_VERSION_3) {
		switch (le16_to_cpu(get_endpoint(alts, 0)->wMaxPacketSize)) {
		case BADD_MAXPSIZE_SYNC_MONO_16:
		case BADD_MAXPSIZE_SYNC_STEREO_16:
		case BADD_MAXPSIZE_ASYNC_MONO_16:
		case BADD_MAXPSIZE_ASYNC_STEREO_16: {
			resp->usb_audio_subslot_size = SUBSLOTSIZE_16_BIT;
			break;
		}

		case BADD_MAXPSIZE_SYNC_MONO_24:
		case BADD_MAXPSIZE_SYNC_STEREO_24:
		case BADD_MAXPSIZE_ASYNC_MONO_24:
		case BADD_MAXPSIZE_ASYNC_STEREO_24: {
			resp->usb_audio_subslot_size = SUBSLOTSIZE_24_BIT;
			break;
		}

		default:
			uaudio_err("%d: %u: Invalid wMaxPacketSize\n",
				subs->interface, subs->altset_idx);
			ret = -EINVAL;
			goto err;
		}
		resp->usb_audio_subslot_size_valid = 1;
	} else {
		uaudio_err("unknown protocol version %x\n", protocol);
		ret = -ENODEV;
		goto err;
	}

	resp->slot_id = subs->dev->slot_id;
	resp->slot_id_valid = 1;

	memcpy(&resp->std_as_opr_intf_desc, &alts->desc, sizeof(alts->desc));
	resp->std_as_opr_intf_desc_valid = 1;

	ep = usb_pipe_endpoint(subs->dev, subs->data_endpoint->pipe);
	if (!ep) {
		uaudio_err("data ep # %d context is null\n",
				subs->data_endpoint->ep_num);
		ret = -ENODEV;
		goto err;
	}
	data_ep_pipe = subs->data_endpoint->pipe;
	memcpy(&resp->std_as_data_ep_desc, &ep->desc, sizeof(ep->desc));
	resp->std_as_data_ep_desc_valid = 1;

	tr_data_pa = usb_get_xfer_ring_phys_addr(subs->dev, ep, &dma);
	if (!tr_data_pa) {
		uaudio_err("failed to get data ep ring dma address\n");
		ret = -ENODEV;
		goto err;
	}

	resp->xhci_mem_info.tr_data.pa = dma;

	if (subs->sync_endpoint) {
		ep = usb_pipe_endpoint(subs->dev, subs->sync_endpoint->pipe);
		if (!ep) {
			uaudio_dbg("implicit fb on data ep\n");
			goto skip_sync_ep;
		}
		sync_ep_pipe = subs->sync_endpoint->pipe;
		memcpy(&resp->std_as_sync_ep_desc, &ep->desc, sizeof(ep->desc));
		resp->std_as_sync_ep_desc_valid = 1;

		tr_sync_pa = usb_get_xfer_ring_phys_addr(subs->dev, ep, &dma);
		if (!tr_sync_pa) {
			uaudio_err("failed to get sync ep ring dma address\n");
			ret = -ENODEV;
			goto err;
		}
		resp->xhci_mem_info.tr_sync.pa = dma;
	}

skip_sync_ep:
	resp->interrupter_num = uaudio_qdev->intr_num;
	resp->interrupter_num_valid = 1;

	ret = usb_get_controller_id(subs->dev);
	if (ret < 0)
		goto err;

	resp->controller_num =  ret;
	resp->controller_num_valid = 1;

	/*  map xhci data structures PA memory to iova */

	/* event ring */
	ret = usb_sec_event_ring_setup(subs->dev, resp->interrupter_num);
	if (ret) {
		uaudio_err("failed to setup sec event ring ret %d\n", ret);
		goto err;
	}

	xhci_pa = usb_get_sec_event_ring_phys_addr(subs->dev,
			resp->interrupter_num, &dma);
	if (!xhci_pa) {
		uaudio_err("failed to get sec event ring dma address\n");
		ret = -ENODEV;
		goto err;
	}

	va = uaudio_iommu_map(MEM_EVENT_RING, xhci_pa, PAGE_SIZE, NULL);
	if (!va) {
		ret = -ENOMEM;
		goto err;
	}

	resp->xhci_mem_info.evt_ring.va = PREPEND_SID_TO_IOVA(va,
						uaudio_qdev->sid);
	resp->xhci_mem_info.evt_ring.pa = dma;
	resp->xhci_mem_info.evt_ring.size = PAGE_SIZE;
	uaudio_qdev->er_mapped = true;

	resp->speed_info = get_speed_info(subs->dev->speed);
	if (resp->speed_info == USB_AUDIO_DEVICE_SPEED_INVALID_V01) {
		ret = -ENODEV;
		goto unmap_er;
	}

	resp->speed_info_valid = 1;

	/* data transfer ring */
	va = uaudio_iommu_map(MEM_XFER_RING, tr_data_pa, PAGE_SIZE, NULL);
	if (!va) {
		ret = -ENOMEM;
		goto unmap_er;
	}

	tr_data_va = va;
	resp->xhci_mem_info.tr_data.va = PREPEND_SID_TO_IOVA(va,
						uaudio_qdev->sid);
	resp->xhci_mem_info.tr_data.size = PAGE_SIZE;

	/* sync transfer ring */
	if (!resp->xhci_mem_info.tr_sync.pa)
		goto skip_sync;

	xhci_pa = resp->xhci_mem_info.tr_sync.pa;
	va = uaudio_iommu_map(MEM_XFER_RING, tr_sync_pa, PAGE_SIZE, NULL);
	if (!va) {
		ret = -ENOMEM;
		goto unmap_data;
	}

	tr_sync_va = va;
	resp->xhci_mem_info.tr_sync.va = PREPEND_SID_TO_IOVA(va,
						uaudio_qdev->sid);
	resp->xhci_mem_info.tr_sync.size = PAGE_SIZE;

skip_sync:
	/* xfer buffer, multiple of 4K only */
	if (!xfer_buf_len)
		xfer_buf_len = PAGE_SIZE;

	mult = xfer_buf_len / PAGE_SIZE;
	remainder = xfer_buf_len % PAGE_SIZE;
	len = mult * PAGE_SIZE;
	len += remainder ? PAGE_SIZE : 0;

	if (len > MAX_XFER_BUFF_LEN) {
		uaudio_err("req buf len %d > max buf len %lu, setting %lu\n",
				len, MAX_XFER_BUFF_LEN, MAX_XFER_BUFF_LEN);
		len = MAX_XFER_BUFF_LEN;
	}

	xfer_buf = usb_alloc_coherent(subs->dev, len, GFP_KERNEL, &xfer_buf_pa);
	if (!xfer_buf) {
		ret = -ENOMEM;
		goto unmap_sync;
	}

	dma_get_sgtable(subs->dev->bus->sysdev, &sgt, xfer_buf, xfer_buf_pa,
			len);
	va = uaudio_iommu_map(MEM_XFER_BUF, xfer_buf_pa, len, &sgt);
	if (!va) {
		ret = -ENOMEM;
		goto unmap_sync;
	}

	resp->xhci_mem_info.xfer_buff.pa = xfer_buf_pa;
	resp->xhci_mem_info.xfer_buff.size = len;

	resp->xhci_mem_info.xfer_buff.va = PREPEND_SID_TO_IOVA(va,
						uaudio_qdev->sid);

	resp->xhci_mem_info_valid = 1;

	sg_free_table(&sgt);

	if (!atomic_read(&uadev[card_num].in_use)) {
		kref_init(&uadev[card_num].kref);
		init_waitqueue_head(&uadev[card_num].disconnect_wq);
		uadev[card_num].num_intf =
			subs->dev->config->desc.bNumInterfaces;
		uadev[card_num].info = kcalloc(uadev[card_num].num_intf,
			sizeof(struct intf_info), GFP_KERNEL);
		if (!uadev[card_num].info) {
			ret = -ENOMEM;
			goto unmap_sync;
		}
		uadev[card_num].udev = subs->dev;
		atomic_set(&uadev[card_num].in_use, 1);
	} else {
		kref_get(&uadev[card_num].kref);
	}

	uadev[card_num].card_num = card_num;
	uadev[card_num].usb_core_id = resp->controller_num;

	/* cache intf specific info to use it for unmap and free xfer buf */
	uadev[card_num].info[info_idx].data_xfer_ring_va = tr_data_va;
	uadev[card_num].info[info_idx].data_xfer_ring_size = PAGE_SIZE;
	uadev[card_num].info[info_idx].sync_xfer_ring_va = tr_sync_va;
	uadev[card_num].info[info_idx].sync_xfer_ring_size = PAGE_SIZE;
	uadev[card_num].info[info_idx].xfer_buf_va = va;
	uadev[card_num].info[info_idx].xfer_buf_pa = xfer_buf_pa;
	uadev[card_num].info[info_idx].xfer_buf_size = len;
	uadev[card_num].info[info_idx].data_ep_pipe = data_ep_pipe;
	uadev[card_num].info[info_idx].sync_ep_pipe = sync_ep_pipe;
	uadev[card_num].info[info_idx].xfer_buf = xfer_buf;
	uadev[card_num].info[info_idx].pcm_card_num = card_num;
	uadev[card_num].info[info_idx].pcm_dev_num = pcm_dev_num;
	uadev[card_num].info[info_idx].direction = subs->direction;
	uadev[card_num].info[info_idx].intf_num = subs->interface;
	uadev[card_num].info[info_idx].in_use = true;

	set_bit(card_num, &uaudio_qdev->card_slot);

	return 0;

unmap_sync:
	usb_free_coherent(subs->dev, len, xfer_buf, xfer_buf_pa);
	uaudio_iommu_unmap(MEM_XFER_RING, tr_sync_va, PAGE_SIZE, PAGE_SIZE);
unmap_data:
	uaudio_iommu_unmap(MEM_XFER_RING, tr_data_va, PAGE_SIZE, PAGE_SIZE);
unmap_er:
	uaudio_iommu_unmap(MEM_EVENT_RING, IOVA_BASE, PAGE_SIZE, PAGE_SIZE);
err:
	return ret;
}

static void uaudio_dev_intf_cleanup(struct usb_device *udev,
	struct intf_info *info)
{

	uaudio_iommu_unmap(MEM_XFER_RING, info->data_xfer_ring_va,
		info->data_xfer_ring_size, info->data_xfer_ring_size);
	info->data_xfer_ring_va = 0;
	info->data_xfer_ring_size = 0;

	uaudio_iommu_unmap(MEM_XFER_RING, info->sync_xfer_ring_va,
		info->sync_xfer_ring_size, info->sync_xfer_ring_size);
	info->sync_xfer_ring_va = 0;
	info->sync_xfer_ring_size = 0;

	uaudio_iommu_unmap(MEM_XFER_BUF, info->xfer_buf_va,
		info->xfer_buf_size, info->xfer_buf_size);
	info->xfer_buf_va = 0;

	usb_free_coherent(udev, info->xfer_buf_size,
		info->xfer_buf, info->xfer_buf_pa);
	info->xfer_buf_size = 0;
	info->xfer_buf = NULL;
	info->xfer_buf_pa = 0;

	info->in_use = false;
}

static void uaudio_dev_cleanup(struct uaudio_dev *dev)
{
	int if_idx;

	/* free xfer buffer and unmap xfer ring and buf per interface */
	for (if_idx = 0; if_idx < dev->num_intf; if_idx++) {
		if (!dev->info[if_idx].in_use)
			continue;
		uaudio_dev_intf_cleanup(dev->udev, &dev->info[if_idx]);
		uaudio_dbg("release resources: intf# %d card# %d\n",
				dev->info[if_idx].intf_num, dev->card_num);
	}

	dev->num_intf = 0;

	/* free interface info */
	kfree(dev->info);
	dev->info = NULL;

	clear_bit(dev->card_num, &uaudio_qdev->card_slot);

	/* all audio devices are disconnected */
	if (!uaudio_qdev->card_slot) {
		uaudio_iommu_unmap(MEM_EVENT_RING, IOVA_BASE, PAGE_SIZE,
			PAGE_SIZE);
		usb_sec_event_ring_cleanup(dev->udev, uaudio_qdev->intr_num);
		uaudio_dbg("all audio devices disconnected\n");
	}

	dev->udev = NULL;
}

static void uaudio_disconnect_cb(struct snd_usb_audio *chip)
{
	int ret;
	struct uaudio_dev *dev;
	int card_num = chip->card_num;
	struct uaudio_qmi_svc *svc = uaudio_svc;
	struct qmi_uaudio_stream_ind_msg_v01 disconnect_ind = {0};

	uaudio_dbg("for card# %d\n", card_num);

	if (card_num >=  SNDRV_CARDS) {
		uaudio_err("invalid card number\n");
		return;
	}

	mutex_lock(&chip->dev_lock);
	dev = &uadev[card_num];

	/* clean up */
	if (!dev->udev) {
		uaudio_dbg("no clean up required\n");
		goto done;
	}

	if (atomic_read(&dev->in_use)) {
		mutex_unlock(&chip->dev_lock);
		uaudio_dbg("sending qmi indication disconnect\n");
		uaudio_dbg("sq->sq_family:%x sq->sq_node:%x sq->sq_port:%x\n",
				svc->client_sq.sq_family,
				svc->client_sq.sq_node, svc->client_sq.sq_port);
		disconnect_ind.dev_event = USB_AUDIO_DEV_DISCONNECT_V01;
		disconnect_ind.slot_id = dev->udev->slot_id;
		disconnect_ind.controller_num = dev->usb_core_id;
		disconnect_ind.controller_num_valid = 1;
		ret = qmi_send_indication(svc->uaudio_svc_hdl, &svc->client_sq,
				QMI_UADUIO_STREAM_IND_V01,
				QMI_UAUDIO_STREAM_IND_MSG_V01_MAX_MSG_LEN,
				qmi_uaudio_stream_ind_msg_v01_ei,
				&disconnect_ind);
		if (ret < 0) {
			uaudio_err("qmi send failed wiht err: %d\n", ret);
			return;
		}

		ret = wait_event_interruptible(dev->disconnect_wq,
				!atomic_read(&dev->in_use));
		if (ret < 0) {
			uaudio_dbg("failed with ret %d\n", ret);
			return;
		}
		mutex_lock(&chip->dev_lock);
	}

	uaudio_dev_cleanup(dev);
done:
	mutex_unlock(&chip->dev_lock);
}

static void uaudio_dev_release(struct kref *kref)
{
	struct uaudio_dev *dev = container_of(kref, struct uaudio_dev, kref);

	uaudio_dbg("for dev %pK\n", dev);

	atomic_set(&dev->in_use, 0);

	clear_bit(dev->card_num, &uaudio_qdev->card_slot);

	/* all audio devices are disconnected */
	if (!uaudio_qdev->card_slot) {
		usb_sec_event_ring_cleanup(dev->udev, uaudio_qdev->intr_num);
		uaudio_iommu_unmap(MEM_EVENT_RING, IOVA_BASE, PAGE_SIZE,
			PAGE_SIZE);
		uaudio_dbg("all audio devices disconnected\n");
	}

	wake_up(&dev->disconnect_wq);
}

/* maps audio format received over QMI to asound.h based pcm format */
static int map_pcm_format(unsigned int fmt_received)
{
	switch (fmt_received) {
	case USB_QMI_PCM_FORMAT_S8:
		return SNDRV_PCM_FORMAT_S8;
	case USB_QMI_PCM_FORMAT_U8:
		return SNDRV_PCM_FORMAT_U8;
	case USB_QMI_PCM_FORMAT_S16_LE:
		return SNDRV_PCM_FORMAT_S16_LE;
	case USB_QMI_PCM_FORMAT_S16_BE:
		return SNDRV_PCM_FORMAT_S16_BE;
	case USB_QMI_PCM_FORMAT_U16_LE:
		return SNDRV_PCM_FORMAT_U16_LE;
	case USB_QMI_PCM_FORMAT_U16_BE:
		return SNDRV_PCM_FORMAT_U16_BE;
	case USB_QMI_PCM_FORMAT_S24_LE:
		return SNDRV_PCM_FORMAT_S24_LE;
	case USB_QMI_PCM_FORMAT_S24_BE:
		return SNDRV_PCM_FORMAT_S24_BE;
	case USB_QMI_PCM_FORMAT_U24_LE:
		return SNDRV_PCM_FORMAT_U24_LE;
	case USB_QMI_PCM_FORMAT_U24_BE:
		return SNDRV_PCM_FORMAT_U24_BE;
	case USB_QMI_PCM_FORMAT_S24_3LE:
		return SNDRV_PCM_FORMAT_S24_3LE;
	case USB_QMI_PCM_FORMAT_S24_3BE:
		return SNDRV_PCM_FORMAT_S24_3BE;
	case USB_QMI_PCM_FORMAT_U24_3LE:
		return SNDRV_PCM_FORMAT_U24_3LE;
	case USB_QMI_PCM_FORMAT_U24_3BE:
		return SNDRV_PCM_FORMAT_U24_3BE;
	case USB_QMI_PCM_FORMAT_S32_LE:
		return SNDRV_PCM_FORMAT_S32_LE;
	case USB_QMI_PCM_FORMAT_S32_BE:
		return SNDRV_PCM_FORMAT_S32_BE;
	case USB_QMI_PCM_FORMAT_U32_LE:
		return SNDRV_PCM_FORMAT_U32_LE;
	case USB_QMI_PCM_FORMAT_U32_BE:
		return SNDRV_PCM_FORMAT_U32_BE;
	default:
		return -EINVAL;
	}
}

static int info_idx_from_ifnum(int card_num, int intf_num, bool enable)
{
	int i;

	/*
	 * default index 0 is used when info is allocated upon
	 * first enable audio stream req for a pcm device
	 */
	if (enable && !uadev[card_num].info)
		return 0;

	for (i = 0; i < uadev[card_num].num_intf; i++) {
		if (enable && !uadev[card_num].info[i].in_use)
			return i;
		else if (!enable &&
				uadev[card_num].info[i].intf_num == intf_num)
			return i;
	}

	return -EINVAL;
}

static int get_data_interval_from_si(struct snd_usb_substream *subs,
	u32 service_interval)
{
	unsigned int bus_intval, bus_intval_mult, binterval;

	if (subs->dev->speed >= USB_SPEED_HIGH)
		bus_intval = BUS_INTERVAL_HIGHSPEED_AND_ABOVE;
	else
		bus_intval = BUS_INTERVAL_FULL_SPEED;

	if (service_interval % bus_intval)
		return -EINVAL;

	bus_intval_mult = service_interval / bus_intval;
	binterval = ffs(bus_intval_mult);
	if (!binterval || binterval > MAX_BINTERVAL_ISOC_EP)
		return -EINVAL;

	/* check if another bit is set then bail out */
	bus_intval_mult = bus_intval_mult >> binterval;
	if (bus_intval_mult)
		return -EINVAL;

	return (binterval - 1);
}

static void handle_uaudio_stream_req(struct qmi_handle *handle,
			struct sockaddr_qrtr *sq,
			struct qmi_txn *txn,
			const void *decoded_msg)
{
	struct qmi_uaudio_stream_req_msg_v01 *req_msg;
	struct qmi_uaudio_stream_resp_msg_v01 resp = {{0}, 0};
	struct snd_usb_substream *subs;
	struct snd_usb_audio *chip = NULL;
	struct uaudio_qmi_svc *svc = uaudio_svc;
	struct intf_info *info;
	struct usb_host_endpoint *ep;
	ktime_t t_request_recvd = ktime_get();

	int pcm_format;
	u8 pcm_card_num, pcm_dev_num, direction;
	int info_idx = -EINVAL, datainterval = -EINVAL, ret = 0;

	uaudio_dbg("sq_node:%x sq_port:%x sq_family:%x\n", sq->sq_node,
			sq->sq_port, sq->sq_family);
	if (!svc->client_connected) {
		svc->client_sq = *sq;
		svc->client_connected = true;
	}

	req_msg = (struct qmi_uaudio_stream_req_msg_v01 *)decoded_msg;
	if (!req_msg->audio_format_valid || !req_msg->bit_rate_valid ||
	!req_msg->number_of_ch_valid || !req_msg->xfer_buff_size_valid) {
		uaudio_err("invalid request msg\n");
		ret = -EINVAL;
		goto response;
	}

	direction = req_msg->usb_token & SND_PCM_STREAM_DIRECTION;
	pcm_dev_num = (req_msg->usb_token & SND_PCM_DEV_NUM_MASK) >> 8;
	pcm_card_num = (req_msg->usb_token & SND_PCM_CARD_NUM_MASK) >> 16;

	uaudio_dbg("card#:%d dev#:%d dir:%d en:%d fmt:%d rate:%d #ch:%d\n",
			pcm_card_num, pcm_dev_num, direction, req_msg->enable,
			req_msg->audio_format, req_msg->bit_rate,
			req_msg->number_of_ch);

	if (pcm_card_num >= SNDRV_CARDS) {
		uaudio_err("invalid card # %u", pcm_card_num);
		ret = -EINVAL;
		goto response;
	}

	pcm_format = map_pcm_format(req_msg->audio_format);
	if (pcm_format == -EINVAL) {
		uaudio_err("unsupported pcm format received %d\n",
				req_msg->audio_format);
		ret = -EINVAL;
		goto response;
	}

	subs = find_snd_usb_substream(pcm_card_num, pcm_dev_num, direction,
					&chip, uaudio_disconnect_cb);
	if (!subs || !chip || atomic_read(&chip->shutdown)) {
		uaudio_err("can't find substream for card# %u, dev# %u dir%u\n",
				pcm_card_num, pcm_dev_num, direction);
		ret = -ENODEV;
		goto response;
	}

	mutex_lock(&chip->dev_lock);
	info_idx = info_idx_from_ifnum(pcm_card_num, subs->interface,
		req_msg->enable);
	if (atomic_read(&chip->shutdown) || !subs->stream || !subs->stream->pcm
			|| !subs->stream->chip) {
		ret = -ENODEV;
		mutex_unlock(&chip->dev_lock);
		goto response;
	}

	if (req_msg->enable) {
		if (info_idx < 0) {
			uaudio_err("interface# %d already in use card# %d\n",
					subs->interface, pcm_card_num);
			ret = -EBUSY;
			mutex_unlock(&chip->dev_lock);
			goto response;
		}
	}

	subs->pcm_format = pcm_format;
	subs->channels = req_msg->number_of_ch;
	subs->cur_rate = req_msg->bit_rate;
	if (req_msg->service_interval_valid) {
		ret = get_data_interval_from_si(subs,
						req_msg->service_interval);
		if (ret == -EINVAL) {
			uaudio_err("invalid service interval %u\n",
					req_msg->service_interval);
			mutex_unlock(&chip->dev_lock);
			goto response;
		}

		datainterval = ret;
		uaudio_dbg("data interval %u\n", ret);
	}

	uadev[pcm_card_num].ctrl_intf = chip->ctrl_intf;

	if (!req_msg->enable) {
		info = &uadev[pcm_card_num].info[info_idx];
		if (info->data_ep_pipe) {
			ep = usb_pipe_endpoint(uadev[pcm_card_num].udev,
						info->data_ep_pipe);
			if (!ep)
				uaudio_dbg("no data ep\n");
			else
				usb_stop_endpoint(uadev[pcm_card_num].udev, ep);
			info->data_ep_pipe = 0;
		}

		if (info->sync_ep_pipe) {
			ep = usb_pipe_endpoint(uadev[pcm_card_num].udev,
						info->sync_ep_pipe);
			if (!ep)
				uaudio_dbg("no sync ep\n");
			else
				usb_stop_endpoint(uadev[pcm_card_num].udev, ep);
			info->sync_ep_pipe = 0;
		}
	}

	ret = snd_usb_enable_audio_stream(subs, datainterval, req_msg->enable);

	if (!ret && req_msg->enable)
		ret = prepare_qmi_response(subs, req_msg, &resp, info_idx);

	mutex_unlock(&chip->dev_lock);

response:
	if (!req_msg->enable && ret != -EINVAL) {
		mutex_lock(&chip->dev_lock);
		if (info_idx >= 0) {
			info = &uadev[pcm_card_num].info[info_idx];
			uaudio_dev_intf_cleanup(uadev[pcm_card_num].udev, info);
			uaudio_dbg("release resources: intf# %d card# %d\n",
					subs->interface, pcm_card_num);
		}
		if (atomic_read(&uadev[pcm_card_num].in_use))
			kref_put(&uadev[pcm_card_num].kref,
					uaudio_dev_release);
		mutex_unlock(&chip->dev_lock);
	}

	resp.usb_token = req_msg->usb_token;
	resp.usb_token_valid = 1;
	resp.internal_status = ret;
	resp.internal_status_valid = 1;
	resp.status = ret ? USB_AUDIO_STREAM_REQ_FAILURE_V01 : ret;
	resp.status_valid = 1;
	ret = qmi_send_response(svc->uaudio_svc_hdl, sq, txn,
			QMI_UAUDIO_STREAM_RESP_V01,
			QMI_UAUDIO_STREAM_RESP_MSG_V01_MAX_MSG_LEN,
			qmi_uaudio_stream_resp_msg_v01_ei, &resp);

	uaudio_dbg("ret %d: qmi response latency %lld ms\n", ret,
		ktime_to_ms(ktime_sub(ktime_get(), t_request_recvd)));
}

static void uaudio_qmi_disconnect_work(struct work_struct *w)
{
	struct intf_info *info;
	int idx, if_idx;
	struct snd_usb_substream *subs;
	struct snd_usb_audio *chip = NULL;

	/* find all active intf for set alt 0 and cleanup usb audio dev */
	for (idx = 0; idx < SNDRV_CARDS; idx++) {
		if (!atomic_read(&uadev[idx].in_use))
			continue;

		for (if_idx = 0; if_idx < uadev[idx].num_intf; if_idx++) {
			if (!uadev[idx].info || !uadev[idx].info[if_idx].in_use)
				continue;
			info = &uadev[idx].info[if_idx];
			subs = find_snd_usb_substream(info->pcm_card_num,
							info->pcm_dev_num,
							info->direction,
							&chip,
							uaudio_disconnect_cb);
			if (!subs || !chip || atomic_read(&chip->shutdown)) {
				uaudio_dbg("no subs for c#%u, dev#%u dir%u\n",
						info->pcm_card_num,
						info->pcm_dev_num,
						info->direction);
				continue;
			}
			snd_usb_enable_audio_stream(subs, -EINVAL, 0);
		}
		atomic_set(&uadev[idx].in_use, 0);
		mutex_lock(&chip->dev_lock);
		uaudio_dev_cleanup(&uadev[idx]);
		mutex_unlock(&chip->dev_lock);
	}
}

static void uaudio_qmi_bye_cb(struct qmi_handle *handle, unsigned int node)
{
	struct uaudio_qmi_svc *svc = uaudio_svc;

	if (svc->uaudio_svc_hdl != handle) {
		uaudio_err("handle mismatch\n");
		return;
	}

	if (svc->client_connected && svc->client_sq.sq_node == node) {
<<<<<<< HEAD
		uaudio_dbg("node:\n", node);
=======
		uaudio_dbg("node: %u\n", node);
>>>>>>> 9528de5b
		queue_work(svc->uaudio_wq, &svc->qmi_disconnect_work);
		svc->client_sq.sq_node = 0;
		svc->client_sq.sq_port = 0;
		svc->client_sq.sq_family = 0;
		svc->client_connected = false;
	}
}

static void uaudio_qmi_svc_disconnect_cb(struct qmi_handle *handle,
				  unsigned int node, unsigned int port)
{
	struct uaudio_qmi_svc *svc = uaudio_svc;

	if (svc->uaudio_svc_hdl != handle) {
		uaudio_err("handle mismatch\n");
		return;
	}

	if (svc->client_connected && svc->client_sq.sq_node == node &&
			svc->client_sq.sq_port == port) {
		uaudio_dbg("client node:%x port:%x\n", node, port);
		queue_work(svc->uaudio_wq, &svc->qmi_disconnect_work);
		svc->client_sq.sq_node = 0;
		svc->client_sq.sq_port = 0;
		svc->client_sq.sq_family = 0;
		svc->client_connected = false;
	}
}

static struct qmi_ops uaudio_svc_ops_options = {
	.bye = uaudio_qmi_bye_cb,
	.del_client = uaudio_qmi_svc_disconnect_cb,
};

static int uaudio_qmi_plat_probe(struct platform_device *pdev)
{
	int ret;
	struct device_node *node = pdev->dev.of_node;

	uaudio_qdev = devm_kzalloc(&pdev->dev, sizeof(struct uaudio_qmi_dev),
		GFP_KERNEL);
	if (!uaudio_qdev)
		return -ENOMEM;

	uaudio_qdev->dev = &pdev->dev;

	ret = of_property_read_u32(node, "qcom,usb-audio-stream-id",
				&uaudio_qdev->sid);
	if (ret) {
		dev_err(&pdev->dev, "failed to read sid.\n");
		return -ENODEV;
	}

	ret = of_property_read_u32(node, "qcom,usb-audio-intr-num",
				&uaudio_qdev->intr_num);
	if (ret) {
		dev_err(&pdev->dev, "failed to read intr num.\n");
		return -ENODEV;
	}

	uaudio_qdev->domain = iommu_domain_alloc(pdev->dev.bus);
	if (!uaudio_qdev->domain) {
		dev_err(&pdev->dev, "failed to allocate iommu domain\n");
		return -ENODEV;
	}

	/* attach to external processor iommu */
	ret = iommu_attach_device(uaudio_qdev->domain, &pdev->dev);
	if (ret) {
		dev_err(&pdev->dev, "failed to attach device ret = %d\n", ret);
		goto free_domain;
	}

	/* initialize xfer ring and xfer buf iova list */
	INIT_LIST_HEAD(&uaudio_qdev->xfer_ring_list);
	uaudio_qdev->curr_xfer_ring_iova = IOVA_XFER_RING_BASE;
	uaudio_qdev->xfer_ring_iova_size =
			IOVA_XFER_RING_MAX - IOVA_XFER_RING_BASE;

	INIT_LIST_HEAD(&uaudio_qdev->xfer_buf_list);
	uaudio_qdev->curr_xfer_buf_iova = IOVA_XFER_BUF_BASE;
	uaudio_qdev->xfer_buf_iova_size =
		IOVA_XFER_BUF_MAX - IOVA_XFER_BUF_BASE;

	return 0;

free_domain:
	iommu_domain_free(uaudio_qdev->domain);
	return ret;
}

static int uaudio_qmi_plat_remove(struct platform_device *pdev)
{
	iommu_detach_device(uaudio_qdev->domain, &pdev->dev);
	iommu_domain_free(uaudio_qdev->domain);
	uaudio_qdev->domain = NULL;

	return 0;
}

static const struct of_device_id of_uaudio_matach[] = {
	{
		.compatible = "qcom,usb-audio-qmi-dev",
	},
	{ },
};
MODULE_DEVICE_TABLE(of, of_uaudio_matach);

static struct platform_driver uaudio_qmi_driver = {
	.probe		= uaudio_qmi_plat_probe,
	.remove		= uaudio_qmi_plat_remove,
	.driver		= {
		.name	= "uaudio-qmi",
		.of_match_table	= of_uaudio_matach,
	},
};

static int uaudio_qmi_svc_init(void)
{
	int ret;
	struct uaudio_qmi_svc *svc;

	svc = kzalloc(sizeof(struct uaudio_qmi_svc), GFP_KERNEL);
	if (!svc)
		return -ENOMEM;

	svc->uaudio_wq = create_singlethread_workqueue("uaudio_svc");
	if (!svc->uaudio_wq) {
		ret = -ENOMEM;
		goto free_svc;
	}

	svc->uaudio_svc_hdl = kzalloc(sizeof(struct qmi_handle), GFP_KERNEL);
	if (!svc->uaudio_svc_hdl) {
		ret = -ENOMEM;
		goto destroy_uaudio_wq;
	}

	ret = qmi_handle_init(svc->uaudio_svc_hdl,
				QMI_UAUDIO_STREAM_REQ_MSG_V01_MAX_MSG_LEN,
				&uaudio_svc_ops_options,
				&uaudio_stream_req_handlers);
	if (ret < 0) {
		pr_err("%s:Error registering uaudio svc %d\n", __func__, ret);
		goto free_svc_hdl;
	}

	ret = qmi_add_server(svc->uaudio_svc_hdl, UAUDIO_STREAM_SERVICE_ID_V01,
					UAUDIO_STREAM_SERVICE_VERS_V01, 0);
	if (ret < 0) {
		pr_err("%s: failed to add uaudio svc server :%d\n",
							__func__, ret);
		goto release_uaudio_svs_hdl;
	}

	INIT_WORK(&svc->qmi_disconnect_work, uaudio_qmi_disconnect_work);

	uaudio_svc = svc;

	svc->uaudio_ipc_log = ipc_log_context_create(NUM_LOG_PAGES, "usb_audio",
			0);

	return 0;

release_uaudio_svs_hdl:
	qmi_handle_release(svc->uaudio_svc_hdl);
free_svc_hdl:
	kfree(svc->uaudio_svc_hdl);
destroy_uaudio_wq:
	destroy_workqueue(svc->uaudio_wq);
free_svc:
	kfree(svc);
	return ret;
}

static void uaudio_qmi_svc_exit(void)
{
	struct uaudio_qmi_svc *svc = uaudio_svc;

	qmi_handle_release(svc->uaudio_svc_hdl);
	flush_workqueue(svc->uaudio_wq);
	destroy_workqueue(svc->uaudio_wq);
	kfree(svc->uaudio_svc_hdl);
	ipc_log_context_destroy(svc->uaudio_ipc_log);
	kfree(svc);
	uaudio_svc = NULL;
}

static int __init uaudio_qmi_plat_init(void)
{
	int ret;

	ret = platform_driver_register(&uaudio_qmi_driver);
	if (ret)
		return ret;

	return uaudio_qmi_svc_init();
}

static void __exit uaudio_qmi_plat_exit(void)
{
	uaudio_qmi_svc_exit();
	platform_driver_unregister(&uaudio_qmi_driver);
}

module_init(uaudio_qmi_plat_init);
module_exit(uaudio_qmi_plat_exit);

MODULE_DESCRIPTION("USB AUDIO QMI Service Driver");
MODULE_LICENSE("GPL v2");<|MERGE_RESOLUTION|>--- conflicted
+++ resolved
@@ -1231,11 +1231,7 @@
 	}
 
 	if (svc->client_connected && svc->client_sq.sq_node == node) {
-<<<<<<< HEAD
-		uaudio_dbg("node:\n", node);
-=======
 		uaudio_dbg("node: %u\n", node);
->>>>>>> 9528de5b
 		queue_work(svc->uaudio_wq, &svc->qmi_disconnect_work);
 		svc->client_sq.sq_node = 0;
 		svc->client_sq.sq_port = 0;
