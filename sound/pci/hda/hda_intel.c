--- conflicted
+++ resolved
@@ -2574,14 +2574,6 @@
 	/* AMD Hudson */
 	{ PCI_DEVICE(0x1022, 0x780d),
 	  .driver_data = AZX_DRIVER_GENERIC | AZX_DCAPS_PRESET_ATI_SB },
-<<<<<<< HEAD
-	/* AMD Stoney */
-	{ PCI_DEVICE(0x1022, 0x157a),
-	  .driver_data = AZX_DRIVER_GENERIC | AZX_DCAPS_PRESET_ATI_SB |
-			 AZX_DCAPS_PM_RUNTIME },
-	/* AMD Raven */
-	{ PCI_DEVICE(0x1022, 0x15e3),
-=======
 	/* AMD, X370 & co */
 	{ PCI_DEVICE(0x1022, 0x1457),
 	  .driver_data = AZX_DRIVER_GENERIC | AZX_DCAPS_PRESET_AMD_SB },
@@ -2590,7 +2582,6 @@
 	  .driver_data = AZX_DRIVER_GENERIC | AZX_DCAPS_PRESET_AMD_SB },
 	/* AMD Stoney */
 	{ PCI_DEVICE(0x1022, 0x157a),
->>>>>>> 9528de5b
 	  .driver_data = AZX_DRIVER_GENERIC | AZX_DCAPS_PRESET_ATI_SB |
 			 AZX_DCAPS_PM_RUNTIME },
 	/* AMD Raven */
