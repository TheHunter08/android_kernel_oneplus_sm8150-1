--- conflicted
+++ resolved
@@ -8014,11 +8014,7 @@
 		/* _system ok, nested_vmx_check_permission has verified cpl=0 */
 		if (kvm_write_guest_virt_system(vcpu, gva, &field_value,
 						(is_long_mode(vcpu) ? 8 : 4),
-<<<<<<< HEAD
-						NULL))
-=======
 						&e))
->>>>>>> d526662b
 			kvm_inject_page_fault(vcpu, &e);
 	}
 
