--- conflicted
+++ resolved
@@ -5974,12 +5974,6 @@
 		unsigned long rflags = kvm_x86_ops->get_rflags(vcpu);
 		toggle_interruptibility(vcpu, ctxt->interruptibility);
 		vcpu->arch.emulate_regs_need_sync_to_vcpu = false;
-<<<<<<< HEAD
-		kvm_rip_write(vcpu, ctxt->eip);
-		if (r == EMULATE_DONE && ctxt->tf)
-			kvm_vcpu_do_singlestep(vcpu, &r);
-=======
->>>>>>> 9528de5b
 		if (!ctxt->have_exception ||
 		    exception_type(ctxt->exception.vector) == EXCPT_TRAP) {
 			kvm_rip_write(vcpu, ctxt->eip);
