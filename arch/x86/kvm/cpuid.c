/*
 * Kernel-based Virtual Machine driver for Linux
 * cpuid support routines
 *
 * derived from arch/x86/kvm/x86.c
 *
 * Copyright 2011 Red Hat, Inc. and/or its affiliates.
 * Copyright IBM Corporation, 2008
 *
 * This work is licensed under the terms of the GNU GPL, version 2.  See
 * the COPYING file in the top-level directory.
 *
 */

#include <linux/kvm_host.h>
#include <linux/export.h>
#include <linux/vmalloc.h>
#include <linux/uaccess.h>
#include <linux/sched/stat.h>

#include <asm/processor.h>
#include <asm/user.h>
#include <asm/fpu/xstate.h>
#include "cpuid.h"
#include "lapic.h"
#include "mmu.h"
#include "trace.h"
#include "pmu.h"

static u32 xstate_required_size(u64 xstate_bv, bool compacted)
{
	int feature_bit = 0;
	u32 ret = XSAVE_HDR_SIZE + XSAVE_HDR_OFFSET;

	xstate_bv &= XFEATURE_MASK_EXTEND;
	while (xstate_bv) {
		if (xstate_bv & 0x1) {
		        u32 eax, ebx, ecx, edx, offset;
		        cpuid_count(0xD, feature_bit, &eax, &ebx, &ecx, &edx);
			offset = compacted ? ret : ebx;
			ret = max(ret, offset + eax);
		}

		xstate_bv >>= 1;
		feature_bit++;
	}

	return ret;
}

bool kvm_mpx_supported(void)
{
	return ((host_xcr0 & (XFEATURE_MASK_BNDREGS | XFEATURE_MASK_BNDCSR))
		 && kvm_x86_ops->mpx_supported());
}
EXPORT_SYMBOL_GPL(kvm_mpx_supported);

u64 kvm_supported_xcr0(void)
{
	u64 xcr0 = KVM_SUPPORTED_XCR0 & host_xcr0;

	if (!kvm_mpx_supported())
		xcr0 &= ~(XFEATURE_MASK_BNDREGS | XFEATURE_MASK_BNDCSR);

	return xcr0;
}

#define F(x) bit(X86_FEATURE_##x)

/* For scattered features from cpufeatures.h; we currently expose none */
#define KF(x) bit(KVM_CPUID_BIT_##x)

int kvm_update_cpuid(struct kvm_vcpu *vcpu)
{
	struct kvm_cpuid_entry2 *best;
	struct kvm_lapic *apic = vcpu->arch.apic;

	best = kvm_find_cpuid_entry(vcpu, 1, 0);
	if (!best)
		return 0;

	/* Update OSXSAVE bit */
	if (boot_cpu_has(X86_FEATURE_XSAVE) && best->function == 0x1) {
		best->ecx &= ~F(OSXSAVE);
		if (kvm_read_cr4_bits(vcpu, X86_CR4_OSXSAVE))
			best->ecx |= F(OSXSAVE);
	}

	best->edx &= ~F(APIC);
	if (vcpu->arch.apic_base & MSR_IA32_APICBASE_ENABLE)
		best->edx |= F(APIC);

	if (apic) {
		if (best->ecx & F(TSC_DEADLINE_TIMER))
			apic->lapic_timer.timer_mode_mask = 3 << 17;
		else
			apic->lapic_timer.timer_mode_mask = 1 << 17;
	}

	best = kvm_find_cpuid_entry(vcpu, 7, 0);
	if (best) {
		/* Update OSPKE bit */
		if (boot_cpu_has(X86_FEATURE_PKU) && best->function == 0x7) {
			best->ecx &= ~F(OSPKE);
			if (kvm_read_cr4_bits(vcpu, X86_CR4_PKE))
				best->ecx |= F(OSPKE);
		}
	}

	best = kvm_find_cpuid_entry(vcpu, 0xD, 0);
	if (!best) {
		vcpu->arch.guest_supported_xcr0 = 0;
		vcpu->arch.guest_xstate_size = XSAVE_HDR_SIZE + XSAVE_HDR_OFFSET;
	} else {
		vcpu->arch.guest_supported_xcr0 =
			(best->eax | ((u64)best->edx << 32)) &
			kvm_supported_xcr0();
		vcpu->arch.guest_xstate_size = best->ebx =
			xstate_required_size(vcpu->arch.xcr0, false);
	}

	best = kvm_find_cpuid_entry(vcpu, 0xD, 1);
	if (best && (best->eax & (F(XSAVES) | F(XSAVEC))))
		best->ebx = xstate_required_size(vcpu->arch.xcr0, true);

	/*
	 * The existing code assumes virtual address is 48-bit or 57-bit in the
	 * canonical address checks; exit if it is ever changed.
	 */
	best = kvm_find_cpuid_entry(vcpu, 0x80000008, 0);
	if (best) {
		int vaddr_bits = (best->eax & 0xff00) >> 8;

		if (vaddr_bits != 48 && vaddr_bits != 57 && vaddr_bits != 0)
			return -EINVAL;
	}

	/* Update physical-address width */
	vcpu->arch.maxphyaddr = cpuid_query_maxphyaddr(vcpu);
	kvm_mmu_reset_context(vcpu);

	kvm_pmu_refresh(vcpu);
	return 0;
}

static int is_efer_nx(void)
{
	unsigned long long efer = 0;

	rdmsrl_safe(MSR_EFER, &efer);
	return efer & EFER_NX;
}

static void cpuid_fix_nx_cap(struct kvm_vcpu *vcpu)
{
	int i;
	struct kvm_cpuid_entry2 *e, *entry;

	entry = NULL;
	for (i = 0; i < vcpu->arch.cpuid_nent; ++i) {
		e = &vcpu->arch.cpuid_entries[i];
		if (e->function == 0x80000001) {
			entry = e;
			break;
		}
	}
	if (entry && (entry->edx & F(NX)) && !is_efer_nx()) {
		entry->edx &= ~F(NX);
		printk(KERN_INFO "kvm: guest NX capability removed\n");
	}
}

int cpuid_query_maxphyaddr(struct kvm_vcpu *vcpu)
{
	struct kvm_cpuid_entry2 *best;

	best = kvm_find_cpuid_entry(vcpu, 0x80000000, 0);
	if (!best || best->eax < 0x80000008)
		goto not_found;
	best = kvm_find_cpuid_entry(vcpu, 0x80000008, 0);
	if (best)
		return best->eax & 0xff;
not_found:
	return 36;
}
EXPORT_SYMBOL_GPL(cpuid_query_maxphyaddr);

/* when an old userspace process fills a new kernel module */
int kvm_vcpu_ioctl_set_cpuid(struct kvm_vcpu *vcpu,
			     struct kvm_cpuid *cpuid,
			     struct kvm_cpuid_entry __user *entries)
{
	int r, i;
	struct kvm_cpuid_entry *cpuid_entries = NULL;

	r = -E2BIG;
	if (cpuid->nent > KVM_MAX_CPUID_ENTRIES)
		goto out;
	r = -ENOMEM;
	if (cpuid->nent) {
		cpuid_entries = vmalloc(sizeof(struct kvm_cpuid_entry) *
					cpuid->nent);
		if (!cpuid_entries)
			goto out;
		r = -EFAULT;
		if (copy_from_user(cpuid_entries, entries,
				   cpuid->nent * sizeof(struct kvm_cpuid_entry)))
			goto out;
	}
	for (i = 0; i < cpuid->nent; i++) {
		vcpu->arch.cpuid_entries[i].function = cpuid_entries[i].function;
		vcpu->arch.cpuid_entries[i].eax = cpuid_entries[i].eax;
		vcpu->arch.cpuid_entries[i].ebx = cpuid_entries[i].ebx;
		vcpu->arch.cpuid_entries[i].ecx = cpuid_entries[i].ecx;
		vcpu->arch.cpuid_entries[i].edx = cpuid_entries[i].edx;
		vcpu->arch.cpuid_entries[i].index = 0;
		vcpu->arch.cpuid_entries[i].flags = 0;
		vcpu->arch.cpuid_entries[i].padding[0] = 0;
		vcpu->arch.cpuid_entries[i].padding[1] = 0;
		vcpu->arch.cpuid_entries[i].padding[2] = 0;
	}
	vcpu->arch.cpuid_nent = cpuid->nent;
	cpuid_fix_nx_cap(vcpu);
	kvm_apic_set_version(vcpu);
	kvm_x86_ops->cpuid_update(vcpu);
	r = kvm_update_cpuid(vcpu);

out:
	vfree(cpuid_entries);
	return r;
}

int kvm_vcpu_ioctl_set_cpuid2(struct kvm_vcpu *vcpu,
			      struct kvm_cpuid2 *cpuid,
			      struct kvm_cpuid_entry2 __user *entries)
{
	int r;

	r = -E2BIG;
	if (cpuid->nent > KVM_MAX_CPUID_ENTRIES)
		goto out;
	r = -EFAULT;
	if (copy_from_user(&vcpu->arch.cpuid_entries, entries,
			   cpuid->nent * sizeof(struct kvm_cpuid_entry2)))
		goto out;
	vcpu->arch.cpuid_nent = cpuid->nent;
	kvm_apic_set_version(vcpu);
	kvm_x86_ops->cpuid_update(vcpu);
	r = kvm_update_cpuid(vcpu);
out:
	return r;
}

int kvm_vcpu_ioctl_get_cpuid2(struct kvm_vcpu *vcpu,
			      struct kvm_cpuid2 *cpuid,
			      struct kvm_cpuid_entry2 __user *entries)
{
	int r;

	r = -E2BIG;
	if (cpuid->nent < vcpu->arch.cpuid_nent)
		goto out;
	r = -EFAULT;
	if (copy_to_user(entries, &vcpu->arch.cpuid_entries,
			 vcpu->arch.cpuid_nent * sizeof(struct kvm_cpuid_entry2)))
		goto out;
	return 0;

out:
	cpuid->nent = vcpu->arch.cpuid_nent;
	return r;
}

static void cpuid_mask(u32 *word, int wordnum)
{
	*word &= boot_cpu_data.x86_capability[wordnum];
}

static void do_cpuid_1_ent(struct kvm_cpuid_entry2 *entry, u32 function,
			   u32 index)
{
	entry->function = function;
	entry->index = index;
	cpuid_count(entry->function, entry->index,
		    &entry->eax, &entry->ebx, &entry->ecx, &entry->edx);
	entry->flags = 0;
}

static int __do_cpuid_ent_emulated(struct kvm_cpuid_entry2 *entry,
				   u32 func, u32 index, int *nent, int maxnent)
{
	switch (func) {
	case 0:
		entry->eax = 1;		/* only one leaf currently */
		++*nent;
		break;
	case 1:
		entry->ecx = F(MOVBE);
		++*nent;
		break;
	default:
		break;
	}

	entry->function = func;
	entry->index = index;

	return 0;
}

static inline int __do_cpuid_ent(struct kvm_cpuid_entry2 *entry, u32 function,
				 u32 index, int *nent, int maxnent)
{
	int r;
	unsigned f_nx = is_efer_nx() ? F(NX) : 0;
#ifdef CONFIG_X86_64
	unsigned f_gbpages = (kvm_x86_ops->get_lpage_level() == PT_PDPE_LEVEL)
				? F(GBPAGES) : 0;
	unsigned f_lm = F(LM);
#else
	unsigned f_gbpages = 0;
	unsigned f_lm = 0;
#endif
	unsigned f_rdtscp = kvm_x86_ops->rdtscp_supported() ? F(RDTSCP) : 0;
	unsigned f_invpcid = kvm_x86_ops->invpcid_supported() ? F(INVPCID) : 0;
	unsigned f_mpx = kvm_mpx_supported() ? F(MPX) : 0;
	unsigned f_xsaves = kvm_x86_ops->xsaves_supported() ? F(XSAVES) : 0;

	/* cpuid 1.edx */
	const u32 kvm_cpuid_1_edx_x86_features =
		F(FPU) | F(VME) | F(DE) | F(PSE) |
		F(TSC) | F(MSR) | F(PAE) | F(MCE) |
		F(CX8) | F(APIC) | 0 /* Reserved */ | F(SEP) |
		F(MTRR) | F(PGE) | F(MCA) | F(CMOV) |
		F(PAT) | F(PSE36) | 0 /* PSN */ | F(CLFLUSH) |
		0 /* Reserved, DS, ACPI */ | F(MMX) |
		F(FXSR) | F(XMM) | F(XMM2) | F(SELFSNOOP) |
		0 /* HTT, TM, Reserved, PBE */;
	/* cpuid 0x80000001.edx */
	const u32 kvm_cpuid_8000_0001_edx_x86_features =
		F(FPU) | F(VME) | F(DE) | F(PSE) |
		F(TSC) | F(MSR) | F(PAE) | F(MCE) |
		F(CX8) | F(APIC) | 0 /* Reserved */ | F(SYSCALL) |
		F(MTRR) | F(PGE) | F(MCA) | F(CMOV) |
		F(PAT) | F(PSE36) | 0 /* Reserved */ |
		f_nx | 0 /* Reserved */ | F(MMXEXT) | F(MMX) |
		F(FXSR) | F(FXSR_OPT) | f_gbpages | f_rdtscp |
		0 /* Reserved */ | f_lm | F(3DNOWEXT) | F(3DNOW);
	/* cpuid 1.ecx */
	const u32 kvm_cpuid_1_ecx_x86_features =
		/* NOTE: MONITOR (and MWAIT) are emulated as NOP,
		 * but *not* advertised to guests via CPUID ! */
		F(XMM3) | F(PCLMULQDQ) | 0 /* DTES64, MONITOR */ |
		0 /* DS-CPL, VMX, SMX, EST */ |
		0 /* TM2 */ | F(SSSE3) | 0 /* CNXT-ID */ | 0 /* Reserved */ |
		F(FMA) | F(CX16) | 0 /* xTPR Update, PDCM */ |
		F(PCID) | 0 /* Reserved, DCA */ | F(XMM4_1) |
		F(XMM4_2) | F(X2APIC) | F(MOVBE) | F(POPCNT) |
		0 /* Reserved*/ | F(AES) | F(XSAVE) | 0 /* OSXSAVE */ | F(AVX) |
		F(F16C) | F(RDRAND);
	/* cpuid 0x80000001.ecx */
	const u32 kvm_cpuid_8000_0001_ecx_x86_features =
		F(LAHF_LM) | F(CMP_LEGACY) | 0 /*SVM*/ | 0 /* ExtApicSpace */ |
		F(CR8_LEGACY) | F(ABM) | F(SSE4A) | F(MISALIGNSSE) |
		F(3DNOWPREFETCH) | F(OSVW) | 0 /* IBS */ | F(XOP) |
		0 /* SKINIT, WDT, LWP */ | F(FMA4) | F(TBM);

	/* cpuid 0x80000008.ebx */
	const u32 kvm_cpuid_8000_0008_ebx_x86_features =
		F(AMD_IBPB) | F(AMD_IBRS) | F(AMD_SSBD) | F(VIRT_SSBD) |
<<<<<<< HEAD
		F(AMD_SSB_NO);
=======
		F(AMD_SSB_NO) | F(AMD_STIBP);
>>>>>>> 9528de5b

	/* cpuid 0xC0000001.edx */
	const u32 kvm_cpuid_C000_0001_edx_x86_features =
		F(XSTORE) | F(XSTORE_EN) | F(XCRYPT) | F(XCRYPT_EN) |
		F(ACE2) | F(ACE2_EN) | F(PHE) | F(PHE_EN) |
		F(PMM) | F(PMM_EN);

	/* cpuid 7.0.ebx */
	const u32 kvm_cpuid_7_0_ebx_x86_features =
		F(FSGSBASE) | F(BMI1) | F(HLE) | F(AVX2) | F(SMEP) |
		F(BMI2) | F(ERMS) | f_invpcid | F(RTM) | f_mpx | F(RDSEED) |
		F(ADX) | F(SMAP) | F(AVX512IFMA) | F(AVX512F) | F(AVX512PF) |
		F(AVX512ER) | F(AVX512CD) | F(CLFLUSHOPT) | F(CLWB) | F(AVX512DQ) |
		F(SHA_NI) | F(AVX512BW) | F(AVX512VL);

	/* cpuid 0xD.1.eax */
	const u32 kvm_cpuid_D_1_eax_x86_features =
		F(XSAVEOPT) | F(XSAVEC) | F(XGETBV1) | f_xsaves;

	/* cpuid 7.0.ecx*/
	const u32 kvm_cpuid_7_0_ecx_x86_features =
		F(AVX512VBMI) | F(LA57) | F(PKU) |
		0 /*OSPKE*/ | F(AVX512_VPOPCNTDQ);

	/* cpuid 7.0.edx*/
	const u32 kvm_cpuid_7_0_edx_x86_features =
		F(AVX512_4VNNIW) | F(AVX512_4FMAPS) | F(SPEC_CTRL) |
		F(SPEC_CTRL_SSBD) | F(ARCH_CAPABILITIES) | F(INTEL_STIBP) |
		F(MD_CLEAR);

	/* all calls to cpuid_count() should be made on the same cpu */
	get_cpu();

	r = -E2BIG;

	if (*nent >= maxnent)
		goto out;

	do_cpuid_1_ent(entry, function, index);
	++*nent;

	switch (function) {
	case 0:
		entry->eax = min(entry->eax, (u32)0xd);
		break;
	case 1:
		entry->edx &= kvm_cpuid_1_edx_x86_features;
		cpuid_mask(&entry->edx, CPUID_1_EDX);
		entry->ecx &= kvm_cpuid_1_ecx_x86_features;
		cpuid_mask(&entry->ecx, CPUID_1_ECX);
		/* we support x2apic emulation even if host does not support
		 * it since we emulate x2apic in software */
		entry->ecx |= F(X2APIC);
		break;
	/* function 2 entries are STATEFUL. That is, repeated cpuid commands
	 * may return different values. This forces us to get_cpu() before
	 * issuing the first command, and also to emulate this annoying behavior
	 * in kvm_emulate_cpuid() using KVM_CPUID_FLAG_STATE_READ_NEXT */
	case 2: {
		int t, times = entry->eax & 0xff;

		entry->flags |= KVM_CPUID_FLAG_STATEFUL_FUNC;
		entry->flags |= KVM_CPUID_FLAG_STATE_READ_NEXT;
		for (t = 1; t < times; ++t) {
			if (*nent >= maxnent)
				goto out;

			do_cpuid_1_ent(&entry[t], function, 0);
			entry[t].flags |= KVM_CPUID_FLAG_STATEFUL_FUNC;
			++*nent;
		}
		break;
	}
	/* function 4 has additional index. */
	case 4: {
		int i, cache_type;

		entry->flags |= KVM_CPUID_FLAG_SIGNIFCANT_INDEX;
		/* read more entries until cache_type is zero */
		for (i = 1; ; ++i) {
			if (*nent >= maxnent)
				goto out;

			cache_type = entry[i - 1].eax & 0x1f;
			if (!cache_type)
				break;
			do_cpuid_1_ent(&entry[i], function, i);
			entry[i].flags |=
			       KVM_CPUID_FLAG_SIGNIFCANT_INDEX;
			++*nent;
		}
		break;
	}
	case 6: /* Thermal management */
		entry->eax = 0x4; /* allow ARAT */
		entry->ebx = 0;
		entry->ecx = 0;
		entry->edx = 0;
		break;
	case 7: {
		entry->flags |= KVM_CPUID_FLAG_SIGNIFCANT_INDEX;
		/* Mask ebx against host capability word 9 */
		if (index == 0) {
			entry->ebx &= kvm_cpuid_7_0_ebx_x86_features;
			cpuid_mask(&entry->ebx, CPUID_7_0_EBX);
			// TSC_ADJUST is emulated
			entry->ebx |= F(TSC_ADJUST);
			entry->ecx &= kvm_cpuid_7_0_ecx_x86_features;
			cpuid_mask(&entry->ecx, CPUID_7_ECX);
			/* PKU is not yet implemented for shadow paging. */
			if (!tdp_enabled || !boot_cpu_has(X86_FEATURE_OSPKE))
				entry->ecx &= ~F(PKU);
			entry->edx &= kvm_cpuid_7_0_edx_x86_features;
			cpuid_mask(&entry->edx, CPUID_7_EDX);
			/*
			 * We emulate ARCH_CAPABILITIES in software even
			 * if the host doesn't support it.
			 */
			entry->edx |= F(ARCH_CAPABILITIES);
		} else {
			entry->ebx = 0;
			entry->ecx = 0;
			entry->edx = 0;
		}
		entry->eax = 0;
		break;
	}
	case 9:
		break;
	case 0xa: { /* Architectural Performance Monitoring */
		struct x86_pmu_capability cap;
		union cpuid10_eax eax;
		union cpuid10_edx edx;

		perf_get_x86_pmu_capability(&cap);

		/*
		 * Only support guest architectural pmu on a host
		 * with architectural pmu.
		 */
		if (!cap.version)
			memset(&cap, 0, sizeof(cap));

		eax.split.version_id = min(cap.version, 2);
		eax.split.num_counters = cap.num_counters_gp;
		eax.split.bit_width = cap.bit_width_gp;
		eax.split.mask_length = cap.events_mask_len;

		edx.split.num_counters_fixed = cap.num_counters_fixed;
		edx.split.bit_width_fixed = cap.bit_width_fixed;
		edx.split.reserved = 0;

		entry->eax = eax.full;
		entry->ebx = cap.events_mask;
		entry->ecx = 0;
		entry->edx = edx.full;
		break;
	}
	/* function 0xb has additional index. */
	case 0xb: {
		int i, level_type;

		entry->flags |= KVM_CPUID_FLAG_SIGNIFCANT_INDEX;
		/* read more entries until level_type is zero */
		for (i = 1; ; ++i) {
			if (*nent >= maxnent)
				goto out;

			level_type = entry[i - 1].ecx & 0xff00;
			if (!level_type)
				break;
			do_cpuid_1_ent(&entry[i], function, i);
			entry[i].flags |=
			       KVM_CPUID_FLAG_SIGNIFCANT_INDEX;
			++*nent;
		}
		break;
	}
	case 0xd: {
		int idx, i;
		u64 supported = kvm_supported_xcr0();

		entry->eax &= supported;
		entry->ebx = xstate_required_size(supported, false);
		entry->ecx = entry->ebx;
		entry->edx &= supported >> 32;
		entry->flags |= KVM_CPUID_FLAG_SIGNIFCANT_INDEX;
		if (!supported)
			break;

		for (idx = 1, i = 1; idx < 64; ++idx) {
			u64 mask = ((u64)1 << idx);
			if (*nent >= maxnent)
				goto out;

			do_cpuid_1_ent(&entry[i], function, idx);
			if (idx == 1) {
				entry[i].eax &= kvm_cpuid_D_1_eax_x86_features;
				cpuid_mask(&entry[i].eax, CPUID_D_1_EAX);
				entry[i].ebx = 0;
				if (entry[i].eax & (F(XSAVES)|F(XSAVEC)))
					entry[i].ebx =
						xstate_required_size(supported,
								     true);
			} else {
				if (entry[i].eax == 0 || !(supported & mask))
					continue;
				if (WARN_ON_ONCE(entry[i].ecx & 1))
					continue;
			}
			entry[i].ecx = 0;
			entry[i].edx = 0;
			entry[i].flags |=
			       KVM_CPUID_FLAG_SIGNIFCANT_INDEX;
			++*nent;
			++i;
		}
		break;
	}
	case KVM_CPUID_SIGNATURE: {
		static const char signature[12] = "KVMKVMKVM\0\0";
		const u32 *sigptr = (const u32 *)signature;
		entry->eax = KVM_CPUID_FEATURES;
		entry->ebx = sigptr[0];
		entry->ecx = sigptr[1];
		entry->edx = sigptr[2];
		break;
	}
	case KVM_CPUID_FEATURES:
		entry->eax = (1 << KVM_FEATURE_CLOCKSOURCE) |
			     (1 << KVM_FEATURE_NOP_IO_DELAY) |
			     (1 << KVM_FEATURE_CLOCKSOURCE2) |
			     (1 << KVM_FEATURE_ASYNC_PF) |
			     (1 << KVM_FEATURE_PV_EOI) |
			     (1 << KVM_FEATURE_CLOCKSOURCE_STABLE_BIT) |
			     (1 << KVM_FEATURE_PV_UNHALT) |
			     (1 << KVM_FEATURE_ASYNC_PF_VMEXIT);

		if (sched_info_on())
			entry->eax |= (1 << KVM_FEATURE_STEAL_TIME);

		entry->ebx = 0;
		entry->ecx = 0;
		entry->edx = 0;
		break;
	case 0x80000000:
		entry->eax = min(entry->eax, 0x8000001a);
		break;
	case 0x80000001:
		entry->edx &= kvm_cpuid_8000_0001_edx_x86_features;
		cpuid_mask(&entry->edx, CPUID_8000_0001_EDX);
		entry->ecx &= kvm_cpuid_8000_0001_ecx_x86_features;
		cpuid_mask(&entry->ecx, CPUID_8000_0001_ECX);
		break;
	case 0x80000007: /* Advanced power management */
		/* invariant TSC is CPUID.80000007H:EDX[8] */
		entry->edx &= (1 << 8);
		/* mask against host */
		entry->edx &= boot_cpu_data.x86_power;
		entry->eax = entry->ebx = entry->ecx = 0;
		break;
	case 0x80000008: {
		unsigned g_phys_as = (entry->eax >> 16) & 0xff;
		unsigned virt_as = max((entry->eax >> 8) & 0xff, 48U);
		unsigned phys_as = entry->eax & 0xff;

		if (!g_phys_as)
			g_phys_as = phys_as;
		entry->eax = g_phys_as | (virt_as << 8);
		entry->edx = 0;
		/*
		 * IBRS, IBPB and VIRT_SSBD aren't necessarily present in
		 * hardware cpuid
		 */
		if (boot_cpu_has(X86_FEATURE_AMD_IBPB))
			entry->ebx |= F(AMD_IBPB);
		if (boot_cpu_has(X86_FEATURE_AMD_IBRS))
			entry->ebx |= F(AMD_IBRS);
		if (boot_cpu_has(X86_FEATURE_VIRT_SSBD))
			entry->ebx |= F(VIRT_SSBD);
		entry->ebx &= kvm_cpuid_8000_0008_ebx_x86_features;
		cpuid_mask(&entry->ebx, CPUID_8000_0008_EBX);
		/*
		 * The preference is to use SPEC CTRL MSR instead of the
		 * VIRT_SPEC MSR.
		 */
		if (boot_cpu_has(X86_FEATURE_LS_CFG_SSBD) &&
		    !boot_cpu_has(X86_FEATURE_AMD_SSBD))
			entry->ebx |= F(VIRT_SSBD);
		break;
	}
	case 0x80000019:
		entry->ecx = entry->edx = 0;
		break;
	case 0x8000001a:
		break;
	case 0x8000001d:
		break;
	/*Add support for Centaur's CPUID instruction*/
	case 0xC0000000:
		/*Just support up to 0xC0000004 now*/
		entry->eax = min(entry->eax, 0xC0000004);
		break;
	case 0xC0000001:
		entry->edx &= kvm_cpuid_C000_0001_edx_x86_features;
		cpuid_mask(&entry->edx, CPUID_C000_0001_EDX);
		break;
	case 3: /* Processor serial number */
	case 5: /* MONITOR/MWAIT */
	case 0xC0000002:
	case 0xC0000003:
	case 0xC0000004:
	default:
		entry->eax = entry->ebx = entry->ecx = entry->edx = 0;
		break;
	}

	kvm_x86_ops->set_supported_cpuid(function, entry);

	r = 0;

out:
	put_cpu();

	return r;
}

static int do_cpuid_ent(struct kvm_cpuid_entry2 *entry, u32 func,
			u32 idx, int *nent, int maxnent, unsigned int type)
{
	if (type == KVM_GET_EMULATED_CPUID)
		return __do_cpuid_ent_emulated(entry, func, idx, nent, maxnent);

	return __do_cpuid_ent(entry, func, idx, nent, maxnent);
}

#undef F

struct kvm_cpuid_param {
	u32 func;
	u32 idx;
	bool has_leaf_count;
	bool (*qualifier)(const struct kvm_cpuid_param *param);
};

static bool is_centaur_cpu(const struct kvm_cpuid_param *param)
{
	return boot_cpu_data.x86_vendor == X86_VENDOR_CENTAUR;
}

static bool sanity_check_entries(struct kvm_cpuid_entry2 __user *entries,
				 __u32 num_entries, unsigned int ioctl_type)
{
	int i;
	__u32 pad[3];

	if (ioctl_type != KVM_GET_EMULATED_CPUID)
		return false;

	/*
	 * We want to make sure that ->padding is being passed clean from
	 * userspace in case we want to use it for something in the future.
	 *
	 * Sadly, this wasn't enforced for KVM_GET_SUPPORTED_CPUID and so we
	 * have to give ourselves satisfied only with the emulated side. /me
	 * sheds a tear.
	 */
	for (i = 0; i < num_entries; i++) {
		if (copy_from_user(pad, entries[i].padding, sizeof(pad)))
			return true;

		if (pad[0] || pad[1] || pad[2])
			return true;
	}
	return false;
}

int kvm_dev_ioctl_get_cpuid(struct kvm_cpuid2 *cpuid,
			    struct kvm_cpuid_entry2 __user *entries,
			    unsigned int type)
{
	struct kvm_cpuid_entry2 *cpuid_entries;
	int limit, nent = 0, r = -E2BIG, i;
	u32 func;
	static const struct kvm_cpuid_param param[] = {
		{ .func = 0, .has_leaf_count = true },
		{ .func = 0x80000000, .has_leaf_count = true },
		{ .func = 0xC0000000, .qualifier = is_centaur_cpu, .has_leaf_count = true },
		{ .func = KVM_CPUID_SIGNATURE },
		{ .func = KVM_CPUID_FEATURES },
	};

	if (cpuid->nent < 1)
		goto out;
	if (cpuid->nent > KVM_MAX_CPUID_ENTRIES)
		cpuid->nent = KVM_MAX_CPUID_ENTRIES;

	if (sanity_check_entries(entries, cpuid->nent, type))
		return -EINVAL;

	r = -ENOMEM;
	cpuid_entries = vzalloc(sizeof(struct kvm_cpuid_entry2) * cpuid->nent);
	if (!cpuid_entries)
		goto out;

	r = 0;
	for (i = 0; i < ARRAY_SIZE(param); i++) {
		const struct kvm_cpuid_param *ent = &param[i];

		if (ent->qualifier && !ent->qualifier(ent))
			continue;

		r = do_cpuid_ent(&cpuid_entries[nent], ent->func, ent->idx,
				&nent, cpuid->nent, type);

		if (r)
			goto out_free;

		if (!ent->has_leaf_count)
			continue;

		limit = cpuid_entries[nent - 1].eax;
		for (func = ent->func + 1; func <= limit && nent < cpuid->nent && r == 0; ++func)
			r = do_cpuid_ent(&cpuid_entries[nent], func, ent->idx,
				     &nent, cpuid->nent, type);

		if (r)
			goto out_free;
	}

	r = -EFAULT;
	if (copy_to_user(entries, cpuid_entries,
			 nent * sizeof(struct kvm_cpuid_entry2)))
		goto out_free;
	cpuid->nent = nent;
	r = 0;

out_free:
	vfree(cpuid_entries);
out:
	return r;
}

static int move_to_next_stateful_cpuid_entry(struct kvm_vcpu *vcpu, int i)
{
	struct kvm_cpuid_entry2 *e = &vcpu->arch.cpuid_entries[i];
	struct kvm_cpuid_entry2 *ej;
	int j = i;
	int nent = vcpu->arch.cpuid_nent;

	e->flags &= ~KVM_CPUID_FLAG_STATE_READ_NEXT;
	/* when no next entry is found, the current entry[i] is reselected */
	do {
		j = (j + 1) % nent;
		ej = &vcpu->arch.cpuid_entries[j];
	} while (ej->function != e->function);

	ej->flags |= KVM_CPUID_FLAG_STATE_READ_NEXT;

	return j;
}

/* find an entry with matching function, matching index (if needed), and that
 * should be read next (if it's stateful) */
static int is_matching_cpuid_entry(struct kvm_cpuid_entry2 *e,
	u32 function, u32 index)
{
	if (e->function != function)
		return 0;
	if ((e->flags & KVM_CPUID_FLAG_SIGNIFCANT_INDEX) && e->index != index)
		return 0;
	if ((e->flags & KVM_CPUID_FLAG_STATEFUL_FUNC) &&
	    !(e->flags & KVM_CPUID_FLAG_STATE_READ_NEXT))
		return 0;
	return 1;
}

struct kvm_cpuid_entry2 *kvm_find_cpuid_entry(struct kvm_vcpu *vcpu,
					      u32 function, u32 index)
{
	int i;
	struct kvm_cpuid_entry2 *best = NULL;

	for (i = 0; i < vcpu->arch.cpuid_nent; ++i) {
		struct kvm_cpuid_entry2 *e;

		e = &vcpu->arch.cpuid_entries[i];
		if (is_matching_cpuid_entry(e, function, index)) {
			if (e->flags & KVM_CPUID_FLAG_STATEFUL_FUNC)
				move_to_next_stateful_cpuid_entry(vcpu, i);
			best = e;
			break;
		}
	}
	return best;
}
EXPORT_SYMBOL_GPL(kvm_find_cpuid_entry);

/*
 * If no match is found, check whether we exceed the vCPU's limit
 * and return the content of the highest valid _standard_ leaf instead.
 * This is to satisfy the CPUID specification.
 */
static struct kvm_cpuid_entry2* check_cpuid_limit(struct kvm_vcpu *vcpu,
                                                  u32 function, u32 index)
{
	struct kvm_cpuid_entry2 *maxlevel;

	maxlevel = kvm_find_cpuid_entry(vcpu, function & 0x80000000, 0);
	if (!maxlevel || maxlevel->eax >= function)
		return NULL;
	if (function & 0x80000000) {
		maxlevel = kvm_find_cpuid_entry(vcpu, 0, 0);
		if (!maxlevel)
			return NULL;
	}
	return kvm_find_cpuid_entry(vcpu, maxlevel->eax, index);
}

bool kvm_cpuid(struct kvm_vcpu *vcpu, u32 *eax, u32 *ebx,
	       u32 *ecx, u32 *edx, bool check_limit)
{
	u32 function = *eax, index = *ecx;
	struct kvm_cpuid_entry2 *best;
	bool entry_found = true;

	best = kvm_find_cpuid_entry(vcpu, function, index);

	if (!best) {
		entry_found = false;
		if (!check_limit)
			goto out;

		best = check_cpuid_limit(vcpu, function, index);
	}

out:
	if (best) {
		*eax = best->eax;
		*ebx = best->ebx;
		*ecx = best->ecx;
		*edx = best->edx;
	} else
		*eax = *ebx = *ecx = *edx = 0;
	trace_kvm_cpuid(function, *eax, *ebx, *ecx, *edx, entry_found);
	return entry_found;
}
EXPORT_SYMBOL_GPL(kvm_cpuid);

int kvm_emulate_cpuid(struct kvm_vcpu *vcpu)
{
	u32 eax, ebx, ecx, edx;

	if (cpuid_fault_enabled(vcpu) && !kvm_require_cpl(vcpu, 0))
		return 1;

	eax = kvm_register_read(vcpu, VCPU_REGS_RAX);
	ecx = kvm_register_read(vcpu, VCPU_REGS_RCX);
	kvm_cpuid(vcpu, &eax, &ebx, &ecx, &edx, true);
	kvm_register_write(vcpu, VCPU_REGS_RAX, eax);
	kvm_register_write(vcpu, VCPU_REGS_RBX, ebx);
	kvm_register_write(vcpu, VCPU_REGS_RCX, ecx);
	kvm_register_write(vcpu, VCPU_REGS_RDX, edx);
	return kvm_skip_emulated_instruction(vcpu);
}
EXPORT_SYMBOL_GPL(kvm_emulate_cpuid);<|MERGE_RESOLUTION|>--- conflicted
+++ resolved
@@ -368,11 +368,7 @@
 	/* cpuid 0x80000008.ebx */
 	const u32 kvm_cpuid_8000_0008_ebx_x86_features =
 		F(AMD_IBPB) | F(AMD_IBRS) | F(AMD_SSBD) | F(VIRT_SSBD) |
-<<<<<<< HEAD
-		F(AMD_SSB_NO);
-=======
 		F(AMD_SSB_NO) | F(AMD_STIBP);
->>>>>>> 9528de5b
 
 	/* cpuid 0xC0000001.edx */
 	const u32 kvm_cpuid_C000_0001_edx_x86_features =
