/* SPDX-License-Identifier: GPL-2.0 */
#ifndef _ASM_X86_PROCESSOR_H
#define _ASM_X86_PROCESSOR_H

#include <asm/processor-flags.h>

/* Forward declaration, a strange C thing */
struct task_struct;
struct mm_struct;
struct vm86;

#include <asm/math_emu.h>
#include <asm/segment.h>
#include <asm/types.h>
#include <uapi/asm/sigcontext.h>
#include <asm/current.h>
#include <asm/cpufeatures.h>
#include <asm/page.h>
#include <asm/pgtable_types.h>
#include <asm/percpu.h>
#include <asm/msr.h>
#include <asm/desc_defs.h>
#include <asm/nops.h>
#include <asm/special_insns.h>
#include <asm/fpu/types.h>
#include <asm/unwind_hints.h>

#include <linux/personality.h>
#include <linux/cache.h>
#include <linux/threads.h>
#include <linux/math64.h>
#include <linux/err.h>
#include <linux/irqflags.h>
#include <linux/mem_encrypt.h>

/*
 * We handle most unaligned accesses in hardware.  On the other hand
 * unaligned DMA can be quite expensive on some Nehalem processors.
 *
 * Based on this we disable the IP header alignment in network drivers.
 */
#define NET_IP_ALIGN	0

#define HBP_NUM 4
/*
 * Default implementation of macro that returns current
 * instruction pointer ("program counter").
 */
static inline void *current_text_addr(void)
{
	void *pc;

	asm volatile("mov $1f, %0; 1:":"=r" (pc));

	return pc;
}

/*
 * These alignment constraints are for performance in the vSMP case,
 * but in the task_struct case we must also meet hardware imposed
 * alignment requirements of the FPU state:
 */
#ifdef CONFIG_X86_VSMP
# define ARCH_MIN_TASKALIGN		(1 << INTERNODE_CACHE_SHIFT)
# define ARCH_MIN_MMSTRUCT_ALIGN	(1 << INTERNODE_CACHE_SHIFT)
#else
# define ARCH_MIN_TASKALIGN		__alignof__(union fpregs_state)
# define ARCH_MIN_MMSTRUCT_ALIGN	0
#endif

enum tlb_infos {
	ENTRIES,
	NR_INFO
};

extern u16 __read_mostly tlb_lli_4k[NR_INFO];
extern u16 __read_mostly tlb_lli_2m[NR_INFO];
extern u16 __read_mostly tlb_lli_4m[NR_INFO];
extern u16 __read_mostly tlb_lld_4k[NR_INFO];
extern u16 __read_mostly tlb_lld_2m[NR_INFO];
extern u16 __read_mostly tlb_lld_4m[NR_INFO];
extern u16 __read_mostly tlb_lld_1g[NR_INFO];

/*
 *  CPU type and hardware bug flags. Kept separately for each CPU.
 *  Members of this structure are referenced in head_32.S, so think twice
 *  before touching them. [mj]
 */

struct cpuinfo_x86 {
	__u8			x86;		/* CPU family */
	__u8			x86_vendor;	/* CPU vendor */
	__u8			x86_model;
	__u8			x86_stepping;
#ifdef CONFIG_X86_64
	/* Number of 4K pages in DTLB/ITLB combined(in pages): */
	int			x86_tlbsize;
#endif
	__u8			x86_virt_bits;
	__u8			x86_phys_bits;
	/* CPUID returned core id bits: */
	__u8			x86_coreid_bits;
	__u8			cu_id;
	/* Max extended CPUID function supported: */
	__u32			extended_cpuid_level;
	/* Maximum supported CPUID level, -1=no CPUID: */
	int			cpuid_level;
	__u32			x86_capability[NCAPINTS + NBUGINTS];
	char			x86_vendor_id[16];
	char			x86_model_id[64];
	/* in KB - valid for CPUS which support this call: */
	unsigned int		x86_cache_size;
	int			x86_cache_alignment;	/* In bytes */
	/* Cache QoS architectural values: */
	int			x86_cache_max_rmid;	/* max index */
	int			x86_cache_occ_scale;	/* scale to bytes */
	int			x86_power;
	unsigned long		loops_per_jiffy;
	/* cpuid returned max cores value: */
	u16			 x86_max_cores;
	u16			apicid;
	u16			initial_apicid;
	u16			x86_clflush_size;
	/* number of cores as seen by the OS: */
	u16			booted_cores;
	/* Physical processor id: */
	u16			phys_proc_id;
	/* Logical processor id: */
	u16			logical_proc_id;
	/* Core id: */
	u16			cpu_core_id;
	/* Index into per_cpu list: */
	u16			cpu_index;
	u32			microcode;
	/* Address space bits used by the cache internally */
	u8			x86_cache_bits;
} __randomize_layout;

struct cpuid_regs {
	u32 eax, ebx, ecx, edx;
};

enum cpuid_regs_idx {
	CPUID_EAX = 0,
	CPUID_EBX,
	CPUID_ECX,
	CPUID_EDX,
};

#define X86_VENDOR_INTEL	0
#define X86_VENDOR_CYRIX	1
#define X86_VENDOR_AMD		2
#define X86_VENDOR_UMC		3
#define X86_VENDOR_CENTAUR	5
#define X86_VENDOR_TRANSMETA	7
#define X86_VENDOR_NSC		8
#define X86_VENDOR_NUM		9

#define X86_VENDOR_UNKNOWN	0xff

/*
 * capabilities of CPUs
 */
extern struct cpuinfo_x86	boot_cpu_data;
extern struct cpuinfo_x86	new_cpu_data;

extern struct x86_hw_tss	doublefault_tss;
extern __u32			cpu_caps_cleared[NCAPINTS + NBUGINTS];
extern __u32			cpu_caps_set[NCAPINTS + NBUGINTS];

#ifdef CONFIG_SMP
DECLARE_PER_CPU_READ_MOSTLY(struct cpuinfo_x86, cpu_info);
#define cpu_data(cpu)		per_cpu(cpu_info, cpu)
#else
#define cpu_info		boot_cpu_data
#define cpu_data(cpu)		boot_cpu_data
#endif

extern const struct seq_operations cpuinfo_op;

#define cache_line_size()	(boot_cpu_data.x86_cache_alignment)

extern void cpu_detect(struct cpuinfo_x86 *c);

static inline unsigned long long l1tf_pfn_limit(void)
{
	return BIT_ULL(boot_cpu_data.x86_cache_bits - 1 - PAGE_SHIFT);
}

extern void early_cpu_init(void);
extern void identify_boot_cpu(void);
extern void identify_secondary_cpu(struct cpuinfo_x86 *);
extern void print_cpu_info(struct cpuinfo_x86 *);
void print_cpu_msr(struct cpuinfo_x86 *);
extern void init_scattered_cpuid_features(struct cpuinfo_x86 *c);
extern u32 get_scattered_cpuid_leaf(unsigned int level,
				    unsigned int sub_leaf,
				    enum cpuid_regs_idx reg);
extern unsigned int init_intel_cacheinfo(struct cpuinfo_x86 *c);
extern void init_amd_cacheinfo(struct cpuinfo_x86 *c);

extern void detect_extended_topology(struct cpuinfo_x86 *c);
extern void detect_ht(struct cpuinfo_x86 *c);

#ifdef CONFIG_X86_32
extern int have_cpuid_p(void);
#else
static inline int have_cpuid_p(void)
{
	return 1;
}
#endif
static inline void native_cpuid(unsigned int *eax, unsigned int *ebx,
				unsigned int *ecx, unsigned int *edx)
{
	/* ecx is often an input as well as an output. */
	asm volatile("cpuid"
	    : "=a" (*eax),
	      "=b" (*ebx),
	      "=c" (*ecx),
	      "=d" (*edx)
	    : "0" (*eax), "2" (*ecx)
	    : "memory");
}

#define native_cpuid_reg(reg)					\
static inline unsigned int native_cpuid_##reg(unsigned int op)	\
{								\
	unsigned int eax = op, ebx, ecx = 0, edx;		\
								\
	native_cpuid(&eax, &ebx, &ecx, &edx);			\
								\
	return reg;						\
}

/*
 * Native CPUID functions returning a single datum.
 */
native_cpuid_reg(eax)
native_cpuid_reg(ebx)
native_cpuid_reg(ecx)
native_cpuid_reg(edx)

/*
 * Friendlier CR3 helpers.
 */
static inline unsigned long read_cr3_pa(void)
{
	return __read_cr3() & CR3_ADDR_MASK;
}

static inline unsigned long native_read_cr3_pa(void)
{
	return __native_read_cr3() & CR3_ADDR_MASK;
}

static inline void load_cr3(pgd_t *pgdir)
{
	write_cr3(__sme_pa(pgdir));
}

/*
 * Note that while the legacy 'TSS' name comes from 'Task State Segment',
 * on modern x86 CPUs the TSS also holds information important to 64-bit mode,
 * unrelated to the task-switch mechanism:
 */
#ifdef CONFIG_X86_32
/* This is the TSS defined by the hardware. */
struct x86_hw_tss {
	unsigned short		back_link, __blh;
	unsigned long		sp0;
	unsigned short		ss0, __ss0h;
	unsigned long		sp1;

	/*
	 * We don't use ring 1, so ss1 is a convenient scratch space in
	 * the same cacheline as sp0.  We use ss1 to cache the value in
	 * MSR_IA32_SYSENTER_CS.  When we context switch
	 * MSR_IA32_SYSENTER_CS, we first check if the new value being
	 * written matches ss1, and, if it's not, then we wrmsr the new
	 * value and update ss1.
	 *
	 * The only reason we context switch MSR_IA32_SYSENTER_CS is
	 * that we set it to zero in vm86 tasks to avoid corrupting the
	 * stack if we were to go through the sysenter path from vm86
	 * mode.
	 */
	unsigned short		ss1;	/* MSR_IA32_SYSENTER_CS */

	unsigned short		__ss1h;
	unsigned long		sp2;
	unsigned short		ss2, __ss2h;
	unsigned long		__cr3;
	unsigned long		ip;
	unsigned long		flags;
	unsigned long		ax;
	unsigned long		cx;
	unsigned long		dx;
	unsigned long		bx;
	unsigned long		sp;
	unsigned long		bp;
	unsigned long		si;
	unsigned long		di;
	unsigned short		es, __esh;
	unsigned short		cs, __csh;
	unsigned short		ss, __ssh;
	unsigned short		ds, __dsh;
	unsigned short		fs, __fsh;
	unsigned short		gs, __gsh;
	unsigned short		ldt, __ldth;
	unsigned short		trace;
	unsigned short		io_bitmap_base;

} __attribute__((packed));
#else
struct x86_hw_tss {
	u32			reserved1;
	u64			sp0;

	/*
	 * We store cpu_current_top_of_stack in sp1 so it's always accessible.
	 * Linux does not use ring 1, so sp1 is not otherwise needed.
	 */
	u64			sp1;

	u64			sp2;
	u64			reserved2;
	u64			ist[7];
	u32			reserved3;
	u32			reserved4;
	u16			reserved5;
	u16			io_bitmap_base;

} __attribute__((packed));
#endif

/*
 * IO-bitmap sizes:
 */
#define IO_BITMAP_BITS			65536
#define IO_BITMAP_BYTES			(IO_BITMAP_BITS/8)
#define IO_BITMAP_LONGS			(IO_BITMAP_BYTES/sizeof(long))
#define IO_BITMAP_OFFSET		(offsetof(struct tss_struct, io_bitmap) - offsetof(struct tss_struct, x86_tss))
#define INVALID_IO_BITMAP_OFFSET	0x8000

struct entry_stack {
	unsigned long		words[64];
};

struct entry_stack_page {
	struct entry_stack stack;
} __aligned(PAGE_SIZE);

struct tss_struct {
	/*
	 * The fixed hardware portion.  This must not cross a page boundary
	 * at risk of violating the SDM's advice and potentially triggering
	 * errata.
	 */
	struct x86_hw_tss	x86_tss;

	/*
	 * The extra 1 is there because the CPU will access an
	 * additional byte beyond the end of the IO permission
	 * bitmap. The extra byte must be all 1 bits, and must
	 * be within the limit.
	 */
	unsigned long		io_bitmap[IO_BITMAP_LONGS + 1];
} __aligned(PAGE_SIZE);

DECLARE_PER_CPU_PAGE_ALIGNED(struct tss_struct, cpu_tss_rw);

/*
 * sizeof(unsigned long) coming from an extra "long" at the end
 * of the iobitmap.
 *
 * -1? seg base+limit should be pointing to the address of the
 * last valid byte
 */
#define __KERNEL_TSS_LIMIT	\
	(IO_BITMAP_OFFSET + IO_BITMAP_BYTES + sizeof(unsigned long) - 1)

#ifdef CONFIG_X86_32
DECLARE_PER_CPU(unsigned long, cpu_current_top_of_stack);
#else
/* The RO copy can't be accessed with this_cpu_xyz(), so use the RW copy. */
#define cpu_current_top_of_stack cpu_tss_rw.x86_tss.sp1
#endif

/*
 * Save the original ist values for checking stack pointers during debugging
 */
struct orig_ist {
	unsigned long		ist[7];
};

#ifdef CONFIG_X86_64
DECLARE_PER_CPU(struct orig_ist, orig_ist);

union irq_stack_union {
	char irq_stack[IRQ_STACK_SIZE];
	/*
	 * GCC hardcodes the stack canary as %gs:40.  Since the
	 * irq_stack is the object at %gs:0, we reserve the bottom
	 * 48 bytes of the irq stack for the canary.
	 */
	struct {
		char gs_base[40];
		unsigned long stack_canary;
	};
};

DECLARE_PER_CPU_FIRST(union irq_stack_union, irq_stack_union) __visible;
DECLARE_INIT_PER_CPU(irq_stack_union);

DECLARE_PER_CPU(char *, irq_stack_ptr);
DECLARE_PER_CPU(unsigned int, irq_count);
extern asmlinkage void ignore_sysret(void);
#else	/* X86_64 */
#ifdef CONFIG_CC_STACKPROTECTOR
/*
 * Make sure stack canary segment base is cached-aligned:
 *   "For Intel Atom processors, avoid non zero segment base address
 *    that is not aligned to cache line boundary at all cost."
 * (Optim Ref Manual Assembly/Compiler Coding Rule 15.)
 */
struct stack_canary {
	char __pad[20];		/* canary at %gs:20 */
	unsigned long canary;
};
DECLARE_PER_CPU_ALIGNED(struct stack_canary, stack_canary);
#endif
/*
 * per-CPU IRQ handling stacks
 */
struct irq_stack {
	u32                     stack[THREAD_SIZE/sizeof(u32)];
} __aligned(THREAD_SIZE);

DECLARE_PER_CPU(struct irq_stack *, hardirq_stack);
DECLARE_PER_CPU(struct irq_stack *, softirq_stack);
#endif	/* X86_64 */

extern unsigned int fpu_kernel_xstate_size;
extern unsigned int fpu_user_xstate_size;

struct perf_event;

typedef struct {
	unsigned long		seg;
} mm_segment_t;

struct thread_struct {
	/* Cached TLS descriptors: */
	struct desc_struct	tls_array[GDT_ENTRY_TLS_ENTRIES];
#ifdef CONFIG_X86_32
	unsigned long		sp0;
#endif
	unsigned long		sp;
#ifdef CONFIG_X86_32
	unsigned long		sysenter_cs;
#else
	unsigned short		es;
	unsigned short		ds;
	unsigned short		fsindex;
	unsigned short		gsindex;
#endif

#ifdef CONFIG_X86_64
	unsigned long		fsbase;
	unsigned long		gsbase;
#else
	/*
	 * XXX: this could presumably be unsigned short.  Alternatively,
	 * 32-bit kernels could be taught to use fsindex instead.
	 */
	unsigned long fs;
	unsigned long gs;
#endif

	/* Save middle states of ptrace breakpoints */
	struct perf_event	*ptrace_bps[HBP_NUM];
	/* Debug status used for traps, single steps, etc... */
	unsigned long           debugreg6;
	/* Keep track of the exact dr7 value set by the user */
	unsigned long           ptrace_dr7;
	/* Fault info: */
	unsigned long		cr2;
	unsigned long		trap_nr;
	unsigned long		error_code;
#ifdef CONFIG_VM86
	/* Virtual 86 mode info */
	struct vm86		*vm86;
#endif
	/* IO permissions: */
	unsigned long		*io_bitmap_ptr;
	unsigned long		iopl;
	/* Max allowed port in the bitmap, in bytes: */
	unsigned		io_bitmap_max;

	mm_segment_t		addr_limit;

	unsigned int		sig_on_uaccess_err:1;
	unsigned int		uaccess_err:1;	/* uaccess failed */

	/* Floating point and extended processor state */
	struct fpu		fpu;
	/*
	 * WARNING: 'fpu' is dynamically-sized.  It *MUST* be at
	 * the end.
	 */
};

/*
 * Thread-synchronous status.
 *
 * This is different from the flags in that nobody else
 * ever touches our thread-synchronous status, so we don't
 * have to worry about atomic accesses.
 */
#define TS_COMPAT		0x0002	/* 32bit syscall active (64BIT)*/

/*
 * Set IOPL bits in EFLAGS from given mask
 */
static inline void native_set_iopl_mask(unsigned mask)
{
#ifdef CONFIG_X86_32
	unsigned int reg;

	asm volatile ("pushfl;"
		      "popl %0;"
		      "andl %1, %0;"
		      "orl %2, %0;"
		      "pushl %0;"
		      "popfl"
		      : "=&r" (reg)
		      : "i" (~X86_EFLAGS_IOPL), "r" (mask));
#endif
}

static inline void
native_load_sp0(unsigned long sp0)
{
	this_cpu_write(cpu_tss_rw.x86_tss.sp0, sp0);
}

static inline void native_swapgs(void)
{
#ifdef CONFIG_X86_64
	asm volatile("swapgs" ::: "memory");
#endif
}

static inline unsigned long current_top_of_stack(void)
{
	/*
	 *  We can't read directly from tss.sp0: sp0 on x86_32 is special in
	 *  and around vm86 mode and sp0 on x86_64 is special because of the
	 *  entry trampoline.
	 */
	return this_cpu_read_stable(cpu_current_top_of_stack);
}

static inline bool on_thread_stack(void)
{
	return (unsigned long)(current_top_of_stack() -
			       current_stack_pointer) < THREAD_SIZE;
}

#ifdef CONFIG_PARAVIRT
#include <asm/paravirt.h>
#else
#define __cpuid			native_cpuid

static inline void load_sp0(unsigned long sp0)
{
	native_load_sp0(sp0);
}

#define set_iopl_mask native_set_iopl_mask
#endif /* CONFIG_PARAVIRT */

/* Free all resources held by a thread. */
extern void release_thread(struct task_struct *);

unsigned long get_wchan(struct task_struct *p);

/*
 * Generic CPUID function
 * clear %ecx since some cpus (Cyrix MII) do not set or clear %ecx
 * resulting in stale register contents being returned.
 */
static inline void cpuid(unsigned int op,
			 unsigned int *eax, unsigned int *ebx,
			 unsigned int *ecx, unsigned int *edx)
{
	*eax = op;
	*ecx = 0;
	__cpuid(eax, ebx, ecx, edx);
}

/* Some CPUID calls want 'count' to be placed in ecx */
static inline void cpuid_count(unsigned int op, int count,
			       unsigned int *eax, unsigned int *ebx,
			       unsigned int *ecx, unsigned int *edx)
{
	*eax = op;
	*ecx = count;
	__cpuid(eax, ebx, ecx, edx);
}

/*
 * CPUID functions returning a single datum
 */
static inline unsigned int cpuid_eax(unsigned int op)
{
	unsigned int eax, ebx, ecx, edx;

	cpuid(op, &eax, &ebx, &ecx, &edx);

	return eax;
}

static inline unsigned int cpuid_ebx(unsigned int op)
{
	unsigned int eax, ebx, ecx, edx;

	cpuid(op, &eax, &ebx, &ecx, &edx);

	return ebx;
}

static inline unsigned int cpuid_ecx(unsigned int op)
{
	unsigned int eax, ebx, ecx, edx;

	cpuid(op, &eax, &ebx, &ecx, &edx);

	return ecx;
}

static inline unsigned int cpuid_edx(unsigned int op)
{
	unsigned int eax, ebx, ecx, edx;

	cpuid(op, &eax, &ebx, &ecx, &edx);

	return edx;
}

/* REP NOP (PAUSE) is a good thing to insert into busy-wait loops. */
static __always_inline void rep_nop(void)
{
	asm volatile("rep; nop" ::: "memory");
}

static __always_inline void cpu_relax(void)
{
	rep_nop();
}

/*
 * This function forces the icache and prefetched instruction stream to
 * catch up with reality in two very specific cases:
 *
 *  a) Text was modified using one virtual address and is about to be executed
 *     from the same physical page at a different virtual address.
 *
 *  b) Text was modified on a different CPU, may subsequently be
 *     executed on this CPU, and you want to make sure the new version
 *     gets executed.  This generally means you're calling this in a IPI.
 *
 * If you're calling this for a different reason, you're probably doing
 * it wrong.
 */
static inline void sync_core(void)
{
	/*
	 * There are quite a few ways to do this.  IRET-to-self is nice
	 * because it works on every CPU, at any CPL (so it's compatible
	 * with paravirtualization), and it never exits to a hypervisor.
	 * The only down sides are that it's a bit slow (it seems to be
	 * a bit more than 2x slower than the fastest options) and that
	 * it unmasks NMIs.  The "push %cs" is needed because, in
	 * paravirtual environments, __KERNEL_CS may not be a valid CS
	 * value when we do IRET directly.
	 *
	 * In case NMI unmasking or performance ever becomes a problem,
	 * the next best option appears to be MOV-to-CR2 and an
	 * unconditional jump.  That sequence also works on all CPUs,
	 * but it will fault at CPL3 (i.e. Xen PV).
	 *
	 * CPUID is the conventional way, but it's nasty: it doesn't
	 * exist on some 486-like CPUs, and it usually exits to a
	 * hypervisor.
	 *
	 * Like all of Linux's memory ordering operations, this is a
	 * compiler barrier as well.
	 */
#ifdef CONFIG_X86_32
	asm volatile (
		"pushfl\n\t"
		"pushl %%cs\n\t"
		"pushl $1f\n\t"
		"iret\n\t"
		"1:"
		: ASM_CALL_CONSTRAINT : : "memory");
#else
	unsigned int tmp;

	asm volatile (
		UNWIND_HINT_SAVE
		"mov %%ss, %0\n\t"
		"pushq %q0\n\t"
		"pushq %%rsp\n\t"
		"addq $8, (%%rsp)\n\t"
		"pushfq\n\t"
		"mov %%cs, %0\n\t"
		"pushq %q0\n\t"
		"pushq $1f\n\t"
		"iretq\n\t"
		UNWIND_HINT_RESTORE
		"1:"
		: "=&r" (tmp), ASM_CALL_CONSTRAINT : : "cc", "memory");
#endif
}

extern void select_idle_routine(const struct cpuinfo_x86 *c);
extern void amd_e400_c1e_apic_setup(void);

extern unsigned long		boot_option_idle_override;

enum idle_boot_override {IDLE_NO_OVERRIDE=0, IDLE_HALT, IDLE_NOMWAIT,
			 IDLE_POLL};

extern void enable_sep_cpu(void);
extern int sysenter_setup(void);

extern void early_trap_init(void);
void early_trap_pf_init(void);

/* Defined in head.S */
extern struct desc_ptr		early_gdt_descr;

extern void cpu_set_gdt(int);
extern void switch_to_new_gdt(int);
extern void load_direct_gdt(int);
extern void load_fixmap_gdt(int);
extern void load_percpu_segment(int);
extern void cpu_init(void);

static inline unsigned long get_debugctlmsr(void)
{
	unsigned long debugctlmsr = 0;

#ifndef CONFIG_X86_DEBUGCTLMSR
	if (boot_cpu_data.x86 < 6)
		return 0;
#endif
	rdmsrl(MSR_IA32_DEBUGCTLMSR, debugctlmsr);

	return debugctlmsr;
}

static inline void update_debugctlmsr(unsigned long debugctlmsr)
{
#ifndef CONFIG_X86_DEBUGCTLMSR
	if (boot_cpu_data.x86 < 6)
		return;
#endif
	wrmsrl(MSR_IA32_DEBUGCTLMSR, debugctlmsr);
}

extern void set_task_blockstep(struct task_struct *task, bool on);

/* Boot loader type from the setup header: */
extern int			bootloader_type;
extern int			bootloader_version;

extern char			ignore_fpu_irq;

#define HAVE_ARCH_PICK_MMAP_LAYOUT 1
#define ARCH_HAS_PREFETCHW
#define ARCH_HAS_SPINLOCK_PREFETCH

#ifdef CONFIG_X86_32
# define BASE_PREFETCH		""
# define ARCH_HAS_PREFETCH
#else
# define BASE_PREFETCH		"prefetcht0 %P1"
#endif

/*
 * Prefetch instructions for Pentium III (+) and AMD Athlon (+)
 *
 * It's not worth to care about 3dnow prefetches for the K6
 * because they are microcoded there and very slow.
 */
static inline void prefetch(const void *x)
{
	alternative_input(BASE_PREFETCH, "prefetchnta %P1",
			  X86_FEATURE_XMM,
			  "m" (*(const char *)x));
}

/*
 * 3dnow prefetch to get an exclusive cache line.
 * Useful for spinlocks to avoid one state transition in the
 * cache coherency protocol:
 */
static inline void prefetchw(const void *x)
{
	alternative_input(BASE_PREFETCH, "prefetchw %P1",
			  X86_FEATURE_3DNOWPREFETCH,
			  "m" (*(const char *)x));
}

static inline void spin_lock_prefetch(const void *x)
{
	prefetchw(x);
}

#define TOP_OF_INIT_STACK ((unsigned long)&init_stack + sizeof(init_stack) - \
			   TOP_OF_KERNEL_STACK_PADDING)

#define task_top_of_stack(task) ((unsigned long)(task_pt_regs(task) + 1))

#define task_pt_regs(task) \
({									\
	unsigned long __ptr = (unsigned long)task_stack_page(task);	\
	__ptr += THREAD_SIZE - TOP_OF_KERNEL_STACK_PADDING;		\
	((struct pt_regs *)__ptr) - 1;					\
})

#ifdef CONFIG_X86_32
/*
 * User space process size: 3GB (default).
 */
#define IA32_PAGE_OFFSET	PAGE_OFFSET
#define TASK_SIZE		PAGE_OFFSET
#define TASK_SIZE_LOW		TASK_SIZE
#define TASK_SIZE_MAX		TASK_SIZE
#define DEFAULT_MAP_WINDOW	TASK_SIZE
#define STACK_TOP		TASK_SIZE
#define STACK_TOP_MAX		STACK_TOP

#define INIT_THREAD  {							  \
	.sp0			= TOP_OF_INIT_STACK,			  \
	.sysenter_cs		= __KERNEL_CS,				  \
	.io_bitmap_ptr		= NULL,					  \
	.addr_limit		= KERNEL_DS,				  \
}

#define KSTK_ESP(task)		(task_pt_regs(task)->sp)

#else
/*
 * User space process size.  This is the first address outside the user range.
 * There are a few constraints that determine this:
 *
 * On Intel CPUs, if a SYSCALL instruction is at the highest canonical
 * address, then that syscall will enter the kernel with a
 * non-canonical return address, and SYSRET will explode dangerously.
 * We avoid this particular problem by preventing anything executable
 * from being mapped at the maximum canonical address.
 *
 * On AMD CPUs in the Ryzen family, there's a nasty bug in which the
 * CPUs malfunction if they execute code from the highest canonical page.
 * They'll speculate right off the end of the canonical space, and
 * bad things happen.  This is worked around in the same way as the
 * Intel problem.
 *
 * With page table isolation enabled, we map the LDT in ... [stay tuned]
 */
#define TASK_SIZE_MAX	((1UL << __VIRTUAL_MASK_SHIFT) - PAGE_SIZE)

#define DEFAULT_MAP_WINDOW	((1UL << 47) - PAGE_SIZE)

/* This decides where the kernel will search for a free chunk of vm
 * space during mmap's.
 */
#define IA32_PAGE_OFFSET	((current->personality & ADDR_LIMIT_3GB) ? \
					0xc0000000 : 0xFFFFe000)

#define TASK_SIZE_LOW		(test_thread_flag(TIF_ADDR32) ? \
					IA32_PAGE_OFFSET : DEFAULT_MAP_WINDOW)
#define TASK_SIZE		(test_thread_flag(TIF_ADDR32) ? \
					IA32_PAGE_OFFSET : TASK_SIZE_MAX)
#define TASK_SIZE_OF(child)	((test_tsk_thread_flag(child, TIF_ADDR32)) ? \
					IA32_PAGE_OFFSET : TASK_SIZE_MAX)

#define STACK_TOP		TASK_SIZE_LOW
#define STACK_TOP_MAX		TASK_SIZE_MAX

#define INIT_THREAD  {						\
	.addr_limit		= KERNEL_DS,			\
}

extern unsigned long KSTK_ESP(struct task_struct *task);

#endif /* CONFIG_X86_64 */

extern void start_thread(struct pt_regs *regs, unsigned long new_ip,
					       unsigned long new_sp);

/*
 * This decides where the kernel will search for a free chunk of vm
 * space during mmap's.
 */
#define __TASK_UNMAPPED_BASE(task_size)	(PAGE_ALIGN(task_size / 3))
#define TASK_UNMAPPED_BASE		__TASK_UNMAPPED_BASE(TASK_SIZE_LOW)

#define KSTK_EIP(task)		(task_pt_regs(task)->ip)

/* Get/set a process' ability to use the timestamp counter instruction */
#define GET_TSC_CTL(adr)	get_tsc_mode((adr))
#define SET_TSC_CTL(val)	set_tsc_mode((val))

extern int get_tsc_mode(unsigned long adr);
extern int set_tsc_mode(unsigned int val);

DECLARE_PER_CPU(u64, msr_misc_features_shadow);

/* Register/unregister a process' MPX related resource */
#define MPX_ENABLE_MANAGEMENT()	mpx_enable_management()
#define MPX_DISABLE_MANAGEMENT()	mpx_disable_management()

#ifdef CONFIG_X86_INTEL_MPX
extern int mpx_enable_management(void);
extern int mpx_disable_management(void);
#else
static inline int mpx_enable_management(void)
{
	return -EINVAL;
}
static inline int mpx_disable_management(void)
{
	return -EINVAL;
}
#endif /* CONFIG_X86_INTEL_MPX */

#ifdef CONFIG_CPU_SUP_AMD
extern u16 amd_get_nb_id(int cpu);
extern u32 amd_get_nodes_per_socket(void);
#else
static inline u16 amd_get_nb_id(int cpu)		{ return 0; }
static inline u32 amd_get_nodes_per_socket(void)	{ return 0; }
#endif

static inline uint32_t hypervisor_cpuid_base(const char *sig, uint32_t leaves)
{
	uint32_t base, eax, signature[3];

	for (base = 0x40000000; base < 0x40010000; base += 0x100) {
		cpuid(base, &eax, &signature[0], &signature[1], &signature[2]);

		if (!memcmp(sig, signature, 12) &&
		    (leaves == 0 || ((eax - base) >= leaves)))
			return base;
	}

	return 0;
}

extern unsigned long arch_align_stack(unsigned long sp);
extern void free_init_pages(char *what, unsigned long begin, unsigned long end);

void default_idle(void);
#ifdef	CONFIG_XEN
bool xen_set_default_idle(void);
#else
#define xen_set_default_idle 0
#endif

void stop_this_cpu(void *dummy);
void df_debug(struct pt_regs *regs, long error_code);
void microcode_check(void);

enum l1tf_mitigations {
	L1TF_MITIGATION_OFF,
	L1TF_MITIGATION_FLUSH_NOWARN,
	L1TF_MITIGATION_FLUSH,
	L1TF_MITIGATION_FLUSH_NOSMT,
	L1TF_MITIGATION_FULL,
	L1TF_MITIGATION_FULL_FORCE
};

extern enum l1tf_mitigations l1tf_mitigation;

enum mds_mitigations {
	MDS_MITIGATION_OFF,
	MDS_MITIGATION_FULL,
	MDS_MITIGATION_VMWERV,
};

<<<<<<< HEAD
=======
enum taa_mitigations {
	TAA_MITIGATION_OFF,
	TAA_MITIGATION_UCODE_NEEDED,
	TAA_MITIGATION_VERW,
	TAA_MITIGATION_TSX_DISABLED,
};

>>>>>>> d526662b
#endif /* _ASM_X86_PROCESSOR_H */<|MERGE_RESOLUTION|>--- conflicted
+++ resolved
@@ -994,8 +994,6 @@
 	MDS_MITIGATION_VMWERV,
 };
 
-<<<<<<< HEAD
-=======
 enum taa_mitigations {
 	TAA_MITIGATION_OFF,
 	TAA_MITIGATION_UCODE_NEEDED,
@@ -1003,5 +1001,4 @@
 	TAA_MITIGATION_TSX_DISABLED,
 };
 
->>>>>>> d526662b
 #endif /* _ASM_X86_PROCESSOR_H */