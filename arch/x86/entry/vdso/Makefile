# SPDX-License-Identifier: GPL-2.0
#
# Building vDSO images for x86.
#

KBUILD_CFLAGS += $(DISABLE_LTO)
KASAN_SANITIZE			:= n
UBSAN_SANITIZE			:= n
OBJECT_FILES_NON_STANDARD	:= y

# Prevents link failures: __sanitizer_cov_trace_pc() is not linked in.
KCOV_INSTRUMENT		:= n

VDSO64-$(CONFIG_X86_64)		:= y
VDSOX32-$(CONFIG_X86_X32_ABI)	:= y
VDSO32-$(CONFIG_X86_32)		:= y
VDSO32-$(CONFIG_IA32_EMULATION)	:= y

# files to link into the vdso
vobjs-y := vdso-note.o vclock_gettime.o vgetcpu.o

# files to link into kernel
obj-y				+= vma.o
OBJECT_FILES_NON_STANDARD_vma.o	:= n

# vDSO images to build
vdso_img-$(VDSO64-y)		+= 64
vdso_img-$(VDSOX32-y)		+= x32
vdso_img-$(VDSO32-y)		+= 32

obj-$(VDSO32-y)			+= vdso32-setup.o

vobjs := $(foreach F,$(vobjs-y),$(obj)/$F)

$(obj)/vdso.o: $(obj)/vdso.so

targets += vdso.lds $(vobjs-y)

# Build the vDSO image C files and link them in.
vdso_img_objs := $(vdso_img-y:%=vdso-image-%.o)
vdso_img_cfiles := $(vdso_img-y:%=vdso-image-%.c)
vdso_img_sodbg := $(vdso_img-y:%=vdso%.so.dbg)
obj-y += $(vdso_img_objs)
targets += $(vdso_img_cfiles)
targets += $(vdso_img_sodbg)
.SECONDARY: $(vdso_img-y:%=$(obj)/vdso-image-%.c) \
	$(vdso_img-y:%=$(obj)/vdso%.so)

export CPPFLAGS_vdso.lds += -P -C

VDSO_LDFLAGS_vdso.lds = -m elf_x86_64 -soname linux-vdso.so.1 --no-undefined \
			-z max-page-size=4096

$(obj)/vdso64.so.dbg: $(src)/vdso.lds $(vobjs) FORCE
	$(call if_changed,vdso)

HOST_EXTRACFLAGS += -I$(srctree)/tools/include -I$(srctree)/include/uapi -I$(srctree)/arch/$(SUBARCH)/include/uapi
hostprogs-y			+= vdso2c

quiet_cmd_vdso2c = VDSO2C  $@
define cmd_vdso2c
	$(obj)/vdso2c $< $(<:%.dbg=%) $@
endef

$(obj)/vdso-image-%.c: $(obj)/vdso%.so.dbg $(obj)/vdso%.so $(obj)/vdso2c FORCE
	$(call if_changed,vdso2c)

#
# Don't omit frame pointers for ease of userspace debugging, but do
# optimize sibling calls.
#
CFL := $(PROFILING) -mcmodel=small -fPIC -O2 -fasynchronous-unwind-tables -m64 \
       $(filter -g%,$(KBUILD_CFLAGS)) $(call cc-option, -fno-stack-protector) \
       -fno-omit-frame-pointer -foptimize-sibling-calls \
       -DDISABLE_BRANCH_PROFILING -DBUILD_VDSO

ifdef CONFIG_RETPOLINE
ifneq ($(RETPOLINE_VDSO_CFLAGS),)
  CFL += $(RETPOLINE_VDSO_CFLAGS)
endif
endif

$(vobjs): KBUILD_CFLAGS := $(filter-out $(GCC_PLUGINS_CFLAGS) $(RETPOLINE_CFLAGS),$(KBUILD_CFLAGS)) $(CFL)

#
# vDSO code runs in userspace and -pg doesn't help with profiling anyway.
#
CFLAGS_REMOVE_vdso-note.o = -pg
CFLAGS_REMOVE_vclock_gettime.o = -pg
CFLAGS_REMOVE_vgetcpu.o = -pg
CFLAGS_REMOVE_vvar.o = -pg

#
# X32 processes use x32 vDSO to access 64bit kernel data.
#
# Build x32 vDSO image:
# 1. Compile x32 vDSO as 64bit.
# 2. Convert object files to x32.
# 3. Build x32 VDSO image with x32 objects, which contains 64bit codes
# so that it can reach 64bit address space with 64bit pointers.
#

CPPFLAGS_vdsox32.lds = $(CPPFLAGS_vdso.lds)
VDSO_LDFLAGS_vdsox32.lds = -m elf32_x86_64 -soname linux-vdso.so.1 \
			   -z max-page-size=4096

# 64-bit objects to re-brand as x32
vobjs64-for-x32 := $(filter-out $(vobjs-nox32),$(vobjs-y))

# x32-rebranded versions
vobjx32s-y := $(vobjs64-for-x32:.o=-x32.o)

# same thing, but in the output directory
vobjx32s := $(foreach F,$(vobjx32s-y),$(obj)/$F)

# Convert 64bit object file to x32 for x32 vDSO.
quiet_cmd_x32 = X32     $@
      cmd_x32 = $(OBJCOPY) -O elf32-x86-64 $< $@

$(obj)/%-x32.o: $(obj)/%.o FORCE
	$(call if_changed,x32)

targets += vdsox32.lds $(vobjx32s-y)

$(obj)/%.so: OBJCOPYFLAGS := -S
$(obj)/%.so: $(obj)/%.so.dbg
	$(call if_changed,objcopy)

$(obj)/vdsox32.so.dbg: $(src)/vdsox32.lds $(vobjx32s) FORCE
	$(call if_changed,vdso)

CPPFLAGS_vdso32.lds = $(CPPFLAGS_vdso.lds)
VDSO_LDFLAGS_vdso32.lds = -m elf_i386 -soname linux-gate.so.1

# This makes sure the $(obj) subdirectory exists even though vdso32/
# is not a kbuild sub-make subdirectory.
override obj-dirs = $(dir $(obj)) $(obj)/vdso32/

targets += vdso32/vdso32.lds
targets += vdso32/note.o vdso32/system_call.o vdso32/sigreturn.o
targets += vdso32/vclock_gettime.o

KBUILD_AFLAGS_32 := $(filter-out -m64,$(KBUILD_AFLAGS)) -DBUILD_VDSO
$(obj)/vdso32.so.dbg: KBUILD_AFLAGS = $(KBUILD_AFLAGS_32)
$(obj)/vdso32.so.dbg: asflags-$(CONFIG_X86_64) += -m32

KBUILD_CFLAGS_32 := $(filter-out -m64,$(KBUILD_CFLAGS))
KBUILD_CFLAGS_32 := $(filter-out -mcmodel=kernel,$(KBUILD_CFLAGS_32))
KBUILD_CFLAGS_32 := $(filter-out -fno-pic,$(KBUILD_CFLAGS_32))
KBUILD_CFLAGS_32 := $(filter-out -mfentry,$(KBUILD_CFLAGS_32))
KBUILD_CFLAGS_32 := $(filter-out $(GCC_PLUGINS_CFLAGS),$(KBUILD_CFLAGS_32))
KBUILD_CFLAGS_32 := $(filter-out $(RETPOLINE_CFLAGS),$(KBUILD_CFLAGS_32))
KBUILD_CFLAGS_32 += -m32 -msoft-float -mregparm=0 -fpic
KBUILD_CFLAGS_32 += $(call cc-option, -fno-stack-protector)
KBUILD_CFLAGS_32 += $(call cc-option, -foptimize-sibling-calls)
KBUILD_CFLAGS_32 += -fno-omit-frame-pointer
KBUILD_CFLAGS_32 += -DDISABLE_BRANCH_PROFILING

ifdef CONFIG_RETPOLINE
ifneq ($(RETPOLINE_VDSO_CFLAGS),)
  KBUILD_CFLAGS_32 += $(RETPOLINE_VDSO_CFLAGS)
endif
endif

$(obj)/vdso32.so.dbg: KBUILD_CFLAGS = $(KBUILD_CFLAGS_32)

$(obj)/vdso32.so.dbg: FORCE \
		      $(obj)/vdso32/vdso32.lds \
		      $(obj)/vdso32/vclock_gettime.o \
		      $(obj)/vdso32/note.o \
		      $(obj)/vdso32/system_call.o \
		      $(obj)/vdso32/sigreturn.o
	$(call if_changed,vdso)

#
# The DSO images are built using a special linker script.
#
quiet_cmd_vdso = VDSO    $@
      cmd_vdso = $(LD) -nostdlib -o $@ \
		       $(VDSO_LDFLAGS) $(VDSO_LDFLAGS_$(filter %.lds,$(^F))) \
		       -T $(filter %.lds,$^) $(filter %.o,$^) && \
		 sh $(srctree)/$(src)/checkundef.sh '$(NM)' '$@'

VDSO_LDFLAGS = -shared $(call ld-option, --hash-style=both) \
<<<<<<< HEAD
	$(call ld-option, --build-id) -Bsymbolic
=======
	$(call ld-option, --build-id) $(call ld-option, --eh-frame-hdr) \
	-Bsymbolic
>>>>>>> 9528de5b
GCOV_PROFILE := n

#
# Install the unstripped copies of vdso*.so.  If our toolchain supports
# build-id, install .build-id links as well.
#
quiet_cmd_vdso_install = INSTALL $(@:install_%=%)
define cmd_vdso_install
	cp $< "$(MODLIB)/vdso/$(@:install_%=%)"; \
	if readelf -n $< |grep -q 'Build ID'; then \
	  buildid=`readelf -n $< |grep 'Build ID' |sed -e 's/^.*Build ID: \(.*\)$$/\1/'`; \
	  first=`echo $$buildid | cut -b-2`; \
	  last=`echo $$buildid | cut -b3-`; \
	  mkdir -p "$(MODLIB)/vdso/.build-id/$$first"; \
	  ln -sf "../../$(@:install_%=%)" "$(MODLIB)/vdso/.build-id/$$first/$$last.debug"; \
	fi
endef

vdso_img_insttargets := $(vdso_img_sodbg:%.dbg=install_%)

$(MODLIB)/vdso: FORCE
	@mkdir -p $(MODLIB)/vdso

$(vdso_img_insttargets): install_%: $(obj)/%.dbg $(MODLIB)/vdso
	$(call cmd,vdso_install)

PHONY += vdso_install $(vdso_img_insttargets)
vdso_install: $(vdso_img_insttargets)

clean-files := vdso32.so vdso32.so.dbg vdso64* vdso-image-*.c vdsox32.so*<|MERGE_RESOLUTION|>--- conflicted
+++ resolved
@@ -182,12 +182,8 @@
 		 sh $(srctree)/$(src)/checkundef.sh '$(NM)' '$@'
 
 VDSO_LDFLAGS = -shared $(call ld-option, --hash-style=both) \
-<<<<<<< HEAD
-	$(call ld-option, --build-id) -Bsymbolic
-=======
 	$(call ld-option, --build-id) $(call ld-option, --eh-frame-hdr) \
 	-Bsymbolic
->>>>>>> 9528de5b
 GCOV_PROFILE := n
 
 #
