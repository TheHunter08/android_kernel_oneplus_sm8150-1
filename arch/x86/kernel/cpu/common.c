--- conflicted
+++ resolved
@@ -897,15 +897,6 @@
 	c->x86_cache_bits = c->x86_phys_bits;
 }
 
-<<<<<<< HEAD
-#define NO_SPECULATION	BIT(0)
-#define NO_MELTDOWN	BIT(1)
-#define NO_SSB		BIT(2)
-#define NO_L1TF		BIT(3)
-#define NO_MDS		BIT(4)
-#define MSBDS_ONLY	BIT(5)
-#define NO_SWAPGS	BIT(6)
-=======
 #define NO_SPECULATION		BIT(0)
 #define NO_MELTDOWN		BIT(1)
 #define NO_SSB			BIT(2)
@@ -914,7 +905,6 @@
 #define MSBDS_ONLY		BIT(5)
 #define NO_SWAPGS		BIT(6)
 #define NO_ITLB_MULTIHIT	BIT(7)
->>>>>>> d526662b
 
 #define VULNWL(_vendor, _family, _model, _whitelist)	\
 	{ X86_VENDOR_##_vendor, _family, _model, X86_FEATURE_ANY, _whitelist }
@@ -930,31 +920,6 @@
 	VULNWL(CENTAUR,	5, X86_MODEL_ANY,	NO_SPECULATION),
 	VULNWL(INTEL,	5, X86_MODEL_ANY,	NO_SPECULATION),
 	VULNWL(NSC,	5, X86_MODEL_ANY,	NO_SPECULATION),
-<<<<<<< HEAD
-
-	/* Intel Family 6 */
-	VULNWL_INTEL(ATOM_SALTWELL,		NO_SPECULATION),
-	VULNWL_INTEL(ATOM_SALTWELL_TABLET,	NO_SPECULATION),
-	VULNWL_INTEL(ATOM_SALTWELL_MID,		NO_SPECULATION),
-	VULNWL_INTEL(ATOM_BONNELL,		NO_SPECULATION),
-	VULNWL_INTEL(ATOM_BONNELL_MID,		NO_SPECULATION),
-
-	VULNWL_INTEL(ATOM_SILVERMONT,		NO_SSB | NO_L1TF | MSBDS_ONLY | NO_SWAPGS),
-	VULNWL_INTEL(ATOM_SILVERMONT_X,		NO_SSB | NO_L1TF | MSBDS_ONLY | NO_SWAPGS),
-	VULNWL_INTEL(ATOM_SILVERMONT_MID,	NO_SSB | NO_L1TF | MSBDS_ONLY | NO_SWAPGS),
-	VULNWL_INTEL(ATOM_AIRMONT,		NO_SSB | NO_L1TF | MSBDS_ONLY | NO_SWAPGS),
-	VULNWL_INTEL(XEON_PHI_KNL,		NO_SSB | NO_L1TF | MSBDS_ONLY | NO_SWAPGS),
-	VULNWL_INTEL(XEON_PHI_KNM,		NO_SSB | NO_L1TF | MSBDS_ONLY | NO_SWAPGS),
-
-	VULNWL_INTEL(CORE_YONAH,		NO_SSB),
-
-	VULNWL_INTEL(ATOM_AIRMONT_MID,		NO_L1TF | MSBDS_ONLY | NO_SWAPGS),
-
-	VULNWL_INTEL(ATOM_GOLDMONT,		NO_MDS | NO_L1TF | NO_SWAPGS),
-	VULNWL_INTEL(ATOM_GOLDMONT_X,		NO_MDS | NO_L1TF | NO_SWAPGS),
-	VULNWL_INTEL(ATOM_GOLDMONT_PLUS,	NO_MDS | NO_L1TF | NO_SWAPGS),
-
-=======
 
 	/* Intel Family 6 */
 	VULNWL_INTEL(ATOM_SALTWELL,		NO_SPECULATION | NO_ITLB_MULTIHIT),
@@ -978,7 +943,6 @@
 	VULNWL_INTEL(ATOM_GOLDMONT_X,		NO_MDS | NO_L1TF | NO_SWAPGS | NO_ITLB_MULTIHIT),
 	VULNWL_INTEL(ATOM_GOLDMONT_PLUS,	NO_MDS | NO_L1TF | NO_SWAPGS | NO_ITLB_MULTIHIT),
 
->>>>>>> d526662b
 	/*
 	 * Technically, swapgs isn't serializing on AMD (despite it previously
 	 * being documented as such in the APM).  But according to AMD, %gs is
@@ -987,16 +951,6 @@
 	 * good enough for our purposes.
 	 */
 
-<<<<<<< HEAD
-	/* AMD Family 0xf - 0x12 */
-	VULNWL_AMD(0x0f,	NO_MELTDOWN | NO_SSB | NO_L1TF | NO_MDS | NO_SWAPGS),
-	VULNWL_AMD(0x10,	NO_MELTDOWN | NO_SSB | NO_L1TF | NO_MDS | NO_SWAPGS),
-	VULNWL_AMD(0x11,	NO_MELTDOWN | NO_SSB | NO_L1TF | NO_MDS | NO_SWAPGS),
-	VULNWL_AMD(0x12,	NO_MELTDOWN | NO_SSB | NO_L1TF | NO_MDS | NO_SWAPGS),
-
-	/* FAMILY_ANY must be last, otherwise 0x0f - 0x12 matches won't work */
-	VULNWL_AMD(X86_FAMILY_ANY,	NO_MELTDOWN | NO_L1TF | NO_MDS | NO_SWAPGS),
-=======
 	VULNWL_INTEL(ATOM_TREMONT_X,		NO_ITLB_MULTIHIT),
 
 	/* AMD Family 0xf - 0x12 */
@@ -1007,7 +961,6 @@
 
 	/* FAMILY_ANY must be last, otherwise 0x0f - 0x12 matches won't work */
 	VULNWL_AMD(X86_FAMILY_ANY,	NO_MELTDOWN | NO_L1TF | NO_MDS | NO_SWAPGS | NO_ITLB_MULTIHIT),
->>>>>>> d526662b
 	{}
 };
 
@@ -1018,54 +971,34 @@
 	return m && !!(m->driver_data & which);
 }
 
-<<<<<<< HEAD
+u64 x86_read_arch_cap_msr(void)
+{
+	u64 ia32_cap = 0;
+
+	if (boot_cpu_has(X86_FEATURE_ARCH_CAPABILITIES))
+		rdmsrl(MSR_IA32_ARCH_CAPABILITIES, ia32_cap);
+
+	return ia32_cap;
+}
+
 static void __init cpu_set_bug_bits(struct cpuinfo_x86 *c)
 {
-	u64 ia32_cap = 0;
+	u64 ia32_cap = x86_read_arch_cap_msr();
+
+	/* Set ITLB_MULTIHIT bug if cpu is not in the whitelist and not mitigated */
+	if (!cpu_matches(NO_ITLB_MULTIHIT) && !(ia32_cap & ARCH_CAP_PSCHANGE_MC_NO))
+		setup_force_cpu_bug(X86_BUG_ITLB_MULTIHIT);
 
 	if (cpu_matches(NO_SPECULATION))
 		return;
 
 	setup_force_cpu_bug(X86_BUG_SPECTRE_V1);
 	setup_force_cpu_bug(X86_BUG_SPECTRE_V2);
-
-	if (cpu_has(c, X86_FEATURE_ARCH_CAPABILITIES))
-		rdmsrl(MSR_IA32_ARCH_CAPABILITIES, ia32_cap);
 
 	if (!cpu_matches(NO_SSB) && !(ia32_cap & ARCH_CAP_SSB_NO) &&
 	   !cpu_has(c, X86_FEATURE_AMD_SSB_NO))
 		setup_force_cpu_bug(X86_BUG_SPEC_STORE_BYPASS);
 
-=======
-u64 x86_read_arch_cap_msr(void)
-{
-	u64 ia32_cap = 0;
-
-	if (boot_cpu_has(X86_FEATURE_ARCH_CAPABILITIES))
-		rdmsrl(MSR_IA32_ARCH_CAPABILITIES, ia32_cap);
-
-	return ia32_cap;
-}
-
-static void __init cpu_set_bug_bits(struct cpuinfo_x86 *c)
-{
-	u64 ia32_cap = x86_read_arch_cap_msr();
-
-	/* Set ITLB_MULTIHIT bug if cpu is not in the whitelist and not mitigated */
-	if (!cpu_matches(NO_ITLB_MULTIHIT) && !(ia32_cap & ARCH_CAP_PSCHANGE_MC_NO))
-		setup_force_cpu_bug(X86_BUG_ITLB_MULTIHIT);
-
-	if (cpu_matches(NO_SPECULATION))
-		return;
-
-	setup_force_cpu_bug(X86_BUG_SPECTRE_V1);
-	setup_force_cpu_bug(X86_BUG_SPECTRE_V2);
-
-	if (!cpu_matches(NO_SSB) && !(ia32_cap & ARCH_CAP_SSB_NO) &&
-	   !cpu_has(c, X86_FEATURE_AMD_SSB_NO))
-		setup_force_cpu_bug(X86_BUG_SPEC_STORE_BYPASS);
-
->>>>>>> d526662b
 	if (ia32_cap & ARCH_CAP_IBRS_ALL)
 		setup_force_cpu_cap(X86_FEATURE_IBRS_ENHANCED);
 
@@ -1078,8 +1011,6 @@
 	if (!cpu_matches(NO_SWAPGS))
 		setup_force_cpu_bug(X86_BUG_SWAPGS);
 
-<<<<<<< HEAD
-=======
 	/*
 	 * When the CPU is not mitigated for TAA (TAA_NO=0) set TAA bug when:
 	 *	- TSX is supported or
@@ -1095,7 +1026,6 @@
 	     (ia32_cap & ARCH_CAP_TSX_CTRL_MSR)))
 		setup_force_cpu_bug(X86_BUG_TAA);
 
->>>>>>> d526662b
 	if (cpu_matches(NO_MELTDOWN))
 		return;
 
