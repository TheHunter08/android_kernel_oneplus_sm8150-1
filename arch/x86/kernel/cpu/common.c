#include <linux/bootmem.h>
#include <linux/linkage.h>
#include <linux/bitops.h>
#include <linux/kernel.h>
#include <linux/export.h>
#include <linux/percpu.h>
#include <linux/string.h>
#include <linux/ctype.h>
#include <linux/delay.h>
#include <linux/sched/mm.h>
#include <linux/sched/clock.h>
#include <linux/sched/task.h>
#include <linux/init.h>
#include <linux/kprobes.h>
#include <linux/kgdb.h>
#include <linux/smp.h>
#include <linux/io.h>
#include <linux/syscore_ops.h>

#include <asm/stackprotector.h>
#include <asm/perf_event.h>
#include <asm/mmu_context.h>
#include <asm/archrandom.h>
#include <asm/hypervisor.h>
#include <asm/processor.h>
#include <asm/tlbflush.h>
#include <asm/debugreg.h>
#include <asm/sections.h>
#include <asm/vsyscall.h>
#include <linux/topology.h>
#include <linux/cpumask.h>
#include <asm/pgtable.h>
#include <linux/atomic.h>
#include <asm/proto.h>
#include <asm/setup.h>
#include <asm/apic.h>
#include <asm/desc.h>
#include <asm/fpu/internal.h>
#include <asm/mtrr.h>
#include <asm/hwcap2.h>
#include <linux/numa.h>
#include <asm/asm.h>
#include <asm/bugs.h>
#include <asm/cpu.h>
#include <asm/mce.h>
#include <asm/msr.h>
#include <asm/pat.h>
#include <asm/microcode.h>
#include <asm/microcode_intel.h>
#include <asm/intel-family.h>
#include <asm/cpu_device_id.h>

#ifdef CONFIG_X86_LOCAL_APIC
#include <asm/uv/uv.h>
#endif

#include "cpu.h"

u32 elf_hwcap2 __read_mostly;

/* all of these masks are initialized in setup_cpu_local_masks() */
cpumask_var_t cpu_initialized_mask;
cpumask_var_t cpu_callout_mask;
cpumask_var_t cpu_callin_mask;

/* representing cpus for which sibling maps can be computed */
cpumask_var_t cpu_sibling_setup_mask;

/* Number of siblings per CPU package */
int smp_num_siblings = 1;
EXPORT_SYMBOL(smp_num_siblings);

/* Last level cache ID of each logical CPU */
DEFINE_PER_CPU_READ_MOSTLY(u16, cpu_llc_id) = BAD_APICID;

/* correctly size the local cpu masks */
void __init setup_cpu_local_masks(void)
{
	alloc_bootmem_cpumask_var(&cpu_initialized_mask);
	alloc_bootmem_cpumask_var(&cpu_callin_mask);
	alloc_bootmem_cpumask_var(&cpu_callout_mask);
	alloc_bootmem_cpumask_var(&cpu_sibling_setup_mask);
}

static void default_init(struct cpuinfo_x86 *c)
{
#ifdef CONFIG_X86_64
	cpu_detect_cache_sizes(c);
#else
	/* Not much we can do here... */
	/* Check if at least it has cpuid */
	if (c->cpuid_level == -1) {
		/* No cpuid. It must be an ancient CPU */
		if (c->x86 == 4)
			strcpy(c->x86_model_id, "486");
		else if (c->x86 == 3)
			strcpy(c->x86_model_id, "386");
	}
#endif
}

static const struct cpu_dev default_cpu = {
	.c_init		= default_init,
	.c_vendor	= "Unknown",
	.c_x86_vendor	= X86_VENDOR_UNKNOWN,
};

static const struct cpu_dev *this_cpu = &default_cpu;

DEFINE_PER_CPU_PAGE_ALIGNED(struct gdt_page, gdt_page) = { .gdt = {
#ifdef CONFIG_X86_64
	/*
	 * We need valid kernel segments for data and code in long mode too
	 * IRET will check the segment types  kkeil 2000/10/28
	 * Also sysret mandates a special GDT layout
	 *
	 * TLS descriptors are currently at a different place compared to i386.
	 * Hopefully nobody expects them at a fixed place (Wine?)
	 */
	[GDT_ENTRY_KERNEL32_CS]		= GDT_ENTRY_INIT(0xc09b, 0, 0xfffff),
	[GDT_ENTRY_KERNEL_CS]		= GDT_ENTRY_INIT(0xa09b, 0, 0xfffff),
	[GDT_ENTRY_KERNEL_DS]		= GDT_ENTRY_INIT(0xc093, 0, 0xfffff),
	[GDT_ENTRY_DEFAULT_USER32_CS]	= GDT_ENTRY_INIT(0xc0fb, 0, 0xfffff),
	[GDT_ENTRY_DEFAULT_USER_DS]	= GDT_ENTRY_INIT(0xc0f3, 0, 0xfffff),
	[GDT_ENTRY_DEFAULT_USER_CS]	= GDT_ENTRY_INIT(0xa0fb, 0, 0xfffff),
#else
	[GDT_ENTRY_KERNEL_CS]		= GDT_ENTRY_INIT(0xc09a, 0, 0xfffff),
	[GDT_ENTRY_KERNEL_DS]		= GDT_ENTRY_INIT(0xc092, 0, 0xfffff),
	[GDT_ENTRY_DEFAULT_USER_CS]	= GDT_ENTRY_INIT(0xc0fa, 0, 0xfffff),
	[GDT_ENTRY_DEFAULT_USER_DS]	= GDT_ENTRY_INIT(0xc0f2, 0, 0xfffff),
	/*
	 * Segments used for calling PnP BIOS have byte granularity.
	 * They code segments and data segments have fixed 64k limits,
	 * the transfer segment sizes are set at run time.
	 */
	/* 32-bit code */
	[GDT_ENTRY_PNPBIOS_CS32]	= GDT_ENTRY_INIT(0x409a, 0, 0xffff),
	/* 16-bit code */
	[GDT_ENTRY_PNPBIOS_CS16]	= GDT_ENTRY_INIT(0x009a, 0, 0xffff),
	/* 16-bit data */
	[GDT_ENTRY_PNPBIOS_DS]		= GDT_ENTRY_INIT(0x0092, 0, 0xffff),
	/* 16-bit data */
	[GDT_ENTRY_PNPBIOS_TS1]		= GDT_ENTRY_INIT(0x0092, 0, 0),
	/* 16-bit data */
	[GDT_ENTRY_PNPBIOS_TS2]		= GDT_ENTRY_INIT(0x0092, 0, 0),
	/*
	 * The APM segments have byte granularity and their bases
	 * are set at run time.  All have 64k limits.
	 */
	/* 32-bit code */
	[GDT_ENTRY_APMBIOS_BASE]	= GDT_ENTRY_INIT(0x409a, 0, 0xffff),
	/* 16-bit code */
	[GDT_ENTRY_APMBIOS_BASE+1]	= GDT_ENTRY_INIT(0x009a, 0, 0xffff),
	/* data */
	[GDT_ENTRY_APMBIOS_BASE+2]	= GDT_ENTRY_INIT(0x4092, 0, 0xffff),

	[GDT_ENTRY_ESPFIX_SS]		= GDT_ENTRY_INIT(0xc092, 0, 0xfffff),
	[GDT_ENTRY_PERCPU]		= GDT_ENTRY_INIT(0xc092, 0, 0xfffff),
	GDT_STACK_CANARY_INIT
#endif
} };
EXPORT_PER_CPU_SYMBOL_GPL(gdt_page);

static int __init x86_mpx_setup(char *s)
{
	/* require an exact match without trailing characters */
	if (strlen(s))
		return 0;

	/* do not emit a message if the feature is not present */
	if (!boot_cpu_has(X86_FEATURE_MPX))
		return 1;

	setup_clear_cpu_cap(X86_FEATURE_MPX);
	pr_info("nompx: Intel Memory Protection Extensions (MPX) disabled\n");
	return 1;
}
__setup("nompx", x86_mpx_setup);

#ifdef CONFIG_X86_64
static int __init x86_nopcid_setup(char *s)
{
	/* nopcid doesn't accept parameters */
	if (s)
		return -EINVAL;

	/* do not emit a message if the feature is not present */
	if (!boot_cpu_has(X86_FEATURE_PCID))
		return 0;

	setup_clear_cpu_cap(X86_FEATURE_PCID);
	pr_info("nopcid: PCID feature disabled\n");
	return 0;
}
early_param("nopcid", x86_nopcid_setup);
#endif

static int __init x86_noinvpcid_setup(char *s)
{
	/* noinvpcid doesn't accept parameters */
	if (s)
		return -EINVAL;

	/* do not emit a message if the feature is not present */
	if (!boot_cpu_has(X86_FEATURE_INVPCID))
		return 0;

	setup_clear_cpu_cap(X86_FEATURE_INVPCID);
	pr_info("noinvpcid: INVPCID feature disabled\n");
	return 0;
}
early_param("noinvpcid", x86_noinvpcid_setup);

#ifdef CONFIG_X86_32
static int cachesize_override = -1;
static int disable_x86_serial_nr = 1;

static int __init cachesize_setup(char *str)
{
	get_option(&str, &cachesize_override);
	return 1;
}
__setup("cachesize=", cachesize_setup);

static int __init x86_sep_setup(char *s)
{
	setup_clear_cpu_cap(X86_FEATURE_SEP);
	return 1;
}
__setup("nosep", x86_sep_setup);

/* Standard macro to see if a specific flag is changeable */
static inline int flag_is_changeable_p(u32 flag)
{
	u32 f1, f2;

	/*
	 * Cyrix and IDT cpus allow disabling of CPUID
	 * so the code below may return different results
	 * when it is executed before and after enabling
	 * the CPUID. Add "volatile" to not allow gcc to
	 * optimize the subsequent calls to this function.
	 */
	asm volatile ("pushfl		\n\t"
		      "pushfl		\n\t"
		      "popl %0		\n\t"
		      "movl %0, %1	\n\t"
		      "xorl %2, %0	\n\t"
		      "pushl %0		\n\t"
		      "popfl		\n\t"
		      "pushfl		\n\t"
		      "popl %0		\n\t"
		      "popfl		\n\t"

		      : "=&r" (f1), "=&r" (f2)
		      : "ir" (flag));

	return ((f1^f2) & flag) != 0;
}

/* Probe for the CPUID instruction */
int have_cpuid_p(void)
{
	return flag_is_changeable_p(X86_EFLAGS_ID);
}

static void squash_the_stupid_serial_number(struct cpuinfo_x86 *c)
{
	unsigned long lo, hi;

	if (!cpu_has(c, X86_FEATURE_PN) || !disable_x86_serial_nr)
		return;

	/* Disable processor serial number: */

	rdmsr(MSR_IA32_BBL_CR_CTL, lo, hi);
	lo |= 0x200000;
	wrmsr(MSR_IA32_BBL_CR_CTL, lo, hi);

	pr_notice("CPU serial number disabled.\n");
	clear_cpu_cap(c, X86_FEATURE_PN);

	/* Disabling the serial number may affect the cpuid level */
	c->cpuid_level = cpuid_eax(0);
}

static int __init x86_serial_nr_setup(char *s)
{
	disable_x86_serial_nr = 0;
	return 1;
}
__setup("serialnumber", x86_serial_nr_setup);
#else
static inline int flag_is_changeable_p(u32 flag)
{
	return 1;
}
static inline void squash_the_stupid_serial_number(struct cpuinfo_x86 *c)
{
}
#endif

static __init int setup_disable_smep(char *arg)
{
	setup_clear_cpu_cap(X86_FEATURE_SMEP);
	/* Check for things that depend on SMEP being enabled: */
	check_mpx_erratum(&boot_cpu_data);
	return 1;
}
__setup("nosmep", setup_disable_smep);

static __always_inline void setup_smep(struct cpuinfo_x86 *c)
{
	if (cpu_has(c, X86_FEATURE_SMEP))
		cr4_set_bits(X86_CR4_SMEP);
}

static __init int setup_disable_smap(char *arg)
{
	setup_clear_cpu_cap(X86_FEATURE_SMAP);
	return 1;
}
__setup("nosmap", setup_disable_smap);

static __always_inline void setup_smap(struct cpuinfo_x86 *c)
{
	unsigned long eflags = native_save_fl();

	/* This should have been cleared long ago */
	BUG_ON(eflags & X86_EFLAGS_AC);

	if (cpu_has(c, X86_FEATURE_SMAP)) {
#ifdef CONFIG_X86_SMAP
		cr4_set_bits(X86_CR4_SMAP);
#else
		cr4_clear_bits(X86_CR4_SMAP);
#endif
	}
}

/*
 * Protection Keys are not available in 32-bit mode.
 */
static bool pku_disabled;

static __always_inline void setup_pku(struct cpuinfo_x86 *c)
{
	/* check the boot processor, plus compile options for PKU: */
	if (!cpu_feature_enabled(X86_FEATURE_PKU))
		return;
	/* checks the actual processor's cpuid bits: */
	if (!cpu_has(c, X86_FEATURE_PKU))
		return;
	if (pku_disabled)
		return;

	cr4_set_bits(X86_CR4_PKE);
	/*
	 * Seting X86_CR4_PKE will cause the X86_FEATURE_OSPKE
	 * cpuid bit to be set.  We need to ensure that we
	 * update that bit in this CPU's "cpu_info".
	 */
	get_cpu_cap(c);
}

#ifdef CONFIG_X86_INTEL_MEMORY_PROTECTION_KEYS
static __init int setup_disable_pku(char *arg)
{
	/*
	 * Do not clear the X86_FEATURE_PKU bit.  All of the
	 * runtime checks are against OSPKE so clearing the
	 * bit does nothing.
	 *
	 * This way, we will see "pku" in cpuinfo, but not
	 * "ospke", which is exactly what we want.  It shows
	 * that the CPU has PKU, but the OS has not enabled it.
	 * This happens to be exactly how a system would look
	 * if we disabled the config option.
	 */
	pr_info("x86: 'nopku' specified, disabling Memory Protection Keys\n");
	pku_disabled = true;
	return 1;
}
__setup("nopku", setup_disable_pku);
#endif /* CONFIG_X86_64 */

/*
 * Some CPU features depend on higher CPUID levels, which may not always
 * be available due to CPUID level capping or broken virtualization
 * software.  Add those features to this table to auto-disable them.
 */
struct cpuid_dependent_feature {
	u32 feature;
	u32 level;
};

static const struct cpuid_dependent_feature
cpuid_dependent_features[] = {
	{ X86_FEATURE_MWAIT,		0x00000005 },
	{ X86_FEATURE_DCA,		0x00000009 },
	{ X86_FEATURE_XSAVE,		0x0000000d },
	{ 0, 0 }
};

static void filter_cpuid_features(struct cpuinfo_x86 *c, bool warn)
{
	const struct cpuid_dependent_feature *df;

	for (df = cpuid_dependent_features; df->feature; df++) {

		if (!cpu_has(c, df->feature))
			continue;
		/*
		 * Note: cpuid_level is set to -1 if unavailable, but
		 * extended_extended_level is set to 0 if unavailable
		 * and the legitimate extended levels are all negative
		 * when signed; hence the weird messing around with
		 * signs here...
		 */
		if (!((s32)df->level < 0 ?
		     (u32)df->level > (u32)c->extended_cpuid_level :
		     (s32)df->level > (s32)c->cpuid_level))
			continue;

		clear_cpu_cap(c, df->feature);
		if (!warn)
			continue;

		pr_warn("CPU: CPU feature " X86_CAP_FMT " disabled, no CPUID level 0x%x\n",
			x86_cap_flag(df->feature), df->level);
	}
}

/*
 * Naming convention should be: <Name> [(<Codename>)]
 * This table only is used unless init_<vendor>() below doesn't set it;
 * in particular, if CPUID levels 0x80000002..4 are supported, this
 * isn't used
 */

/* Look up CPU names by table lookup. */
static const char *table_lookup_model(struct cpuinfo_x86 *c)
{
#ifdef CONFIG_X86_32
	const struct legacy_cpu_model_info *info;

	if (c->x86_model >= 16)
		return NULL;	/* Range check */

	if (!this_cpu)
		return NULL;

	info = this_cpu->legacy_models;

	while (info->family) {
		if (info->family == c->x86)
			return info->model_names[c->x86_model];
		info++;
	}
#endif
	return NULL;		/* Not found */
}

__u32 cpu_caps_cleared[NCAPINTS + NBUGINTS];
__u32 cpu_caps_set[NCAPINTS + NBUGINTS];

void load_percpu_segment(int cpu)
{
#ifdef CONFIG_X86_32
	loadsegment(fs, __KERNEL_PERCPU);
#else
	__loadsegment_simple(gs, 0);
	wrmsrl(MSR_GS_BASE, (unsigned long)per_cpu(irq_stack_union.gs_base, cpu));
#endif
	load_stack_canary_segment();
}

#ifdef CONFIG_X86_32
/* The 32-bit entry code needs to find cpu_entry_area. */
DEFINE_PER_CPU(struct cpu_entry_area *, cpu_entry_area);
#endif

#ifdef CONFIG_X86_64
/*
 * Special IST stacks which the CPU switches to when it calls
 * an IST-marked descriptor entry. Up to 7 stacks (hardware
 * limit), all of them are 4K, except the debug stack which
 * is 8K.
 */
static const unsigned int exception_stack_sizes[N_EXCEPTION_STACKS] = {
	  [0 ... N_EXCEPTION_STACKS - 1]	= EXCEPTION_STKSZ,
	  [DEBUG_STACK - 1]			= DEBUG_STKSZ
};
#endif

/* Load the original GDT from the per-cpu structure */
void load_direct_gdt(int cpu)
{
	struct desc_ptr gdt_descr;

	gdt_descr.address = (long)get_cpu_gdt_rw(cpu);
	gdt_descr.size = GDT_SIZE - 1;
	load_gdt(&gdt_descr);
}
EXPORT_SYMBOL_GPL(load_direct_gdt);

/* Load a fixmap remapping of the per-cpu GDT */
void load_fixmap_gdt(int cpu)
{
	struct desc_ptr gdt_descr;

	gdt_descr.address = (long)get_cpu_gdt_ro(cpu);
	gdt_descr.size = GDT_SIZE - 1;
	load_gdt(&gdt_descr);
}
EXPORT_SYMBOL_GPL(load_fixmap_gdt);

/*
 * Current gdt points %fs at the "master" per-cpu area: after this,
 * it's on the real one.
 */
void switch_to_new_gdt(int cpu)
{
	/* Load the original GDT */
	load_direct_gdt(cpu);
	/* Reload the per-cpu base */
	load_percpu_segment(cpu);
}

static const struct cpu_dev *cpu_devs[X86_VENDOR_NUM] = {};

static void get_model_name(struct cpuinfo_x86 *c)
{
	unsigned int *v;
	char *p, *q, *s;

	if (c->extended_cpuid_level < 0x80000004)
		return;

	v = (unsigned int *)c->x86_model_id;
	cpuid(0x80000002, &v[0], &v[1], &v[2], &v[3]);
	cpuid(0x80000003, &v[4], &v[5], &v[6], &v[7]);
	cpuid(0x80000004, &v[8], &v[9], &v[10], &v[11]);
	c->x86_model_id[48] = 0;

	/* Trim whitespace */
	p = q = s = &c->x86_model_id[0];

	while (*p == ' ')
		p++;

	while (*p) {
		/* Note the last non-whitespace index */
		if (!isspace(*p))
			s = q;

		*q++ = *p++;
	}

	*(s + 1) = '\0';
}

void cpu_detect_cache_sizes(struct cpuinfo_x86 *c)
{
	unsigned int n, dummy, ebx, ecx, edx, l2size;

	n = c->extended_cpuid_level;

	if (n >= 0x80000005) {
		cpuid(0x80000005, &dummy, &ebx, &ecx, &edx);
		c->x86_cache_size = (ecx>>24) + (edx>>24);
#ifdef CONFIG_X86_64
		/* On K8 L1 TLB is inclusive, so don't count it */
		c->x86_tlbsize = 0;
#endif
	}

	if (n < 0x80000006)	/* Some chips just has a large L1. */
		return;

	cpuid(0x80000006, &dummy, &ebx, &ecx, &edx);
	l2size = ecx >> 16;

#ifdef CONFIG_X86_64
	c->x86_tlbsize += ((ebx >> 16) & 0xfff) + (ebx & 0xfff);
#else
	/* do processor-specific cache resizing */
	if (this_cpu->legacy_cache_size)
		l2size = this_cpu->legacy_cache_size(c, l2size);

	/* Allow user to override all this if necessary. */
	if (cachesize_override != -1)
		l2size = cachesize_override;

	if (l2size == 0)
		return;		/* Again, no L2 cache is possible */
#endif

	c->x86_cache_size = l2size;
}

u16 __read_mostly tlb_lli_4k[NR_INFO];
u16 __read_mostly tlb_lli_2m[NR_INFO];
u16 __read_mostly tlb_lli_4m[NR_INFO];
u16 __read_mostly tlb_lld_4k[NR_INFO];
u16 __read_mostly tlb_lld_2m[NR_INFO];
u16 __read_mostly tlb_lld_4m[NR_INFO];
u16 __read_mostly tlb_lld_1g[NR_INFO];

static void cpu_detect_tlb(struct cpuinfo_x86 *c)
{
	if (this_cpu->c_detect_tlb)
		this_cpu->c_detect_tlb(c);

	pr_info("Last level iTLB entries: 4KB %d, 2MB %d, 4MB %d\n",
		tlb_lli_4k[ENTRIES], tlb_lli_2m[ENTRIES],
		tlb_lli_4m[ENTRIES]);

	pr_info("Last level dTLB entries: 4KB %d, 2MB %d, 4MB %d, 1GB %d\n",
		tlb_lld_4k[ENTRIES], tlb_lld_2m[ENTRIES],
		tlb_lld_4m[ENTRIES], tlb_lld_1g[ENTRIES]);
}

int detect_ht_early(struct cpuinfo_x86 *c)
{
#ifdef CONFIG_SMP
	u32 eax, ebx, ecx, edx;

	if (!cpu_has(c, X86_FEATURE_HT))
		return -1;

	if (cpu_has(c, X86_FEATURE_CMP_LEGACY))
		return -1;

	if (cpu_has(c, X86_FEATURE_XTOPOLOGY))
		return -1;

	cpuid(1, &eax, &ebx, &ecx, &edx);

	smp_num_siblings = (ebx & 0xff0000) >> 16;
	if (smp_num_siblings == 1)
		pr_info_once("CPU0: Hyper-Threading is disabled\n");
#endif
	return 0;
}

void detect_ht(struct cpuinfo_x86 *c)
{
#ifdef CONFIG_SMP
	int index_msb, core_bits;

	if (detect_ht_early(c) < 0)
		return;

	index_msb = get_count_order(smp_num_siblings);
	c->phys_proc_id = apic->phys_pkg_id(c->initial_apicid, index_msb);

	smp_num_siblings = smp_num_siblings / c->x86_max_cores;

	index_msb = get_count_order(smp_num_siblings);

	core_bits = get_count_order(c->x86_max_cores);

	c->cpu_core_id = apic->phys_pkg_id(c->initial_apicid, index_msb) &
				       ((1 << core_bits) - 1);
#endif
}

static void get_cpu_vendor(struct cpuinfo_x86 *c)
{
	char *v = c->x86_vendor_id;
	int i;

	for (i = 0; i < X86_VENDOR_NUM; i++) {
		if (!cpu_devs[i])
			break;

		if (!strcmp(v, cpu_devs[i]->c_ident[0]) ||
		    (cpu_devs[i]->c_ident[1] &&
		     !strcmp(v, cpu_devs[i]->c_ident[1]))) {

			this_cpu = cpu_devs[i];
			c->x86_vendor = this_cpu->c_x86_vendor;
			return;
		}
	}

	pr_err_once("CPU: vendor_id '%s' unknown, using generic init.\n" \
		    "CPU: Your system may be unstable.\n", v);

	c->x86_vendor = X86_VENDOR_UNKNOWN;
	this_cpu = &default_cpu;
}

void cpu_detect(struct cpuinfo_x86 *c)
{
	/* Get vendor name */
	cpuid(0x00000000, (unsigned int *)&c->cpuid_level,
	      (unsigned int *)&c->x86_vendor_id[0],
	      (unsigned int *)&c->x86_vendor_id[8],
	      (unsigned int *)&c->x86_vendor_id[4]);

	c->x86 = 4;
	/* Intel-defined flags: level 0x00000001 */
	if (c->cpuid_level >= 0x00000001) {
		u32 junk, tfms, cap0, misc;

		cpuid(0x00000001, &tfms, &misc, &junk, &cap0);
		c->x86		= x86_family(tfms);
		c->x86_model	= x86_model(tfms);
		c->x86_stepping	= x86_stepping(tfms);

		if (cap0 & (1<<19)) {
			c->x86_clflush_size = ((misc >> 8) & 0xff) * 8;
			c->x86_cache_alignment = c->x86_clflush_size;
		}
	}
}

static void apply_forced_caps(struct cpuinfo_x86 *c)
{
	int i;

	for (i = 0; i < NCAPINTS + NBUGINTS; i++) {
		c->x86_capability[i] &= ~cpu_caps_cleared[i];
		c->x86_capability[i] |= cpu_caps_set[i];
	}
}

static void init_speculation_control(struct cpuinfo_x86 *c)
{
	/*
	 * The Intel SPEC_CTRL CPUID bit implies IBRS and IBPB support,
	 * and they also have a different bit for STIBP support. Also,
	 * a hypervisor might have set the individual AMD bits even on
	 * Intel CPUs, for finer-grained selection of what's available.
	 */
	if (cpu_has(c, X86_FEATURE_SPEC_CTRL)) {
		set_cpu_cap(c, X86_FEATURE_IBRS);
		set_cpu_cap(c, X86_FEATURE_IBPB);
		set_cpu_cap(c, X86_FEATURE_MSR_SPEC_CTRL);
	}

	if (cpu_has(c, X86_FEATURE_INTEL_STIBP))
		set_cpu_cap(c, X86_FEATURE_STIBP);

	if (cpu_has(c, X86_FEATURE_SPEC_CTRL_SSBD) ||
	    cpu_has(c, X86_FEATURE_VIRT_SSBD))
		set_cpu_cap(c, X86_FEATURE_SSBD);

	if (cpu_has(c, X86_FEATURE_AMD_IBRS)) {
		set_cpu_cap(c, X86_FEATURE_IBRS);
		set_cpu_cap(c, X86_FEATURE_MSR_SPEC_CTRL);
	}

	if (cpu_has(c, X86_FEATURE_AMD_IBPB))
		set_cpu_cap(c, X86_FEATURE_IBPB);

	if (cpu_has(c, X86_FEATURE_AMD_STIBP)) {
		set_cpu_cap(c, X86_FEATURE_STIBP);
		set_cpu_cap(c, X86_FEATURE_MSR_SPEC_CTRL);
	}

	if (cpu_has(c, X86_FEATURE_AMD_SSBD)) {
		set_cpu_cap(c, X86_FEATURE_SSBD);
		set_cpu_cap(c, X86_FEATURE_MSR_SPEC_CTRL);
		clear_cpu_cap(c, X86_FEATURE_VIRT_SSBD);
	}
<<<<<<< HEAD
=======
}

static void init_cqm(struct cpuinfo_x86 *c)
{
	if (!cpu_has(c, X86_FEATURE_CQM_LLC)) {
		c->x86_cache_max_rmid  = -1;
		c->x86_cache_occ_scale = -1;
		return;
	}

	/* will be overridden if occupancy monitoring exists */
	c->x86_cache_max_rmid = cpuid_ebx(0xf);

	if (cpu_has(c, X86_FEATURE_CQM_OCCUP_LLC) ||
	    cpu_has(c, X86_FEATURE_CQM_MBM_TOTAL) ||
	    cpu_has(c, X86_FEATURE_CQM_MBM_LOCAL)) {
		u32 eax, ebx, ecx, edx;

		/* QoS sub-leaf, EAX=0Fh, ECX=1 */
		cpuid_count(0xf, 1, &eax, &ebx, &ecx, &edx);

		c->x86_cache_max_rmid  = ecx;
		c->x86_cache_occ_scale = ebx;
	}
>>>>>>> 9528de5b
}

void get_cpu_cap(struct cpuinfo_x86 *c)
{
	u32 eax, ebx, ecx, edx;

	/* Intel-defined flags: level 0x00000001 */
	if (c->cpuid_level >= 0x00000001) {
		cpuid(0x00000001, &eax, &ebx, &ecx, &edx);

		c->x86_capability[CPUID_1_ECX] = ecx;
		c->x86_capability[CPUID_1_EDX] = edx;
	}

	/* Thermal and Power Management Leaf: level 0x00000006 (eax) */
	if (c->cpuid_level >= 0x00000006)
		c->x86_capability[CPUID_6_EAX] = cpuid_eax(0x00000006);

	/* Additional Intel-defined flags: level 0x00000007 */
	if (c->cpuid_level >= 0x00000007) {
		cpuid_count(0x00000007, 0, &eax, &ebx, &ecx, &edx);
		c->x86_capability[CPUID_7_0_EBX] = ebx;
		c->x86_capability[CPUID_7_ECX] = ecx;
		c->x86_capability[CPUID_7_EDX] = edx;
	}

	/* Extended state features: level 0x0000000d */
	if (c->cpuid_level >= 0x0000000d) {
		cpuid_count(0x0000000d, 1, &eax, &ebx, &ecx, &edx);

		c->x86_capability[CPUID_D_1_EAX] = eax;
	}

	/* AMD-defined flags: level 0x80000001 */
	eax = cpuid_eax(0x80000000);
	c->extended_cpuid_level = eax;

	if ((eax & 0xffff0000) == 0x80000000) {
		if (eax >= 0x80000001) {
			cpuid(0x80000001, &eax, &ebx, &ecx, &edx);

			c->x86_capability[CPUID_8000_0001_ECX] = ecx;
			c->x86_capability[CPUID_8000_0001_EDX] = edx;
		}
	}

	if (c->extended_cpuid_level >= 0x80000007) {
		cpuid(0x80000007, &eax, &ebx, &ecx, &edx);

		c->x86_capability[CPUID_8000_0007_EBX] = ebx;
		c->x86_power = edx;
	}

	if (c->extended_cpuid_level >= 0x80000008) {
		cpuid(0x80000008, &eax, &ebx, &ecx, &edx);

		c->x86_virt_bits = (eax >> 8) & 0xff;
		c->x86_phys_bits = eax & 0xff;
		c->x86_capability[CPUID_8000_0008_EBX] = ebx;
	}
#ifdef CONFIG_X86_32
	else if (cpu_has(c, X86_FEATURE_PAE) || cpu_has(c, X86_FEATURE_PSE36))
		c->x86_phys_bits = 36;
#endif

	if (c->extended_cpuid_level >= 0x8000000a)
		c->x86_capability[CPUID_8000_000A_EDX] = cpuid_edx(0x8000000a);

	init_scattered_cpuid_features(c);
	init_speculation_control(c);
	init_cqm(c);

	/*
	 * Clear/Set all flags overridden by options, after probe.
	 * This needs to happen each time we re-probe, which may happen
	 * several times during CPU initialization.
	 */
	apply_forced_caps(c);
}

static void identify_cpu_without_cpuid(struct cpuinfo_x86 *c)
{
#ifdef CONFIG_X86_32
	int i;

	/*
	 * First of all, decide if this is a 486 or higher
	 * It's a 486 if we can modify the AC flag
	 */
	if (flag_is_changeable_p(X86_EFLAGS_AC))
		c->x86 = 4;
	else
		c->x86 = 3;

	for (i = 0; i < X86_VENDOR_NUM; i++)
		if (cpu_devs[i] && cpu_devs[i]->c_identify) {
			c->x86_vendor_id[0] = 0;
			cpu_devs[i]->c_identify(c);
			if (c->x86_vendor_id[0]) {
				get_cpu_vendor(c);
				break;
			}
		}
#endif
	c->x86_cache_bits = c->x86_phys_bits;
}

#define NO_SPECULATION	BIT(0)
#define NO_MELTDOWN	BIT(1)
#define NO_SSB		BIT(2)
#define NO_L1TF		BIT(3)
#define NO_MDS		BIT(4)
#define MSBDS_ONLY	BIT(5)
#define NO_SWAPGS	BIT(6)

#define VULNWL(_vendor, _family, _model, _whitelist)	\
	{ X86_VENDOR_##_vendor, _family, _model, X86_FEATURE_ANY, _whitelist }

#define VULNWL_INTEL(model, whitelist)		\
	VULNWL(INTEL, 6, INTEL_FAM6_##model, whitelist)

#define VULNWL_AMD(family, whitelist)		\
	VULNWL(AMD, family, X86_MODEL_ANY, whitelist)

static const __initconst struct x86_cpu_id cpu_vuln_whitelist[] = {
	VULNWL(ANY,	4, X86_MODEL_ANY,	NO_SPECULATION),
	VULNWL(CENTAUR,	5, X86_MODEL_ANY,	NO_SPECULATION),
	VULNWL(INTEL,	5, X86_MODEL_ANY,	NO_SPECULATION),
	VULNWL(NSC,	5, X86_MODEL_ANY,	NO_SPECULATION),

	/* Intel Family 6 */
	VULNWL_INTEL(ATOM_SALTWELL,		NO_SPECULATION),
	VULNWL_INTEL(ATOM_SALTWELL_TABLET,	NO_SPECULATION),
	VULNWL_INTEL(ATOM_SALTWELL_MID,		NO_SPECULATION),
	VULNWL_INTEL(ATOM_BONNELL,		NO_SPECULATION),
	VULNWL_INTEL(ATOM_BONNELL_MID,		NO_SPECULATION),

	VULNWL_INTEL(ATOM_SILVERMONT,		NO_SSB | NO_L1TF | MSBDS_ONLY | NO_SWAPGS),
	VULNWL_INTEL(ATOM_SILVERMONT_X,		NO_SSB | NO_L1TF | MSBDS_ONLY | NO_SWAPGS),
	VULNWL_INTEL(ATOM_SILVERMONT_MID,	NO_SSB | NO_L1TF | MSBDS_ONLY | NO_SWAPGS),
	VULNWL_INTEL(ATOM_AIRMONT,		NO_SSB | NO_L1TF | MSBDS_ONLY | NO_SWAPGS),
	VULNWL_INTEL(XEON_PHI_KNL,		NO_SSB | NO_L1TF | MSBDS_ONLY | NO_SWAPGS),
	VULNWL_INTEL(XEON_PHI_KNM,		NO_SSB | NO_L1TF | MSBDS_ONLY | NO_SWAPGS),

	VULNWL_INTEL(CORE_YONAH,		NO_SSB),

	VULNWL_INTEL(ATOM_AIRMONT_MID,		NO_L1TF | MSBDS_ONLY | NO_SWAPGS),

	VULNWL_INTEL(ATOM_GOLDMONT,		NO_MDS | NO_L1TF | NO_SWAPGS),
	VULNWL_INTEL(ATOM_GOLDMONT_X,		NO_MDS | NO_L1TF | NO_SWAPGS),
	VULNWL_INTEL(ATOM_GOLDMONT_PLUS,	NO_MDS | NO_L1TF | NO_SWAPGS),

	/*
	 * Technically, swapgs isn't serializing on AMD (despite it previously
	 * being documented as such in the APM).  But according to AMD, %gs is
	 * updated non-speculatively, and the issuing of %gs-relative memory
	 * operands will be blocked until the %gs update completes, which is
	 * good enough for our purposes.
	 */

	/* AMD Family 0xf - 0x12 */
	VULNWL_AMD(0x0f,	NO_MELTDOWN | NO_SSB | NO_L1TF | NO_MDS | NO_SWAPGS),
	VULNWL_AMD(0x10,	NO_MELTDOWN | NO_SSB | NO_L1TF | NO_MDS | NO_SWAPGS),
	VULNWL_AMD(0x11,	NO_MELTDOWN | NO_SSB | NO_L1TF | NO_MDS | NO_SWAPGS),
	VULNWL_AMD(0x12,	NO_MELTDOWN | NO_SSB | NO_L1TF | NO_MDS | NO_SWAPGS),

	/* FAMILY_ANY must be last, otherwise 0x0f - 0x12 matches won't work */
	VULNWL_AMD(X86_FAMILY_ANY,	NO_MELTDOWN | NO_L1TF | NO_MDS | NO_SWAPGS),
	{}
};

static bool __init cpu_matches(unsigned long which)
{
	const struct x86_cpu_id *m = x86_match_cpu(cpu_vuln_whitelist);

	return m && !!(m->driver_data & which);
}

<<<<<<< HEAD
	if (!x86_match_cpu(cpu_no_spec_store_bypass) &&
	   !(ia32_cap & ARCH_CAP_SSB_NO) &&
	   !cpu_has(c, X86_FEATURE_AMD_SSB_NO))
		setup_force_cpu_bug(X86_BUG_SPEC_STORE_BYPASS);
=======
static void __init cpu_set_bug_bits(struct cpuinfo_x86 *c)
{
	u64 ia32_cap = 0;
>>>>>>> 9528de5b

	if (cpu_matches(NO_SPECULATION))
		return;

	setup_force_cpu_bug(X86_BUG_SPECTRE_V1);
	setup_force_cpu_bug(X86_BUG_SPECTRE_V2);

	if (cpu_has(c, X86_FEATURE_ARCH_CAPABILITIES))
		rdmsrl(MSR_IA32_ARCH_CAPABILITIES, ia32_cap);

	if (!cpu_matches(NO_SSB) && !(ia32_cap & ARCH_CAP_SSB_NO) &&
	   !cpu_has(c, X86_FEATURE_AMD_SSB_NO))
		setup_force_cpu_bug(X86_BUG_SPEC_STORE_BYPASS);

	if (ia32_cap & ARCH_CAP_IBRS_ALL)
		setup_force_cpu_cap(X86_FEATURE_IBRS_ENHANCED);

	if (!cpu_matches(NO_MDS) && !(ia32_cap & ARCH_CAP_MDS_NO)) {
		setup_force_cpu_bug(X86_BUG_MDS);
		if (cpu_matches(MSBDS_ONLY))
			setup_force_cpu_bug(X86_BUG_MSBDS_ONLY);
	}

	if (!cpu_matches(NO_SWAPGS))
		setup_force_cpu_bug(X86_BUG_SWAPGS);

	if (cpu_matches(NO_MELTDOWN))
		return;

	/* Rogue Data Cache Load? No! */
	if (ia32_cap & ARCH_CAP_RDCL_NO)
		return;

	setup_force_cpu_bug(X86_BUG_CPU_MELTDOWN);

	if (cpu_matches(NO_L1TF))
		return;

	setup_force_cpu_bug(X86_BUG_L1TF);
}

/*
 * Do minimum CPU detection early.
 * Fields really needed: vendor, cpuid_level, family, model, mask,
 * cache alignment.
 * The others are not touched to avoid unwanted side effects.
 *
 * WARNING: this function is only called on the BP.  Don't add code here
 * that is supposed to run on all CPUs.
 */
static void __init early_identify_cpu(struct cpuinfo_x86 *c)
{
#ifdef CONFIG_X86_64
	c->x86_clflush_size = 64;
	c->x86_phys_bits = 36;
	c->x86_virt_bits = 48;
#else
	c->x86_clflush_size = 32;
	c->x86_phys_bits = 32;
	c->x86_virt_bits = 32;
#endif
	c->x86_cache_alignment = c->x86_clflush_size;

	memset(&c->x86_capability, 0, sizeof c->x86_capability);
	c->extended_cpuid_level = 0;

	/* cyrix could have cpuid enabled via c_identify()*/
	if (have_cpuid_p()) {
		cpu_detect(c);
		get_cpu_vendor(c);
		get_cpu_cap(c);
		setup_force_cpu_cap(X86_FEATURE_CPUID);

		if (this_cpu->c_early_init)
			this_cpu->c_early_init(c);

		c->cpu_index = 0;
		filter_cpuid_features(c, false);

		if (this_cpu->c_bsp_init)
			this_cpu->c_bsp_init(c);
	} else {
		identify_cpu_without_cpuid(c);
		setup_clear_cpu_cap(X86_FEATURE_CPUID);
	}

	setup_force_cpu_cap(X86_FEATURE_ALWAYS);

	cpu_set_bug_bits(c);

	fpu__init_system(c);

#ifdef CONFIG_X86_32
	/*
	 * Regardless of whether PCID is enumerated, the SDM says
	 * that it can't be enabled in 32-bit mode.
	 */
	setup_clear_cpu_cap(X86_FEATURE_PCID);
#endif
}

void __init early_cpu_init(void)
{
	const struct cpu_dev *const *cdev;
	int count = 0;

#ifdef CONFIG_PROCESSOR_SELECT
	pr_info("KERNEL supported cpus:\n");
#endif

	for (cdev = __x86_cpu_dev_start; cdev < __x86_cpu_dev_end; cdev++) {
		const struct cpu_dev *cpudev = *cdev;

		if (count >= X86_VENDOR_NUM)
			break;
		cpu_devs[count] = cpudev;
		count++;

#ifdef CONFIG_PROCESSOR_SELECT
		{
			unsigned int j;

			for (j = 0; j < 2; j++) {
				if (!cpudev->c_ident[j])
					continue;
				pr_info("  %s %s\n", cpudev->c_vendor,
					cpudev->c_ident[j]);
			}
		}
#endif
	}
	early_identify_cpu(&boot_cpu_data);
}

/*
 * The NOPL instruction is supposed to exist on all CPUs of family >= 6;
 * unfortunately, that's not true in practice because of early VIA
 * chips and (more importantly) broken virtualizers that are not easy
 * to detect. In the latter case it doesn't even *fail* reliably, so
 * probing for it doesn't even work. Disable it completely on 32-bit
 * unless we can find a reliable way to detect all the broken cases.
 * Enable it explicitly on 64-bit for non-constant inputs of cpu_has().
 */
static void detect_nopl(struct cpuinfo_x86 *c)
{
#ifdef CONFIG_X86_32
	clear_cpu_cap(c, X86_FEATURE_NOPL);
#else
	set_cpu_cap(c, X86_FEATURE_NOPL);
#endif
}

static void detect_null_seg_behavior(struct cpuinfo_x86 *c)
{
#ifdef CONFIG_X86_64
	/*
	 * Empirically, writing zero to a segment selector on AMD does
	 * not clear the base, whereas writing zero to a segment
	 * selector on Intel does clear the base.  Intel's behavior
	 * allows slightly faster context switches in the common case
	 * where GS is unused by the prev and next threads.
	 *
	 * Since neither vendor documents this anywhere that I can see,
	 * detect it directly instead of hardcoding the choice by
	 * vendor.
	 *
	 * I've designated AMD's behavior as the "bug" because it's
	 * counterintuitive and less friendly.
	 */

	unsigned long old_base, tmp;
	rdmsrl(MSR_FS_BASE, old_base);
	wrmsrl(MSR_FS_BASE, 1);
	loadsegment(fs, 0);
	rdmsrl(MSR_FS_BASE, tmp);
	if (tmp != 0)
		set_cpu_bug(c, X86_BUG_NULL_SEG);
	wrmsrl(MSR_FS_BASE, old_base);
#endif
}

static void generic_identify(struct cpuinfo_x86 *c)
{
	c->extended_cpuid_level = 0;

	if (!have_cpuid_p())
		identify_cpu_without_cpuid(c);

	/* cyrix could have cpuid enabled via c_identify()*/
	if (!have_cpuid_p())
		return;

	cpu_detect(c);

	get_cpu_vendor(c);

	get_cpu_cap(c);

	if (c->cpuid_level >= 0x00000001) {
		c->initial_apicid = (cpuid_ebx(1) >> 24) & 0xFF;
#ifdef CONFIG_X86_32
# ifdef CONFIG_SMP
		c->apicid = apic->phys_pkg_id(c->initial_apicid, 0);
# else
		c->apicid = c->initial_apicid;
# endif
#endif
		c->phys_proc_id = c->initial_apicid;
	}

	get_model_name(c); /* Default name */

	detect_nopl(c);

	detect_null_seg_behavior(c);

	/*
	 * ESPFIX is a strange bug.  All real CPUs have it.  Paravirt
	 * systems that run Linux at CPL > 0 may or may not have the
	 * issue, but, even if they have the issue, there's absolutely
	 * nothing we can do about it because we can't use the real IRET
	 * instruction.
	 *
	 * NB: For the time being, only 32-bit kernels support
	 * X86_BUG_ESPFIX as such.  64-bit kernels directly choose
	 * whether to apply espfix using paravirt hooks.  If any
	 * non-paravirt system ever shows up that does *not* have the
	 * ESPFIX issue, we can change this.
	 */
#ifdef CONFIG_X86_32
# ifdef CONFIG_PARAVIRT
	do {
		extern void native_iret(void);
		if (pv_cpu_ops.iret == native_iret)
			set_cpu_bug(c, X86_BUG_ESPFIX);
	} while (0);
# else
	set_cpu_bug(c, X86_BUG_ESPFIX);
# endif
#endif
}

static void x86_init_cache_qos(struct cpuinfo_x86 *c)
{
	/*
	 * The heavy lifting of max_rmid and cache_occ_scale are handled
	 * in get_cpu_cap().  Here we just set the max_rmid for the boot_cpu
	 * in case CQM bits really aren't there in this CPU.
	 */
	if (c != &boot_cpu_data) {
		boot_cpu_data.x86_cache_max_rmid =
			min(boot_cpu_data.x86_cache_max_rmid,
			    c->x86_cache_max_rmid);
	}
}

/*
 * Validate that ACPI/mptables have the same information about the
 * effective APIC id and update the package map.
 */
static void validate_apic_and_package_id(struct cpuinfo_x86 *c)
{
#ifdef CONFIG_SMP
	unsigned int apicid, cpu = smp_processor_id();

	apicid = apic->cpu_present_to_apicid(cpu);

	if (apicid != c->apicid) {
		pr_err(FW_BUG "CPU%u: APIC id mismatch. Firmware: %x APIC: %x\n",
		       cpu, apicid, c->initial_apicid);
	}
	BUG_ON(topology_update_package_map(c->phys_proc_id, cpu));
#else
	c->logical_proc_id = 0;
#endif
}

/*
 * This does the hard work of actually picking apart the CPU stuff...
 */
static void identify_cpu(struct cpuinfo_x86 *c)
{
	int i;

	c->loops_per_jiffy = loops_per_jiffy;
	c->x86_cache_size = 0;
	c->x86_vendor = X86_VENDOR_UNKNOWN;
	c->x86_model = c->x86_stepping = 0;	/* So far unknown... */
	c->x86_vendor_id[0] = '\0'; /* Unset */
	c->x86_model_id[0] = '\0';  /* Unset */
	c->x86_max_cores = 1;
	c->x86_coreid_bits = 0;
	c->cu_id = 0xff;
#ifdef CONFIG_X86_64
	c->x86_clflush_size = 64;
	c->x86_phys_bits = 36;
	c->x86_virt_bits = 48;
#else
	c->cpuid_level = -1;	/* CPUID not detected */
	c->x86_clflush_size = 32;
	c->x86_phys_bits = 32;
	c->x86_virt_bits = 32;
#endif
	c->x86_cache_alignment = c->x86_clflush_size;
	memset(&c->x86_capability, 0, sizeof c->x86_capability);

	generic_identify(c);

	if (this_cpu->c_identify)
		this_cpu->c_identify(c);

	/* Clear/Set all flags overridden by options, after probe */
	apply_forced_caps(c);

#ifdef CONFIG_X86_64
	c->apicid = apic->phys_pkg_id(c->initial_apicid, 0);
#endif

	/*
	 * Vendor-specific initialization.  In this section we
	 * canonicalize the feature flags, meaning if there are
	 * features a certain CPU supports which CPUID doesn't
	 * tell us, CPUID claiming incorrect flags, or other bugs,
	 * we handle them here.
	 *
	 * At the end of this section, c->x86_capability better
	 * indicate the features this CPU genuinely supports!
	 */
	if (this_cpu->c_init)
		this_cpu->c_init(c);

	/* Disable the PN if appropriate */
	squash_the_stupid_serial_number(c);

	/* Set up SMEP/SMAP */
	setup_smep(c);
	setup_smap(c);

	/*
	 * The vendor-specific functions might have changed features.
	 * Now we do "generic changes."
	 */

	/* Filter out anything that depends on CPUID levels we don't have */
	filter_cpuid_features(c, true);

	/* If the model name is still unset, do table lookup. */
	if (!c->x86_model_id[0]) {
		const char *p;
		p = table_lookup_model(c);
		if (p)
			strcpy(c->x86_model_id, p);
		else
			/* Last resort... */
			sprintf(c->x86_model_id, "%02x/%02x",
				c->x86, c->x86_model);
	}

#ifdef CONFIG_X86_64
	detect_ht(c);
#endif

	x86_init_rdrand(c);
	x86_init_cache_qos(c);
	setup_pku(c);

	/*
	 * Clear/Set all flags overridden by options, need do it
	 * before following smp all cpus cap AND.
	 */
	apply_forced_caps(c);

	/*
	 * On SMP, boot_cpu_data holds the common feature set between
	 * all CPUs; so make sure that we indicate which features are
	 * common between the CPUs.  The first time this routine gets
	 * executed, c == &boot_cpu_data.
	 */
	if (c != &boot_cpu_data) {
		/* AND the already accumulated flags with these */
		for (i = 0; i < NCAPINTS; i++)
			boot_cpu_data.x86_capability[i] &= c->x86_capability[i];

		/* OR, i.e. replicate the bug flags */
		for (i = NCAPINTS; i < NCAPINTS + NBUGINTS; i++)
			c->x86_capability[i] |= boot_cpu_data.x86_capability[i];
	}

	/* Init Machine Check Exception if available. */
	mcheck_cpu_init(c);

	select_idle_routine(c);

#ifdef CONFIG_NUMA
	numa_add_cpu(smp_processor_id());
#endif
}

/*
 * Set up the CPU state needed to execute SYSENTER/SYSEXIT instructions
 * on 32-bit kernels:
 */
#ifdef CONFIG_X86_32
void enable_sep_cpu(void)
{
	struct tss_struct *tss;
	int cpu;

	if (!boot_cpu_has(X86_FEATURE_SEP))
		return;

	cpu = get_cpu();
	tss = &per_cpu(cpu_tss_rw, cpu);

	/*
	 * We cache MSR_IA32_SYSENTER_CS's value in the TSS's ss1 field --
	 * see the big comment in struct x86_hw_tss's definition.
	 */

	tss->x86_tss.ss1 = __KERNEL_CS;
	wrmsr(MSR_IA32_SYSENTER_CS, tss->x86_tss.ss1, 0);
	wrmsr(MSR_IA32_SYSENTER_ESP, (unsigned long)(cpu_entry_stack(cpu) + 1), 0);
	wrmsr(MSR_IA32_SYSENTER_EIP, (unsigned long)entry_SYSENTER_32, 0);

	put_cpu();
}
#endif

void __init identify_boot_cpu(void)
{
	identify_cpu(&boot_cpu_data);
#ifdef CONFIG_X86_32
	sysenter_setup();
	enable_sep_cpu();
#endif
	cpu_detect_tlb(&boot_cpu_data);
}

void identify_secondary_cpu(struct cpuinfo_x86 *c)
{
	BUG_ON(c == &boot_cpu_data);
	identify_cpu(c);
#ifdef CONFIG_X86_32
	enable_sep_cpu();
#endif
	mtrr_ap_init();
	validate_apic_and_package_id(c);
	x86_spec_ctrl_setup_ap();
}

static __init int setup_noclflush(char *arg)
{
	setup_clear_cpu_cap(X86_FEATURE_CLFLUSH);
	setup_clear_cpu_cap(X86_FEATURE_CLFLUSHOPT);
	return 1;
}
__setup("noclflush", setup_noclflush);

void print_cpu_info(struct cpuinfo_x86 *c)
{
	const char *vendor = NULL;

	if (c->x86_vendor < X86_VENDOR_NUM) {
		vendor = this_cpu->c_vendor;
	} else {
		if (c->cpuid_level >= 0)
			vendor = c->x86_vendor_id;
	}

	if (vendor && !strstr(c->x86_model_id, vendor))
		pr_cont("%s ", vendor);

	if (c->x86_model_id[0])
		pr_cont("%s", c->x86_model_id);
	else
		pr_cont("%d86", c->x86);

	pr_cont(" (family: 0x%x, model: 0x%x", c->x86, c->x86_model);

	if (c->x86_stepping || c->cpuid_level >= 0)
		pr_cont(", stepping: 0x%x)\n", c->x86_stepping);
	else
		pr_cont(")\n");
}

/*
 * clearcpuid= was already parsed in fpu__init_parse_early_param.
 * But we need to keep a dummy __setup around otherwise it would
 * show up as an environment variable for init.
 */
static __init int setup_clearcpuid(char *arg)
{
	return 1;
}
__setup("clearcpuid=", setup_clearcpuid);

#ifdef CONFIG_X86_64
DEFINE_PER_CPU_FIRST(union irq_stack_union,
		     irq_stack_union) __aligned(PAGE_SIZE) __visible;

/*
 * The following percpu variables are hot.  Align current_task to
 * cacheline size such that they fall in the same cacheline.
 */
DEFINE_PER_CPU(struct task_struct *, current_task) ____cacheline_aligned =
	&init_task;
EXPORT_PER_CPU_SYMBOL(current_task);

DEFINE_PER_CPU(char *, irq_stack_ptr) =
	init_per_cpu_var(irq_stack_union.irq_stack) + IRQ_STACK_SIZE;

DEFINE_PER_CPU(unsigned int, irq_count) __visible = -1;

DEFINE_PER_CPU(int, __preempt_count) = INIT_PREEMPT_COUNT;
EXPORT_PER_CPU_SYMBOL(__preempt_count);

/* May not be marked __init: used by software suspend */
void syscall_init(void)
{
	extern char _entry_trampoline[];
	extern char entry_SYSCALL_64_trampoline[];

	int cpu = smp_processor_id();
	unsigned long SYSCALL64_entry_trampoline =
		(unsigned long)get_cpu_entry_area(cpu)->entry_trampoline +
		(entry_SYSCALL_64_trampoline - _entry_trampoline);

	wrmsr(MSR_STAR, 0, (__USER32_CS << 16) | __KERNEL_CS);
	if (static_cpu_has(X86_FEATURE_PTI))
		wrmsrl(MSR_LSTAR, SYSCALL64_entry_trampoline);
	else
		wrmsrl(MSR_LSTAR, (unsigned long)entry_SYSCALL_64);

#ifdef CONFIG_IA32_EMULATION
	wrmsrl(MSR_CSTAR, (unsigned long)entry_SYSCALL_compat);
	/*
	 * This only works on Intel CPUs.
	 * On AMD CPUs these MSRs are 32-bit, CPU truncates MSR_IA32_SYSENTER_EIP.
	 * This does not cause SYSENTER to jump to the wrong location, because
	 * AMD doesn't allow SYSENTER in long mode (either 32- or 64-bit).
	 */
	wrmsrl_safe(MSR_IA32_SYSENTER_CS, (u64)__KERNEL_CS);
	wrmsrl_safe(MSR_IA32_SYSENTER_ESP, (unsigned long)(cpu_entry_stack(cpu) + 1));
	wrmsrl_safe(MSR_IA32_SYSENTER_EIP, (u64)entry_SYSENTER_compat);
#else
	wrmsrl(MSR_CSTAR, (unsigned long)ignore_sysret);
	wrmsrl_safe(MSR_IA32_SYSENTER_CS, (u64)GDT_ENTRY_INVALID_SEG);
	wrmsrl_safe(MSR_IA32_SYSENTER_ESP, 0ULL);
	wrmsrl_safe(MSR_IA32_SYSENTER_EIP, 0ULL);
#endif

	/* Flags to clear on syscall */
	wrmsrl(MSR_SYSCALL_MASK,
	       X86_EFLAGS_TF|X86_EFLAGS_DF|X86_EFLAGS_IF|
	       X86_EFLAGS_IOPL|X86_EFLAGS_AC|X86_EFLAGS_NT);
}

/*
 * Copies of the original ist values from the tss are only accessed during
 * debugging, no special alignment required.
 */
DEFINE_PER_CPU(struct orig_ist, orig_ist);

static DEFINE_PER_CPU(unsigned long, debug_stack_addr);
DEFINE_PER_CPU(int, debug_stack_usage);

int is_debug_stack(unsigned long addr)
{
	return __this_cpu_read(debug_stack_usage) ||
		(addr <= __this_cpu_read(debug_stack_addr) &&
		 addr > (__this_cpu_read(debug_stack_addr) - DEBUG_STKSZ));
}
NOKPROBE_SYMBOL(is_debug_stack);

DEFINE_PER_CPU(u32, debug_idt_ctr);

void debug_stack_set_zero(void)
{
	this_cpu_inc(debug_idt_ctr);
	load_current_idt();
}
NOKPROBE_SYMBOL(debug_stack_set_zero);

void debug_stack_reset(void)
{
	if (WARN_ON(!this_cpu_read(debug_idt_ctr)))
		return;
	if (this_cpu_dec_return(debug_idt_ctr) == 0)
		load_current_idt();
}
NOKPROBE_SYMBOL(debug_stack_reset);

#else	/* CONFIG_X86_64 */

DEFINE_PER_CPU(struct task_struct *, current_task) = &init_task;
EXPORT_PER_CPU_SYMBOL(current_task);
DEFINE_PER_CPU(int, __preempt_count) = INIT_PREEMPT_COUNT;
EXPORT_PER_CPU_SYMBOL(__preempt_count);

/*
 * On x86_32, vm86 modifies tss.sp0, so sp0 isn't a reliable way to find
 * the top of the kernel stack.  Use an extra percpu variable to track the
 * top of the kernel stack directly.
 */
DEFINE_PER_CPU(unsigned long, cpu_current_top_of_stack) =
	(unsigned long)&init_thread_union + THREAD_SIZE;
EXPORT_PER_CPU_SYMBOL(cpu_current_top_of_stack);

#ifdef CONFIG_CC_STACKPROTECTOR
DEFINE_PER_CPU_ALIGNED(struct stack_canary, stack_canary);
#endif

#endif	/* CONFIG_X86_64 */

/*
 * Clear all 6 debug registers:
 */
static void clear_all_debug_regs(void)
{
	int i;

	for (i = 0; i < 8; i++) {
		/* Ignore db4, db5 */
		if ((i == 4) || (i == 5))
			continue;

		set_debugreg(0, i);
	}
}

#ifdef CONFIG_KGDB
/*
 * Restore debug regs if using kgdbwait and you have a kernel debugger
 * connection established.
 */
static void dbg_restore_debug_regs(void)
{
	if (unlikely(kgdb_connected && arch_kgdb_ops.correct_hw_break))
		arch_kgdb_ops.correct_hw_break();
}
#else /* ! CONFIG_KGDB */
#define dbg_restore_debug_regs()
#endif /* ! CONFIG_KGDB */

static void wait_for_master_cpu(int cpu)
{
#ifdef CONFIG_SMP
	/*
	 * wait for ACK from master CPU before continuing
	 * with AP initialization
	 */
	WARN_ON(cpumask_test_and_set_cpu(cpu, cpu_initialized_mask));
	while (!cpumask_test_cpu(cpu, cpu_callout_mask))
		cpu_relax();
#endif
}

/*
 * cpu_init() initializes state that is per-CPU. Some data is already
 * initialized (naturally) in the bootstrap process, such as the GDT
 * and IDT. We reload them nevertheless, this function acts as a
 * 'CPU state barrier', nothing should get across.
 * A lot of state is already set up in PDA init for 64 bit
 */
#ifdef CONFIG_X86_64

void cpu_init(void)
{
	struct orig_ist *oist;
	struct task_struct *me;
	struct tss_struct *t;
	unsigned long v;
	int cpu = raw_smp_processor_id();
	int i;

	wait_for_master_cpu(cpu);

	/*
	 * Initialize the CR4 shadow before doing anything that could
	 * try to read it.
	 */
	cr4_init_shadow();

	if (cpu)
		load_ucode_ap();

	t = &per_cpu(cpu_tss_rw, cpu);
	oist = &per_cpu(orig_ist, cpu);

#ifdef CONFIG_NUMA
	if (this_cpu_read(numa_node) == 0 &&
	    early_cpu_to_node(cpu) != NUMA_NO_NODE)
		set_numa_node(early_cpu_to_node(cpu));
#endif

	me = current;

	pr_debug("Initializing CPU#%d\n", cpu);

	cr4_clear_bits(X86_CR4_VME|X86_CR4_PVI|X86_CR4_TSD|X86_CR4_DE);

	/*
	 * Initialize the per-CPU GDT with the boot GDT,
	 * and set up the GDT descriptor:
	 */

	switch_to_new_gdt(cpu);
	loadsegment(fs, 0);

	load_current_idt();

	memset(me->thread.tls_array, 0, GDT_ENTRY_TLS_ENTRIES * 8);
	syscall_init();

	wrmsrl(MSR_FS_BASE, 0);
	wrmsrl(MSR_KERNEL_GS_BASE, 0);
	barrier();

	x86_configure_nx();
	x2apic_setup();

	/*
	 * set up and load the per-CPU TSS
	 */
	if (!oist->ist[0]) {
		char *estacks = get_cpu_entry_area(cpu)->exception_stacks;

		for (v = 0; v < N_EXCEPTION_STACKS; v++) {
			estacks += exception_stack_sizes[v];
			oist->ist[v] = t->x86_tss.ist[v] =
					(unsigned long)estacks;
			if (v == DEBUG_STACK-1)
				per_cpu(debug_stack_addr, cpu) = (unsigned long)estacks;
		}
	}

	t->x86_tss.io_bitmap_base = IO_BITMAP_OFFSET;

	/*
	 * <= is required because the CPU will access up to
	 * 8 bits beyond the end of the IO permission bitmap.
	 */
	for (i = 0; i <= IO_BITMAP_LONGS; i++)
		t->io_bitmap[i] = ~0UL;

	mmgrab(&init_mm);
	me->active_mm = &init_mm;
	BUG_ON(me->mm);
	initialize_tlbstate_and_flush();
	enter_lazy_tlb(&init_mm, me);

	/*
	 * Initialize the TSS.  sp0 points to the entry trampoline stack
	 * regardless of what task is running.
	 */
	set_tss_desc(cpu, &get_cpu_entry_area(cpu)->tss.x86_tss);
	load_TR_desc();
	load_sp0((unsigned long)(cpu_entry_stack(cpu) + 1));

	load_mm_ldt(&init_mm);

	clear_all_debug_regs();
	dbg_restore_debug_regs();

	fpu__init_cpu();

	if (is_uv_system())
		uv_cpu_init();

	load_fixmap_gdt(cpu);
}

#else

void cpu_init(void)
{
	int cpu = smp_processor_id();
	struct task_struct *curr = current;
	struct tss_struct *t = &per_cpu(cpu_tss_rw, cpu);

	wait_for_master_cpu(cpu);

	/*
	 * Initialize the CR4 shadow before doing anything that could
	 * try to read it.
	 */
	cr4_init_shadow();

	show_ucode_info_early();

	pr_info("Initializing CPU#%d\n", cpu);

	if (cpu_feature_enabled(X86_FEATURE_VME) ||
	    boot_cpu_has(X86_FEATURE_TSC) ||
	    boot_cpu_has(X86_FEATURE_DE))
		cr4_clear_bits(X86_CR4_VME|X86_CR4_PVI|X86_CR4_TSD|X86_CR4_DE);

	load_current_idt();
	switch_to_new_gdt(cpu);

	/*
	 * Set up and load the per-CPU TSS and LDT
	 */
	mmgrab(&init_mm);
	curr->active_mm = &init_mm;
	BUG_ON(curr->mm);
	initialize_tlbstate_and_flush();
	enter_lazy_tlb(&init_mm, curr);

	/*
	 * Initialize the TSS.  Don't bother initializing sp0, as the initial
	 * task never enters user mode.
	 */
	set_tss_desc(cpu, &get_cpu_entry_area(cpu)->tss.x86_tss);
	load_TR_desc();

	load_mm_ldt(&init_mm);

	t->x86_tss.io_bitmap_base = IO_BITMAP_OFFSET;

#ifdef CONFIG_DOUBLEFAULT
	/* Set up doublefault TSS pointer in the GDT */
	__set_tss_desc(cpu, GDT_ENTRY_DOUBLEFAULT_TSS, &doublefault_tss);
#endif

	clear_all_debug_regs();
	dbg_restore_debug_regs();

	fpu__init_cpu();

	load_fixmap_gdt(cpu);
}
#endif

static void bsp_resume(void)
{
	if (this_cpu->c_bsp_resume)
		this_cpu->c_bsp_resume(&boot_cpu_data);
}

static struct syscore_ops cpu_syscore_ops = {
	.resume		= bsp_resume,
};

static int __init init_cpu_syscore(void)
{
	register_syscore_ops(&cpu_syscore_ops);
	return 0;
}
core_initcall(init_cpu_syscore);

/*
 * The microcode loader calls this upon late microcode load to recheck features,
 * only when microcode has been updated. Caller holds microcode_mutex and CPU
 * hotplug lock.
 */
void microcode_check(void)
{
	struct cpuinfo_x86 info;

	perf_check_microcode();

	/* Reload CPUID max function as it might've changed. */
	info.cpuid_level = cpuid_eax(0);

	/*
	 * Copy all capability leafs to pick up the synthetic ones so that
	 * memcmp() below doesn't fail on that. The ones coming from CPUID will
	 * get overwritten in get_cpu_cap().
	 */
	memcpy(&info.x86_capability, &boot_cpu_data.x86_capability, sizeof(info.x86_capability));

	get_cpu_cap(&info);

	if (!memcmp(&info.x86_capability, &boot_cpu_data.x86_capability, sizeof(info.x86_capability)))
		return;

	pr_warn("x86/CPU: CPU features have changed after loading microcode, but might not take effect.\n");
	pr_warn("x86/CPU: Please consider either early loading through initrd/built-in or a potential BIOS update.\n");
}<|MERGE_RESOLUTION|>--- conflicted
+++ resolved
@@ -766,8 +766,6 @@
 		set_cpu_cap(c, X86_FEATURE_MSR_SPEC_CTRL);
 		clear_cpu_cap(c, X86_FEATURE_VIRT_SSBD);
 	}
-<<<<<<< HEAD
-=======
 }
 
 static void init_cqm(struct cpuinfo_x86 *c)
@@ -792,7 +790,6 @@
 		c->x86_cache_max_rmid  = ecx;
 		c->x86_cache_occ_scale = ebx;
 	}
->>>>>>> 9528de5b
 }
 
 void get_cpu_cap(struct cpuinfo_x86 *c)
@@ -971,16 +968,9 @@
 	return m && !!(m->driver_data & which);
 }
 
-<<<<<<< HEAD
-	if (!x86_match_cpu(cpu_no_spec_store_bypass) &&
-	   !(ia32_cap & ARCH_CAP_SSB_NO) &&
-	   !cpu_has(c, X86_FEATURE_AMD_SSB_NO))
-		setup_force_cpu_bug(X86_BUG_SPEC_STORE_BYPASS);
-=======
 static void __init cpu_set_bug_bits(struct cpuinfo_x86 *c)
 {
 	u64 ia32_cap = 0;
->>>>>>> 9528de5b
 
 	if (cpu_matches(NO_SPECULATION))
 		return;
