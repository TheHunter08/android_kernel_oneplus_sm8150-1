// SPDX-License-Identifier: GPL-2.0
/*
 *  Copyright (C) 1994  Linus Torvalds
 *
 *  Cyrix stuff, June 1998 by:
 *	- Rafael R. Reilova (moved everything from head.S),
 *        <rreilova@ececs.uc.edu>
 *	- Channing Corn (tests & fixes),
 *	- Andrew D. Balsa (code cleanup).
 */
#include <linux/init.h>
#include <linux/utsname.h>
#include <linux/cpu.h>
#include <linux/module.h>
#include <linux/nospec.h>
#include <linux/prctl.h>
#include <linux/sched/smt.h>

#include <asm/spec-ctrl.h>
#include <asm/cmdline.h>
#include <asm/bugs.h>
#include <asm/processor.h>
#include <asm/processor-flags.h>
#include <asm/fpu/internal.h>
#include <asm/msr.h>
#include <asm/vmx.h>
#include <asm/paravirt.h>
#include <asm/alternative.h>
#include <asm/hypervisor.h>
#include <asm/pgtable.h>
#include <asm/set_memory.h>
#include <asm/intel-family.h>
#include <asm/e820/api.h>

<<<<<<< HEAD
=======
#include "cpu.h"

>>>>>>> d526662b
static void __init spectre_v1_select_mitigation(void);
static void __init spectre_v2_select_mitigation(void);
static void __init ssb_select_mitigation(void);
static void __init l1tf_select_mitigation(void);
static void __init mds_select_mitigation(void);
<<<<<<< HEAD
=======
static void __init mds_print_mitigation(void);
static void __init taa_select_mitigation(void);
>>>>>>> d526662b

/* The base value of the SPEC_CTRL MSR that always has to be preserved. */
u64 x86_spec_ctrl_base;
EXPORT_SYMBOL_GPL(x86_spec_ctrl_base);
static DEFINE_MUTEX(spec_ctrl_mutex);

/*
 * The vendor and possibly platform specific bits which can be modified in
 * x86_spec_ctrl_base.
 */
static u64 __ro_after_init x86_spec_ctrl_mask = SPEC_CTRL_IBRS;

/*
 * AMD specific MSR info for Speculative Store Bypass control.
 * x86_amd_ls_cfg_ssbd_mask is initialized in identify_boot_cpu().
 */
u64 __ro_after_init x86_amd_ls_cfg_base;
u64 __ro_after_init x86_amd_ls_cfg_ssbd_mask;

/* Control conditional STIPB in switch_to() */
DEFINE_STATIC_KEY_FALSE(switch_to_cond_stibp);
/* Control conditional IBPB in switch_mm() */
DEFINE_STATIC_KEY_FALSE(switch_mm_cond_ibpb);
/* Control unconditional IBPB in switch_mm() */
DEFINE_STATIC_KEY_FALSE(switch_mm_always_ibpb);

/* Control MDS CPU buffer clear before returning to user space */
DEFINE_STATIC_KEY_FALSE(mds_user_clear);
EXPORT_SYMBOL_GPL(mds_user_clear);
/* Control MDS CPU buffer clear before idling (halt, mwait) */
DEFINE_STATIC_KEY_FALSE(mds_idle_clear);
EXPORT_SYMBOL_GPL(mds_idle_clear);

void __init check_bugs(void)
{
	identify_boot_cpu();

	/*
	 * identify_boot_cpu() initialized SMT support information, let the
	 * core code know.
	 */
	cpu_smt_check_topology();

	if (!IS_ENABLED(CONFIG_SMP)) {
		pr_info("CPU: ");
		print_cpu_info(&boot_cpu_data);
	}

	/*
	 * Read the SPEC_CTRL MSR to account for reserved bits which may
	 * have unknown values. AMD64_LS_CFG MSR is cached in the early AMD
	 * init code as it is not enumerated and depends on the family.
	 */
	if (boot_cpu_has(X86_FEATURE_MSR_SPEC_CTRL))
		rdmsrl(MSR_IA32_SPEC_CTRL, x86_spec_ctrl_base);

	/* Allow STIBP in MSR_SPEC_CTRL if supported */
	if (boot_cpu_has(X86_FEATURE_STIBP))
		x86_spec_ctrl_mask |= SPEC_CTRL_STIBP;

	/* Select the proper CPU mitigations before patching alternatives: */
	spectre_v1_select_mitigation();
	spectre_v2_select_mitigation();
	ssb_select_mitigation();
	l1tf_select_mitigation();
	mds_select_mitigation();
<<<<<<< HEAD
=======
	taa_select_mitigation();

	/*
	 * As MDS and TAA mitigations are inter-related, print MDS
	 * mitigation until after TAA mitigation selection is done.
	 */
	mds_print_mitigation();
>>>>>>> d526662b

	arch_smt_update();

#ifdef CONFIG_X86_32
	/*
	 * Check whether we are able to run this kernel safely on SMP.
	 *
	 * - i386 is no longer supported.
	 * - In order to run on anything without a TSC, we need to be
	 *   compiled for a i486.
	 */
	if (boot_cpu_data.x86 < 4)
		panic("Kernel requires i486+ for 'invlpg' and other features");

	init_utsname()->machine[1] =
		'0' + (boot_cpu_data.x86 > 6 ? 6 : boot_cpu_data.x86);
	alternative_instructions();

	fpu__init_check_bugs();
#else /* CONFIG_X86_64 */
	alternative_instructions();

	/*
	 * Make sure the first 2MB area is not mapped by huge pages
	 * There are typically fixed size MTRRs in there and overlapping
	 * MTRRs into large pages causes slow downs.
	 *
	 * Right now we don't do that with gbpages because there seems
	 * very little benefit for that case.
	 */
	if (!direct_gbpages)
		set_memory_4k((unsigned long)__va(0), 1);
#endif
}

void
x86_virt_spec_ctrl(u64 guest_spec_ctrl, u64 guest_virt_spec_ctrl, bool setguest)
{
	u64 msrval, guestval, hostval = x86_spec_ctrl_base;
	struct thread_info *ti = current_thread_info();

	/* Is MSR_SPEC_CTRL implemented ? */
	if (static_cpu_has(X86_FEATURE_MSR_SPEC_CTRL)) {
		/*
		 * Restrict guest_spec_ctrl to supported values. Clear the
		 * modifiable bits in the host base value and or the
		 * modifiable bits from the guest value.
		 */
		guestval = hostval & ~x86_spec_ctrl_mask;
		guestval |= guest_spec_ctrl & x86_spec_ctrl_mask;

		/* SSBD controlled in MSR_SPEC_CTRL */
		if (static_cpu_has(X86_FEATURE_SPEC_CTRL_SSBD) ||
		    static_cpu_has(X86_FEATURE_AMD_SSBD))
			hostval |= ssbd_tif_to_spec_ctrl(ti->flags);

		/* Conditional STIBP enabled? */
		if (static_branch_unlikely(&switch_to_cond_stibp))
			hostval |= stibp_tif_to_spec_ctrl(ti->flags);

		if (hostval != guestval) {
			msrval = setguest ? guestval : hostval;
			wrmsrl(MSR_IA32_SPEC_CTRL, msrval);
		}
	}

	/*
	 * If SSBD is not handled in MSR_SPEC_CTRL on AMD, update
	 * MSR_AMD64_L2_CFG or MSR_VIRT_SPEC_CTRL if supported.
	 */
	if (!static_cpu_has(X86_FEATURE_LS_CFG_SSBD) &&
	    !static_cpu_has(X86_FEATURE_VIRT_SSBD))
		return;

	/*
	 * If the host has SSBD mitigation enabled, force it in the host's
	 * virtual MSR value. If its not permanently enabled, evaluate
	 * current's TIF_SSBD thread flag.
	 */
	if (static_cpu_has(X86_FEATURE_SPEC_STORE_BYPASS_DISABLE))
		hostval = SPEC_CTRL_SSBD;
	else
		hostval = ssbd_tif_to_spec_ctrl(ti->flags);

	/* Sanitize the guest value */
	guestval = guest_virt_spec_ctrl & SPEC_CTRL_SSBD;

	if (hostval != guestval) {
		unsigned long tif;

		tif = setguest ? ssbd_spec_ctrl_to_tif(guestval) :
				 ssbd_spec_ctrl_to_tif(hostval);

		speculation_ctrl_update(tif);
	}
}
EXPORT_SYMBOL_GPL(x86_virt_spec_ctrl);

static void x86_amd_ssb_disable(void)
{
	u64 msrval = x86_amd_ls_cfg_base | x86_amd_ls_cfg_ssbd_mask;

	if (boot_cpu_has(X86_FEATURE_VIRT_SSBD))
		wrmsrl(MSR_AMD64_VIRT_SPEC_CTRL, SPEC_CTRL_SSBD);
	else if (boot_cpu_has(X86_FEATURE_LS_CFG_SSBD))
		wrmsrl(MSR_AMD64_LS_CFG, msrval);
}

#undef pr_fmt
#define pr_fmt(fmt)	"MDS: " fmt

/* Default mitigation for MDS-affected CPUs */
static enum mds_mitigations mds_mitigation __ro_after_init = MDS_MITIGATION_FULL;
static bool mds_nosmt __ro_after_init = false;

static const char * const mds_strings[] = {
	[MDS_MITIGATION_OFF]	= "Vulnerable",
	[MDS_MITIGATION_FULL]	= "Mitigation: Clear CPU buffers",
	[MDS_MITIGATION_VMWERV]	= "Vulnerable: Clear CPU buffers attempted, no microcode",
};

static void __init mds_select_mitigation(void)
{
	if (!boot_cpu_has_bug(X86_BUG_MDS) || cpu_mitigations_off()) {
		mds_mitigation = MDS_MITIGATION_OFF;
		return;
	}

	if (mds_mitigation == MDS_MITIGATION_FULL) {
		if (!boot_cpu_has(X86_FEATURE_MD_CLEAR))
			mds_mitigation = MDS_MITIGATION_VMWERV;

		static_branch_enable(&mds_user_clear);

		if (!boot_cpu_has(X86_BUG_MSBDS_ONLY) &&
		    (mds_nosmt || cpu_mitigations_auto_nosmt()))
			cpu_smt_disable(false);
	}
<<<<<<< HEAD
=======
}

static void __init mds_print_mitigation(void)
{
	if (!boot_cpu_has_bug(X86_BUG_MDS) || cpu_mitigations_off())
		return;
>>>>>>> d526662b

	pr_info("%s\n", mds_strings[mds_mitigation]);
}

static int __init mds_cmdline(char *str)
{
	if (!boot_cpu_has_bug(X86_BUG_MDS))
		return 0;

	if (!str)
		return -EINVAL;

	if (!strcmp(str, "off"))
		mds_mitigation = MDS_MITIGATION_OFF;
	else if (!strcmp(str, "full"))
		mds_mitigation = MDS_MITIGATION_FULL;
	else if (!strcmp(str, "full,nosmt")) {
		mds_mitigation = MDS_MITIGATION_FULL;
		mds_nosmt = true;
	}

	return 0;
}
early_param("mds", mds_cmdline);

#undef pr_fmt
<<<<<<< HEAD
=======
#define pr_fmt(fmt)	"TAA: " fmt

/* Default mitigation for TAA-affected CPUs */
static enum taa_mitigations taa_mitigation __ro_after_init = TAA_MITIGATION_VERW;
static bool taa_nosmt __ro_after_init;

static const char * const taa_strings[] = {
	[TAA_MITIGATION_OFF]		= "Vulnerable",
	[TAA_MITIGATION_UCODE_NEEDED]	= "Vulnerable: Clear CPU buffers attempted, no microcode",
	[TAA_MITIGATION_VERW]		= "Mitigation: Clear CPU buffers",
	[TAA_MITIGATION_TSX_DISABLED]	= "Mitigation: TSX disabled",
};

static void __init taa_select_mitigation(void)
{
	u64 ia32_cap;

	if (!boot_cpu_has_bug(X86_BUG_TAA)) {
		taa_mitigation = TAA_MITIGATION_OFF;
		return;
	}

	/* TSX previously disabled by tsx=off */
	if (!boot_cpu_has(X86_FEATURE_RTM)) {
		taa_mitigation = TAA_MITIGATION_TSX_DISABLED;
		goto out;
	}

	if (cpu_mitigations_off()) {
		taa_mitigation = TAA_MITIGATION_OFF;
		return;
	}

	/*
	 * TAA mitigation via VERW is turned off if both
	 * tsx_async_abort=off and mds=off are specified.
	 */
	if (taa_mitigation == TAA_MITIGATION_OFF &&
	    mds_mitigation == MDS_MITIGATION_OFF)
		goto out;

	if (boot_cpu_has(X86_FEATURE_MD_CLEAR))
		taa_mitigation = TAA_MITIGATION_VERW;
	else
		taa_mitigation = TAA_MITIGATION_UCODE_NEEDED;

	/*
	 * VERW doesn't clear the CPU buffers when MD_CLEAR=1 and MDS_NO=1.
	 * A microcode update fixes this behavior to clear CPU buffers. It also
	 * adds support for MSR_IA32_TSX_CTRL which is enumerated by the
	 * ARCH_CAP_TSX_CTRL_MSR bit.
	 *
	 * On MDS_NO=1 CPUs if ARCH_CAP_TSX_CTRL_MSR is not set, microcode
	 * update is required.
	 */
	ia32_cap = x86_read_arch_cap_msr();
	if ( (ia32_cap & ARCH_CAP_MDS_NO) &&
	    !(ia32_cap & ARCH_CAP_TSX_CTRL_MSR))
		taa_mitigation = TAA_MITIGATION_UCODE_NEEDED;

	/*
	 * TSX is enabled, select alternate mitigation for TAA which is
	 * the same as MDS. Enable MDS static branch to clear CPU buffers.
	 *
	 * For guests that can't determine whether the correct microcode is
	 * present on host, enable the mitigation for UCODE_NEEDED as well.
	 */
	static_branch_enable(&mds_user_clear);

	if (taa_nosmt || cpu_mitigations_auto_nosmt())
		cpu_smt_disable(false);

	/*
	 * Update MDS mitigation, if necessary, as the mds_user_clear is
	 * now enabled for TAA mitigation.
	 */
	if (mds_mitigation == MDS_MITIGATION_OFF &&
	    boot_cpu_has_bug(X86_BUG_MDS)) {
		mds_mitigation = MDS_MITIGATION_FULL;
		mds_select_mitigation();
	}
out:
	pr_info("%s\n", taa_strings[taa_mitigation]);
}

static int __init tsx_async_abort_parse_cmdline(char *str)
{
	if (!boot_cpu_has_bug(X86_BUG_TAA))
		return 0;

	if (!str)
		return -EINVAL;

	if (!strcmp(str, "off")) {
		taa_mitigation = TAA_MITIGATION_OFF;
	} else if (!strcmp(str, "full")) {
		taa_mitigation = TAA_MITIGATION_VERW;
	} else if (!strcmp(str, "full,nosmt")) {
		taa_mitigation = TAA_MITIGATION_VERW;
		taa_nosmt = true;
	}

	return 0;
}
early_param("tsx_async_abort", tsx_async_abort_parse_cmdline);

#undef pr_fmt
>>>>>>> d526662b
#define pr_fmt(fmt)     "Spectre V1 : " fmt

enum spectre_v1_mitigation {
	SPECTRE_V1_MITIGATION_NONE,
	SPECTRE_V1_MITIGATION_AUTO,
};

static enum spectre_v1_mitigation spectre_v1_mitigation __ro_after_init =
	SPECTRE_V1_MITIGATION_AUTO;

static const char * const spectre_v1_strings[] = {
	[SPECTRE_V1_MITIGATION_NONE] = "Vulnerable: __user pointer sanitization and usercopy barriers only; no swapgs barriers",
	[SPECTRE_V1_MITIGATION_AUTO] = "Mitigation: usercopy/swapgs barriers and __user pointer sanitization",
};

/*
 * Does SMAP provide full mitigation against speculative kernel access to
 * userspace?
 */
static bool smap_works_speculatively(void)
{
	if (!boot_cpu_has(X86_FEATURE_SMAP))
		return false;

	/*
	 * On CPUs which are vulnerable to Meltdown, SMAP does not
	 * prevent speculative access to user data in the L1 cache.
	 * Consider SMAP to be non-functional as a mitigation on these
	 * CPUs.
	 */
	if (boot_cpu_has(X86_BUG_CPU_MELTDOWN))
		return false;

	return true;
}

static void __init spectre_v1_select_mitigation(void)
{
	if (!boot_cpu_has_bug(X86_BUG_SPECTRE_V1) || cpu_mitigations_off()) {
		spectre_v1_mitigation = SPECTRE_V1_MITIGATION_NONE;
		return;
	}

	if (spectre_v1_mitigation == SPECTRE_V1_MITIGATION_AUTO) {
		/*
		 * With Spectre v1, a user can speculatively control either
		 * path of a conditional swapgs with a user-controlled GS
		 * value.  The mitigation is to add lfences to both code paths.
		 *
		 * If FSGSBASE is enabled, the user can put a kernel address in
		 * GS, in which case SMAP provides no protection.
		 *
		 * [ NOTE: Don't check for X86_FEATURE_FSGSBASE until the
		 *	   FSGSBASE enablement patches have been merged. ]
		 *
		 * If FSGSBASE is disabled, the user can only put a user space
		 * address in GS.  That makes an attack harder, but still
		 * possible if there's no SMAP protection.
		 */
		if (!smap_works_speculatively()) {
			/*
			 * Mitigation can be provided from SWAPGS itself or
			 * PTI as the CR3 write in the Meltdown mitigation
			 * is serializing.
			 *
			 * If neither is there, mitigate with an LFENCE to
			 * stop speculation through swapgs.
			 */
			if (boot_cpu_has_bug(X86_BUG_SWAPGS) &&
			    !boot_cpu_has(X86_FEATURE_PTI))
				setup_force_cpu_cap(X86_FEATURE_FENCE_SWAPGS_USER);

			/*
			 * Enable lfences in the kernel entry (non-swapgs)
			 * paths, to prevent user entry from speculatively
			 * skipping swapgs.
			 */
			setup_force_cpu_cap(X86_FEATURE_FENCE_SWAPGS_KERNEL);
		}
	}

	pr_info("%s\n", spectre_v1_strings[spectre_v1_mitigation]);
}

static int __init nospectre_v1_cmdline(char *str)
{
	spectre_v1_mitigation = SPECTRE_V1_MITIGATION_NONE;
	return 0;
}
early_param("nospectre_v1", nospectre_v1_cmdline);

#undef pr_fmt
#define pr_fmt(fmt)     "Spectre V2 : " fmt

static enum spectre_v2_mitigation spectre_v2_enabled __ro_after_init =
	SPECTRE_V2_NONE;

static enum spectre_v2_user_mitigation spectre_v2_user __ro_after_init =
	SPECTRE_V2_USER_NONE;

#ifdef CONFIG_RETPOLINE
static bool spectre_v2_bad_module;

bool retpoline_module_ok(bool has_retpoline)
{
	if (spectre_v2_enabled == SPECTRE_V2_NONE || has_retpoline)
		return true;

	pr_err("System may be vulnerable to spectre v2\n");
	spectre_v2_bad_module = true;
	return false;
}

static inline const char *spectre_v2_module_string(void)
{
	return spectre_v2_bad_module ? " - vulnerable module loaded" : "";
}
#else
static inline const char *spectre_v2_module_string(void) { return ""; }
#endif

static inline bool match_option(const char *arg, int arglen, const char *opt)
{
	int len = strlen(opt);

	return len == arglen && !strncmp(arg, opt, len);
}

/* The kernel command line selection for spectre v2 */
enum spectre_v2_mitigation_cmd {
	SPECTRE_V2_CMD_NONE,
	SPECTRE_V2_CMD_AUTO,
	SPECTRE_V2_CMD_FORCE,
	SPECTRE_V2_CMD_RETPOLINE,
	SPECTRE_V2_CMD_RETPOLINE_GENERIC,
	SPECTRE_V2_CMD_RETPOLINE_AMD,
};

enum spectre_v2_user_cmd {
	SPECTRE_V2_USER_CMD_NONE,
	SPECTRE_V2_USER_CMD_AUTO,
	SPECTRE_V2_USER_CMD_FORCE,
	SPECTRE_V2_USER_CMD_PRCTL,
	SPECTRE_V2_USER_CMD_PRCTL_IBPB,
	SPECTRE_V2_USER_CMD_SECCOMP,
	SPECTRE_V2_USER_CMD_SECCOMP_IBPB,
};

static const char * const spectre_v2_user_strings[] = {
	[SPECTRE_V2_USER_NONE]		= "User space: Vulnerable",
	[SPECTRE_V2_USER_STRICT]	= "User space: Mitigation: STIBP protection",
	[SPECTRE_V2_USER_PRCTL]		= "User space: Mitigation: STIBP via prctl",
	[SPECTRE_V2_USER_SECCOMP]	= "User space: Mitigation: STIBP via seccomp and prctl",
};

static const struct {
	const char			*option;
	enum spectre_v2_user_cmd	cmd;
	bool				secure;
} v2_user_options[] __initconst = {
	{ "auto",		SPECTRE_V2_USER_CMD_AUTO,		false },
	{ "off",		SPECTRE_V2_USER_CMD_NONE,		false },
	{ "on",			SPECTRE_V2_USER_CMD_FORCE,		true  },
	{ "prctl",		SPECTRE_V2_USER_CMD_PRCTL,		false },
	{ "prctl,ibpb",		SPECTRE_V2_USER_CMD_PRCTL_IBPB,		false },
	{ "seccomp",		SPECTRE_V2_USER_CMD_SECCOMP,		false },
	{ "seccomp,ibpb",	SPECTRE_V2_USER_CMD_SECCOMP_IBPB,	false },
};

static void __init spec_v2_user_print_cond(const char *reason, bool secure)
{
	if (boot_cpu_has_bug(X86_BUG_SPECTRE_V2) != secure)
		pr_info("spectre_v2_user=%s forced on command line.\n", reason);
}

static enum spectre_v2_user_cmd __init
spectre_v2_parse_user_cmdline(enum spectre_v2_mitigation_cmd v2_cmd)
{
	char arg[20];
	int ret, i;

	switch (v2_cmd) {
	case SPECTRE_V2_CMD_NONE:
		return SPECTRE_V2_USER_CMD_NONE;
	case SPECTRE_V2_CMD_FORCE:
		return SPECTRE_V2_USER_CMD_FORCE;
	default:
		break;
	}

	ret = cmdline_find_option(boot_command_line, "spectre_v2_user",
				  arg, sizeof(arg));
	if (ret < 0)
		return SPECTRE_V2_USER_CMD_AUTO;

	for (i = 0; i < ARRAY_SIZE(v2_user_options); i++) {
		if (match_option(arg, ret, v2_user_options[i].option)) {
			spec_v2_user_print_cond(v2_user_options[i].option,
						v2_user_options[i].secure);
			return v2_user_options[i].cmd;
		}
	}

	pr_err("Unknown user space protection option (%s). Switching to AUTO select\n", arg);
	return SPECTRE_V2_USER_CMD_AUTO;
}

static void __init
spectre_v2_user_select_mitigation(enum spectre_v2_mitigation_cmd v2_cmd)
{
	enum spectre_v2_user_mitigation mode = SPECTRE_V2_USER_NONE;
	bool smt_possible = IS_ENABLED(CONFIG_SMP);
	enum spectre_v2_user_cmd cmd;

	if (!boot_cpu_has(X86_FEATURE_IBPB) && !boot_cpu_has(X86_FEATURE_STIBP))
		return;

	if (cpu_smt_control == CPU_SMT_FORCE_DISABLED ||
	    cpu_smt_control == CPU_SMT_NOT_SUPPORTED)
		smt_possible = false;

	cmd = spectre_v2_parse_user_cmdline(v2_cmd);
	switch (cmd) {
	case SPECTRE_V2_USER_CMD_NONE:
		goto set_mode;
	case SPECTRE_V2_USER_CMD_FORCE:
		mode = SPECTRE_V2_USER_STRICT;
		break;
	case SPECTRE_V2_USER_CMD_PRCTL:
	case SPECTRE_V2_USER_CMD_PRCTL_IBPB:
		mode = SPECTRE_V2_USER_PRCTL;
		break;
	case SPECTRE_V2_USER_CMD_AUTO:
	case SPECTRE_V2_USER_CMD_SECCOMP:
	case SPECTRE_V2_USER_CMD_SECCOMP_IBPB:
		if (IS_ENABLED(CONFIG_SECCOMP))
			mode = SPECTRE_V2_USER_SECCOMP;
		else
			mode = SPECTRE_V2_USER_PRCTL;
		break;
	}

	/* Initialize Indirect Branch Prediction Barrier */
	if (boot_cpu_has(X86_FEATURE_IBPB)) {
		setup_force_cpu_cap(X86_FEATURE_USE_IBPB);

		switch (cmd) {
		case SPECTRE_V2_USER_CMD_FORCE:
		case SPECTRE_V2_USER_CMD_PRCTL_IBPB:
		case SPECTRE_V2_USER_CMD_SECCOMP_IBPB:
			static_branch_enable(&switch_mm_always_ibpb);
			break;
		case SPECTRE_V2_USER_CMD_PRCTL:
		case SPECTRE_V2_USER_CMD_AUTO:
		case SPECTRE_V2_USER_CMD_SECCOMP:
			static_branch_enable(&switch_mm_cond_ibpb);
			break;
		default:
			break;
		}

		pr_info("mitigation: Enabling %s Indirect Branch Prediction Barrier\n",
			static_key_enabled(&switch_mm_always_ibpb) ?
			"always-on" : "conditional");
	}

	/* If enhanced IBRS is enabled no STIPB required */
	if (spectre_v2_enabled == SPECTRE_V2_IBRS_ENHANCED)
		return;

	/*
	 * If SMT is not possible or STIBP is not available clear the STIPB
	 * mode.
	 */
	if (!smt_possible || !boot_cpu_has(X86_FEATURE_STIBP))
		mode = SPECTRE_V2_USER_NONE;
set_mode:
	spectre_v2_user = mode;
	/* Only print the STIBP mode when SMT possible */
	if (smt_possible)
		pr_info("%s\n", spectre_v2_user_strings[mode]);
}

static const char * const spectre_v2_strings[] = {
	[SPECTRE_V2_NONE]			= "Vulnerable",
	[SPECTRE_V2_RETPOLINE_GENERIC]		= "Mitigation: Full generic retpoline",
	[SPECTRE_V2_RETPOLINE_AMD]		= "Mitigation: Full AMD retpoline",
	[SPECTRE_V2_IBRS_ENHANCED]		= "Mitigation: Enhanced IBRS",
};

static const struct {
	const char *option;
	enum spectre_v2_mitigation_cmd cmd;
	bool secure;
} mitigation_options[] __initconst = {
	{ "off",		SPECTRE_V2_CMD_NONE,		  false },
	{ "on",			SPECTRE_V2_CMD_FORCE,		  true  },
	{ "retpoline",		SPECTRE_V2_CMD_RETPOLINE,	  false },
	{ "retpoline,amd",	SPECTRE_V2_CMD_RETPOLINE_AMD,	  false },
	{ "retpoline,generic",	SPECTRE_V2_CMD_RETPOLINE_GENERIC, false },
	{ "auto",		SPECTRE_V2_CMD_AUTO,		  false },
};

static void __init spec_v2_print_cond(const char *reason, bool secure)
{
	if (boot_cpu_has_bug(X86_BUG_SPECTRE_V2) != secure)
		pr_info("%s selected on command line.\n", reason);
}

static enum spectre_v2_mitigation_cmd __init spectre_v2_parse_cmdline(void)
{
	enum spectre_v2_mitigation_cmd cmd = SPECTRE_V2_CMD_AUTO;
	char arg[20];
	int ret, i;

	if (cmdline_find_option_bool(boot_command_line, "nospectre_v2") ||
	    cpu_mitigations_off())
		return SPECTRE_V2_CMD_NONE;

	ret = cmdline_find_option(boot_command_line, "spectre_v2", arg, sizeof(arg));
	if (ret < 0)
		return SPECTRE_V2_CMD_AUTO;

	for (i = 0; i < ARRAY_SIZE(mitigation_options); i++) {
		if (!match_option(arg, ret, mitigation_options[i].option))
			continue;
		cmd = mitigation_options[i].cmd;
		break;
	}

	if (i >= ARRAY_SIZE(mitigation_options)) {
		pr_err("unknown option (%s). Switching to AUTO select\n", arg);
		return SPECTRE_V2_CMD_AUTO;
	}

	if ((cmd == SPECTRE_V2_CMD_RETPOLINE ||
	     cmd == SPECTRE_V2_CMD_RETPOLINE_AMD ||
	     cmd == SPECTRE_V2_CMD_RETPOLINE_GENERIC) &&
	    !IS_ENABLED(CONFIG_RETPOLINE)) {
		pr_err("%s selected but not compiled in. Switching to AUTO select\n", mitigation_options[i].option);
		return SPECTRE_V2_CMD_AUTO;
	}

	if (cmd == SPECTRE_V2_CMD_RETPOLINE_AMD &&
	    boot_cpu_data.x86_vendor != X86_VENDOR_AMD) {
		pr_err("retpoline,amd selected but CPU is not AMD. Switching to AUTO select\n");
		return SPECTRE_V2_CMD_AUTO;
	}

	spec_v2_print_cond(mitigation_options[i].option,
			   mitigation_options[i].secure);
	return cmd;
}

static void __init spectre_v2_select_mitigation(void)
{
	enum spectre_v2_mitigation_cmd cmd = spectre_v2_parse_cmdline();
	enum spectre_v2_mitigation mode = SPECTRE_V2_NONE;

	/*
	 * If the CPU is not affected and the command line mode is NONE or AUTO
	 * then nothing to do.
	 */
	if (!boot_cpu_has_bug(X86_BUG_SPECTRE_V2) &&
	    (cmd == SPECTRE_V2_CMD_NONE || cmd == SPECTRE_V2_CMD_AUTO))
		return;

	switch (cmd) {
	case SPECTRE_V2_CMD_NONE:
		return;

	case SPECTRE_V2_CMD_FORCE:
	case SPECTRE_V2_CMD_AUTO:
		if (boot_cpu_has(X86_FEATURE_IBRS_ENHANCED)) {
			mode = SPECTRE_V2_IBRS_ENHANCED;
			/* Force it so VMEXIT will restore correctly */
			x86_spec_ctrl_base |= SPEC_CTRL_IBRS;
			wrmsrl(MSR_IA32_SPEC_CTRL, x86_spec_ctrl_base);
			goto specv2_set_mode;
		}
		if (IS_ENABLED(CONFIG_RETPOLINE))
			goto retpoline_auto;
		break;
	case SPECTRE_V2_CMD_RETPOLINE_AMD:
		if (IS_ENABLED(CONFIG_RETPOLINE))
			goto retpoline_amd;
		break;
	case SPECTRE_V2_CMD_RETPOLINE_GENERIC:
		if (IS_ENABLED(CONFIG_RETPOLINE))
			goto retpoline_generic;
		break;
	case SPECTRE_V2_CMD_RETPOLINE:
		if (IS_ENABLED(CONFIG_RETPOLINE))
			goto retpoline_auto;
		break;
	}
	pr_err("Spectre mitigation: kernel not compiled with retpoline; no mitigation available!");
	return;

retpoline_auto:
	if (boot_cpu_data.x86_vendor == X86_VENDOR_AMD) {
	retpoline_amd:
		if (!boot_cpu_has(X86_FEATURE_LFENCE_RDTSC)) {
			pr_err("Spectre mitigation: LFENCE not serializing, switching to generic retpoline\n");
			goto retpoline_generic;
		}
		mode = SPECTRE_V2_RETPOLINE_AMD;
		setup_force_cpu_cap(X86_FEATURE_RETPOLINE_AMD);
		setup_force_cpu_cap(X86_FEATURE_RETPOLINE);
	} else {
	retpoline_generic:
		mode = SPECTRE_V2_RETPOLINE_GENERIC;
		setup_force_cpu_cap(X86_FEATURE_RETPOLINE);
	}

specv2_set_mode:
	spectre_v2_enabled = mode;
	pr_info("%s\n", spectre_v2_strings[mode]);

	/*
	 * If spectre v2 protection has been enabled, unconditionally fill
	 * RSB during a context switch; this protects against two independent
	 * issues:
	 *
	 *	- RSB underflow (and switch to BTB) on Skylake+
	 *	- SpectreRSB variant of spectre v2 on X86_BUG_SPECTRE_V2 CPUs
	 */
	setup_force_cpu_cap(X86_FEATURE_RSB_CTXSW);
	pr_info("Spectre v2 / SpectreRSB mitigation: Filling RSB on context switch\n");

	/*
	 * Retpoline means the kernel is safe because it has no indirect
	 * branches. Enhanced IBRS protects firmware too, so, enable restricted
	 * speculation around firmware calls only when Enhanced IBRS isn't
	 * supported.
	 *
	 * Use "mode" to check Enhanced IBRS instead of boot_cpu_has(), because
	 * the user might select retpoline on the kernel command line and if
	 * the CPU supports Enhanced IBRS, kernel might un-intentionally not
	 * enable IBRS around firmware calls.
	 */
	if (boot_cpu_has(X86_FEATURE_IBRS) && mode != SPECTRE_V2_IBRS_ENHANCED) {
		setup_force_cpu_cap(X86_FEATURE_USE_IBRS_FW);
		pr_info("Enabling Restricted Speculation for firmware calls\n");
	}

	/* Set up IBPB and STIBP depending on the general spectre V2 command */
	spectre_v2_user_select_mitigation(cmd);
}

static void update_stibp_msr(void * __unused)
{
	wrmsrl(MSR_IA32_SPEC_CTRL, x86_spec_ctrl_base);
}

/* Update x86_spec_ctrl_base in case SMT state changed. */
static void update_stibp_strict(void)
{
	u64 mask = x86_spec_ctrl_base & ~SPEC_CTRL_STIBP;

	if (sched_smt_active())
		mask |= SPEC_CTRL_STIBP;

	if (mask == x86_spec_ctrl_base)
		return;

	pr_info("Update user space SMT mitigation: STIBP %s\n",
		mask & SPEC_CTRL_STIBP ? "always-on" : "off");
	x86_spec_ctrl_base = mask;
	on_each_cpu(update_stibp_msr, NULL, 1);
}

/* Update the static key controlling the evaluation of TIF_SPEC_IB */
static void update_indir_branch_cond(void)
{
	if (sched_smt_active())
		static_branch_enable(&switch_to_cond_stibp);
	else
		static_branch_disable(&switch_to_cond_stibp);
}

#undef pr_fmt
#define pr_fmt(fmt) fmt

/* Update the static key controlling the MDS CPU buffer clear in idle */
static void update_mds_branch_idle(void)
<<<<<<< HEAD
{
	/*
	 * Enable the idle clearing if SMT is active on CPUs which are
	 * affected only by MSBDS and not any other MDS variant.
	 *
	 * The other variants cannot be mitigated when SMT is enabled, so
	 * clearing the buffers on idle just to prevent the Store Buffer
	 * repartitioning leak would be a window dressing exercise.
	 */
	if (!boot_cpu_has_bug(X86_BUG_MSBDS_ONLY))
		return;

	if (sched_smt_active())
		static_branch_enable(&mds_idle_clear);
	else
		static_branch_disable(&mds_idle_clear);
}

#define MDS_MSG_SMT "MDS CPU bug present and SMT on, data leak possible. See https://www.kernel.org/doc/html/latest/admin-guide/hw-vuln/mds.html for more details.\n"

void arch_smt_update(void)
=======
>>>>>>> d526662b
{
	/*
	 * Enable the idle clearing if SMT is active on CPUs which are
	 * affected only by MSBDS and not any other MDS variant.
	 *
	 * The other variants cannot be mitigated when SMT is enabled, so
	 * clearing the buffers on idle just to prevent the Store Buffer
	 * repartitioning leak would be a window dressing exercise.
	 */
	if (!boot_cpu_has_bug(X86_BUG_MSBDS_ONLY))
		return;

	if (sched_smt_active())
		static_branch_enable(&mds_idle_clear);
	else
		static_branch_disable(&mds_idle_clear);
}

#define MDS_MSG_SMT "MDS CPU bug present and SMT on, data leak possible. See https://www.kernel.org/doc/html/latest/admin-guide/hw-vuln/mds.html for more details.\n"
#define TAA_MSG_SMT "TAA CPU bug present and SMT on, data leak possible. See https://www.kernel.org/doc/html/latest/admin-guide/hw-vuln/tsx_async_abort.html for more details.\n"

void arch_smt_update(void)
{
	mutex_lock(&spec_ctrl_mutex);

	switch (spectre_v2_user) {
	case SPECTRE_V2_USER_NONE:
		break;
	case SPECTRE_V2_USER_STRICT:
		update_stibp_strict();
		break;
	case SPECTRE_V2_USER_PRCTL:
	case SPECTRE_V2_USER_SECCOMP:
		update_indir_branch_cond();
		break;
	}

	switch (mds_mitigation) {
	case MDS_MITIGATION_FULL:
	case MDS_MITIGATION_VMWERV:
		if (sched_smt_active() && !boot_cpu_has(X86_BUG_MSBDS_ONLY))
			pr_warn_once(MDS_MSG_SMT);
		update_mds_branch_idle();
		break;
	case MDS_MITIGATION_OFF:
		break;
	}

<<<<<<< HEAD
=======
	switch (taa_mitigation) {
	case TAA_MITIGATION_VERW:
	case TAA_MITIGATION_UCODE_NEEDED:
		if (sched_smt_active())
			pr_warn_once(TAA_MSG_SMT);
		break;
	case TAA_MITIGATION_TSX_DISABLED:
	case TAA_MITIGATION_OFF:
		break;
	}

>>>>>>> d526662b
	mutex_unlock(&spec_ctrl_mutex);
}

#undef pr_fmt
#define pr_fmt(fmt)	"Speculative Store Bypass: " fmt

static enum ssb_mitigation ssb_mode __ro_after_init = SPEC_STORE_BYPASS_NONE;

/* The kernel command line selection */
enum ssb_mitigation_cmd {
	SPEC_STORE_BYPASS_CMD_NONE,
	SPEC_STORE_BYPASS_CMD_AUTO,
	SPEC_STORE_BYPASS_CMD_ON,
	SPEC_STORE_BYPASS_CMD_PRCTL,
	SPEC_STORE_BYPASS_CMD_SECCOMP,
};

static const char * const ssb_strings[] = {
	[SPEC_STORE_BYPASS_NONE]	= "Vulnerable",
	[SPEC_STORE_BYPASS_DISABLE]	= "Mitigation: Speculative Store Bypass disabled",
	[SPEC_STORE_BYPASS_PRCTL]	= "Mitigation: Speculative Store Bypass disabled via prctl",
	[SPEC_STORE_BYPASS_SECCOMP]	= "Mitigation: Speculative Store Bypass disabled via prctl and seccomp",
};

static const struct {
	const char *option;
	enum ssb_mitigation_cmd cmd;
} ssb_mitigation_options[]  __initconst = {
	{ "auto",	SPEC_STORE_BYPASS_CMD_AUTO },    /* Platform decides */
	{ "on",		SPEC_STORE_BYPASS_CMD_ON },      /* Disable Speculative Store Bypass */
	{ "off",	SPEC_STORE_BYPASS_CMD_NONE },    /* Don't touch Speculative Store Bypass */
	{ "prctl",	SPEC_STORE_BYPASS_CMD_PRCTL },   /* Disable Speculative Store Bypass via prctl */
	{ "seccomp",	SPEC_STORE_BYPASS_CMD_SECCOMP }, /* Disable Speculative Store Bypass via prctl and seccomp */
};

static enum ssb_mitigation_cmd __init ssb_parse_cmdline(void)
{
	enum ssb_mitigation_cmd cmd = SPEC_STORE_BYPASS_CMD_AUTO;
	char arg[20];
	int ret, i;

	if (cmdline_find_option_bool(boot_command_line, "nospec_store_bypass_disable") ||
	    cpu_mitigations_off()) {
		return SPEC_STORE_BYPASS_CMD_NONE;
	} else {
		ret = cmdline_find_option(boot_command_line, "spec_store_bypass_disable",
					  arg, sizeof(arg));
		if (ret < 0)
			return SPEC_STORE_BYPASS_CMD_AUTO;

		for (i = 0; i < ARRAY_SIZE(ssb_mitigation_options); i++) {
			if (!match_option(arg, ret, ssb_mitigation_options[i].option))
				continue;

			cmd = ssb_mitigation_options[i].cmd;
			break;
		}

		if (i >= ARRAY_SIZE(ssb_mitigation_options)) {
			pr_err("unknown option (%s). Switching to AUTO select\n", arg);
			return SPEC_STORE_BYPASS_CMD_AUTO;
		}
	}

	return cmd;
}

static enum ssb_mitigation __init __ssb_select_mitigation(void)
{
	enum ssb_mitigation mode = SPEC_STORE_BYPASS_NONE;
	enum ssb_mitigation_cmd cmd;

	if (!boot_cpu_has(X86_FEATURE_SSBD))
		return mode;

	cmd = ssb_parse_cmdline();
	if (!boot_cpu_has_bug(X86_BUG_SPEC_STORE_BYPASS) &&
	    (cmd == SPEC_STORE_BYPASS_CMD_NONE ||
	     cmd == SPEC_STORE_BYPASS_CMD_AUTO))
		return mode;

	switch (cmd) {
	case SPEC_STORE_BYPASS_CMD_AUTO:
	case SPEC_STORE_BYPASS_CMD_SECCOMP:
		/*
		 * Choose prctl+seccomp as the default mode if seccomp is
		 * enabled.
		 */
		if (IS_ENABLED(CONFIG_SECCOMP))
			mode = SPEC_STORE_BYPASS_SECCOMP;
		else
			mode = SPEC_STORE_BYPASS_PRCTL;
		break;
	case SPEC_STORE_BYPASS_CMD_ON:
		mode = SPEC_STORE_BYPASS_DISABLE;
		break;
	case SPEC_STORE_BYPASS_CMD_PRCTL:
		mode = SPEC_STORE_BYPASS_PRCTL;
		break;
	case SPEC_STORE_BYPASS_CMD_NONE:
		break;
	}

	/*
	 * If SSBD is controlled by the SPEC_CTRL MSR, then set the proper
	 * bit in the mask to allow guests to use the mitigation even in the
	 * case where the host does not enable it.
	 */
	if (static_cpu_has(X86_FEATURE_SPEC_CTRL_SSBD) ||
	    static_cpu_has(X86_FEATURE_AMD_SSBD)) {
		x86_spec_ctrl_mask |= SPEC_CTRL_SSBD;
	}

	/*
	 * We have three CPU feature flags that are in play here:
	 *  - X86_BUG_SPEC_STORE_BYPASS - CPU is susceptible.
	 *  - X86_FEATURE_SSBD - CPU is able to turn off speculative store bypass
	 *  - X86_FEATURE_SPEC_STORE_BYPASS_DISABLE - engage the mitigation
	 */
	if (mode == SPEC_STORE_BYPASS_DISABLE) {
		setup_force_cpu_cap(X86_FEATURE_SPEC_STORE_BYPASS_DISABLE);
		/*
		 * Intel uses the SPEC CTRL MSR Bit(2) for this, while AMD may
		 * use a completely different MSR and bit dependent on family.
		 */
		if (!static_cpu_has(X86_FEATURE_SPEC_CTRL_SSBD) &&
		    !static_cpu_has(X86_FEATURE_AMD_SSBD)) {
			x86_amd_ssb_disable();
		} else {
			x86_spec_ctrl_base |= SPEC_CTRL_SSBD;
			wrmsrl(MSR_IA32_SPEC_CTRL, x86_spec_ctrl_base);
		}
	}

	return mode;
}

static void ssb_select_mitigation(void)
{
	ssb_mode = __ssb_select_mitigation();

	if (boot_cpu_has_bug(X86_BUG_SPEC_STORE_BYPASS))
		pr_info("%s\n", ssb_strings[ssb_mode]);
}

#undef pr_fmt
#define pr_fmt(fmt)     "Speculation prctl: " fmt

static void task_update_spec_tif(struct task_struct *tsk)
{
	/* Force the update of the real TIF bits */
	set_tsk_thread_flag(tsk, TIF_SPEC_FORCE_UPDATE);

	/*
	 * Immediately update the speculation control MSRs for the current
	 * task, but for a non-current task delay setting the CPU
	 * mitigation until it is scheduled next.
	 *
	 * This can only happen for SECCOMP mitigation. For PRCTL it's
	 * always the current task.
	 */
	if (tsk == current)
		speculation_ctrl_update_current();
}

static int ssb_prctl_set(struct task_struct *task, unsigned long ctrl)
{
	if (ssb_mode != SPEC_STORE_BYPASS_PRCTL &&
	    ssb_mode != SPEC_STORE_BYPASS_SECCOMP)
		return -ENXIO;

	switch (ctrl) {
	case PR_SPEC_ENABLE:
		/* If speculation is force disabled, enable is not allowed */
		if (task_spec_ssb_force_disable(task))
			return -EPERM;
		task_clear_spec_ssb_disable(task);
		task_update_spec_tif(task);
		break;
	case PR_SPEC_DISABLE:
		task_set_spec_ssb_disable(task);
		task_update_spec_tif(task);
		break;
	case PR_SPEC_FORCE_DISABLE:
		task_set_spec_ssb_disable(task);
		task_set_spec_ssb_force_disable(task);
		task_update_spec_tif(task);
		break;
	default:
		return -ERANGE;
	}
	return 0;
}

static int ib_prctl_set(struct task_struct *task, unsigned long ctrl)
{
	switch (ctrl) {
	case PR_SPEC_ENABLE:
		if (spectre_v2_user == SPECTRE_V2_USER_NONE)
			return 0;
		/*
		 * Indirect branch speculation is always disabled in strict
		 * mode.
		 */
		if (spectre_v2_user == SPECTRE_V2_USER_STRICT)
			return -EPERM;
		task_clear_spec_ib_disable(task);
		task_update_spec_tif(task);
		break;
	case PR_SPEC_DISABLE:
	case PR_SPEC_FORCE_DISABLE:
		/*
		 * Indirect branch speculation is always allowed when
		 * mitigation is force disabled.
		 */
		if (spectre_v2_user == SPECTRE_V2_USER_NONE)
			return -EPERM;
		if (spectre_v2_user == SPECTRE_V2_USER_STRICT)
			return 0;
		task_set_spec_ib_disable(task);
		if (ctrl == PR_SPEC_FORCE_DISABLE)
			task_set_spec_ib_force_disable(task);
		task_update_spec_tif(task);
		break;
	default:
		return -ERANGE;
	}
	return 0;
}

int arch_prctl_spec_ctrl_set(struct task_struct *task, unsigned long which,
			     unsigned long ctrl)
{
	switch (which) {
	case PR_SPEC_STORE_BYPASS:
		return ssb_prctl_set(task, ctrl);
	case PR_SPEC_INDIRECT_BRANCH:
		return ib_prctl_set(task, ctrl);
	default:
		return -ENODEV;
	}
}

#ifdef CONFIG_SECCOMP
void arch_seccomp_spec_mitigate(struct task_struct *task)
{
	if (ssb_mode == SPEC_STORE_BYPASS_SECCOMP)
		ssb_prctl_set(task, PR_SPEC_FORCE_DISABLE);
	if (spectre_v2_user == SPECTRE_V2_USER_SECCOMP)
		ib_prctl_set(task, PR_SPEC_FORCE_DISABLE);
}
#endif

static int ssb_prctl_get(struct task_struct *task)
{
	switch (ssb_mode) {
	case SPEC_STORE_BYPASS_DISABLE:
		return PR_SPEC_DISABLE;
	case SPEC_STORE_BYPASS_SECCOMP:
	case SPEC_STORE_BYPASS_PRCTL:
		if (task_spec_ssb_force_disable(task))
			return PR_SPEC_PRCTL | PR_SPEC_FORCE_DISABLE;
		if (task_spec_ssb_disable(task))
			return PR_SPEC_PRCTL | PR_SPEC_DISABLE;
		return PR_SPEC_PRCTL | PR_SPEC_ENABLE;
	default:
		if (boot_cpu_has_bug(X86_BUG_SPEC_STORE_BYPASS))
			return PR_SPEC_ENABLE;
		return PR_SPEC_NOT_AFFECTED;
	}
}

static int ib_prctl_get(struct task_struct *task)
{
	if (!boot_cpu_has_bug(X86_BUG_SPECTRE_V2))
		return PR_SPEC_NOT_AFFECTED;

	switch (spectre_v2_user) {
	case SPECTRE_V2_USER_NONE:
		return PR_SPEC_ENABLE;
	case SPECTRE_V2_USER_PRCTL:
	case SPECTRE_V2_USER_SECCOMP:
		if (task_spec_ib_force_disable(task))
			return PR_SPEC_PRCTL | PR_SPEC_FORCE_DISABLE;
		if (task_spec_ib_disable(task))
			return PR_SPEC_PRCTL | PR_SPEC_DISABLE;
		return PR_SPEC_PRCTL | PR_SPEC_ENABLE;
	case SPECTRE_V2_USER_STRICT:
		return PR_SPEC_DISABLE;
	default:
		return PR_SPEC_NOT_AFFECTED;
	}
}

int arch_prctl_spec_ctrl_get(struct task_struct *task, unsigned long which)
{
	switch (which) {
	case PR_SPEC_STORE_BYPASS:
		return ssb_prctl_get(task);
	case PR_SPEC_INDIRECT_BRANCH:
		return ib_prctl_get(task);
	default:
		return -ENODEV;
	}
}

void x86_spec_ctrl_setup_ap(void)
{
	if (boot_cpu_has(X86_FEATURE_MSR_SPEC_CTRL))
		wrmsrl(MSR_IA32_SPEC_CTRL, x86_spec_ctrl_base);

	if (ssb_mode == SPEC_STORE_BYPASS_DISABLE)
		x86_amd_ssb_disable();
}

bool itlb_multihit_kvm_mitigation;
EXPORT_SYMBOL_GPL(itlb_multihit_kvm_mitigation);

#undef pr_fmt
#define pr_fmt(fmt)	"L1TF: " fmt

/* Default mitigation for L1TF-affected CPUs */
enum l1tf_mitigations l1tf_mitigation __ro_after_init = L1TF_MITIGATION_FLUSH;
#if IS_ENABLED(CONFIG_KVM_INTEL)
EXPORT_SYMBOL_GPL(l1tf_mitigation);
#endif
enum vmx_l1d_flush_state l1tf_vmx_mitigation = VMENTER_L1D_FLUSH_AUTO;
EXPORT_SYMBOL_GPL(l1tf_vmx_mitigation);

/*
 * These CPUs all support 44bits physical address space internally in the
 * cache but CPUID can report a smaller number of physical address bits.
 *
 * The L1TF mitigation uses the top most address bit for the inversion of
 * non present PTEs. When the installed memory reaches into the top most
 * address bit due to memory holes, which has been observed on machines
 * which report 36bits physical address bits and have 32G RAM installed,
 * then the mitigation range check in l1tf_select_mitigation() triggers.
 * This is a false positive because the mitigation is still possible due to
 * the fact that the cache uses 44bit internally. Use the cache bits
 * instead of the reported physical bits and adjust them on the affected
 * machines to 44bit if the reported bits are less than 44.
 */
static void override_cache_bits(struct cpuinfo_x86 *c)
{
	if (c->x86 != 6)
		return;

	switch (c->x86_model) {
	case INTEL_FAM6_NEHALEM:
	case INTEL_FAM6_WESTMERE:
	case INTEL_FAM6_SANDYBRIDGE:
	case INTEL_FAM6_IVYBRIDGE:
	case INTEL_FAM6_HASWELL_CORE:
	case INTEL_FAM6_HASWELL_ULT:
	case INTEL_FAM6_HASWELL_GT3E:
	case INTEL_FAM6_BROADWELL_CORE:
	case INTEL_FAM6_BROADWELL_GT3E:
	case INTEL_FAM6_SKYLAKE_MOBILE:
	case INTEL_FAM6_SKYLAKE_DESKTOP:
	case INTEL_FAM6_KABYLAKE_MOBILE:
	case INTEL_FAM6_KABYLAKE_DESKTOP:
		if (c->x86_cache_bits < 44)
			c->x86_cache_bits = 44;
		break;
	}
}

static void __init l1tf_select_mitigation(void)
{
	u64 half_pa;

	if (!boot_cpu_has_bug(X86_BUG_L1TF))
		return;

	if (cpu_mitigations_off())
		l1tf_mitigation = L1TF_MITIGATION_OFF;
	else if (cpu_mitigations_auto_nosmt())
		l1tf_mitigation = L1TF_MITIGATION_FLUSH_NOSMT;

	override_cache_bits(&boot_cpu_data);

	switch (l1tf_mitigation) {
	case L1TF_MITIGATION_OFF:
	case L1TF_MITIGATION_FLUSH_NOWARN:
	case L1TF_MITIGATION_FLUSH:
		break;
	case L1TF_MITIGATION_FLUSH_NOSMT:
	case L1TF_MITIGATION_FULL:
		cpu_smt_disable(false);
		break;
	case L1TF_MITIGATION_FULL_FORCE:
		cpu_smt_disable(true);
		break;
	}

#if CONFIG_PGTABLE_LEVELS == 2
	pr_warn("Kernel not compiled for PAE. No mitigation for L1TF\n");
	return;
#endif

	half_pa = (u64)l1tf_pfn_limit() << PAGE_SHIFT;
	if (l1tf_mitigation != L1TF_MITIGATION_OFF &&
			e820__mapped_any(half_pa, ULLONG_MAX - half_pa, E820_TYPE_RAM)) {
		pr_warn("System has more than MAX_PA/2 memory. L1TF mitigation not effective.\n");
		pr_info("You may make it effective by booting the kernel with mem=%llu parameter.\n",
				half_pa);
		pr_info("However, doing so will make a part of your RAM unusable.\n");
		pr_info("Reading https://www.kernel.org/doc/html/latest/admin-guide/hw-vuln/l1tf.html might help you decide.\n");
		return;
	}

	setup_force_cpu_cap(X86_FEATURE_L1TF_PTEINV);
}

static int __init l1tf_cmdline(char *str)
{
	if (!boot_cpu_has_bug(X86_BUG_L1TF))
		return 0;

	if (!str)
		return -EINVAL;

	if (!strcmp(str, "off"))
		l1tf_mitigation = L1TF_MITIGATION_OFF;
	else if (!strcmp(str, "flush,nowarn"))
		l1tf_mitigation = L1TF_MITIGATION_FLUSH_NOWARN;
	else if (!strcmp(str, "flush"))
		l1tf_mitigation = L1TF_MITIGATION_FLUSH;
	else if (!strcmp(str, "flush,nosmt"))
		l1tf_mitigation = L1TF_MITIGATION_FLUSH_NOSMT;
	else if (!strcmp(str, "full"))
		l1tf_mitigation = L1TF_MITIGATION_FULL;
	else if (!strcmp(str, "full,force"))
		l1tf_mitigation = L1TF_MITIGATION_FULL_FORCE;

	return 0;
}
early_param("l1tf", l1tf_cmdline);

#undef pr_fmt
#define pr_fmt(fmt) fmt

#ifdef CONFIG_SYSFS

#define L1TF_DEFAULT_MSG "Mitigation: PTE Inversion"

#if IS_ENABLED(CONFIG_KVM_INTEL)
static const char * const l1tf_vmx_states[] = {
	[VMENTER_L1D_FLUSH_AUTO]		= "auto",
	[VMENTER_L1D_FLUSH_NEVER]		= "vulnerable",
	[VMENTER_L1D_FLUSH_COND]		= "conditional cache flushes",
	[VMENTER_L1D_FLUSH_ALWAYS]		= "cache flushes",
	[VMENTER_L1D_FLUSH_EPT_DISABLED]	= "EPT disabled",
	[VMENTER_L1D_FLUSH_NOT_REQUIRED]	= "flush not necessary"
};

static ssize_t l1tf_show_state(char *buf)
{
	if (l1tf_vmx_mitigation == VMENTER_L1D_FLUSH_AUTO)
		return sprintf(buf, "%s\n", L1TF_DEFAULT_MSG);

	if (l1tf_vmx_mitigation == VMENTER_L1D_FLUSH_EPT_DISABLED ||
	    (l1tf_vmx_mitigation == VMENTER_L1D_FLUSH_NEVER &&
	     sched_smt_active())) {
		return sprintf(buf, "%s; VMX: %s\n", L1TF_DEFAULT_MSG,
			       l1tf_vmx_states[l1tf_vmx_mitigation]);
	}

	return sprintf(buf, "%s; VMX: %s, SMT %s\n", L1TF_DEFAULT_MSG,
		       l1tf_vmx_states[l1tf_vmx_mitigation],
		       sched_smt_active() ? "vulnerable" : "disabled");
}

static ssize_t itlb_multihit_show_state(char *buf)
{
	if (itlb_multihit_kvm_mitigation)
		return sprintf(buf, "KVM: Mitigation: Split huge pages\n");
	else
		return sprintf(buf, "KVM: Vulnerable\n");
}
#else
static ssize_t l1tf_show_state(char *buf)
{
	return sprintf(buf, "%s\n", L1TF_DEFAULT_MSG);
}

static ssize_t itlb_multihit_show_state(char *buf)
{
	return sprintf(buf, "Processor vulnerable\n");
}
#endif

static ssize_t mds_show_state(char *buf)
{
	if (boot_cpu_has(X86_FEATURE_HYPERVISOR)) {
		return sprintf(buf, "%s; SMT Host state unknown\n",
			       mds_strings[mds_mitigation]);
	}

	if (boot_cpu_has(X86_BUG_MSBDS_ONLY)) {
		return sprintf(buf, "%s; SMT %s\n", mds_strings[mds_mitigation],
			       (mds_mitigation == MDS_MITIGATION_OFF ? "vulnerable" :
			        sched_smt_active() ? "mitigated" : "disabled"));
	}

	return sprintf(buf, "%s; SMT %s\n", mds_strings[mds_mitigation],
		       sched_smt_active() ? "vulnerable" : "disabled");
}

<<<<<<< HEAD
=======
static ssize_t tsx_async_abort_show_state(char *buf)
{
	if ((taa_mitigation == TAA_MITIGATION_TSX_DISABLED) ||
	    (taa_mitigation == TAA_MITIGATION_OFF))
		return sprintf(buf, "%s\n", taa_strings[taa_mitigation]);

	if (boot_cpu_has(X86_FEATURE_HYPERVISOR)) {
		return sprintf(buf, "%s; SMT Host state unknown\n",
			       taa_strings[taa_mitigation]);
	}

	return sprintf(buf, "%s; SMT %s\n", taa_strings[taa_mitigation],
		       sched_smt_active() ? "vulnerable" : "disabled");
}

>>>>>>> d526662b
static char *stibp_state(void)
{
	if (spectre_v2_enabled == SPECTRE_V2_IBRS_ENHANCED)
		return "";

	switch (spectre_v2_user) {
	case SPECTRE_V2_USER_NONE:
		return ", STIBP: disabled";
	case SPECTRE_V2_USER_STRICT:
		return ", STIBP: forced";
	case SPECTRE_V2_USER_PRCTL:
	case SPECTRE_V2_USER_SECCOMP:
		if (static_key_enabled(&switch_to_cond_stibp))
			return ", STIBP: conditional";
	}
	return "";
}

static char *ibpb_state(void)
{
	if (boot_cpu_has(X86_FEATURE_IBPB)) {
		if (static_key_enabled(&switch_mm_always_ibpb))
			return ", IBPB: always-on";
		if (static_key_enabled(&switch_mm_cond_ibpb))
			return ", IBPB: conditional";
		return ", IBPB: disabled";
	}
	return "";
}

static ssize_t cpu_show_common(struct device *dev, struct device_attribute *attr,
			       char *buf, unsigned int bug)
{
	if (!boot_cpu_has_bug(bug))
		return sprintf(buf, "Not affected\n");

	switch (bug) {
	case X86_BUG_CPU_MELTDOWN:
		if (boot_cpu_has(X86_FEATURE_PTI))
			return sprintf(buf, "Mitigation: PTI\n");

		break;

	case X86_BUG_SPECTRE_V1:
		return sprintf(buf, "%s\n", spectre_v1_strings[spectre_v1_mitigation]);

	case X86_BUG_SPECTRE_V2:
		return sprintf(buf, "%s%s%s%s%s%s\n", spectre_v2_strings[spectre_v2_enabled],
			       ibpb_state(),
			       boot_cpu_has(X86_FEATURE_USE_IBRS_FW) ? ", IBRS_FW" : "",
			       stibp_state(),
			       boot_cpu_has(X86_FEATURE_RSB_CTXSW) ? ", RSB filling" : "",
			       spectre_v2_module_string());

	case X86_BUG_SPEC_STORE_BYPASS:
		return sprintf(buf, "%s\n", ssb_strings[ssb_mode]);

	case X86_BUG_L1TF:
		if (boot_cpu_has(X86_FEATURE_L1TF_PTEINV))
			return l1tf_show_state(buf);
		break;

	case X86_BUG_MDS:
		return mds_show_state(buf);

<<<<<<< HEAD
=======
	case X86_BUG_TAA:
		return tsx_async_abort_show_state(buf);

	case X86_BUG_ITLB_MULTIHIT:
		return itlb_multihit_show_state(buf);

>>>>>>> d526662b
	default:
		break;
	}

	return sprintf(buf, "Vulnerable\n");
}

ssize_t cpu_show_meltdown(struct device *dev, struct device_attribute *attr, char *buf)
{
	return cpu_show_common(dev, attr, buf, X86_BUG_CPU_MELTDOWN);
}

ssize_t cpu_show_spectre_v1(struct device *dev, struct device_attribute *attr, char *buf)
{
	return cpu_show_common(dev, attr, buf, X86_BUG_SPECTRE_V1);
}

ssize_t cpu_show_spectre_v2(struct device *dev, struct device_attribute *attr, char *buf)
{
	return cpu_show_common(dev, attr, buf, X86_BUG_SPECTRE_V2);
}

ssize_t cpu_show_spec_store_bypass(struct device *dev, struct device_attribute *attr, char *buf)
{
	return cpu_show_common(dev, attr, buf, X86_BUG_SPEC_STORE_BYPASS);
}

ssize_t cpu_show_l1tf(struct device *dev, struct device_attribute *attr, char *buf)
{
	return cpu_show_common(dev, attr, buf, X86_BUG_L1TF);
}

ssize_t cpu_show_mds(struct device *dev, struct device_attribute *attr, char *buf)
{
	return cpu_show_common(dev, attr, buf, X86_BUG_MDS);
}
<<<<<<< HEAD
=======

ssize_t cpu_show_tsx_async_abort(struct device *dev, struct device_attribute *attr, char *buf)
{
	return cpu_show_common(dev, attr, buf, X86_BUG_TAA);
}

ssize_t cpu_show_itlb_multihit(struct device *dev, struct device_attribute *attr, char *buf)
{
	return cpu_show_common(dev, attr, buf, X86_BUG_ITLB_MULTIHIT);
}
>>>>>>> d526662b
#endif<|MERGE_RESOLUTION|>--- conflicted
+++ resolved
@@ -32,21 +32,15 @@
 #include <asm/intel-family.h>
 #include <asm/e820/api.h>
 
-<<<<<<< HEAD
-=======
 #include "cpu.h"
 
->>>>>>> d526662b
 static void __init spectre_v1_select_mitigation(void);
 static void __init spectre_v2_select_mitigation(void);
 static void __init ssb_select_mitigation(void);
 static void __init l1tf_select_mitigation(void);
 static void __init mds_select_mitigation(void);
-<<<<<<< HEAD
-=======
 static void __init mds_print_mitigation(void);
 static void __init taa_select_mitigation(void);
->>>>>>> d526662b
 
 /* The base value of the SPEC_CTRL MSR that always has to be preserved. */
 u64 x86_spec_ctrl_base;
@@ -113,8 +107,6 @@
 	ssb_select_mitigation();
 	l1tf_select_mitigation();
 	mds_select_mitigation();
-<<<<<<< HEAD
-=======
 	taa_select_mitigation();
 
 	/*
@@ -122,7 +114,6 @@
 	 * mitigation until after TAA mitigation selection is done.
 	 */
 	mds_print_mitigation();
->>>>>>> d526662b
 
 	arch_smt_update();
 
@@ -261,15 +252,12 @@
 		    (mds_nosmt || cpu_mitigations_auto_nosmt()))
 			cpu_smt_disable(false);
 	}
-<<<<<<< HEAD
-=======
 }
 
 static void __init mds_print_mitigation(void)
 {
 	if (!boot_cpu_has_bug(X86_BUG_MDS) || cpu_mitigations_off())
 		return;
->>>>>>> d526662b
 
 	pr_info("%s\n", mds_strings[mds_mitigation]);
 }
@@ -296,8 +284,6 @@
 early_param("mds", mds_cmdline);
 
 #undef pr_fmt
-<<<<<<< HEAD
-=======
 #define pr_fmt(fmt)	"TAA: " fmt
 
 /* Default mitigation for TAA-affected CPUs */
@@ -405,7 +391,6 @@
 early_param("tsx_async_abort", tsx_async_abort_parse_cmdline);
 
 #undef pr_fmt
->>>>>>> d526662b
 #define pr_fmt(fmt)     "Spectre V1 : " fmt
 
 enum spectre_v1_mitigation {
@@ -892,7 +877,6 @@
 
 /* Update the static key controlling the MDS CPU buffer clear in idle */
 static void update_mds_branch_idle(void)
-<<<<<<< HEAD
 {
 	/*
 	 * Enable the idle clearing if SMT is active on CPUs which are
@@ -912,29 +896,6 @@
 }
 
 #define MDS_MSG_SMT "MDS CPU bug present and SMT on, data leak possible. See https://www.kernel.org/doc/html/latest/admin-guide/hw-vuln/mds.html for more details.\n"
-
-void arch_smt_update(void)
-=======
->>>>>>> d526662b
-{
-	/*
-	 * Enable the idle clearing if SMT is active on CPUs which are
-	 * affected only by MSBDS and not any other MDS variant.
-	 *
-	 * The other variants cannot be mitigated when SMT is enabled, so
-	 * clearing the buffers on idle just to prevent the Store Buffer
-	 * repartitioning leak would be a window dressing exercise.
-	 */
-	if (!boot_cpu_has_bug(X86_BUG_MSBDS_ONLY))
-		return;
-
-	if (sched_smt_active())
-		static_branch_enable(&mds_idle_clear);
-	else
-		static_branch_disable(&mds_idle_clear);
-}
-
-#define MDS_MSG_SMT "MDS CPU bug present and SMT on, data leak possible. See https://www.kernel.org/doc/html/latest/admin-guide/hw-vuln/mds.html for more details.\n"
 #define TAA_MSG_SMT "TAA CPU bug present and SMT on, data leak possible. See https://www.kernel.org/doc/html/latest/admin-guide/hw-vuln/tsx_async_abort.html for more details.\n"
 
 void arch_smt_update(void)
@@ -964,8 +925,6 @@
 		break;
 	}
 
-<<<<<<< HEAD
-=======
 	switch (taa_mitigation) {
 	case TAA_MITIGATION_VERW:
 	case TAA_MITIGATION_UCODE_NEEDED:
@@ -977,7 +936,6 @@
 		break;
 	}
 
->>>>>>> d526662b
 	mutex_unlock(&spec_ctrl_mutex);
 }
 
@@ -1488,8 +1446,6 @@
 		       sched_smt_active() ? "vulnerable" : "disabled");
 }
 
-<<<<<<< HEAD
-=======
 static ssize_t tsx_async_abort_show_state(char *buf)
 {
 	if ((taa_mitigation == TAA_MITIGATION_TSX_DISABLED) ||
@@ -1505,7 +1461,6 @@
 		       sched_smt_active() ? "vulnerable" : "disabled");
 }
 
->>>>>>> d526662b
 static char *stibp_state(void)
 {
 	if (spectre_v2_enabled == SPECTRE_V2_IBRS_ENHANCED)
@@ -1571,15 +1526,12 @@
 	case X86_BUG_MDS:
 		return mds_show_state(buf);
 
-<<<<<<< HEAD
-=======
 	case X86_BUG_TAA:
 		return tsx_async_abort_show_state(buf);
 
 	case X86_BUG_ITLB_MULTIHIT:
 		return itlb_multihit_show_state(buf);
 
->>>>>>> d526662b
 	default:
 		break;
 	}
@@ -1616,8 +1568,6 @@
 {
 	return cpu_show_common(dev, attr, buf, X86_BUG_MDS);
 }
-<<<<<<< HEAD
-=======
 
 ssize_t cpu_show_tsx_async_abort(struct device *dev, struct device_attribute *attr, char *buf)
 {
@@ -1628,5 +1578,4 @@
 {
 	return cpu_show_common(dev, attr, buf, X86_BUG_ITLB_MULTIHIT);
 }
->>>>>>> d526662b
 #endif