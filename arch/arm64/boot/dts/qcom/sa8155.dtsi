--- conflicted
+++ resolved
@@ -508,13 +508,8 @@
 		      <0x17080000 0xE000>;
 		reg-names = "lpa_if", "lpass_tcsr";
 		interrupts = <GIC_SPI 267 0>;
-<<<<<<< HEAD
-		bit-clock-hz = <20000000>;
-		interrupt-interval-ms = <10>;
-=======
 		number-of-rate-detectors = <2>;
 		rate-detector-interfaces = <0 1>;
->>>>>>> 9528de5b
 
 		sdr0: qcom,hs0_i2s {
 			compatible = "qcom,hsi2s-interface";
@@ -529,14 +524,11 @@
 			iommus = <&apps_smmu 0x1B5C 0x0>;
 			qcom,smmu-s1-bypass;
 			qcom,iova-mapping = <0x0 0xFFFFFFFF>;
-<<<<<<< HEAD
-=======
 			bit-clock-hz = <12288000>;
 			data-buffer-ms = <10>;
 			bit-depth = <32>;
 			spkr-channel-count = <2>;
 			mic-channel-count = <2>;
->>>>>>> 9528de5b
 		};
 
 		sdr1: qcom,hs1_i2s {
@@ -552,14 +544,11 @@
 			iommus = <&apps_smmu 0x1B5D 0x0>;
 			qcom,smmu-s1-bypass;
 			qcom,iova-mapping = <0x0 0xFFFFFFFF>;
-<<<<<<< HEAD
-=======
 			bit-clock-hz = <12288000>;
 			data-buffer-ms = <10>;
 			bit-depth = <32>;
 			spkr-channel-count = <2>;
 			mic-channel-count = <2>;
->>>>>>> 9528de5b
 		};
 
 		sdr2: qcom,hs2_i2s {
@@ -575,14 +564,11 @@
 			iommus = <&apps_smmu 0x1B5E 0x0>;
 			qcom,smmu-s1-bypass;
 			qcom,iova-mapping = <0x0 0xFFFFFFFF>;
-<<<<<<< HEAD
-=======
 			bit-clock-hz = <12288000>;
 			data-buffer-ms = <10>;
 			bit-depth = <32>;
 			spkr-channel-count = <2>;
 			mic-channel-count = <2>;
->>>>>>> 9528de5b
 		};
 	};
 
