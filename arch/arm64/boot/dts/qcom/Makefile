--- conflicted
+++ resolved
@@ -356,10 +356,7 @@
 	sdxprairie-mtp-cpe.dtb \
 	sdxprairie-cdp-cpe.dtb \
 	sdxprairie-mtp-le-cpe.dtb \
-<<<<<<< HEAD
-=======
 	sdxprairie-v2-mtp-le-cpe.dtb \
->>>>>>> a28b6e0e
 	sdxprairie-cdp-256.dtb \
 	sdxprairie-mtp-256.dtb \
 	sdxprairie-mtp-aqc.dtb \
