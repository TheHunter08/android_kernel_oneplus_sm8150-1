/* Copyright (c) 2019, The Linux Foundation. All rights reserved.
 *
 * This program is free software; you can redistribute it and/or modify
 * it under the terms of the GNU General Public License version 2 and
 * only version 2 as published by the Free Software Foundation.
 *
 * This program is distributed in the hope that it will be useful,
 * but WITHOUT ANY WARRANTY; without even the implied warranty of
 * MERCHANTABILITY or FITNESS FOR A PARTICULAR PURPOSE.  See the
 * GNU General Public License for more details.
 */

#include <dt-bindings/gpio/gpio.h>
#include <dt-bindings/pinctrl/qcom,pmic-gpio.h>
#include <dt-bindings/iio/qcom,spmi-vadc.h>
#include <dt-bindings/input/input.h>
#include "atoll-audio-overlay.dtsi"
<<<<<<< HEAD
#include "atoll-camera-sensor-qrd.dtsi"
#include "atoll-sde-display.dtsi"
=======

#include "atoll-camera-sensor-qrd.dtsi"
#include "atoll-sde-display.dtsi"
#include "sdmmagpie-thermal-overlay.dtsi"
>>>>>>> d524a53d

&tlmm {
	fpc_reset_int: fpc_reset_int {
		fpc_reset_low: reset_low {
			mux {
				pins = "gpio91";
				function = "gpio";
			};
			config {
				pins = "gpio91";
				drive-strength = <2>;
				bias-disable;
				output-low;
			};
		};

		fpc_reset_high: reset_high {
			mux {
				pins = "gpio91";
				function = "gpio";
			};
			config {
				pins = "gpio91";
				drive-strength = <2>;
				bias-disable;
				output-high;
			};
		};

		fpc_int_low: int_low {
			mux {
				pins = "gpio90";
				function = "gpio";
			};
			config {
				pins = "gpio90";
				drive-strength = <2>;
				bias-pull-down;
				input-enable;
			};
		};
	};
};

&soc {
	qrd_batterydata: qcom,battery-data {
		qcom,batt-id-range-pct = <15>;
		#include "qg-batterydata-atl466271_3300mAh.dtsi"
	};

	fingerprint: fpc1020 {
		compatible = "fpc,fpc1020";
		interrupt-parent = <&tlmm>;
		interrupts = <90 0>;
		fpc,gpio_rst = <&tlmm 91 0>;
		fpc,gpio_irq = <&tlmm 90 0>;
		vcc_spi-supply = <&pm6150_l10>;
		vdd_io-supply  = <&pm6150_l10>;
		vdd_ana-supply = <&pm6150_l10>;
		fpc,enable-on-boot;
		pinctrl-names = "fpc1020_reset_reset",
				"fpc1020_reset_active",
				"fpc1020_irq_active";
		pinctrl-0 = <&fpc_reset_low>;
		pinctrl-1 = <&fpc_reset_high>;
		pinctrl-2 = <&fpc_int_low>;
	};
};

&pm6150a_amoled {
	status = "ok";
};

&pm6150_qg {
	qcom,battery-data = <&qrd_batterydata>;
	qcom,qg-iterm-ma = <100>;
	qcom,hold-soc-while-full;
	qcom,linearize-soc;
	qcom,cl-feedback-on;
};

&pm6150_charger {
	io-channels = <&pm6150_vadc ADC_USB_IN_V_16>,
		      <&pm6150_vadc ADC_USB_IN_I>,
		      <&pm6150_vadc ADC_CHG_TEMP>,
		      <&pm6150_vadc ADC_DIE_TEMP>,
		      <&pm6150_vadc ADC_AMUX_THM3_PU2>,
		      <&pm6150_vadc ADC_SBUx>,
		      <&pm6150_vadc ADC_VPH_PWR>;
	io-channel-names = "usb_in_voltage",
			   "usb_in_current",
			   "chg_temp",
			   "die_temp",
			   "conn_temp",
			   "sbux_res",
			   "vph_voltage";
	qcom,battery-data = <&qrd_batterydata>;
	qcom,auto-recharge-soc = <98>;
	qcom,step-charging-enable;
	qcom,sw-jeita-enable;
	qcom,fcc-stepping-enable;
	qcom,suspend-input-on-debug-batt;
	qcom,sec-charger-config = <3>;
	qcom,thermal-mitigation = <4200000 3500000 3000000
			2500000 2000000 1500000 1000000 500000>;
	dpdm-supply = <&qusb_phy0>;
	qcom,charger-temp-max = <800>;
	qcom,smb-temp-max = <800>;
<<<<<<< HEAD
=======
	qcom,disable-sw-thermal-regulation;
>>>>>>> d524a53d
};

&usb0 {
	extcon = <&pm6150_pdphy>, <&pm6150_charger>, <&eud>;
};

&usb_qmp_dp_phy {
	extcon = <&pm6150_pdphy>;
};

&pm6150l_gpios {
	key_vol_up {
		key_vol_up_default: key_vol_up_default {
			pins = "gpio2";
			function = "normal";
			input-enable;
			bias-pull-up;
			power-source = <0>;
		};
	};
};

&soc {
	gpio_keys {
		compatible = "gpio-keys";
		label = "gpio-keys";

		pinctrl-names = "default";
		pinctrl-0 = <&key_vol_up_default>;

		vol_up {
			label = "volume_up";
			gpios = <&pm6150l_gpios 2 GPIO_ACTIVE_LOW>;
			linux,input-type = <1>;
			linux,code = <KEY_VOLUMEUP>;
			linux,can-disable;
			debounce-interval = <15>;
			gpio-key,wakeup;
		};

	};
};

&qupv3_se7_i2c {
	status = "ok";

	synaptics_tcm@20 {
		compatible = "synaptics,tcm-i2c";
		reg = <0x20>;
		interrupt-parent = <&tlmm>;
		interrupts = <9 0x2008>;
		pinctrl-names = "pmx_ts_active","pmx_ts_suspend",
			"pmx_ts_release";
		pinctrl-0 = <&ts_active>;
		pinctrl-1 = <&ts_int_suspend &ts_reset_suspend>;
		pinctrl-2 = <&ts_release>;
		vdd-supply = <&pm6150_l10>;
		avdd-supply = <&pm6150l_l7>;
		synaptics,pwr-reg-name = "avdd";
		synaptics,bus-reg-name = "vdd";
		synaptics,irq-gpio = <&tlmm 9 0x2008>;
		synaptics,irq-on-state = <0>;
		synaptics,reset-gpio = <&tlmm 8 0x00>;
		synaptics,reset-on-state = <0>;
		synaptics,reset-active-ms = <20>;
		synaptics,reset-delay-ms = <200>;
		synaptics,power-delay-ms = <200>;
		synaptics,ubl-i2c-addr = <0x20>;
	};
};

&ufsphy_mem {
	compatible = "qcom,ufs-phy-qmp-v3";

	vdda-phy-supply = <&pm6150_l4>; /* 0.9v */
	vdda-pll-supply = <&pm6150l_l3>; /* 1.2v */
	vdda-phy-max-microamp = <62900>;
	vdda-pll-max-microamp = <18300>;

	status = "ok";
};

&ufshc_mem {
	vdd-hba-supply = <&ufs_phy_gdsc>;
	vdd-hba-fixed-regulator;
	vcc-supply = <&pm6150_l19>;
	vcc-voltage-level = <2960000 2960000>;
	vcc-max-microamp = <600000>;
	vccq2-supply = <&pm6150_l12>;
	vccq2-voltage-level = <1750000 1950000>;
	vccq2-max-microamp = <600000>;

	qcom,vddp-ref-clk-supply = <&pm6150l_l3>; /* PX10 */
	qcom,vddp-ref-clk-max-microamp = <100>;

	status = "ok";
};

&sdhc_1 {
	vdd-supply = <&pm6150_l19>;
	qcom,vdd-voltage-level = <2960000 2960000>;
	qcom,vdd-current-level = <0 570000>;

	vdd-io-supply = <&pm6150_l12>;
	qcom,vdd-io-always-on;
	qcom,vdd-io-lpm-sup;
	qcom,vdd-io-voltage-level = <1800000 1800000>;
	qcom,vdd-io-current-level = <0 325000>;

	pinctrl-names = "active", "sleep";
	pinctrl-0 = <&sdc1_clk_on &sdc1_cmd_on &sdc1_data_on &sdc1_rclk_on>;
	pinctrl-1 = <&sdc1_clk_off &sdc1_cmd_off &sdc1_data_off &sdc1_rclk_off>;

	status = "ok";
};

&sdhc_2 {
	vdd-supply = <&pm6150l_l9>;
	qcom,vdd-voltage-level = <2960000 2960000>;
	qcom,vdd-current-level = <0 800000>;

	vdd-io-supply = <&pm6150l_l6>;
	qcom,vdd-io-voltage-level = <1800000 2950000>;
	qcom,vdd-io-current-level = <0 22000>;

	pinctrl-names = "active", "sleep";
	pinctrl-0 = <&sdc2_clk_on  &sdc2_cmd_on &sdc2_data_on &sdc2_cd_on>;
	pinctrl-1 = <&sdc2_clk_off &sdc2_cmd_off &sdc2_data_off &sdc2_cd_off>;

<<<<<<< HEAD
	cd-gpios = <&tlmm 69 GPIO_ACTIVE_LOW>;
=======
	cd-gpios = <&tlmm 69 GPIO_ACTIVE_HIGH>;
>>>>>>> d524a53d

	status = "ok";
};

&atoll_snd {
	qcom,model = "atoll-qrd-snd-card";
	qcom,audio-routing =
		"AMIC1", "MIC BIAS1",
		"MIC BIAS1", "Analog Mic1",
		"AMIC2", "MIC BIAS2",
		"MIC BIAS2", "Analog Mic2",
		"AMIC3", "MIC BIAS3",
		"MIC BIAS3", "Analog Mic3",
		"AMIC4", "MIC BIAS1",
		"MIC BIAS1", "Analog Mic4",
		"TX DMIC0", "MIC BIAS1",
		"MIC BIAS1", "Digital Mic0",
		"TX DMIC1", "MIC BIAS1",
		"MIC BIAS1", "Digital Mic1",
		"TX DMIC2", "MIC BIAS3",
		"MIC BIAS3", "Digital Mic2",
		"TX DMIC3", "MIC BIAS3",
		"MIC BIAS3", "Digital Mic3",
		"TX DMIC4", "MIC BIAS4",
		"MIC BIAS4", "Digital Mic4",
		"IN1_HPHL", "HPHL_OUT",
		"IN2_HPHR", "HPHR_OUT",
		"IN3_AUX", "AUX_OUT",
		"TX SWR_ADC0", "ADC1_OUTPUT",
		"TX SWR_ADC1", "ADC2_OUTPUT",
		"TX SWR_ADC2", "ADC3_OUTPUT",
		"TX SWR_ADC3", "ADC4_OUTPUT",
		"TX SWR_DMIC0", "DMIC1_OUTPUT",
		"TX SWR_DMIC1", "DMIC2_OUTPUT",
		"TX SWR_DMIC2", "DMIC3_OUTPUT",
		"TX SWR_DMIC3", "DMIC4_OUTPUT",
		"TX SWR_DMIC4", "DMIC5_OUTPUT",
		"TX SWR_DMIC5", "DMIC6_OUTPUT",
		"TX SWR_DMIC6", "DMIC7_OUTPUT",
		"TX SWR_DMIC7", "DMIC8_OUTPUT",
		"WSA SRC0_INP", "SRC0",
		"WSA_TX DEC0_INP", "TX DEC0 MUX",
		"WSA_TX DEC1_INP", "TX DEC1 MUX",
		"RX_TX DEC0_INP", "TX DEC0 MUX",
		"RX_TX DEC1_INP", "TX DEC1 MUX",
		"RX_TX DEC2_INP", "TX DEC2 MUX",
		"RX_TX DEC3_INP", "TX DEC3 MUX",
		"SpkrLeft IN", "WSA_SPK1 OUT",
		"SpkrRight IN", "WSA_SPK2 OUT",
		"VA MIC BIAS3", "Digital Mic0",
		"VA MIC BIAS3", "Digital Mic1",
		"VA MIC BIAS1", "Digital Mic2",
		"VA MIC BIAS1", "Digital Mic3",
		"VA MIC BIAS4", "Digital Mic4",
		"VA MIC BIAS4", "Digital Mic5",
		"VA DMIC0", "VA MIC BIAS3",
		"VA DMIC1", "VA MIC BIAS3",
		"VA DMIC2", "VA MIC BIAS1",
		"VA DMIC3", "VA MIC BIAS1",
		"VA DMIC4", "VA MIC BIAS4",
		"VA DMIC5", "VA MIC BIAS4",
		"VA SWR_ADC0", "VA_SWR_CLK",
		"VA SWR_ADC1", "VA_SWR_CLK",
		"VA SWR_ADC2", "VA_SWR_CLK",
		"VA SWR_ADC3", "VA_SWR_CLK",
		"VA SWR_MIC0", "VA_SWR_CLK",
		"VA SWR_MIC1", "VA_SWR_CLK",
		"VA SWR_MIC2", "VA_SWR_CLK",
		"VA SWR_MIC3", "VA_SWR_CLK",
		"VA SWR_MIC4", "VA_SWR_CLK",
		"VA SWR_MIC5", "VA_SWR_CLK",
		"VA SWR_MIC6", "VA_SWR_CLK",
		"VA SWR_MIC7", "VA_SWR_CLK",
		"VA SWR_ADC0", "ADC1_OUTPUT",
		"VA SWR_ADC1", "ADC2_OUTPUT",
		"VA SWR_ADC2", "ADC3_OUTPUT",
		"VA SWR_ADC3", "ADC4_OUTPUT",
		"VA SWR_MIC0", "DMIC1_OUTPUT",
		"VA SWR_MIC1", "DMIC2_OUTPUT",
		"VA SWR_MIC2", "DMIC3_OUTPUT",
		"VA SWR_MIC3", "DMIC4_OUTPUT",
		"VA SWR_MIC4", "DMIC5_OUTPUT",
		"VA SWR_MIC5", "DMIC6_OUTPUT",
		"VA SWR_MIC6", "DMIC7_OUTPUT",
		"VA SWR_MIC7", "DMIC8_OUTPUT";
	qcom,wsa-max-devs = <1>;
	qcom,wsa-devs = <&wsa881x_0211>, <&wsa881x_0213>;
	qcom,wsa-aux-dev-prefix = "SpkrLeft", "SpkrLeft";
};

&qupv3_se0_i2c {
	status = "ok";
	qcom,clk-freq-out = <1000000>;
	#address-cells = <1>;
	#size-cells = <0>;
	nq@28 {
		compatible = "qcom,nq-nci";
		reg = <0x28>;
		qcom,nq-irq = <&tlmm 37 0x00>;
		qcom,nq-ven = <&tlmm 12 0x00>;
		qcom,nq-firm = <&tlmm 36 0x00>;
		qcom,nq-clkreq = <&tlmm 31 0x00>;
		interrupt-parent = <&tlmm>;
		interrupts = <37 0>;
		interrupt-names = "nfc_irq";
		pinctrl-names = "nfc_active", "nfc_suspend";
		pinctrl-0 = <&nfc_int_active &nfc_enable_active
				&nfc_clk_req_active>;
		pinctrl-1 = <&nfc_int_suspend &nfc_enable_suspend
				&nfc_clk_req_suspend>;
	};
};

&dsi_rm69299_visionox_amoled_video {
	qcom,panel-supply-entries = <&dsi_panel_pwr_supply_labibb_amoled>;
	qcom,mdss-dsi-bl-pmic-control-type = "bl_ctrl_dcs";
	qcom,mdss-dsi-bl-min-level = <1>;
	qcom,mdss-dsi-bl-max-level = <255>;
	qcom,platform-te-gpio = <&tlmm 10 0>;
	qcom,platform-reset-gpio = <&pm6150l_gpios 3 0>;
};

&dsi_rm69299_visionox_amoled_vid_display {
	qcom,dsi-display-active;
};<|MERGE_RESOLUTION|>--- conflicted
+++ resolved
@@ -15,15 +15,10 @@
 #include <dt-bindings/iio/qcom,spmi-vadc.h>
 #include <dt-bindings/input/input.h>
 #include "atoll-audio-overlay.dtsi"
-<<<<<<< HEAD
-#include "atoll-camera-sensor-qrd.dtsi"
-#include "atoll-sde-display.dtsi"
-=======
 
 #include "atoll-camera-sensor-qrd.dtsi"
 #include "atoll-sde-display.dtsi"
 #include "sdmmagpie-thermal-overlay.dtsi"
->>>>>>> d524a53d
 
 &tlmm {
 	fpc_reset_int: fpc_reset_int {
@@ -132,10 +127,7 @@
 	dpdm-supply = <&qusb_phy0>;
 	qcom,charger-temp-max = <800>;
 	qcom,smb-temp-max = <800>;
-<<<<<<< HEAD
-=======
 	qcom,disable-sw-thermal-regulation;
->>>>>>> d524a53d
 };
 
 &usb0 {
@@ -265,11 +257,7 @@
 	pinctrl-0 = <&sdc2_clk_on  &sdc2_cmd_on &sdc2_data_on &sdc2_cd_on>;
 	pinctrl-1 = <&sdc2_clk_off &sdc2_cmd_off &sdc2_data_off &sdc2_cd_off>;
 
-<<<<<<< HEAD
-	cd-gpios = <&tlmm 69 GPIO_ACTIVE_LOW>;
-=======
 	cd-gpios = <&tlmm 69 GPIO_ACTIVE_HIGH>;
->>>>>>> d524a53d
 
 	status = "ok";
 };
