--- conflicted
+++ resolved
@@ -265,21 +265,13 @@
 		quat_tdm_sclk_sleep: quat_tdm_sclk_sleep {
 			mux {
 				pins = "gpio23";
-<<<<<<< HEAD
-				function = "func3";
-=======
-				function = "gpio";
->>>>>>> 9528de5b
+				function = "gpio";
 			};
 
 			config {
 				pins = "gpio23";
 				drive-strength = <2>;
-<<<<<<< HEAD
-				bias-disable;
-=======
-				bias-pull-down;
->>>>>>> 9528de5b
+				bias-pull-down;
 			};
 		};
 
@@ -299,21 +291,13 @@
 		quat_tdm_ws_sleep: quat_tdm_ws_sleep {
 			mux {
 				pins = "gpio24";
-<<<<<<< HEAD
-				function = "func1";
-=======
-				function = "gpio";
->>>>>>> 9528de5b
+				function = "gpio";
 			};
 
 			config {
 				pins = "gpio24";
 				drive-strength = <2>;
-<<<<<<< HEAD
-				bias-disable;
-=======
-				bias-pull-down;
->>>>>>> 9528de5b
+				bias-pull-down;
 			};
 		};
 
@@ -333,21 +317,13 @@
 		quat_tdm_data1_sleep: quat_tdm_data1_sleep {
 			mux {
 				pins = "gpio26";
-<<<<<<< HEAD
-				function = "func2";
-=======
-				function = "gpio";
->>>>>>> 9528de5b
+				function = "gpio";
 			};
 
 			config {
 				pins = "gpio26";
 				drive-strength = <2>;
-<<<<<<< HEAD
-				bias-disable;
-=======
-				bias-pull-down;
->>>>>>> 9528de5b
+				bias-pull-down;
 			};
 		};
 
@@ -367,11 +343,7 @@
 		quat_tdm_data0_sleep: quat_tdm_data0_sleep {
 			mux {
 				pins = "gpio25";
-<<<<<<< HEAD
-				function = "func1";
-=======
-				function = "gpio";
->>>>>>> 9528de5b
+				function = "gpio";
 			};
 
 			config {
@@ -397,11 +369,7 @@
 		quin_tdm_sclk_sleep: quin_tdm_sclk_sleep {
 			mux {
 				pins = "gpio18";
-<<<<<<< HEAD
-				function = "func3";
-=======
-				function = "gpio";
->>>>>>> 9528de5b
+				function = "gpio";
 			};
 
 			config {
@@ -427,11 +395,7 @@
 		quin_tdm_data0_sleep: quin_tdm_data0_sleep {
 			mux {
 				pins = "gpio20";
-<<<<<<< HEAD
-				function = "func3";
-=======
-				function = "gpio";
->>>>>>> 9528de5b
+				function = "gpio";
 			};
 
 			config {
@@ -457,11 +421,7 @@
 		quin_tdm_ws_sleep: quin_tdm_ws_sleep {
 			mux {
 				pins = "gpio21";
-<<<<<<< HEAD
-				function = "func3";
-=======
-				function = "gpio";
->>>>>>> 9528de5b
+				function = "gpio";
 			};
 
 			config {
@@ -487,21 +447,13 @@
 		quin_tdm_data1_sleep: quin_tdm_data1_sleep {
 			mux {
 				pins = "gpio22";
-<<<<<<< HEAD
-				function = "func3";
-=======
-				function = "gpio";
->>>>>>> 9528de5b
+				function = "gpio";
 			};
 
 			config {
 				pins = "gpio22";
 				drive-strength = <2>;
-<<<<<<< HEAD
-				bias-disable;
-=======
-				bias-pull-down;
->>>>>>> 9528de5b
+				bias-pull-down;
 			};
 		};
 
