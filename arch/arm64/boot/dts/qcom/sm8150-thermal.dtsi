--- conflicted
+++ resolved
@@ -493,71 +493,6 @@
 		};
 	};
 
-<<<<<<< HEAD
-	cpu-1-4-lowf {
-		polling-delay-passive = <0>;
-		polling-delay = <0>;
-		thermal-sensors = <&tsens0 11>;
-		thermal-governor = "low_limits_floor";
-		tracks-low;
-		trips {
-			cpu14_trip: cpu14-trip {
-				temperature = <5000>;
-				hysteresis = <5000>;
-				type = "passive";
-			};
-		};
-		cooling-maps {
-			cpu0_cdev {
-				trip = <&cpu14_trip>;
-				cooling-device = <&CPU0 1 1>;
-			};
-			cpu1_cdev {
-				trip = <&cpu14_trip>;
-				cooling-device = <&CPU4 5 5>;
-			};
-			cx_vdd_cdev {
-				trip = <&cpu14_trip>;
-				cooling-device = <&cx_cdev 0 0>;
-			};
-			mx_vdd_cdev {
-				trip = <&cpu14_trip>;
-				cooling-device = <&mx_cdev 0 0>;
-			};
-			ebi_vdd_cdev {
-				trip = <&cpu14_trip>;
-				cooling-device = <&ebi_cdev 0 0>;
-			};
-			mmcx_vdd_cdev {
-				trip = <&cpu14_trip>;
-				cooling-device = <&mm_cx_cdev 0 0>;
-			};
-			modem_vdd_cdev {
-				trip = <&cpu14_trip>;
-				cooling-device = <&modem_vdd 0 0>;
-			};
-			adsp_vdd_cdev {
-				trip = <&cpu14_trip>;
-				cooling-device = <&adsp_vdd 0 0>;
-			};
-			cdsp_vdd_cdev {
-				trip = <&cpu14_trip>;
-				cooling-device = <&cdsp_vdd 0 0>;
-			};
-			slpi_vdd_cdev {
-				trip = <&cpu14_trip>;
-				cooling-device = <&slpi_vdd 0 0>;
-			};
-			gpu_vdd_cdev {
-				trip = <&cpu14_trip>;
-				cooling-device = <&msm_gpu (THERMAL_MAX_LIMIT-2)
-							(THERMAL_MAX_LIMIT-2)>;
-			};
-		};
-	};
-
-=======
->>>>>>> e0615925
 	cpu-1-7-lowf {
 		polling-delay-passive = <0>;
 		polling-delay = <0>;
@@ -598,11 +533,7 @@
 			};
 			modem_vdd_cdev {
 				trip = <&cpu17_trip>;
-<<<<<<< HEAD
-				cooling-device = <&modem_vdd 0 0>;
-=======
 				cooling-device = <&modem0_vdd 0 0>;
->>>>>>> e0615925
 			};
 			adsp_vdd_cdev {
 				trip = <&cpu17_trip>;
@@ -664,11 +595,7 @@
 			};
 			modem_vdd_cdev {
 				trip = <&gpuss0_trip>;
-<<<<<<< HEAD
-				cooling-device = <&modem_vdd 0 0>;
-=======
 				cooling-device = <&modem0_vdd 0 0>;
->>>>>>> e0615925
 			};
 			adsp_vdd_cdev {
 				trip = <&gpuss0_trip>;
@@ -730,11 +657,7 @@
 			};
 			modem_vdd_cdev {
 				trip = <&camera_trip>;
-<<<<<<< HEAD
-				cooling-device = <&modem_vdd 0 0>;
-=======
 				cooling-device = <&modem0_vdd 0 0>;
->>>>>>> e0615925
 			};
 			adsp_vdd_cdev {
 				trip = <&camera_trip>;
