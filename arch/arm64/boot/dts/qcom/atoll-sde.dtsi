--- conflicted
+++ resolved
@@ -513,12 +513,8 @@
 
 		qcom,max-pclk-frequency-khz = <675000>;
 		qcom,max-hdisplay = <2560>;
-<<<<<<< HEAD
-		qcom,max-vdisplay = <1440>;
-=======
 		qcom,max-vdisplay = <1600>;
 		qcom,no-mst-encoder;
->>>>>>> a28b6e0e
 
 	clocks =	<&clock_dispcc DISP_CC_MDSS_DP_AUX_CLK>,
 			<&clock_gcc GCC_USB3_PRIM_PHY_PIPE_CLK>,
