/* Copyright (c) 2019, The Linux Foundation.All rights reserved.
 *
 * This program is free software; you can redistribute it and/or modify
 * it under the terms of the GNU General Public License version 2 and
 * only version 2 as published by the Free Software Foundation.
 *
 * This program is distributed in the hope that it will be useful,
 * but WITHOUT ANY WARRANTY; without even the implied warranty of
 * MERCHANTABILITY or FITNESS FOR A PARTICULAR PURPOSE.  See the
 * GNU General Public License for more details.
 */

#include "skeleton64.dtsi"
#include <dt-bindings/clock/qcom,aop-qmp.h>
#include <dt-bindings/clock/qcom,camcc-atoll.h>
#include <dt-bindings/clock/qcom,cpucc-sm8150.h>
#include <dt-bindings/clock/qcom,dispcc-atoll.h>
#include <dt-bindings/clock/qcom,gcc-atoll.h>
#include <dt-bindings/clock/qcom,gpucc-sdmmagpie.h>
#include <dt-bindings/clock/qcom,npucc-atoll.h>
#include <dt-bindings/clock/qcom,rpmh.h>
#include <dt-bindings/regulator/qcom,rpmh-regulator.h>
#include <dt-bindings/clock/qcom,videocc-atoll.h>
#include <dt-bindings/clock/qcom,cpucc-sm8150.h>
#include <dt-bindings/interrupt-controller/arm-gic.h>
#include <dt-bindings/msm/msm-bus-ids.h>
#include <dt-bindings/regulator/qcom,rpm-smd-regulator.h>
#include <dt-bindings/soc/qcom,tcs-mbox.h>

#define MHZ_TO_MBPS(mhz, w) ((mhz * 1000000 * w) / (1024 * 1024))
#define BW_OPP_ENTRY(mhz, w) opp-mhz {opp-hz = /bits/ 64 <MHZ_TO_MBPS(mhz, w)>;}
/ {
	model = "Qualcomm Technologies, Inc. ATOLL";
	compatible = "qcom,atoll";
	qcom,msm-name = "ATOLL";
	qcom,msm-id = <407 0x0>;
	interrupt-parent = <&pdc>;

	aliases {
		serial0 = &qupv3_se8_2uart;
		sdhc1 = &sdhc_1; /* eMMC */
		sdhc2 = &sdhc_2; /* SD Card */
		ufshc1 = &ufshc_mem; /* Embedded UFS slot */
		swr0 = &swr0;
		swr1 = &swr1;
		swr2 = &swr2;
	};

	cpus {
		#address-cells = <2>;
		#size-cells = <0>;

		CPU0: cpu@0 {
			device_type = "cpu";
			compatible = "arm,armv8";
			reg = <0x0 0x0>;
			enable-method = "psci";
			capacity-dmips-mhz = <1024>;
			sched-energy-costs = <&CPU_COST_0 &CLUSTER_COST_0>;
			d-cache-size = <0x8000>;
			i-cache-size = <0x8000>;
			next-level-cache = <&L2_0>;
			qcom,lmh-dcvs = <&lmh_dcvs0>;
			#cooling-cells = <2>;
			L2_0: l2-cache {
			      compatible = "arm,arch-cache";
			      cache-size = <0x10000>;
			      cache-level = <2>;
			      next-level-cache = <&L3_0>;

				L3_0: l3-cache {
				      compatible = "arm,arch-cache";
				      cache-size = <0x100000>;
				      cache-level = <3>;
				};
			};

			L1_I_0: l1-icache {
				compatible = "arm,arch-cache";
				qcom,dump-size = <0x10800>;
			};

			L1_D_0: l1-dcache {
				compatible = "arm,arch-cache";
				qcom,dump-size = <0x9000>;
			};

			L2_TLB_0: l2-tlb {
				qcom,dump-size = <0x5a00>;
			};
		};

		CPU1: cpu@100 {
			device_type = "cpu";
			compatible = "arm,armv8";
			reg = <0x0 0x100>;
			enable-method = "psci";
			capacity-dmips-mhz = <1024>;
			sched-energy-costs = <&CPU_COST_0 &CLUSTER_COST_0>;
			d-cache-size = <0x8000>;
			i-cache-size = <0x8000>;
			next-level-cache = <&L2_100>;
			qcom,lmh-dcvs = <&lmh_dcvs0>;
			#cooling-cells = <2>;
			L2_100: l2-cache {
			      compatible = "arm,arch-cache";
			      cache-size = <0x10000>;
			      cache-level = <2>;
			      next-level-cache = <&L3_0>;
			};

			L1_I_100: l1-icache {
				compatible = "arm,arch-cache";
				qcom,dump-size = <0x10800>;
			};

			L1_D_100: l1-dcache {
				compatible = "arm,arch-cache";
				qcom,dump-size = <0x9000>;
			};

			L2_TLB_100: l2-tlb {
				qcom,dump-size = <0x5a00>;
			};
		};


		CPU2: cpu@200 {
			device_type = "cpu";
			compatible = "arm,armv8";
			reg = <0x0 0x200>;
			enable-method = "psci";
			capacity-dmips-mhz = <1024>;
			sched-energy-costs = <&CPU_COST_0 &CLUSTER_COST_0>;
			d-cache-size = <0x8000>;
			i-cache-size = <0x8000>;
			next-level-cache = <&L2_200>;
			qcom,lmh-dcvs = <&lmh_dcvs0>;
			#cooling-cells = <2>;
			L2_200: l2-cache {
			      compatible = "arm,arch-cache";
			      cache-size = <0x10000>;
			      cache-level = <2>;
			      next-level-cache = <&L3_0>;
			};

			L1_I_200: l1-icache {
				compatible = "arm,arch-cache";
				qcom,dump-size = <0x10800>;
			};

			L1_D_200: l1-dcache {
				compatible = "arm,arch-cache";
				qcom,dump-size = <0x9000>;
			};

			L2_TLB_200: l2-tlb {
				qcom,dump-size = <0x5a00>;
			};
		};

		CPU3: cpu@300 {
			device_type = "cpu";
			compatible = "arm,armv8";
			reg = <0x0 0x300>;
			enable-method = "psci";
			capacity-dmips-mhz = <1024>;
			sched-energy-costs = <&CPU_COST_0 &CLUSTER_COST_0>;
			d-cache-size = <0x8000>;
			i-cache-size = <0x8000>;
			next-level-cache = <&L2_300>;
			qcom,lmh-dcvs = <&lmh_dcvs0>;
			#cooling-cells = <2>;
			L2_300: l2-cache {
			      compatible = "arm,arch-cache";
			      cache-size = <0x10000>;
			      cache-level = <2>;
			      next-level-cache = <&L3_0>;
			};

			L1_I_300: l1-icache {
				compatible = "arm,arch-cache";
				qcom,dump-size = <0x10800>;
			};

			L1_D_300: l1-dcache {
				compatible = "arm,arch-cache";
				qcom,dump-size = <0x9000>;
			};

			L2_TLB_300: l2-tlb {
				qcom,dump-size = <0x5a00>;
			};
		};

		CPU4: cpu@400 {
			device_type = "cpu";
			compatible = "arm,armv8";
			reg = <0x0 0x400>;
			enable-method = "psci";
			capacity-dmips-mhz = <1024>;
			sched-energy-costs = <&CPU_COST_0 &CLUSTER_COST_0>;
			d-cache-size = <0x8000>;
			i-cache-size = <0x8000>;
			next-level-cache = <&L2_400>;
			qcom,lmh-dcvs = <&lmh_dcvs0>;
			#cooling-cells = <2>;
			L2_400: l2-cache {
			      compatible = "arm,arch-cache";
			      cache-size = <0x10000>;
			      cache-level = <2>;
			      next-level-cache = <&L3_0>;
			};

			L1_I_400: l1-icache {
				compatible = "arm,arch-cache";
				qcom,dump-size = <0x10800>;
			};

			L1_D_400: l1-dcache {
				compatible = "arm,arch-cache";
				qcom,dump-size = <0x9000>;
			};

			L2_TLB_400: l2-tlb {
				qcom,dump-size = <0x5a00>;
			};
		};

		CPU5: cpu@500 {
			device_type = "cpu";
			compatible = "arm,armv8";
			reg = <0x0 0x500>;
			enable-method = "psci";
			capacity-dmips-mhz = <1024>;
			sched-energy-costs = <&CPU_COST_0 &CLUSTER_COST_0>;
			d-cache-size = <0x8000>;
			i-cache-size = <0x8000>;
			next-level-cache = <&L2_500>;
			qcom,lmh-dcvs = <&lmh_dcvs0>;
			#cooling-cells = <2>;
			L2_500: l2-cache {
			      compatible = "arm,arch-cache";
			      cache-size = <0x10000>;
			      cache-level = <2>;
			      next-level-cache = <&L3_0>;
			};

			L1_I_500: l1-icache {
				compatible = "arm,arch-cache";
				qcom,dump-size = <0x10800>;
			};

			L1_D_500: l1-dcache {
				compatible = "arm,arch-cache";
				qcom,dump-size = <0x9000>;
			};

			L2_TLB_500: l2-tlb {
				qcom,dump-size = <0x5a00>;
			};
		};

		CPU6: cpu@600 {
			device_type = "cpu";
			compatible = "arm,armv8";
			reg = <0x0 0x600>;
			enable-method = "psci";
			capacity-dmips-mhz = <1740>;
			sched-energy-costs = <&CPU_COST_1 &CLUSTER_COST_1>;
			d-cache-size = <0x10000>;
			i-cache-size = <0x10000>;
			next-level-cache = <&L2_600>;
			qcom,lmh-dcvs = <&lmh_dcvs1>;
			#cooling-cells = <2>;
			L2_600: l2-cache {
			      compatible = "arm,arch-cache";
			      cache-size = <0x40000>;
			      cache-level = <2>;
			      next-level-cache = <&L3_0>;
			      qcom,dump-size = <0x48000>;
			};

			L1_I_600: l1-icache {
				compatible = "arm,arch-cache";
				qcom,dump-size = <0x22000>;
			};

			L1_D_600: l1-dcache {
				compatible = "arm,arch-cache";
				qcom,dump-size = <0x12000>;
			};

			L1_ITLB_600: l1-itlb {
				qcom,dump-size = <0x300>;
			};

			L1_DTLB_600: l1-dtlb {
				qcom,dump-size = <0x480>;
			};

			L2_TLB_600: l2-tlb {
				qcom,dump-size = <0x7800>;
			};
		};

		CPU7: cpu@700 {
			device_type = "cpu";
			compatible = "arm,armv8";
			reg = <0x0 0x700>;
			enable-method = "psci";
			capacity-dmips-mhz = <1740>;
			sched-energy-costs = <&CPU_COST_1 &CLUSTER_COST_1>;
			d-cache-size = <0x10000>;
			i-cache-size = <0x10000>;
			next-level-cache = <&L2_700>;
			qcom,lmh-dcvs = <&lmh_dcvs1>;
			#cooling-cells = <2>;
			L2_700: l2-cache {
			      compatible = "arm,arch-cache";
			      cache-size = <0x40000>;
			      cache-level = <2>;
			      next-level-cache = <&L3_0>;
			      qcom,dump-size = <0x48000>;
			};

			L1_I_700: l1-icache {
				compatible = "arm,arch-cache";
				qcom,dump-size = <0x22000>;
			};

			L1_D_700: l1-dcache {
				compatible = "arm,arch-cache";
				qcom,dump-size = <0x12000>;
			};

			L1_ITLB_700: l1-itlb {
				qcom,dump-size = <0x300>;
			};

			L1_DTLB_700: l1-dtlb {
				qcom,dump-size = <0x480>;
			};

			L2_TLB_700: l2-tlb {
				qcom,dump-size = <0x7800>;
			};
		};

		cpu-map {
			cluster0 {
				core0 {
					cpu = <&CPU0>;
				};

				core1 {
					cpu = <&CPU1>;
				};

				core2 {
					cpu = <&CPU2>;
				};

				core3 {
					cpu = <&CPU3>;
				};

				core4 {
					cpu = <&CPU4>;
				};

				core5 {
					cpu = <&CPU5>;
				};

			};

			cluster1 {
				core0 {
					cpu = <&CPU6>;
				};

				core1 {
					cpu = <&CPU7>;
				};
			};
		};
	};

	energy_costs: energy-costs {
		compatible = "sched-energy";

		CPU_COST_0: core-cost0 {
			busy-cost-data = <
				 300000	10
				 576000	18
				 768000	23
				1017600	36
				1248000	52
				1324800	67
				1516800	76
				1612800	92
				1708800	113
				1804800	119
			>;
			idle-cost-data = <
				16 12 8 6
			>;
		};

		CPU_COST_1: core-cost1 {
			busy-cost-data = <
				 652800	242
				 825600	293
				 979200	424
				1113600	470
				1209600	621
				1267200	676
				1555200	973
				1708800	1060
				1843200	1298
				1900800	1362
				2112000	1801
				2208000	2000
				2304000	2326
				2400000	2568
			>;
			idle-cost-data = <
				100 80 60 40
			>;
		};

		CLUSTER_COST_0: cluster-cost0 {
			busy-cost-data = <
				 300000	5
				 576000	5
				 768000	5
				1017600	7
				1248000	8
				1324800	10
				1516800	10
				1612800	12
				1708800	14
				1804800	14
			>;
			idle-cost-data = <
				5 4 3 2 1
			>;
		};

		CLUSTER_COST_1: cluster-cost1 {
			busy-cost-data = <
				 652800	21
				 825600	21
				 979200	25
				1113600	26
				1209600	32
				1267200	33
				1555200	41
				1708800	43
				1843200	49
				1900800	50
				2112000	60
				2208000	61
				2304000	62
				2400000	63
			>;
			idle-cost-data = <
				5 4 3 2 1
			>;
		};
	};

	psci {
		compatible = "arm,psci-1.0";
		method = "smc";
	};

	firmware: firmware {
		android {
			compatible = "android,firmware";
			vbmeta {
				compatible = "android,vbmeta";
				parts = "vbmeta,boot,system,vendor,dtbo";
			};
			fstab {
				compatible = "android,fstab";
				vendor {
					compatible = "android,vendor";
					dev = "/dev/block/platform/soc/1d84000.ufshc/by-name/vendor";
					type = "ext4";
					mnt_flags = "ro,barrier=1,discard";
					fsmgr_flags = "wait,slotselect,avb";
					status = "ok";
				};
			};
		};
	};

	reserved_memory: reserved-memory {
		#address-cells = <2>;
		#size-cells = <2>;
		ranges;

		hyp_region: hyp_region@80000000 {
			compatible = "removed-dma-pool";
			no-map;
			reg = <0 0x80000000 0 0x600000>;
		};

		xbl_aop_mem: xbl_aop_mem@80700000 {
			compatible = "removed-dma-pool";
			no-map;
			reg = <0x0 0x80700000 0x0 0x140000>;
		};

		sec_apps_mem: sec_apps_region@808ff000 {
			compatible = "removed-dma-pool";
			no-map;
			reg = <0x0 0x808ff000 0x0 0x1000>;
		};

		smem_region: smem@80900000 {
			compatible = "removed-dma-pool";
			no-map;
			reg = <0x0 0x80900000 0x0 0x200000>;
		};

		removed_region: removed_region@80b00000 {
			compatible = "removed-dma-pool";
			no-map;
			reg = <0 0x80b00000 0 0x3900000>;
		};

<<<<<<< HEAD
		pil_camera_mem: camera_region@8e400000 {
=======
		pil_modem_mem: modem_region@86000000 {
			compatible = "removed-dma-pool";
			no-map;
			reg = <0 0x86000000 0 0x8400000>;
		};

		pil_camera_mem: camera_region@8e000000 {
>>>>>>> d524a53d
			compatible = "removed-dma-pool";
			no-map;
			reg = <0 0x8e400000 0 0x500000>;
		};

		pil_npu_mem: pil_npu_region@8e500000 {
			compatible = "removed-dma-pool";
			no-map;
			reg = <0 0x8e900000 0 0x500000>;
		};

		pil_video_mem: pil_video_region@8ee00000 {
			compatible = "removed-dma-pool";
			no-map;
			reg = <0 0x8ee00000 0 0x500000>;
		};

		pil_cdsp_mem: cdsp_regions@8f300000 {
			compatible = "removed-dma-pool";
			no-map;
			reg = <0 0x8f300000 0 0x1e00000>;
		};

		pil_adsp_mem: pil_adsp_region@91100000 {
			compatible = "removed-dma-pool";
			no-map;
			reg = <0 0x91100000 0 0x2800000>;
		};

		wlan_fw_mem: wlan_fw_region@93900000 {
			compatible = "removed-dma-pool";
			no-map;
			reg = <0 0x93900000 0 0x200000>;
		};

<<<<<<< HEAD
		npu_mem: npu_region@8e900000 {
			compatible = "removed-dma-pool";
			no-map;
			reg = <0 0x8e900000 0 0x500000>;
		};

		pil_ipa_fw_mem: ipa_fw_region@93b00000 {
=======
		pil_ipa_fw_mem: ipa_fw_region@93700000 {
>>>>>>> d524a53d
			compatible = "removed-dma-pool";
			no-map;
			reg = <0 0x93b00000 0 0x10000>;
		};

		pil_ipa_gsi_mem: ipa_gsi_region@93b10000 {
			compatible = "removed-dma-pool";
			no-map;
			reg = <0 0x93b10000 0 0x5000>;
		};

		pil_gpu_mem: gpu_region@93b15000 {
			compatible = "removed-dma-pool";
			no-map;
			reg = <0 0x93b15000 0 0x2000>;
		};

		qseecom_mem: qseecom_region@9e000000 {
			compatible = "shared-dma-pool";
			no-map;
			reg = <0 0x9e000000 0 0x1400000>;
		};

		qseecom_ta_mem: qseecom_ta_region {
			compatible = "shared-dma-pool";
			alloc-ranges = <0 0x00000000 0 0xffffffff>;
			reusable;
			alignment = <0 0x400000>;
			size = <0 0x1000000>;
		};

		cdsp_sec_mem: cdsp_sec_regions@0x9f400000 {
			compatible = "removed-dma-pool";
			no-map;
			reg = <0 0x9f400000 0 0x1e00000>;
		};

		secure_display_memory: secure_display_region {
			compatible = "shared-dma-pool";
			alloc-ranges = <0 0x00000000 0 0xffffffff>;
			reusable;
			alignment = <0 0x400000>;
			size = <0 0x8c00000>;
		};

		cont_splash_memory: cont_splash_region@9bc00000 {
			reg = <0x0 0x9bc00000 0x0 0x02400000>;
			label = "cont_splash_region";
		};

		adsp_mem: adsp_region {
			compatible = "shared-dma-pool";
			alloc-ranges = <0x0 0x00000000 0x0 0xffffffff>;
			reusable;
			alignment = <0x0 0x400000>;
			size = <0x0 0x800000>;
		};

		dump_mem: mem_dump_region {
			compatible = "shared-dma-pool";
			reusable;
			size = <0 0x2400000>;
		};

		/* global autoconfigured region for contiguous allocations */
		linux,cma {
			compatible = "shared-dma-pool";
			alloc-ranges = <0 0x00000000 0 0xffffffff>;
			reusable;
			alignment = <0 0x400000>;
			size = <0 0x2000000>;
			linux,cma-default;
		};
	};

	chosen {
		bootargs = "rcupdate.rcu_expedited=1 rcu_nocbs=0-7";
	};

	soc: soc { };

};

&soc {

	#address-cells = <1>;
	#size-cells = <1>;
	ranges = <0 0 0 0xffffffff>;
	compatible = "simple-bus";

	intc: interrupt-controller@17a00000 {
		compatible = "arm,gic-v3";
		#interrupt-cells = <3>;
		interrupt-controller;
		#redistributor-regions = <1>;
		redistributor-stride = <0x0 0x20000>;
		reg = <0x17a00000 0x10000>,     /* GICD */
			<0x17a60000 0x100000>;    /* GICR * 8 */
		interrupts = <GIC_PPI 9 IRQ_TYPE_LEVEL_HIGH>;
		interrupt-parent = <&intc>;
	};

	pdc: interrupt-controller@b220000 {
		compatible = "qcom,pdc-atoll";
		reg = <0xb220000 0x400>;
		#interrupt-cells = <3>;
		interrupt-parent = <&intc>;
		interrupt-controller;
	};

	timer {
		compatible = "arm,armv8-timer";
		interrupts = <GIC_PPI 1 0xf08>,
			     <GIC_PPI 2 0xf08>,
			     <GIC_PPI 3 0xf08>,
			     <GIC_PPI 0 0xf08>;
		clock-frequency = <19200000>;
	};

	timer@17c20000{
		#address-cells = <1>;
		#size-cells = <1>;
		ranges;
		compatible = "arm,armv7-timer-mem";
		reg = <0x17c20000 0x1000>;
		clock-frequency = <19200000>;

		frame@17c21000 {
			frame-number = <0>;
			interrupts = <GIC_SPI 8 IRQ_TYPE_LEVEL_HIGH>,
				     <GIC_SPI 6 IRQ_TYPE_LEVEL_HIGH>;
			reg = <0x17c21000 0x1000>,
			      <0x17c22000 0x1000>;
		};

		frame@17c23000 {
			frame-number = <1>;
			interrupts = <GIC_SPI 9 IRQ_TYPE_LEVEL_HIGH>;
			reg = <0x17c23000 0x1000>;
			status = "disabled";
		};

		frame@17c25000 {
			frame-number = <2>;
			interrupts = <GIC_SPI 10 IRQ_TYPE_LEVEL_HIGH>;
			reg = <0x17c25000 0x1000>;
			status = "disabled";
		};

		frame@17c27000 {
			frame-number = <3>;
			interrupts = <GIC_SPI 11 IRQ_TYPE_LEVEL_HIGH>;
			reg = <0x17c27000 0x1000>;
			status = "disabled";
		};

		frame@17c29000 {
			frame-number = <4>;
			interrupts = <GIC_SPI 12 IRQ_TYPE_LEVEL_HIGH>;
			reg = <0x17c29000 0x1000>;
			status = "disabled";
		};

		frame@17c2b000 {
			frame-number = <5>;
			interrupts = <GIC_SPI 13 IRQ_TYPE_LEVEL_HIGH>;
			reg = <0x17c2b000 0x1000>;
			status = "disabled";
		};

		frame@17c2d000 {
			frame-number = <6>;
			interrupts = <GIC_SPI 14 IRQ_TYPE_LEVEL_HIGH>;
			reg = <0x17c2d000 0x1000>;
			status = "disabled";
		};
	};

	cpu_pmu: cpu-pmu {
		compatible = "arm,armv8-pmuv3";
		qcom,irq-is-percpu;
		interrupts = <GIC_PPI 5 IRQ_TYPE_LEVEL_HIGH>;
	};

	jtag_mm0: jtagmm@7040000 {
		compatible = "qcom,jtagv8-mm";
		reg = <0x7040000 0x1000>;
		reg-names = "etm-base";

		clocks = <&clock_aop QDSS_CLK>;
		clock-names = "core_clk";

		qcom,coresight-jtagmm-cpu = <&CPU0>;
	};

	jtag_mm1: jtagmm@7140000 {
		compatible = "qcom,jtagv8-mm";
		reg = <0x7140000 0x1000>;
		reg-names = "etm-base";

		clocks = <&clock_aop QDSS_CLK>;
		clock-names = "core_clk";

		qcom,coresight-jtagmm-cpu = <&CPU1>;
	};

	jtag_mm2: jtagmm@7240000 {
		compatible = "qcom,jtagv8-mm";
		reg = <0x7240000 0x1000>;
		reg-names = "etm-base";

		clocks = <&clock_aop QDSS_CLK>;
		clock-names = "core_clk";

		qcom,coresight-jtagmm-cpu = <&CPU2>;
	};

	jtag_mm3: jtagmm@7340000 {
		compatible = "qcom,jtagv8-mm";
		reg = <0x7340000 0x1000>;
		reg-names = "etm-base";

		clocks = <&clock_aop QDSS_CLK>;
		clock-names = "core_clk";

		qcom,coresight-jtagmm-cpu = <&CPU3>;
	};

	jtag_mm4: jtagmm@7440000 {
		compatible = "qcom,jtagv8-mm";
		reg = <0x7440000 0x1000>;
		reg-names = "etm-base";

		clocks = <&clock_aop QDSS_CLK>;
		clock-names = "core_clk";

		qcom,coresight-jtagmm-cpu = <&CPU4>;
	};

	jtag_mm5: jtagmm@7540000 {
		compatible = "qcom,jtagv8-mm";
		reg = <0x7540000 0x1000>;
		reg-names = "etm-base";

		clocks = <&clock_aop QDSS_CLK>;
		clock-names = "core_clk";

		qcom,coresight-jtagmm-cpu = <&CPU5>;
	};

	jtag_mm6: jtagmm@7640000 {
		compatible = "qcom,jtagv8-mm";
		reg = <0x7640000 0x1000>;
		reg-names = "etm-base";

		clocks = <&clock_aop QDSS_CLK>;
		clock-names = "core_clk";

		qcom,coresight-jtagmm-cpu = <&CPU6>;
	};

	jtag_mm7: jtagmm@7740000 {
		compatible = "qcom,jtagv8-mm";
		reg = <0x7740000 0x1000>;
		reg-names = "etm-base";

		clocks = <&clock_aop QDSS_CLK>;
		clock-names = "core_clk";

		qcom,coresight-jtagmm-cpu = <&CPU7>;
	};

	qcom,msm-imem@146aa000 {
		compatible = "qcom,msm-imem";
		reg = <0x146aa000 0x1000>;
		ranges = <0x0 0x146aa000 0x1000>;
		#address-cells = <1>;
		#size-cells = <1>;

		mem_dump_table@10 {
			compatible = "qcom,msm-imem-mem_dump_table";
			reg = <0x10 8>;
		};

		restart_reason@65c {
			compatible = "qcom,msm-imem-restart_reason";
			reg = <0x65c 4>;
		};

		dload_type@1c {
			compatible = "qcom,msm-imem-dload-type";
			reg = <0x1c 0x4>;
		};

		boot_stats@6b0 {
			compatible = "qcom,msm-imem-boot_stats";
			reg = <0x6b0 32>;
		};

		kaslr_offset@6d0 {
			compatible = "qcom,msm-imem-kaslr_offset";
			reg = <0x6d0 12>;
		};

		pil@94c {
			compatible = "qcom,msm-imem-pil";
			reg = <0x94c 200>;
		};

		diag_dload@c8 {
			compatible = "qcom,msm-imem-diag-dload";
			reg = <0xc8 200>;
		};
	};

	dcc: dcc_v2@10a2000 {
		compatible = "qcom,dcc-v2";
		reg = <0x10a2000 0x1000>,
			<0x10ae000 0x2000>;
		reg-names = "dcc-base", "dcc-ram-base";
		dcc-ram-offset = <0x6000>;
	};

	restart@c264000 {
		compatible = "qcom,pshold";
		reg = <0xc264000 0x4>,
		      <0x1fd3000 0x4>;
		reg-names = "pshold-base", "tcsr-boot-misc-detect";
	};

	qcom,mpm2-sleep-counter@0xc221000 {
		compatible = "qcom,mpm2-sleep-counter";
		reg = <0xc221000 0x1000>;
		clock-frequency = <32768>;
	};

	qcom_seecom: qseecom@82200000 {
		compatible = "qcom,qseecom";
		reg = <0x82200000 0x2200000>;
		reg-names = "secapp-region";
		memory-region = <&qseecom_mem>;
		qcom,hlos-num-ce-hw-instances = <1>;
		qcom,hlos-ce-hw-instance = <0>;
		qcom,qsee-ce-hw-instance = <0>;
		qcom,disk-encrypt-pipe-pair = <2>;
		qcom,support-fde;
		qcom,no-clock-support;
		qcom,fde-key-size;
		qcom,appsbl-qseecom-support;
		qcom,commonlib64-loaded-by-uefi;
		qcom,qsee-reentrancy-support = <2>;
	};

	qcom_smcinvoke: smcinvoke@82200000 {
		compatible = "qcom,smcinvoke";
		reg = <0x82200000 0x2200000>;
		reg-names = "secapp-region";
	};

	aop-msg-client {
		compatible = "qcom,debugfs-qmp-client";
		mboxes = <&qmp_aop 0>;
		mbox-names = "aop";
	};

	qcom_tzlog: tz-log@146aa720 {
		compatible = "qcom,tz-log";
		reg = <0x146aa720 0x3000>;
		qcom,hyplog-enabled;
		hyplog-address-offset = <0x410>;
		hyplog-size-offset = <0x414>;
	};

	qcom_rng: qrng@793000 {
		compatible = "qcom,msm-rng";
		reg = <0x793000 0x1000>;
		qcom,msm-rng-iface-clk;
		qcom,no-qrng-config;
		qcom,msm-bus,name = "msm-rng-noc";
		qcom,msm-bus,num-cases = <2>;
		qcom,msm-bus,num-paths = <1>;
		qcom,msm-bus,vectors-KBps =
			<1 618 0 0>,    /* No vote */
			<1 618 0 300000>;  /* 75 MHz */
		clocks = <&clock_gcc GCC_PRNG_AHB_CLK>;
		clock-names = "iface_clk";
	};

	qcom_msmhdcp: qcom,msm_hdcp {
		compatible = "qcom,msm-hdcp";
	};

	qcom_crypto: qcrypto@1de0000 {
		compatible = "qcom,qcrypto";
		reg = <0x1de0000 0x20000>,
			<0x1dc4000 0x24000>;
		reg-names = "crypto-base","crypto-bam-base";
		interrupts = <GIC_SPI 272 IRQ_TYPE_LEVEL_HIGH>;
		qcom,bam-pipe-pair = <2>;
		qcom,ce-hw-instance = <0>;
		qcom,ce-device = <0>;
		qcom,bam-ee = <0>;
		qcom,ce-hw-shared;
		qcom,clk-mgmt-sus-res;
		qcom,msm-bus,name = "qcrypto-noc";
		qcom,msm-bus,num-cases = <2>;
		qcom,msm-bus,num-paths = <1>;
		qcom,msm-bus,vectors-KBps =
			<125 512 0 0>,
			<125 512 393600 393600>;
		qcom,use-sw-aes-cbc-ecb-ctr-algo;
		qcom,use-sw-aes-xts-algo;
		qcom,use-sw-aes-ccm-algo;
		qcom,use-sw-ahash-algo;
		qcom,use-sw-aead-algo;
		qcom,use-sw-hmac-algo;
		qcom,smmu-s1-enable;
		qcom,no-clock-support;
		iommus = <&apps_smmu 0x0424 0x0011>,
			<&apps_smmu 0x0434 0x0011>;
	};

	qcom_cedev: qcedev@1de0000 {
		compatible = "qcom,qcedev";
		reg = <0x1de0000 0x20000>,
			<0x1dc4000 0x24000>;
		reg-names = "crypto-base","crypto-bam-base";
		interrupts = <GIC_SPI 272 IRQ_TYPE_LEVEL_HIGH>;
		qcom,bam-pipe-pair = <3>;
		qcom,ce-hw-instance = <0>;
		qcom,ce-device = <0>;
		qcom,ce-hw-shared;
		qcom,bam-ee = <0>;
		qcom,msm-bus,name = "qcedev-noc";
		qcom,msm-bus,num-cases = <2>;
		qcom,msm-bus,num-paths = <1>;
		qcom,msm-bus,vectors-KBps =
			<125 512 0 0>,
			<125 512 393600 393600>;
		qcom,smmu-s1-enable;
		qcom,no-clock-support;
		iommus = <&apps_smmu 0x0426 0x0011>,
			<&apps_smmu 0x0436 0x0011>;
	};

	qcom,msm-rtb {
		compatible = "qcom,msm-rtb";
		qcom,rtb-size = <0x100000>;
	};

	ufs_ice: ufsice@1d90000 {
		compatible = "qcom,ice";
		reg = <0x1d90000 0x8000>;
		qcom,enable-ice-clk;
		clock-names = "ufs_core_clk", "bus_clk",
			"iface_clk", "ice_core_clk";
		clocks = <&clock_gcc GCC_UFS_PHY_AXI_CLK>,
			<&clock_gcc GCC_UFS_MEM_CLKREF_CLK>,
			<&clock_gcc GCC_UFS_PHY_AHB_CLK>,
			<&clock_gcc GCC_UFS_PHY_ICE_CORE_CLK>;
		qcom,op-freq-hz = <0>, <0>, <0>, <300000000>;
		vdd-hba-supply = <&ufs_phy_gdsc>;
		qcom,msm-bus,name = "ufs_ice_noc";
		qcom,msm-bus,num-cases = <2>;
		qcom,msm-bus,num-paths = <1>;
		qcom,msm-bus,vectors-KBps =
			<1 757 0 0>,    /* No vote */
			<1 757 1000 0>; /* Max. bandwidth */
		qcom,bus-vector-names = "MIN",
					"MAX";
		qcom,instance-type = "ufs";
	};

	sdcc1_ice: sdcc1ice@7c8000{
		compatible = "qcom,ice";
		reg = <0x7c8000 0x8000>;
		qcom,enable-ice-clk;
		clock-names = "ice_core_clk_src", "ice_core_clk",
				"bus_clk", "iface_clk";
		clocks = <&clock_gcc GCC_SDCC1_ICE_CORE_CLK_SRC>,
			<&clock_gcc GCC_SDCC1_ICE_CORE_CLK>,
			<&clock_gcc GCC_SDCC1_AHB_CLK>,
			<&clock_gcc GCC_SDCC1_APPS_CLK>;
		qcom,op-freq-hz = <300000000>, <0>, <0>, <0>;
		qcom,msm-bus,name = "sdcc_ice_noc";
		qcom,msm-bus,num-cases = <2>;
		qcom,msm-bus,num-paths = <1>;
		qcom,msm-bus,vectors-KBps =
			<1 608 0 0>,    /* No vote */
			<1 608 1000 0>; /* Max. bandwidth */
		qcom,bus-vector-names = "MIN",
					"MAX";
		qcom,instance-type = "sdcc";
	};

	wdog: qcom,wdt@17c10000{
		compatible = "qcom,msm-watchdog";
		reg = <0x17c10000 0x1000>;
		reg-names = "wdt-base";
		interrupts = <GIC_SPI 0 IRQ_TYPE_NONE>,
				<GIC_SPI 1 IRQ_TYPE_NONE>;
		qcom,bark-time = <11000>;
		qcom,pet-time = <9360>;
		qcom,ipi-ping;
		qcom,wakeup-enable;
		qcom,scandump-sizes = <0x10100 0x10100 0x10100 0x10100
				       0x10100 0x10100 0x25900 0x25900>;
	};

	eud: qcom,msm-eud@88e0000 {
		compatible = "qcom,msm-eud";
		interrupt-names = "eud_irq";
		interrupts = <GIC_SPI 492 IRQ_TYPE_LEVEL_HIGH>;
		reg = <0x88e0000 0x2000>,
		      <0x88e2000 0x1000>;
		reg-names = "eud_base", "eud_mode_mgr2";
		qcom,secure-eud-en;
		qcom,eud-clock-vote-req;
		clocks = <&clock_gcc GCC_USB_PHY_CFG_AHB2PHY_CLK>;
		clock-names = "eud_ahb2phy_clk";
		status = "ok";
	};

	qcom,chd_sliver {
		compatible = "qcom,core-hang-detect";
		label = "silver";
		qcom,threshold-arr = <0x18000058 0x18010058
				      0x18020058 0x18030058
				      0x18040058 0x18050058>;
		qcom,config-arr = <0x18000060 0x18010060
				   0x18020060 0x18030060
				   0x18040060 0x18050060>;
	};

	qcom,chd_gold {
		compatible = "qcom,core-hang-detect";
		label = "gold";
		qcom,threshold-arr = <0x18060058 0x18070058>;
		qcom,config-arr = <0x18060060 0x18070060>;
	};

	qcom,ghd {
		compatible = "qcom,gladiator-hang-detect-v3";
		qcom,threshold-arr = <0x17e0041C>;
		qcom,config-reg = <0x17e00434>;
	};

	kryo-erp {
		compatible = "arm,arm64-kryo-cpu-erp";
		interrupts = <GIC_PPI 6 IRQ_TYPE_LEVEL_HIGH>,
			     <GIC_SPI 35 IRQ_TYPE_LEVEL_HIGH>;

		interrupt-names = "l1-l2-faultirq",
				  "l3-scu-faultirq";
	};

	qcom,rmtfs_sharedmem@0 {
		compatible = "qcom,sharedmem-uio";
		reg = <0x0 0x200000>;
		reg-names = "rmtfs";
		qcom,client-id = <0x00000001>;
		qcom,guard-memory;
	};

	pil_modem: qcom,mss@4080000 {
		compatible = "qcom,pil-tz-generic";
		reg = <0x4080000 0x100>;

		clocks = <&clock_rpmh RPMH_CXO_CLK>;
		clock-names = "xo";
		qcom,proxy-clock-names = "xo";

		vdd_cx-supply = <&VDD_CX_LEVEL>;
		qcom,vdd_cx-uV-uA = <RPMH_REGULATOR_LEVEL_TURBO 100000>;
		vdd_mss-supply = <&VDD_MSS_LEVEL>;
		qcom,vdd_mss-uV-uA = <RPMH_REGULATOR_LEVEL_TURBO 100000>;
		qcom,proxy-reg-names = "vdd_cx", "vdd_mss";

		qcom,firmware-name = "modem";
		memory-region = <&pil_modem_mem>;
		qcom,proxy-timeout-ms = <10000>;
		qcom,sysmon-id = <0>;
		qcom,ssctl-instance-id = <0x12>;
		qcom,pas-id = <4>;
		qcom,smem-id = <421>;
		qcom,signal-aop;
		qcom,minidump-id = <3>;
		qcom,aux-minidump-ids = <4>;
		qcom,complete-ramdump;

		/* Inputs from mss */
		interrupts-extended = <&pdc GIC_SPI 266 IRQ_TYPE_EDGE_RISING>,
				      <&modem_smp2p_in 0 IRQ_TYPE_NONE>,
				      <&modem_smp2p_in 1 IRQ_TYPE_NONE>,
				      <&modem_smp2p_in 2 IRQ_TYPE_NONE>,
				      <&modem_smp2p_in 3 IRQ_TYPE_NONE>,
				      <&modem_smp2p_in 7 IRQ_TYPE_NONE>;

		interrupt-names = "qcom,wdog",
				  "qcom,err-fatal",
				  "qcom,err-ready",
				  "qcom,proxy-unvote",
				  "qcom,stop-ack",
				  "qcom,shutdown-ack";
		/* Outputs to mss */
		qcom,smem-states = <&modem_smp2p_out 0>;
		qcom,smem-state-names = "qcom,force-stop";

		mboxes = <&qmp_aop 0>;
		mbox-names = "mss-pil";
	};

	qcom,npu@9800000 {
		compatible = "qcom,pil-tz-generic";
		reg = <0x9800000 0x800000>;

		qcom,pas-id = <23>;
		qcom,firmware-name = "npu";
		memory-region = <&pil_npu_mem>;

		/* Outputs to npu */
		qcom,smem-states = <&npu_smp2p_out 0>;
		qcom,smem-states-names = "qcom,force-stop";
	};

	qcom,turing@8300000 {
		compatible = "qcom,pil-tz-generic";
		reg = <0x8300000 0x100000>;

		vdd_cx-supply = <&VDD_CX_LEVEL>;
		qcom,vdd_cx-uV-uA = <RPMH_REGULATOR_LEVEL_TURBO 100000>;
		vdd_mx-supply = <&VDD_MX_LEVEL>;
		qcom,vdd_mx-uV-uA = <RPMH_REGULATOR_LEVEL_TURBO 100000>;
		qcom,proxy-reg-names = "vdd_cx", "vdd_mx";

		clocks = <&clock_rpmh RPMH_CXO_CLK>;
		clock-names = "xo";
		qcom,proxy-clock-names = "xo";

		qcom,pas-id = <18>;
		qcom,proxy-timeout-ms = <10000>;
		qcom,smem-id = <601>;
		qcom,sysmon-id = <7>;
		qcom,ssctl-instance-id = <0x17>;
		qcom,firmware-name = "cdsp";
		memory-region = <&pil_cdsp_mem>;
		qcom,signal-aop;
		qcom,complete-ramdump;

		/* Inputs from turing */
		interrupts-extended = <&pdc GIC_SPI 578 IRQ_TYPE_EDGE_RISING>,
				      <&cdsp_smp2p_in 0 0>,
				      <&cdsp_smp2p_in 1 0>,
				      <&cdsp_smp2p_in 2 0>,
				      <&cdsp_smp2p_in 3 0>;

		interrupt-names = "qcom,wdog",
				  "qcom,err-fatal",
				  "qcom,err-ready",
				  "qcom,proxy-unvote",
				  "qcom,stop-ack";

		/* Outputs to turing */
		qcom,smem-states = <&cdsp_smp2p_out 0>;
		qcom,smem-state-names = "qcom,force-stop";

		mboxes = <&qmp_aop 0>;
		mbox-names = "cdsp-pil";
	};

	qcom,msm-cdsp-loader {
		compatible = "qcom,cdsp-loader";
		qcom,proc-img-to-load = "cdsp";
	};

	qcom,msm-adsprpc-mem {
		compatible = "qcom,msm-adsprpc-mem-region";
		memory-region = <&adsp_mem>;
		restrict-access;
	};

	qcom,msm_fastrpc {
		compatible = "qcom,msm-fastrpc-compute";
		qcom,rpc-latency-us = <611>;
		qcom,adsp-remoteheap-vmid = <22 37>;
		qcom,fastrpc-adsp-audio-pdr;
		qcom,fastrpc-adsp-sensors-pdr;

		qcom,msm_fastrpc_compute_cb1 {
			compatible = "qcom,msm-fastrpc-compute-cb";
			label = "cdsprpc-smd";
			iommus = <&apps_smmu 0x1401 0x20>;
			dma-coherent;
		};

		qcom,msm_fastrpc_compute_cb2 {
			compatible = "qcom,msm-fastrpc-compute-cb";
			label = "cdsprpc-smd";
			iommus = <&apps_smmu 0x1402 0x20>;
			dma-coherent;
		};

		qcom,msm_fastrpc_compute_cb3 {
			compatible = "qcom,msm-fastrpc-compute-cb";
			label = "cdsprpc-smd";
			iommus = <&apps_smmu 0x1403 0x20>;
			dma-coherent;
		};

		qcom,msm_fastrpc_compute_cb4 {
			compatible = "qcom,msm-fastrpc-compute-cb";
			label = "cdsprpc-smd";
			iommus = <&apps_smmu 0x1404 0x20>;
			dma-coherent;
		};

		qcom,msm_fastrpc_compute_cb5 {
			compatible = "qcom,msm-fastrpc-compute-cb";
			label = "cdsprpc-smd";
			iommus = <&apps_smmu 0x1405 0x20>;
			dma-coherent;
		};

		qcom,msm_fastrpc_compute_cb6 {
			compatible = "qcom,msm-fastrpc-compute-cb";
			label = "cdsprpc-smd";
			iommus = <&apps_smmu 0x1406 0x20>;
			dma-coherent;
		};

		qcom,msm_fastrpc_compute_cb7 {
			compatible = "qcom,msm-fastrpc-compute-cb";
			label = "cdsprpc-smd";
			iommus = <&apps_smmu 0x1407 0x20>;
			dma-coherent;
		};

		qcom,msm_fastrpc_compute_cb8 {
			compatible = "qcom,msm-fastrpc-compute-cb";
			label = "cdsprpc-smd";
			iommus = <&apps_smmu 0x1408 0x20>;
			dma-coherent;
		};

		qcom,msm_fastrpc_compute_cb9 {
			compatible = "qcom,msm-fastrpc-compute-cb";
			label = "cdsprpc-smd";
			qcom,secure-context-bank;
			iommus = <&apps_smmu 0x1409 0x20>;
			dma-coherent;
		};

		qcom,msm_fastrpc_compute_cb10 {
			compatible = "qcom,msm-fastrpc-compute-cb";
			label = "adsprpc-smd";
			iommus = <&apps_smmu 0x1003 0x0>;
			dma-coherent;
		};

		qcom,msm_fastrpc_compute_cb11 {
			compatible = "qcom,msm-fastrpc-compute-cb";
			label = "adsprpc-smd";
			iommus = <&apps_smmu 0x1004 0x0>;
			dma-coherent;
		};

		qcom,msm_fastrpc_compute_cb12 {
			compatible = "qcom,msm-fastrpc-compute-cb";
			label = "adsprpc-smd";
			iommus = <&apps_smmu 0x1005 0x0>;
			shared-cb  = <5>;
			dma-coherent;
		};
	};

	qcom,lpass@62400000 {
		compatible = "qcom,pil-tz-generic";
		reg = <0x62400000 0x00100>;

		vdd_lpi_cx-supply = <&L8A_LEVEL>;
		qcom,vdd_cx-uV-uA = <RPMH_REGULATOR_LEVEL_TURBO 0>;
		vdd_lpi_mx-supply = <&L7A_LEVEL>;
		qcom,vdd_mx-uV-uA = <RPMH_REGULATOR_LEVEL_TURBO 0>;
		qcom,proxy-reg-names = "vdd_lpi_cx", "vdd_lpi_mx";

		clocks = <&clock_rpmh RPMH_CXO_CLK>;
		clock-names = "xo";
		qcom,proxy-clock-names = "xo";

		qcom,pas-id = <1>;
		qcom,proxy-timeout-ms = <10000>;
		qcom,smem-id = <423>;
		qcom,sysmon-id = <1>;
		qcom,ssctl-instance-id = <0x14>;
		qcom,firmware-name = "adsp";
		memory-region = <&pil_adsp_mem>;
		qcom,signal-aop;
		qcom,complete-ramdump;

		/* Inputs from lpass */
		interrupts-extended = <&pdc GIC_SPI 162 IRQ_TYPE_EDGE_RISING>,
				      <&adsp_smp2p_in 0 0>,
				      <&adsp_smp2p_in 1 0>,
				      <&adsp_smp2p_in 2 0>,
				      <&adsp_smp2p_in 3 0>;

		interrupt-names = "qcom,wdog",
				  "qcom,err-fatal",
				  "qcom,err-ready",
				  "qcom,proxy-unvote",
				  "qcom,stop-ack";

		/* Outputs to lpass */
		qcom,smem-states = <&adsp_smp2p_out 0>;
		qcom,smem-state-names = "qcom,force-stop";

		mboxes = <&qmp_aop 0>;
		mbox-names = "adsp-pil";
	};

	qcom,llcc@9200000 {
		compatible = "qcom,llcc-core", "syscon", "simple-mfd";
		reg = <0x9200000 0x450000>;
		reg-names = "llcc_base";
		qcom,llcc-banks-off = <0x0>;
		qcom,llcc-broadcast-off = <0x400000>;

		llcc: qcom,atoll-llcc {
			compatible = "qcom,atoll-llcc";
			#cache-cells = <1>;
			max-slices = <32>;
			cap-based-alloc-and-pwr-collapse;
		};

		qcom,llcc-perfmon {
			compatible = "qcom,llcc-perfmon";
			clocks = <&clock_aop QDSS_CLK>;
			clock-names = "qdss_clk";
		};

		qcom,llcc-erp {
			compatible = "qcom,llcc-erp";
		};

		qcom,llcc-amon {
			compatible = "qcom,llcc-amon";
		};

		LLCC_1: llcc_1_dcache {
			qcom,dump-size = <0x6c000>;
		};
	};

	cpuss_dump {
		compatible = "qcom,cpuss-dump";

		qcom,l1_i_cache0 {
			qcom,dump-node = <&L1_I_0>;
			qcom,dump-id = <0x60>;
		};

		qcom,l1_i_cache100 {
			qcom,dump-node = <&L1_I_100>;
			qcom,dump-id = <0x61>;
		};

		qcom,l1_i_cache200 {
			qcom,dump-node = <&L1_I_200>;
			qcom,dump-id = <0x62>;
		};

		qcom,l1_i_cache300 {
			qcom,dump-node = <&L1_I_300>;
			qcom,dump-id = <0x63>;
		};

		qcom,l1_i_cache400 {
			qcom,dump-node = <&L1_I_400>;
			qcom,dump-id = <0x64>;
		};

		qcom,l1_i_cache500 {
			qcom,dump-node = <&L1_I_500>;
			qcom,dump-id = <0x65>;
		};

		qcom,l1_i_cache600 {
			qcom,dump-node = <&L1_I_600>;
			qcom,dump-id = <0x66>;
		};

		qcom,l1_i_cache700 {
			qcom,dump-node = <&L1_I_700>;
			qcom,dump-id = <0x67>;
		};

		qcom,l1_d_cache0 {
			qcom,dump-node = <&L1_D_0>;
			qcom,dump-id = <0x80>;
		};

		qcom,l1_d_cache100 {
			qcom,dump-node = <&L1_D_100>;
			qcom,dump-id = <0x81>;
		};

		qcom,l1_d_cache200 {
			qcom,dump-node = <&L1_D_200>;
			qcom,dump-id = <0x82>;
		};

		qcom,l1_d_cache300 {
			qcom,dump-node = <&L1_D_300>;
			qcom,dump-id = <0x83>;
		};

		qcom,l1_d_cache400 {
			qcom,dump-node = <&L1_D_400>;
			qcom,dump-id = <0x84>;
		};

		qcom,l1_d_cache500 {
			qcom,dump-node = <&L1_D_500>;
			qcom,dump-id = <0x85>;
		};

		qcom,l1_d_cache600 {
			qcom,dump-node = <&L1_D_600>;
			qcom,dump-id = <0x86>;
		};

		qcom,l1_d_cache700 {
			qcom,dump-node = <&L1_D_700>;
			qcom,dump-id = <0x87>;
		};

		qcom,l1_i_tlb_dump600 {
			qcom,dump-node = <&L1_ITLB_600>;
			qcom,dump-id = <0x26>;
		};

		qcom,l1_i_tlb_dump700 {
			qcom,dump-node = <&L1_ITLB_700>;
			qcom,dump-id = <0x27>;
		};

		qcom,l1_d_tlb_dump600 {
			qcom,dump-node = <&L1_DTLB_600>;
			qcom,dump-id = <0x46>;
		};

		qcom,l1_d_tlb_dump700 {
			qcom,dump-node = <&L1_DTLB_700>;
			qcom,dump-id = <0x47>;
		};

		qcom,l2_cache_dump600 {
			qcom,dump-node = <&L2_600>;
			qcom,dump-id = <0xc6>;
		};

		qcom,l2_cache_dump700 {
			qcom,dump-node = <&L2_700>;
			qcom,dump-id = <0xc7>;
		};

		qcom,l2_tlb_dump0 {
			qcom,dump-node = <&L2_TLB_0>;
			qcom,dump-id = <0x120>;
		};

		qcom,l2_tlb_dump100 {
			qcom,dump-node = <&L2_TLB_100>;
			qcom,dump-id = <0x121>;
		};

		qcom,l2_tlb_dump200 {
			qcom,dump-node = <&L2_TLB_200>;
			qcom,dump-id = <0x122>;
		};

		qcom,l2_tlb_dump300 {
			qcom,dump-node = <&L2_TLB_300>;
			qcom,dump-id = <0x123>;
		};

		qcom,l2_tlb_dump400 {
			qcom,dump-node = <&L2_TLB_400>;
			qcom,dump-id = <0x124>;
		};

		qcom,l2_tlb_dump500 {
			qcom,dump-node = <&L2_TLB_500>;
			qcom,dump-id = <0x125>;
		};

		qcom,l2_tlb_dump600 {
			qcom,dump-node = <&L2_TLB_600>;
			qcom,dump-id = <0x126>;
		};

		qcom,l2_tlb_dump700 {
			qcom,dump-node = <&L2_TLB_700>;
			qcom,dump-id = <0x127>;
		};

		qcom,llcc1_d_cache {
			qcom,dump-node = <&LLCC_1>;
			qcom,dump-id = <0x140>;
		};
	};

	mem_dump {
		compatible = "qcom,mem-dump";
		memory-region = <&dump_mem>;

		rpmh {
			qcom,dump-size = <0x2000000>;
			qcom,dump-id = <0xec>;
		};

		rpm_sw {
			qcom,dump-size = <0x28000>;
			qcom,dump-id = <0xea>;
		};

		pmic {
			qcom,dump-size = <0x10000>;
			qcom,dump-id = <0xe4>;
		};

		fcm {
			qcom,dump-size = <0x8400>;
			qcom,dump-id = <0xee>;
		};

		etf_swao {
			qcom,dump-size = <0x10000>;
			qcom,dump-id = <0xf1>;
		};

		etr_reg {
			qcom,dump-size = <0x1000>;
			qcom,dump-id = <0x100>;
		};

		etfswao_reg {
			qcom,dump-size = <0x1000>;
			qcom,dump-id = <0x102>;
		};

		misc_data {
			qcom,dump-size = <0x1000>;
			qcom,dump-id = <0xe8>;
		};

		etf_lpass {
			qcom,dump-size = <0x4000>;
			qcom,dump-id = <0xf4>;
		};

		etflpass_reg {
			qcom,dump-size = <0x1000>;
			qcom,dump-id = <0x104>;
		};
	};

	clocks {
		sleep_clk: sleep-clk {
			compatible = "fixed-clock";
			clock-frequency = <32000>;
			clock-output-names = "chip_sleep_clk";
			#clock-cells = <1>;
		};
	};

	clock_rpmh: qcom,rpmh {
		compatible = "qcom,rpmh-clk-atoll";
		mboxes = <&apps_rsc 0>;
		mbox-names = "apps";
		#clock-cells = <1>;
	};

	clock_aop: qcom,aopclk {
		compatible = "qcom,aop-qmp-clk";
		#clock-cells = <1>;
		mboxes = <&qmp_aop 0>;
		mbox-names = "qdss_clk";
	};

	clock_gcc: qcom,gcc@100000 {
		compatible = "qcom,atoll-gcc", "syscon";
		reg = <0x100000 0x1f0000>;
		reg-names = "cc_base";
		vdd_cx-supply = <&VDD_CX_LEVEL>;
		vdd_cx_ao-supply = <&VDD_CX_LEVEL_AO>;
		#clock-cells = <1>;
		#reset-cells = <1>;
	};

	clock_camcc: qcom,camcc@ad00000 {
		compatible = "qcom,atoll-camcc", "syscon";
		reg = <0xad00000 0x10000>;
		reg-names = "cc_base";
		vdd_cx-supply = <&VDD_CX_LEVEL>;
		vdd_mx-supply = <&VDD_MX_LEVEL>;
		#clock-cells = <1>;
		#reset-cells = <1>;
	};

	clock_dispcc: qcom,dispcc@af00000 {
		compatible = "qcom,atoll-dispcc", "syscon";
		reg = <0xaf00000 0x20000>;
		reg-names = "cc_base";
		vdd_cx-supply = <&VDD_CX_LEVEL>;
		#clock-cells = <1>;
		#reset-cells = <1>;
	};

	clock_gpucc: qcom,gpucc@5090000 {
		compatible = "qcom,atoll-gpucc", "syscon";
		reg = <0x5090000 0x9000>;
		reg-names = "cc_base";
		vdd_cx-supply = <&VDD_CX_LEVEL>;
		vdd_mx-supply = <&VDD_MX_LEVEL>;
		vdd_gfx-supply = <&VDD_GFX_LEVEL>;
		qcom,gpu_cc_gx_gfx3d_clk_src-opp-handle = <&msm_gpu>;
		qcom,gpu_cc_gmu_clk_src-opp-handle = <&gmu>;
		#clock-cells = <1>;
		#reset-cells = <1>;
	};

	clock_npucc: qcom,npucc@9980000 {
		compatible = "qcom,atoll-npucc", "syscon";
		reg = <0x9980000 0x10000>,
			<0x9800000 0x10000>,
			<0x9810000 0x10000>;
		reg-names = "cc", "qdsp6ss", "qdsp6ss_pll";
		npu_gdsc-supply = <&npu_core_gdsc>;
		vdd_cx-supply = <&VDD_CX_LEVEL>;
		#clock-cells = <1>;
		#reset-cells = <1>;
	};

	clock_videocc: qcom,videocc@ab00000 {
		compatible = "qcom,atoll-videocc", "syscon";
		reg = <0xab00000 0x10000>;
		reg-names = "cc_base";
		vdd_cx-supply = <&VDD_CX_LEVEL>;
		#clock-cells = <1>;
		#reset-cells = <1>;
	};

	clock_cpucc: qcom,cpucc@18321000 {
		compatible = "qcom,clk-cpu-osm-atoll";
		reg = <0x18321000 0x1400>,
			<0x18323000 0x1400>,
			<0x18325800 0x1400>;
		reg-names = "osm_l3_base", "osm_pwrcl_base",
			"osm_perfcl_base";
		l3-devs = <&cpu0_cpu_l3_lat &cpu6_cpu_l3_lat>;
		#clock-cells = <1>;
	};

	cpucc_debug: syscon@182a0018 {
		compatible = "syscon";
		reg = <0x182a0018 0x4>;
	};

	mccc_debug: syscon@90b0000 {
		compatible = "syscon";
		reg = <0x090b0000 0x100>;
	};

	clock_debug: qcom,cc-debug {
		compatible = "qcom,atoll-debugcc";
		qcom,cc-count = <8>;
		qcom,gcc = <&clock_gcc>;
		qcom,gpucc = <&clock_gpucc>;
		qcom,camcc = <&clock_camcc>;
		qcom,videocc = <&clock_videocc>;
		qcom,dispcc = <&clock_dispcc>;
		qcom,npucc = <&clock_npucc>;
		qcom,cpucc = <&cpucc_debug>;
		qcom,mccc = <&mccc_debug>;
		clocks = <&clock_rpmh RPMH_CXO_CLK>;
		clock-names = "xo_clk_src";
		#clock-cells = <1>;
	};

	tcsr_mutex_block: syscon@01F40000 {
		compatible = "syscon";
		reg = <0x01F40000 0x20000>;
	};

	tcsr_mutex: hwlock {
		compatible = "qcom,tcsr-mutex";
		syscon = <&tcsr_mutex_block 0 0x1000>;
		#hwlock-cells = <1>;
	};

	qcom,sps {
		compatible = "qcom,msm-sps-4k";
		qcom,pipe-attr-ee;
	};

	smem: qcom,smem {
		compatible = "qcom,smem";
		memory-region = <&smem_region>;
		hwlocks = <&tcsr_mutex 3>;
	};

	apcs_glb: mailbox@17C00000 {
		compatible = "qcom,atoll-apcs-hmss-global";
		reg = <0x17C00000 0x10000>;

		#mbox-cells = <1>;
	};

	apcs_glb2: mailbox@17C00010 {
		compatible = "qcom,atoll-apcs-hmss-ipc2";
		reg = <0x17C00010 0x4>;

		#mbox-cells = <1>;
	};

	qcom,glink {
		compatible = "qcom,glink";
		#address-cells = <1>;
		#size-cells = <1>;
		ranges;

		glink_modem: modem {
			qcom,remote-pid = <1>;
			transport = "smem";
			mboxes = <&apcs_glb 12>;
			mbox-names = "mpss_smem";
			interrupts = <GIC_SPI 449 IRQ_TYPE_EDGE_RISING>;

			label = "modem";
			qcom,glink-label = "mpss";

			qcom,modem_qrtr {
				qcom,glink-channels = "IPCRTR";
				qcom,intents = <0x800  5
						0x2000 3
						0x4400 2>;
			};

			qcom,msm_fastrpc_rpmsg {
				compatible = "qcom,msm-fastrpc-rpmsg";
				qcom,glink-channels = "fastrpcglink-apps-dsp";
				qcom,intents = <0x64 64>;
			};

			qcom,modem_ds {
				qcom,glink-channels = "DS";
				qcom,intents = <0x4000 2>;
			};

			qcom,modem_glink_ssr {
				qcom,glink-channels = "glink_ssr";
				qcom,notify-edges = <&glink_adsp>,
						    <&glink_cdsp>;
			};
		};

		glink_adsp: adsp {
			qcom,remote-pid = <2>;
			transport = "smem";
			mboxes = <&apcs_glb 8>;
			mbox-names = "adsp_smem";
			interrupts = <GIC_SPI 156 IRQ_TYPE_EDGE_RISING>;

			label = "adsp";
			qcom,glink-label = "lpass";

			qcom,adsp_qrtr {
				qcom,glink-channels = "IPCRTR";
				qcom,intents = <0x800  5
						0x2000 3
						0x4400 2>;
			};

			qcom,apr_tal_rpmsg {
				qcom,glink-channels = "apr_audio_svc";
				qcom,intents = <0x200 20>;
			};

			qcom,msm_fastrpc_rpmsg {
				compatible = "qcom,msm-fastrpc-rpmsg";
				qcom,glink-channels = "fastrpcglink-apps-dsp";
				qcom,intents = <0x64 64>;
			};

			qcom,adsp_glink_ssr {
				qcom,glink-channels = "glink_ssr";
				qcom,notify-edges = <&glink_modem>,
						    <&glink_cdsp>;
			};
		};

		glink_cdsp: cdsp {
			qcom,remote-pid = <5>;
			transport = "smem";
			mboxes = <&apcs_glb 4>;
			mbox-names = "cdsp_smem";
			interrupts = <GIC_SPI 574 IRQ_TYPE_EDGE_RISING>;

			label = "cdsp";
			qcom,glink-label = "cdsp";

			qcom,cdsp_qrtr {
				qcom,glink-channels = "IPCRTR";
				qcom,intents = <0x800  5
						0x2000 3
						0x4400 2>;
			};

			qcom,msm_fastrpc_rpmsg {
				compatible = "qcom,msm-fastrpc-rpmsg";
				qcom,glink-channels = "fastrpcglink-apps-dsp";
				qcom,intents = <0x64 64>;
			};

			qcom,msm_cdsprm_rpmsg {
				compatible = "qcom,msm-cdsprm-rpmsg";
				qcom,glink-channels = "cdsprmglink-apps-dsp";
				qcom,intents = <0x20 12>;

				qcom,cdsp-cdsp-l3-gov {
					compatible = "qcom,cdsp-l3";
					qcom,target-dev = <&cdsp_cdsp_l3_lat>;
				};

				msm_cdsp_rm: qcom,msm_cdsp_rm {
					compatible = "qcom,msm-cdsp-rm";
					qcom,qos-latency-us = <44>;
					qcom,qos-maxhold-ms = <20>;
					qcom,compute-cx-limit-en;
					qcom,compute-priority-mode = <2>;
					#cooling-cells = <2>;
				};

				msm_hvx_rm: qcom,msm_hvx_rm {
					compatible = "qcom,msm-hvx-rm";
					#cooling-cells = <2>;
				};
			};

			qcom,cdsp_glink_ssr {
				qcom,glink-channels = "glink_ssr";
				qcom,notify-edges = <&glink_modem>,
						    <&glink_npu>,
						    <&glink_adsp>;
			};
		};

		glink_npu: npu {
			transport = "smem";
			qcom,remote-pid = <10>;
			mboxes = <&apcs_glb2 4>;
			mbox-names = "npu_smem";
			interrupts = <GIC_SPI 587 IRQ_TYPE_EDGE_RISING>;

			label = "npu";
			qcom,glink-label = "npu";

			qcom,npu_qrtr {
				qcom,glink-channels = "IPCRTR";
				qcom,intents = <0x800  5
						0x2000 3
						0x4400 2>;
			};

			qcom,npu_glink_ssr {
				qcom,glink-channels = "glink_ssr";
				qcom,notify-edges = <&glink_cdsp>;
			};
		};

		glink_spi_xprt_wdsp: wdsp {
			transport = "spi";
			tx-descriptors = <0x12000 0x12004>;
			rx-descriptors = <0x1200c 0x12010>;

			label = "wdsp";
			qcom,glink-label = "wdsp";

			qcom,wdsp_ctrl {
				qcom,glink-channels = "g_glink_ctrl";
				qcom,intents = <0x400 1>;
			};

			qcom,wdsp_ild {
				qcom,glink-channels =
					"g_glink_persistent_data_ild";
			};

			qcom,wdsp_nild {
				qcom,glink-channels =
					"g_glink_persistent_data_nild";
			};

			qcom,wdsp_data {
				qcom,glink-channels = "g_glink_audio_data";
				qcom,intents = <0x1000 2>;
			};

			qcom,diag_data {
				qcom,glink-channels = "DIAG_DATA";
				qcom,intents = <0x4000 2>;
			};

			qcom,diag_ctrl {
				qcom,glink-channels = "DIAG_CTRL";
				qcom,intents = <0x4000 1>;
			};

			qcom,diag_cmd {
				qcom,glink-channels = "DIAG_CMD";
				qcom,intents = <0x4000 1 >;
			};
		};
	};

	qcom,glinkpkt {
		compatible = "qcom,glinkpkt";

		qcom,glinkpkt-at-mdm0 {
			qcom,glinkpkt-edge = "mpss";
			qcom,glinkpkt-ch-name = "DS";
			qcom,glinkpkt-dev-name = "at_mdm0";
		};

		qcom,glinkpkt-apr-apps2 {
			qcom,glinkpkt-edge = "adsp";
			qcom,glinkpkt-ch-name = "apr_apps2";
			qcom,glinkpkt-dev-name = "apr_apps2";
		};

		qcom,glinkpkt-data40-cntl {
			qcom,glinkpkt-edge = "mpss";
			qcom,glinkpkt-ch-name = "DATA40_CNTL";
			qcom,glinkpkt-dev-name = "smdcntl8";
		};

		qcom,glinkpkt-data1 {
			qcom,glinkpkt-edge = "mpss";
			qcom,glinkpkt-ch-name = "DATA1";
			qcom,glinkpkt-dev-name = "smd7";
		};

		qcom,glinkpkt-data4 {
			qcom,glinkpkt-edge = "mpss";
			qcom,glinkpkt-ch-name = "DATA4";
			qcom,glinkpkt-dev-name = "smd8";
		};

		qcom,glinkpkt-data11 {
			qcom,glinkpkt-edge = "mpss";
			qcom,glinkpkt-ch-name = "DATA11";
			qcom,glinkpkt-dev-name = "smd11";
		};
	};

	qcom,smp2p_sleepstate {
		compatible = "qcom,smp2p-sleepstate";
		qcom,smem-states = <&sleepstate_smp2p_out 0>;
		interrupt-parent = <&sleepstate_smp2p_in>;
		interrupts = <0 0>;
		interrupt-names = "smp2p-sleepstate-in";
	};

	qcom,smp2p-modem {
		compatible = "qcom,smp2p";
		qcom,smem = <435>, <428>;
		interrupts = <GIC_SPI 451 IRQ_TYPE_EDGE_RISING>;
		mboxes = <&apcs_glb 14>;
		qcom,local-pid = <0>;
		qcom,remote-pid = <1>;

		modem_smp2p_out: master-kernel {
			qcom,entry-name = "master-kernel";
			#qcom,smem-state-cells = <1>;
		};

		modem_smp2p_in: slave-kernel {
			qcom,entry-name = "slave-kernel";
			interrupt-controller;
			#interrupt-cells = <2>;
		};

		smp2p_ipa_1_out: qcom,smp2p-ipa-1-out {
			qcom,entry-name = "ipa";
			#qcom,smem-state-cells = <1>;
		};

		/* ipa - inbound entry from mss */
		smp2p_ipa_1_in: qcom,smp2p-ipa-1-in {
			qcom,entry-name = "ipa";
			interrupt-controller;
			#interrupt-cells = <2>;
		};

		smp2p_wlan_1_in: qcom,smp2p-wlan-1-in {
			qcom,entry-name = "wlan";
			interrupt-controller;
			#interrupt-cells = <2>;
		};

	};

	qcom,smp2p-adsp {
		compatible = "qcom,smp2p";
		qcom,smem = <443>, <429>;
		interrupts = <GIC_SPI 158 IRQ_TYPE_EDGE_RISING>;
		mboxes = <&apcs_glb 10>;
		qcom,local-pid = <0>;
		qcom,remote-pid = <2>;

		adsp_smp2p_out: master-kernel {
			qcom,entry-name = "master-kernel";
			#qcom,smem-state-cells = <1>;
		};

		adsp_smp2p_in: slave-kernel {
			qcom,entry-name = "slave-kernel";
			interrupt-controller;
			#interrupt-cells = <2>;
		};

		smp2p_rdbg2_out: qcom,smp2p-rdbg2-out {
			qcom,entry-name = "rdbg";
			#qcom,smem-state-cells = <1>;
		};

		smp2p_rdbg2_in: qcom,smp2p-rdbg2-in {
			qcom,entry-name = "rdbg";
			interrupt-controller;
			#interrupt-cells = <2>;
		};

		sleepstate_smp2p_out: sleepstate-out {
			qcom,entry-name = "sleepstate";
			#qcom,smem-state-cells = <1>;
		};

		sleepstate_smp2p_in: qcom,sleepstate-in {
			qcom,entry-name = "sleepstate_see";
			interrupt-controller;
			#interrupt-cells = <2>;
		};
	};

	qcom,smp2p-cdsp {
		compatible = "qcom,smp2p";
		qcom,smem = <94>, <432>;
		interrupts = <GIC_SPI 576 IRQ_TYPE_EDGE_RISING>;
		mboxes = <&apcs_glb 6>;
		qcom,local-pid = <0>;
		qcom,remote-pid = <5>;

		cdsp_smp2p_out: master-kernel {
			qcom,entry-name = "master-kernel";
			#qcom,smem-state-cells = <1>;
		};

		cdsp_smp2p_in: slave-kernel {
			qcom,entry-name = "slave-kernel";
			interrupt-controller;
			#interrupt-cells = <2>;
		};

		smp2p_rdbg5_out: qcom,smp2p-rdbg5-out {
			qcom,entry-name = "rdbg";
			#qcom,smem-state-cells = <1>;
		};

		smp2p_rdbg5_in: qcom,smp2p-rdbg5-in {
			qcom,entry-name = "rdbg";
			interrupt-controller;
			#interrupt-cells = <2>;
		};
	};

	qcom,smp2p-npu {
		compatible = "qcom,smp2p";
		qcom,smem = <617>, <616>;
		interrupts = <GIC_SPI 589 IRQ_TYPE_EDGE_RISING>;
		mboxes = <&apcs_glb2 6>;
		qcom,local-pid = <0>;
		qcom,remote-pid = <10>;

		npu_smp2p_out: master-kernel {
			qcom,entry-name = "master-kernel";
			#qcom,smem-state-cells = <1>;
		};

		npu_smp2p_in: slave-kernel {
			qcom,entry-name = "slave-kernel";
			interrupt-controller;
			#interrupt-cells = <2>;
		};
	};

	qmp_aop: qcom,qmp-aop@c300000 {
		compatible = "qcom,qmp-mbox";
		reg = <0xc300000 0x1000>, <0x17c0000C 0x4>;
		reg-names = "msgram", "irq-reg-base";
		qcom,irq-mask = <0x1>;
		interrupts = <GIC_SPI 389 IRQ_TYPE_EDGE_RISING>;

		label = "aop";
		qcom,early-boot;
		priority = <0>;
		mbox-desc-offset = <0x0>;
		#mbox-cells = <1>;
	};

	spmi_bus: qcom,spmi@c440000 {
		compatible = "qcom,spmi-pmic-arb";
		reg = <0xc440000 0x1100>,
			<0xc600000 0x2000000>,
			<0xe600000 0x100000>,
			<0xe700000 0xa0000>,
			<0xc40a000 0x26000>;
		reg-names = "core", "chnls", "obsrvr", "intr", "cnfg";
		interrupt-names = "periph_irq";
		interrupts = <GIC_SPI 481 IRQ_TYPE_NONE>;
		qcom,ee = <0>;
		qcom,channel = <0>;
		#address-cells = <1>;
		#size-cells = <1>;
		interrupt-controller;
		#interrupt-cells = <4>;
		cell-index = <0>;
	};

	qcom,msm_gsi {
		compatible = "qcom,msm_gsi";
	};

	qcom,rmnet-ipa {
		compatible = "qcom,rmnet-ipa3";
		qcom,rmnet-ipa-ssr;
		qcom,ipa-platform-type-msm;
		qcom,ipa-advertise-sg-support;
		qcom,ipa-napi-enable;
	};

	ipa_hw: qcom,ipa@1e00000 {
		compatible = "qcom,ipa";
		reg = <0x1e00000 0x34000>,
			<0x1e04000 0x2c000>;
		reg-names = "ipa-base", "gsi-base";
		interrupts = <0 311 0>, <0 432 0>;
		interrupt-names = "ipa-irq", "gsi-irq";
		qcom,ipa-hw-ver = <16>; /* IPA core version = IPAv4.2 */
		qcom,ipa-hw-mode = <0>;
		qcom,ee = <0>;
		qcom,use-ipa-tethering-bridge;
		qcom,modem-cfg-emb-pipe-flt;
		qcom,ipa-wdi2;
		qcom,ipa-wdi2_over_gsi;
		qcom,ipa-fltrt-not-hashable;
		qcom,ipa-endp-delay-wa;
		qcom,use-64-bit-dma-mask;
		qcom,arm-smmu;
		qcom,smmu-fast-map;
		qcom,use-ipa-pm;
		qcom,bandwidth-vote-for-ipa;
		qcom,msm-bus,name = "ipa";
		qcom,msm-bus,num-cases = <5>;
		qcom,msm-bus,num-paths = <4>;
		qcom,msm-bus,vectors-KBps =
		/* No vote */
		<MSM_BUS_MASTER_IPA MSM_BUS_SLAVE_EBI_CH0 0 0>,
		<MSM_BUS_MASTER_IPA MSM_BUS_SLAVE_OCIMEM 0 0>,
		<MSM_BUS_MASTER_AMPSS_M0 MSM_BUS_SLAVE_IPA_CFG 0 0>,
		<MSM_BUS_MASTER_IPA_CORE MSM_BUS_SLAVE_IPA_CORE 0 0>,
		/* SVS2 */
		<MSM_BUS_MASTER_IPA MSM_BUS_SLAVE_EBI_CH0 80000 465000>,
		<MSM_BUS_MASTER_IPA MSM_BUS_SLAVE_OCIMEM 80000 68570>,
		<MSM_BUS_MASTER_AMPSS_M0 MSM_BUS_SLAVE_IPA_CFG 80000 30>,
		<MSM_BUS_MASTER_IPA_CORE MSM_BUS_SLAVE_IPA_CORE 0 30>,
		/* SVS */
		<MSM_BUS_MASTER_IPA MSM_BUS_SLAVE_EBI_CH0 80000 2000000>,
		<MSM_BUS_MASTER_IPA MSM_BUS_SLAVE_OCIMEM 80000 267461>,
		<MSM_BUS_MASTER_AMPSS_M0 MSM_BUS_SLAVE_IPA_CFG 80000 109890>,
		<MSM_BUS_MASTER_IPA_CORE MSM_BUS_SLAVE_IPA_CORE 0 109>,
		/* NOMINAL */
		<MSM_BUS_MASTER_IPA MSM_BUS_SLAVE_EBI_CH0  206000 4000000>,
		<MSM_BUS_MASTER_IPA MSM_BUS_SLAVE_OCIMEM 206000 712961>,
		<MSM_BUS_MASTER_AMPSS_M0 MSM_BUS_SLAVE_IPA_CFG 206000 491520>,
		<MSM_BUS_MASTER_IPA_CORE MSM_BUS_SLAVE_IPA_CORE 0 491>,
		/* TURBO */
		<MSM_BUS_MASTER_IPA MSM_BUS_SLAVE_EBI_CH0 206000 5598900>,
		<MSM_BUS_MASTER_IPA MSM_BUS_SLAVE_OCIMEM 206000 1436481>,
		<MSM_BUS_MASTER_AMPSS_M0 MSM_BUS_SLAVE_IPA_CFG 206000 491520>,
		<MSM_BUS_MASTER_IPA_CORE MSM_BUS_SLAVE_IPA_CORE 0 491>;
		qcom,bus-vector-names =
			"MIN", "SVS2", "SVS", "NOMINAL", "TURBO";
		qcom,throughput-threshold = <310 600 1000>;
		qcom,scaling-exceptions = <>;

		/* smp2p information */
		qcom,smp2p_map_ipa_1_out {
			compatible = "qcom,smp2p-map-ipa-1-out";
			qcom,smem-states = <&smp2p_ipa_1_out 0>;
			qcom,smem-state-names = "ipa-smp2p-out";
		};

		qcom,smp2p_map_ipa_1_in {
			compatible = "qcom,smp2p-map-ipa-1-in";
			interrupts-extended = <&smp2p_ipa_1_in 0 0>;
			interrupt-names = "ipa-smp2p-in";
		};
	};

	ipa_smmu_ap: ipa_smmu_ap {
		compatible = "qcom,ipa-smmu-ap-cb";
		iommus = <&apps_smmu 0x0440 0x0>;
		qcom,iova-mapping = <0x20000000 0x40000000>;
		/* modem tables in IMEM */
		qcom,additional-mapping = <0x146A8000 0x146A8000 0x2000>;
	};

	ipa_smmu_wlan: ipa_smmu_wlan {
		compatible = "qcom,ipa-smmu-wlan-cb";
		iommus = <&apps_smmu 0x0441 0x0>;
		/* ipa-uc ram */
		qcom,additional-mapping = <0x1e60000 0x1e60000 0x80000>;
	};

	ipa_smmu_uc: ipa_smmu_uc {
		compatible = "qcom,ipa-smmu-uc-cb";
		iommus = <&apps_smmu 0x0442 0x0>;
		qcom,iova-mapping = <0x40400000 0x1fc00000>;
	};

	qcom,ipa_fws {
		compatible = "qcom,pil-tz-generic";
		qcom,pas-id = <0xf>;
		qcom,firmware-name = "ipa_fws";
		qcom,pil-force-shutdown;
		memory-region = <&pil_ipa_fw_mem>;
	};

	apps_rsc: mailbox@18220000 {
		compatible = "qcom,tcs-drv";
		label = "apps_rsc";
		reg = <0x18220000 0x100>, <0x18220d00 0x3000>;
		interrupts = <0 5 0>;
		#mbox-cells = <1>;
		qcom,drv-id = <2>;
		qcom,tcs-config = <ACTIVE_TCS  2>,
				  <SLEEP_TCS   3>,
				  <WAKE_TCS    3>,
				  <CONTROL_TCS 1>;
	};

	sdhc_1: sdhci@7c4000 {
		compatible = "qcom,sdhci-msm-v5";
		reg = <0x7c4000 0x1000>, <0x7c5000 0x1000>;
		reg-names = "hc_mem", "cmdq_mem";

		interrupts = <GIC_SPI 641 IRQ_TYPE_NONE>,
					<GIC_SPI 644 IRQ_TYPE_NONE>;
		interrupt-names = "hc_irq", "pwr_irq";
		sdhc-msm-crypto = <&sdcc1_ice>;

		qcom,bus-width = <8>;
		qcom,large-address-bus;

		qcom,clk-rates = <400000 20000000 25000000 50000000 100000000
						192000000 384000000>;
		qcom,bus-speed-mode = "HS400_1p8v", "HS200_1p8v", "DDR_1p8v";

		qcom,devfreq,freq-table = <50000000 200000000>;

		qcom,msm-bus,name = "sdhc1";
		qcom,msm-bus,num-cases = <9>;
		qcom,msm-bus,num-paths = <2>;
		qcom,msm-bus,vectors-KBps =
			/* No vote */
			<150 512 0 0>, <1 806 0 0>,
			/* 400 KB/s*/
			<150 512 1000 2000>,
			<1 806 2000 4000>,
			/* 20 MB/s */
			<150 512 25000 50000>,
			<1 806 20000 40000>,
			/* 25 MB/s */
			<150 512 50000 100000>,
			<1 806 30000 60000>,
			/* 50 MB/s */
			<150 512 80000 150000>,
			<1 806 40000 80000>,
			/* 100 MB/s */
			<150 512 100000 200000>,
			<1 806 50000 100000>,
			/* 200 MB/s */
			<150 512 150000 250000>,
			<1 806 80000 120000>,
			/* 400 MB/s */
			<150 512 261438 2718822>,
			<1 806 300000 1359411>,
			/* Max. bandwidth */
			<150 512 1338562 4096000>,
			<1 806 1338562 4096000>;
		qcom,bus-bw-vectors-bps = <0 400000 20000000 25000000 50000000
			100750000 200000000 400000000 4294967295>;

		/* PM QoS */
		qcom,pm-qos-irq-type = "affine_irq";
		qcom,pm-qos-irq-latency = <67 67>;
		qcom,pm-qos-cpu-groups = <0x3f 0xc0>;
		qcom,pm-qos-cmdq-latency-us = <67 67>, <67 67>;
		qcom,pm-qos-legacy-latency-us = <67 67>, <67 67>;
		clocks = <&clock_gcc GCC_SDCC1_AHB_CLK>,
			<&clock_gcc GCC_SDCC1_APPS_CLK>,
			<&clock_gcc GCC_SDCC1_ICE_CORE_CLK>;
		clock-names = "iface_clk", "core_clk", "ice_core_clk";

		qcom,ice-clk-rates = <300000000 100000000>;

		qcom,scaling-lower-bus-speed-mode = "DDR52";

		/* DLL HSR settings. Refer go/hsr - <Target> DLL settings */
		qcom,dll-hsr-list = <0x000F642C 0x0 0x0 0x00010800 0x80040868>;

		qcom,nonremovable;
		status = "disabled";
	};

	sdhc_2: sdhci@8804000 {
		compatible = "qcom,sdhci-msm-v5";
		reg = <0x8804000 0x1000>;
		reg-names = "hc_mem";

		interrupts = <GIC_SPI 204 IRQ_TYPE_NONE>,
					<GIC_SPI 222 IRQ_TYPE_NONE>;
		interrupt-names = "hc_irq", "pwr_irq";

		qcom,bus-width = <4>;
		qcom,large-address-bus;

		qcom,clk-rates = <400000 20000000 25000000
				50000000 100000000 202000000>;
		qcom,bus-speed-mode = "SDR12", "SDR25", "SDR50", "DDR50",
				      "SDR104";

		qcom,devfreq,freq-table = <50000000 202000000>;

		qcom,msm-bus,name = "sdhc2";
		qcom,msm-bus,num-cases = <8>;
		qcom,msm-bus,num-paths = <2>;
		qcom,msm-bus,vectors-KBps =
			/* No vote */
			<81 512 0 0>, <1 608 0 0>,
			/* 400 KB/s*/
			<81 512 1000 2000>,
			<1 608 1600 20000>,
			/* 20 MB/s */
			<81 512 20000 40000>,
			<1 608 20000 40000>,
			/* 25 MB/s */
			<81 512 40000 80000>,
			<1 608 30000 60000>,
			/* 50 MB/s */
			<81 512 60000 120000>,
			<1 608 40000 80000>,
			/* 100 MB/s */
			<81 512 80000 160000>,
			<1 608 50000 100000>,
			/* 200 MB/s */
			<81 512 100000 200000>,
			<1 608 60000 120000>,
			/* Max. bandwidth */
			<81 512 1338562 4096000>,
			<1 608 1338562 4096000>;
		qcom,bus-bw-vectors-bps = <0 400000 20000000 25000000 50000000
			100750000 200000000 4294967295>;

		/* PM QoS */
		qcom,pm-qos-irq-type = "affine_irq";
		qcom,pm-qos-irq-latency = <67 67>;
		qcom,pm-qos-cpu-groups = <0x3f 0xc0>;
		qcom,pm-qos-legacy-latency-us = <67 67>, <67 67>;

		clocks = <&clock_gcc GCC_SDCC2_AHB_CLK>,
			<&clock_gcc GCC_SDCC2_APPS_CLK>;
		clock-names = "iface_clk", "core_clk";

		/* DLL HSR settings. Refer go/hsr - <Target> DLL settings */
		qcom,dll-hsr-list = <0x0007642C 0x0 0x0 0x00010800 0x80040868>;

		status = "disabled";
	};

	ufsphy_mem: ufsphy_mem@1d87000 {
		reg = <0x1d87000 0xddc>; /* PHY regs */
		reg-names = "phy_mem";
		#phy-cells = <0>;

		lanes-per-direction = <1>;

		clock-names = "ref_clk_src",
			"ref_clk",
			"ref_aux_clk";
		clocks = <&clock_rpmh RPMH_CXO_CLK>,
			<&clock_gcc GCC_UFS_MEM_CLKREF_CLK>,
			<&clock_gcc GCC_UFS_PHY_PHY_AUX_CLK>;

		status = "disabled";
	};

	ufshc_mem: ufshc@1d84000 {
		compatible = "qcom,ufshc";
		reg = <0x1d84000 0x3000>;
		interrupts = <0 265 0>;
		phys = <&ufsphy_mem>;
		phy-names = "ufsphy";
		ufs-qcom-crypto = <&ufs_ice>;

		lanes-per-direction = <1>;
		dev-ref-clk-freq = <0>; /* 19.2 MHz */
		spm-level = <5>;

		clock-names =
			"core_clk",
			"bus_aggr_clk",
			"iface_clk",
			"core_clk_unipro",
			"core_clk_ice",
			"ref_clk",
			"tx_lane0_sync_clk",
			"rx_lane0_sync_clk";
		clocks =
			<&clock_gcc GCC_UFS_PHY_AXI_CLK>,
			<&clock_gcc GCC_AGGRE_UFS_PHY_AXI_CLK>,
			<&clock_gcc GCC_UFS_PHY_AHB_CLK>,
			<&clock_gcc GCC_UFS_PHY_UNIPRO_CORE_CLK>,
			<&clock_gcc GCC_UFS_PHY_ICE_CORE_CLK>,
			<&clock_rpmh RPMH_CXO_CLK>,
			<&clock_gcc GCC_UFS_PHY_TX_SYMBOL_0_CLK>,
			<&clock_gcc GCC_UFS_PHY_RX_SYMBOL_0_CLK>;
		freq-table-hz =
			<50000000 200000000>,
			<0 0>,
			<0 0>,
			<37500000 150000000>,
			<75000000 300000000>,
			<0 0>,
			<0 0>,
			<0 0>;

		qcom,msm-bus,name = "ufshc_mem";
		qcom,msm-bus,num-cases = <12>;
		qcom,msm-bus,num-paths = <2>;
		qcom,msm-bus,vectors-KBps =
		/*
		 * During HS G3 UFS runs at nominal voltage corner, vote
		 * higher bandwidth to push other buses in the data path
		 * to run at nominal to achieve max throughput.
		 * 4GBps pushes BIMC to run at nominal.
		 * 200MBps pushes CNOC to run at nominal.
		 * Vote for half of this bandwidth for HS G3 1-lane.
		 * For max bandwidth, vote high enough to push the buses
		 * to run in turbo voltage corner.
		 */
		<123 512 0 0>, <1 757 0 0>,          /* No vote */
		<123 512 922 0>, <1 757 1000 0>,     /* PWM G1 */
		<123 512 1844 0>, <1 757 1000 0>,    /* PWM G2 */
		<123 512 3688 0>, <1 757 1000 0>,    /* PWM G3 */
		<123 512 7376 0>, <1 757 1000 0>,    /* PWM G4 */
		<123 512 127796 0>, <1 757 1000 0>,  /* HS G1 RA */
		<123 512 255591 0>, <1 757 1000 0>,  /* HS G2 RA */
		<123 512 2097152 0>, <1 757 102400 0>,  /* HS G3 RA */
		<123 512 149422 0>, <1 757 1000 0>,  /* HS G1 RB */
		<123 512 298189 0>, <1 757 1000 0>,  /* HS G2 RB */
		<123 512 2097152 0>, <1 757 102400 0>,  /* HS G3 RB */
		<123 512 7643136 0>, <1 757 307200 0>; /* Max. bandwidth */

		qcom,bus-vector-names = "MIN",
		"PWM_G1_L1", "PWM_G2_L1", "PWM_G3_L1", "PWM_G4_L1",
		"HS_RA_G1_L1", "HS_RA_G2_L1", "HS_RA_G3_L1",
		"HS_RB_G1_L1", "HS_RB_G2_L1", "HS_RB_G3_L1",
		"MAX";

		/* PM QoS */
		qcom,pm-qos-cpu-groups = <0x3f 0xC0>;
		qcom,pm-qos-cpu-group-latency-us = <67 67>;
		qcom,pm-qos-default-cpu = <0>;

		pinctrl-names = "dev-reset-assert", "dev-reset-deassert";
		pinctrl-0 = <&ufs_dev_reset_assert>;
		pinctrl-1 = <&ufs_dev_reset_deassert>;

		resets = <&clock_gcc GCC_UFS_PHY_BCR>;
		reset-names = "core_reset";
		non-removable;

		status = "disabled";
	};

	disp_rsc: mailbox@af20000 {
		compatible = "qcom,tcs-drv";
		label = "display_rsc";
		reg = <0xaf20000 0x100>, <0xaf21c00 0x3000>;
		interrupts = <0 129 0>;
		#mbox-cells = <1>;
		qcom,drv-id = <0>;
		qcom,tcs-config = <SLEEP_TCS   1>,
				  <WAKE_TCS    1>,
				  <ACTIVE_TCS  0>,
				  <CONTROL_TCS 1>;
	};

	system_pm {
		compatible = "qcom,system-pm";
		mboxes = <&apps_rsc 0>;
	};

	cmd_db: qcom,cmd-db@c3f000c {
		compatible = "qcom,cmd-db";
		reg = <0xc3f000c 8>;
	};

	thermal_zones: thermal-zones {};

	tsens0: tsens@c222000 {
		compatible = "qcom,tsens24xx";
		reg = <0xc222000 0x8>,
		      <0xc263000 0x1ff>;
		reg-names = "tsens_srot_physical",
			    "tsens_tm_physical";
		interrupts = <0 506 0>, <0 508 0>;
		interrupt-names = "tsens-upper-lower", "tsens-critical";
		#thermal-sensor-cells = <1>;
	};

	tsens1: tsens@c223000 {
		compatible = "qcom,tsens24xx";
		reg = <0xc223000 0x8>,
		      <0xc265000 0x1ff>;
		reg-names = "tsens_srot_physical",
			    "tsens_tm_physical";
		interrupts = <0 507 0>, <0 509 0>;
		interrupt-names = "tsens-upper-lower", "tsens-critical";
		#thermal-sensor-cells = <1>;
	};

	icnss: qcom,icnss@18800000 {
		compatible = "qcom,icnss";
		reg = <0x18800000 0x800000>,
		      <0xa0000000 0x10000000>,
		      <0xb0000000 0x10000>;
		reg-names = "membase", "smmu_iova_base", "smmu_iova_ipa";
		iommus = <&apps_smmu 0xC0 0x1>;
		interrupts = <GIC_SPI 414 IRQ_TYPE_LEVEL_HIGH /* CE0 */ >,
			     <GIC_SPI 415 IRQ_TYPE_LEVEL_HIGH /* CE1 */ >,
			     <GIC_SPI 416 IRQ_TYPE_LEVEL_HIGH /* CE2 */ >,
			     <GIC_SPI 417 IRQ_TYPE_LEVEL_HIGH /* CE3 */ >,
			     <GIC_SPI 418 IRQ_TYPE_LEVEL_HIGH /* CE4 */ >,
			     <GIC_SPI 419 IRQ_TYPE_LEVEL_HIGH /* CE5 */ >,
			     <GIC_SPI 420 IRQ_TYPE_LEVEL_HIGH /* CE6 */ >,
			     <GIC_SPI 421 IRQ_TYPE_LEVEL_HIGH /* CE7 */ >,
			     <GIC_SPI 422 IRQ_TYPE_LEVEL_HIGH /* CE8 */ >,
			     <GIC_SPI 423 IRQ_TYPE_LEVEL_HIGH /* CE9 */ >,
			     <GIC_SPI 424 IRQ_TYPE_LEVEL_HIGH /* CE10 */ >,
			     <GIC_SPI 425 IRQ_TYPE_LEVEL_HIGH /* CE11 */ >;
		qcom,wlan-msa-fixed-region = <&wlan_fw_mem>;
		vdd-cx-mx-supply = <&L9A>;
		vdd-1.8-xo-supply = <&L1C>;
		vdd-1.3-rfa-supply = <&L2C>;
		vdd-3.3-ch0-supply = <&L10C>;
		qcom,vdd-cx-mx-config = <640000 640000>;
		qcom,smp2p_map_wlan_1_in {
			interrupts-extended = <&smp2p_wlan_1_in 0 0>,
					      <&smp2p_wlan_1_in 1 0>;
			interrupt-names = "qcom,smp2p-force-fatal-error",
					  "qcom,smp2p-early-crash-ind";
		};
	};

	qcom,venus@aae0000 {
		compatible = "qcom,pil-tz-generic";
		reg = <0xaae0000 0x4000>;

		vdd-supply = <&venus_gdsc>;
		qcom,proxy-reg-names = "vdd";

		clocks = <&clock_videocc VIDEO_CC_VENUS_CTL_CORE_CLK>,
			<&clock_videocc VIDEO_CC_VENUS_AHB_CLK>,
			<&clock_videocc VIDEO_CC_VENUS_CTL_AXI_CLK>;
		clock-names = "core_clk", "iface_clk", "bus_clk";
		qcom,proxy-clock-names = "core_clk", "iface_clk", "bus_clk";

		qcom,pas-id = <9>;
		qcom,msm-bus,name = "pil-venus";
		qcom,msm-bus,num-cases = <2>;
		qcom,msm-bus,num-paths = <1>;
		qcom,msm-bus,vectors-KBps =
			<63 512 0 0>,
			<63 512 0 304000>;
		qcom,proxy-timeout-ms = <100>;
		qcom,firmware-name = "venus";
		memory-region = <&pil_video_mem>;
	};

	qfprom: qfprom@780000 {
		compatible = "qcom,qfprom";
		reg = <0x00786018 0x4>;
		#address-cells = <1>;
		#size-cells = <1>;
		read-only;
		ranges;
	};

	slim_aud: slim@62ec0000 {
		cell-index = <1>;
		compatible = "qcom,slim-ngd";
		reg = <0x62ec0000 0x2c000>,
			<0x62e84000 0x2a000>;
		reg-names = "slimbus_physical", "slimbus_bam_physical";
		interrupts = <GIC_SPI 163 IRQ_TYPE_LEVEL_HIGH>,
				<GIC_SPI 164 IRQ_TYPE_LEVEL_HIGH>;
		interrupt-names = "slimbus_irq", "slimbus_bam_irq";
		qcom,apps-ch-pipes = <0x700000>;
		qcom,ea-pc = <0x340>;
		qcom,iommu-s1-bypass;
		status = "ok";

		iommu_slim_aud_ctrl_cb: qcom,iommu_slim_ctrl_cb {
			compatible = "qcom,iommu-slim-ctrl-cb";
			iommus = <&apps_smmu 0x1026 0x0>,
				<&apps_smmu 0x102f 0x0>,
				<&apps_smmu 0x1030 0x1>;
		};

		btfmslim_codec: wcn3990 {
			compatible = "qcom,btfmslim_slave";
			elemental-addr = [00 01 20 02 17 02];
			qcom,btfm-slim-ifd = "btfmslim_slave_ifd";
			qcom,btfm-slim-ifd-elemental-addr = [00 00 20 02 17 02];
		};
	};

	bluetooth: bt_wcn3990 {
		compatible = "qca,wcn3990";
		qca,bt-vdd-io-supply = <&pm6150_l10>; /* IO */
		qca,bt-vdd-core-supply = <&pm6150l_l2>; /* RFA */
		qca,bt-vdd-pa-supply = <&pm6150l_l10>;  /* CH0 */
		qca,bt-vdd-xtal-supply = <&pm6150l_l1>;/* X0 */

		qca,bt-vdd-io-voltage-level = <1700000 1900000>;
		qca,bt-vdd-core-voltage-level = <1245000 1350000>;
		qca,bt-vdd-pa-voltage-level = <3200000 3400000>;
		qca,bt-vdd-xtal-voltage-level = <1700000 1900000>;

		qca,bt-vdd-io-current-level = <1>; /* LPM/PFM */
		qca,bt-vdd-core-current-level = <1>; /* LPM/PFM */
		qca,bt-vdd-pa-current-level = <1>; /* LPM/PFM */
		qca,bt-vdd-xtal-current-level = <1>; /* LPM/PFM */
	};

<<<<<<< HEAD
=======
	keepalive_opp_table: keepalive-opp-table {
		compatible = "operating-points-v2";
		opp-1 {
			opp-hz = /bits/ 64 < 1 >;
		};
	};

	snoc_cnoc_keepalive: qcom,snoc_cnoc_keepalive {
		compatible = "qcom,devbw";
		governor = "powersave";
		qcom,src-dst-ports = <1 627>;
		qcom,active-only;
		status = "ok";
		operating-points-v2 = <&keepalive_opp_table>;
	};

	bus_proxy_client: qcom,bus_proxy_client {
		compatible = "qcom,bus-proxy-client";
		qcom,msm-bus,name = "bus-proxy-client";
		qcom,msm-bus,num-cases = <2>;
		qcom,msm-bus,num-paths = <1>;
		qcom,msm-bus,vectors-KBps =
			<MSM_BUS_MASTER_MDP_PORT0 MSM_BUS_SLAVE_EBI_CH0 0 0>,
			<MSM_BUS_MASTER_MDP_PORT0
				MSM_BUS_SLAVE_EBI_CH0 0 5000000>;
		qcom,msm-bus,active-only;
		status = "ok";
	};

>>>>>>> d524a53d
	llcc_bw_opp_table: llcc-bw-opp-table {
		compatible = "operating-points-v2";
		BW_OPP_ENTRY( 150, 16); /*  2288 MB/s */
		BW_OPP_ENTRY( 300, 16); /*  4577 MB/s */
		BW_OPP_ENTRY( 466, 16); /*  7110 MB/s */
		BW_OPP_ENTRY( 600, 16); /*  9155 MB/s */
		BW_OPP_ENTRY( 806, 16); /* 12298 MB/s */
		BW_OPP_ENTRY( 933, 16); /* 14236 MB/s */
	};

	cpu_cpu_llcc_bw: qcom,cpu-cpu-llcc-bw {
		compatible = "qcom,devbw";
		governor = "performance";
		qcom,src-dst-ports =
			<MSM_BUS_MASTER_AMPSS_M0 MSM_BUS_SLAVE_LLCC>;
		qcom,active-only;
		operating-points-v2 = <&llcc_bw_opp_table>;
	};

	cpu_cpu_llcc_bwmon: qcom,cpu-cpu-llcc-bwmon@90b6300 {
		compatible = "qcom,bimc-bwmon4";
		reg = <0x90b6300 0x300>, <0x90b6200 0x200>;
		reg-names = "base", "global_base";
		interrupts = <GIC_SPI 581 IRQ_TYPE_LEVEL_HIGH>;
		qcom,mport = <0>;
		qcom,hw-timer-hz = <19200000>;
		qcom,target-dev = <&cpu_cpu_llcc_bw>;
		qcom,count-unit = <0x10000>;
	};

	ddr_bw_opp_table: ddr-bw-opp-table {
		compatible = "operating-points-v2";
		BW_OPP_ENTRY( 300, 4); /* 1144 MB/s */
		BW_OPP_ENTRY( 451, 4); /* 1720 MB/s */
		BW_OPP_ENTRY( 547, 4); /* 2086 MB/s */
		BW_OPP_ENTRY( 768, 4); /* 2929 MB/s */
		BW_OPP_ENTRY(1017, 4); /* 3879 MB/s */
		BW_OPP_ENTRY(1555, 4); /* 5931 MB/s */
		BW_OPP_ENTRY(1804, 4); /* 6881 MB/s */
		BW_OPP_ENTRY(2133, 4); /* 8137 MB/s */
	};

	cpu_llcc_ddr_bw: qcom,cpu-llcc-ddr-bw {
		compatible = "qcom,devbw";
		governor = "performance";
		qcom,src-dst-ports =
			<MSM_BUS_MASTER_LLCC MSM_BUS_SLAVE_EBI_CH0>;
		qcom,active-only;
		operating-points-v2 = <&ddr_bw_opp_table>;
	};

	cpu_llcc_ddr_bwmon: qcom,cpu-llcc-ddr-bwmon@90cd000 {
		compatible = "qcom,bimc-bwmon5";
		reg = <0x90cd000 0x1000>;
		reg-names = "base";
		interrupts = <GIC_SPI 241 IRQ_TYPE_LEVEL_HIGH>;
		qcom,hw-timer-hz = <19200000>;
		qcom,target-dev = <&cpu_llcc_ddr_bw>;
		qcom,count-unit = <0x10000>;
	};

	cpu0_cpu_l3_lat: qcom,cpu0-cpu-l3-lat {
		compatible = "devfreq-simple-dev";
		clock-names = "devfreq_clk";
		clocks = <&clock_cpucc L3_CLUSTER0_VOTE_CLK>;
		governor = "performance";
	};

	cpu0_cpu_l3_latmon: qcom,cpu0-cpu-l3-latmon {
		compatible = "qcom,arm-memlat-mon";
		qcom,cpulist = <&CPU0 &CPU1 &CPU2 &CPU3 &CPU4 &CPU5>;
		qcom,target-dev = <&cpu0_cpu_l3_lat>;
		qcom,cachemiss-ev = <0x17>;
		qcom,core-dev-table =
			<  768000  300000000 >,
			< 1017600  556800000 >,
			< 1248000  806400000 >,
			< 1516800  940800000 >,
			< 1804800 1401000000 >;
	};

	cpu6_cpu_l3_lat: qcom,cpu6-cpu-l3-lat {
		compatible = "devfreq-simple-dev";
		clock-names = "devfreq_clk";
		clocks = <&clock_cpucc L3_CLUSTER1_VOTE_CLK>;
		governor = "performance";
	};

	cpu6_cpu_l3_latmon: qcom,cpu6-cpu-l3-latmon {
		compatible = "qcom,arm-memlat-mon";
		qcom,cpulist = <&CPU6 &CPU7>;
		qcom,target-dev = <&cpu6_cpu_l3_lat>;
		qcom,cachemiss-ev = <0x17>;
		qcom,core-dev-table =
			< 1113600  556800000 >,
			< 1267200  806400000 >,
			< 1555200  940800000 >,
			< 1708800 1209600000 >,
			< 1900800 1401000000 >,
			< 2400000 1459000000 >;
	};

<<<<<<< HEAD
	cdsp_cdsp_l3_lat: qcom,cdsp-cdsp-l3-lat {
		compatible = "devfreq-simple-dev";
		clock-names = "devfreq_clk";
		clocks = <&clock_cpucc L3_MISC_VOTE_CLK>;
		governor = "powersave";
	};

=======
>>>>>>> d524a53d
	cpu0_cpu_llcc_lat: qcom,cpu0-cpu-llcc-lat {
		compatible = "qcom,devbw";
		governor = "performance";
		qcom,src-dst-ports =
			<MSM_BUS_MASTER_AMPSS_M0 MSM_BUS_SLAVE_LLCC>;
		qcom,active-only;
		operating-points-v2 = <&llcc_bw_opp_table>;
	};

	cpu0_cpu_llcc_latmon: qcom,cpu0-cpu-llcc-latmon {
		compatible = "qcom,arm-memlat-mon";
		qcom,cpulist = <&CPU0 &CPU1 &CPU2 &CPU3 &CPU4 &CPU5>;
		qcom,target-dev = <&cpu0_cpu_llcc_lat>;
		qcom,cachemiss-ev = <0x2A>;
		qcom,core-dev-table =
			< 1248000 MHZ_TO_MBPS(300, 16) >,
			< 1516800 MHZ_TO_MBPS(466, 16) >,
			< 1804800 MHZ_TO_MBPS(600, 16) >;
	};

	cpu6_cpu_llcc_lat: qcom,cpu6-cpu-llcc-lat {
		compatible = "qcom,devbw";
		governor = "performance";
		qcom,src-dst-ports =
			<MSM_BUS_MASTER_AMPSS_M0 MSM_BUS_SLAVE_LLCC>;
		qcom,active-only;
		operating-points-v2 = <&llcc_bw_opp_table>;
	};

	cpu6_cpu_llcc_latmon: qcom,cpu6-cpu-llcc-latmon {
		compatible = "qcom,arm-memlat-mon";
		qcom,cpulist = <&CPU6 &CPU7>;
		qcom,target-dev = <&cpu6_cpu_llcc_lat>;
		qcom,cachemiss-ev = <0x2A>;
		qcom,core-dev-table =
			<  825600 MHZ_TO_MBPS(300, 16) >,
			< 1113600 MHZ_TO_MBPS(466, 16) >,
			< 1267200 MHZ_TO_MBPS(600, 16) >,
			< 1708800 MHZ_TO_MBPS(806, 16) >,
			< 2400000 MHZ_TO_MBPS(933, 16) >;
	};

	cpu0_llcc_ddr_lat: qcom,cpu0-llcc-ddr-lat {
		compatible = "qcom,devbw";
		governor = "performance";
		qcom,src-dst-ports =
			<MSM_BUS_MASTER_LLCC MSM_BUS_SLAVE_EBI_CH0>;
		qcom,active-only;
		operating-points-v2 = <&ddr_bw_opp_table>;
	};

	cpu0_llcc_ddr_latmon: qcom,cpu0-llcc-ddr-latmon {
		compatible = "qcom,arm-memlat-mon";
		qcom,cpulist = <&CPU0 &CPU1 &CPU2 &CPU3 &CPU4 &CPU5>;
		qcom,target-dev = <&cpu0_llcc_ddr_lat>;
		qcom,cachemiss-ev = <0x1000>;
		qcom,core-dev-table =
			<  768000 MHZ_TO_MBPS( 300, 4) >,
			< 1017600 MHZ_TO_MBPS( 451, 4) >,
			< 1248000 MHZ_TO_MBPS( 547, 4) >,
			< 1516800 MHZ_TO_MBPS( 768, 4) >,
			< 1804800 MHZ_TO_MBPS(1017, 4) >;
	};

	cpu6_llcc_ddr_lat: qcom,cpu6-llcc-ddr-lat {
		compatible = "qcom,devbw";
		governor = "performance";
		qcom,src-dst-ports =
			<MSM_BUS_MASTER_LLCC MSM_BUS_SLAVE_EBI_CH0>;
		qcom,active-only;
		operating-points-v2 = <&ddr_bw_opp_table>;
	};

	cpu6_llcc_ddr_latmon: qcom,cpu6-llcc-ddr-latmon {
		compatible = "qcom,arm-memlat-mon";
		qcom,cpulist = <&CPU6 &CPU7>;
		qcom,target-dev = <&cpu6_llcc_ddr_lat>;
		qcom,cachemiss-ev = <0x1000>;
		qcom,core-dev-table =
			< 1113600 MHZ_TO_MBPS( 547, 4) >,
			< 1267200 MHZ_TO_MBPS(1017, 4) >,
			< 1708800 MHZ_TO_MBPS(1555, 4) >,
			< 2208000 MHZ_TO_MBPS(1804, 4) >,
			< 2400000 MHZ_TO_MBPS(2133, 4) >;
	};

	cpu0_cpu_ddr_latfloor: qcom,cpu0-cpu-ddr-latfloor {
		compatible = "qcom,devbw";
		governor = "performance";
		qcom,src-dst-ports =
			<MSM_BUS_MASTER_LLCC MSM_BUS_SLAVE_EBI_CH0>;
		qcom,active-only;
		operating-points-v2 = <&ddr_bw_opp_table>;
	};

	cpu0_computemon: qcom,cpu0-computemon {
		compatible = "qcom,arm-cpu-mon";
		qcom,cpulist = <&CPU0 &CPU1 &CPU2 &CPU3 &CPU4 &CPU5>;
		qcom,target-dev = <&cpu0_cpu_ddr_latfloor>;
		qcom,core-dev-table =
			<  768000 MHZ_TO_MBPS( 300, 4) >,
			< 1248000 MHZ_TO_MBPS( 451, 4) >,
			< 1516800 MHZ_TO_MBPS( 547, 4) >,
			< 1804800 MHZ_TO_MBPS( 768, 4) >;
	};

	cpu6_cpu_ddr_latfloor: qcom,cpu6-cpu-ddr-latfloor {
		compatible = "qcom,devbw";
		governor = "performance";
		qcom,src-dst-ports =
			<MSM_BUS_MASTER_LLCC MSM_BUS_SLAVE_EBI_CH0>;
		qcom,active-only;
		operating-points-v2 = <&ddr_bw_opp_table>;
	};

	cpu6_computemon: qcom,cpu6-computemon {
		compatible = "qcom,arm-cpu-mon";
		qcom,cpulist = <&CPU6 &CPU7>;
		qcom,target-dev = <&cpu6_cpu_ddr_latfloor>;
		qcom,core-dev-table =
			< 1267200 MHZ_TO_MBPS( 547, 4) >,
			< 1555200 MHZ_TO_MBPS( 768, 4) >,
			< 1708800 MHZ_TO_MBPS(1017, 4) >,
			< 1900800 MHZ_TO_MBPS(1555, 4) >,
			< 2208000 MHZ_TO_MBPS(1804, 4) >,
			< 2400000 MHZ_TO_MBPS(2133, 4) >;
	};

	suspendable_ddr_bw_opp_table: suspendable-ddr-bw-opp-table {
		compatible = "operating-points-v2";
		BW_OPP_ENTRY(   0, 4); /*    0 MB/s */
		BW_OPP_ENTRY( 300, 4); /* 1144 MB/s */
		BW_OPP_ENTRY( 451, 4); /* 1720 MB/s */
		BW_OPP_ENTRY( 547, 4); /* 2086 MB/s */
		BW_OPP_ENTRY( 768, 4); /* 2929 MB/s */
		BW_OPP_ENTRY(1017, 4); /* 3879 MB/s */
		BW_OPP_ENTRY(1555, 4); /* 5931 MB/s */
		BW_OPP_ENTRY(1804, 4); /* 6881 MB/s */
		BW_OPP_ENTRY(2133, 4); /* 8137 MB/s */
	};

	npu_npu_ddr_bw: qcom,npu-npu-ddr-bw {
		compatible = "qcom,devbw";
		governor = "performance";
		qcom,src-dst-ports = <MSM_BUS_MASTER_NPU MSM_BUS_SLAVE_EBI_CH0>;
		operating-points-v2 = <&suspendable_ddr_bw_opp_table>;
		status = "disabled";
	};

	npu_npu_ddr_bwmon: qcom,npu-npu-ddr-bwmon@00060300 {
		compatible = "qcom,bimc-bwmon4";
		reg = <0x00060300 0x300>, <0x00060200 0x200>;
		reg-names = "base", "global_base";
		clocks = <&clock_gcc GCC_NPU_BWMON_DMA_CFG_AHB_CLK>,
				<&clock_gcc GCC_NPU_BWMON_AXI_CLK>;
		clock-names = "gcc_npu_bwmon_dma_cfg_ahb_clk",
					"gcc_npu_bwmon_axi_clk";
		qcom,bwmon_clks = "gcc_npu_bwmon_dma_cfg_ahb_clk",
					"gcc_npu_bwmon_axi_clk";
		interrupts = <GIC_SPI 365 IRQ_TYPE_LEVEL_HIGH>;
		qcom,mport = <0>;
		qcom,hw-timer-hz = <19200000>;
		qcom,target-dev = <&npu_npu_ddr_bw>;
		qcom,count-unit = <0x10000>;
		status = "disabled";
	};

	npudsp_npu_ddr_bw: qcom,npudsp-npu-ddr-bw {
		compatible = "qcom,devbw";
		governor = "performance";
		qcom,src-dst-ports = <MSM_BUS_MASTER_NPU MSM_BUS_SLAVE_EBI_CH0>;
		operating-points-v2 = <&suspendable_ddr_bw_opp_table>;
		status = "disabled";
	};

	npudsp_npu_ddr_bwmon: qcom,npudsp-npu-ddr-bwmon@70200 {
		compatible = "qcom,bimc-bwmon4";
		reg = <0x00070200 0x300>, <0x00070000 0x200>;
		reg-names = "base", "global_base";
		clocks = <&clock_gcc GCC_NPU_BWMON_DSP_CFG_AHB_CLK>,
				<&clock_gcc GCC_NPU_BWMON_AXI_CLK>;
		clock-names = "gcc_npu_bwmon_dsp_cfg_ahb_clk",
					"gcc_npu_bwmon_axi_clk";
		qcom,bwmon_clks = "gcc_npu_bwmon_dsp_cfg_ahb_clk",
					"gcc_npu_bwmon_axi_clk";
		interrupts = <GIC_SPI 155 IRQ_TYPE_LEVEL_HIGH>;
		qcom,mport = <0>;
		qcom,hw-timer-hz = <19200000>;
		qcom,target-dev = <&npudsp_npu_ddr_bw>;
		qcom,count-unit = <0x10000>;
		status = "disabled";
	};

<<<<<<< HEAD
	keepalive_opp_table: keepalive-opp-table {
		compatible = "operating-points-v2";
		opp-1 {
			opp-hz = /bits/ 64 < 1 >;
		};
	};

	snoc_cnoc_keepalive: qcom,snoc_cnoc_keepalive {
		compatible = "qcom,devbw";
		governor = "powersave";
		qcom,src-dst-ports = <1 627>;
		qcom,active-only;
		status = "ok";
		operating-points-v2 = <&keepalive_opp_table>;
	};

	bus_proxy_client: qcom,bus_proxy_client {
		compatible = "qcom,bus-proxy-client";
		qcom,msm-bus,name = "bus-proxy-client";
		qcom,msm-bus,num-cases = <2>;
		qcom,msm-bus,num-paths = <1>;
		qcom,msm-bus,vectors-KBps =
			<MSM_BUS_MASTER_MDP_PORT0 MSM_BUS_SLAVE_EBI_CH0 0 0>,
			<MSM_BUS_MASTER_MDP_PORT0
				MSM_BUS_SLAVE_EBI_CH0 0 5000000>;
		qcom,msm-bus,active-only;
		status = "ok";
	};

=======
>>>>>>> d524a53d
	/delete-node/gpu-bw-tbl;
	/delete-node/qcom,gpubw;

	gpu_bw_tbl: gpu-bw-tbl {
		compatible = "operating-points-v2";
		opp-0    { opp-hz = /bits/ 64 < 0 >;    }; /*  OFF */
		opp-100  { opp-hz = /bits/ 64 < 381 >;  }; /*  1.DDR:100 MHz */
		opp-200  { opp-hz = /bits/ 64 < 762 >;  }; /*  2.DDR:200 MHz */
		opp-300  { opp-hz = /bits/ 64 < 1144 >; }; /*  3.DDR:300 MHz */
		opp-451  { opp-hz = /bits/ 64 < 1720 >; }; /*  4.DDR:451 MHz */
		opp-547  { opp-hz = /bits/ 64 < 2086 >; }; /*  5.DDR:547 MHz */
		opp-681  { opp-hz = /bits/ 64 < 2597 >; }; /*  6.DDR:681 MHz */
		opp-825  { opp-hz = /bits/ 64 < 3147 >; }; /*  7.DDR:825 MHz */
		opp-1017 { opp-hz = /bits/ 64 < 3879 >; }; /*  8.DDR:1017 MHz */
		opp-1353 { opp-hz = /bits/ 64 < 5161 >; }; /*  9.DDR:1353 MHz */
		opp-1555 { opp-hz = /bits/ 64 < 5931 >; }; /* 10.DDR:1555 MHz */
		opp-1804 { opp-hz = /bits/ 64 < 6881 >; }; /* 11.DDR:1804 MHz */
		opp-2133 { opp-hz = /bits/ 64 < 8137 >; }; /* 12.DDR:2133 MHz */
	};

	gpubw: qcom,gpubw {
		compatible = "qcom,devbw";
		governor = "bw_vbif";
		qcom,src-dst-ports = <26 512>;
		operating-points-v2 = <&gpu_bw_tbl>;
	};
};

#include "atoll-gdsc.dtsi"
#include "atoll-ion.dtsi"
#include "msm-arm-smmu-atoll.dtsi"
#include "atoll-qupv3.dtsi"
#include "sdmmagpie-gpu.dtsi"
#include "atoll-bus.dtsi"

&msm_gpu {
	/delete-property/ qcom,gpu-speed-bin;
	/delete-property/ qcom,msm-bus,num-cases;
	/delete-property/ qcom,msm-bus,vectors-KBps;
	/delete-property/ qcom,initial-pwrlevel;
	/delete-property/ qcom,ca-target-pwrlevel;

	qcom,msm-bus,num-cases = <13>;
	qcom,msm-bus,vectors-KBps =
		<26 512 0 0>,
		<26 512 0 400000>,     /*  1 bus=100  */
		<26 512 0 800000>,     /*  2 bus=200  */
		<26 512 0 1200000>,    /*  3 bus=300  */
		<26 512 0 1804000>,    /*  4 bus=451  */
		<26 512 0 2188000>,    /*  5 bus=547  */
		<26 512 0 2724000>,    /*  6 bus=681  */
		<26 512 0 3300000>,    /*  7 bus=825  */
		<26 512 0 4068000>,    /*  8 bus=1017 */
		<26 512 0 5412000>,    /*  9 bus=1353 */
		<26 512 0 6220000>,    /* 10 bus=1555 */
		<26 512 0 7216000>,    /* 11 bus=1804 */
		<26 512 0 8532000>;    /* 12 bus=2133 */

<<<<<<< HEAD
	qcom,initial-pwrlevel = <6>;
	qcom,ca-target-pwrlevel = <4>;
=======
	qcom,initial-pwrlevel = <7>;
	qcom,ca-target-pwrlevel = <5>;
>>>>>>> d524a53d

	/delete-node/ qcom,gpu-pwrlevel-bins;

	qcom,gpu-pwrlevels {
		#address-cells = <1>;
		#size-cells = <0>;

		compatible = "qcom,gpu-pwrlevels";

<<<<<<< HEAD
		/* TURBO */
		qcom,gpu-pwrlevel@0 {
			reg = <0>;
			qcom,gpu-freq = <800000000>;
=======
		/* TURBO_L1 */
		qcom,gpu-pwrlevel@0 {
			reg = <0>;
			qcom,gpu-freq = <825000000>;
>>>>>>> d524a53d
			qcom,bus-freq = <11>;
			qcom,bus-min = <10>;
			qcom,bus-max = <12>;
		};

<<<<<<< HEAD
		/* NOM_L1 */
		qcom,gpu-pwrlevel@1 {
			reg = <1>;
=======
		/* TURBO */
		qcom,gpu-pwrlevel@1 {
			reg = <1>;
			qcom,gpu-freq = <800000000>;
			qcom,bus-freq = <11>;
			qcom,bus-min = <10>;
			qcom,bus-max = <11>;
		};

		/* NOM_L1 */
		qcom,gpu-pwrlevel@2 {
			reg = <2>;
>>>>>>> d524a53d
			qcom,gpu-freq = <650000000>;
			qcom,bus-freq = <10>;
			qcom,bus-min = <8>;
			qcom,bus-max = <11>;
		};

		/* NOM */
<<<<<<< HEAD
		qcom,gpu-pwrlevel@2 {
			reg = <2>;
=======
		qcom,gpu-pwrlevel@3 {
			reg = <3>;
>>>>>>> d524a53d
			qcom,gpu-freq = <565000000>;
			qcom,bus-freq = <9>;
			qcom,bus-min = <8>;
			qcom,bus-max = <10>;
		};

		/* SVS_L1 */
<<<<<<< HEAD
		qcom,gpu-pwrlevel@3 {
			reg = <3>;
=======
		qcom,gpu-pwrlevel@4 {
			reg = <4>;
>>>>>>> d524a53d
			qcom,gpu-freq = <430000000>;
			qcom,bus-freq = <8>;
			qcom,bus-min = <7>;
			qcom,bus-max = <10>;
		};

		/* SVS */
<<<<<<< HEAD
		qcom,gpu-pwrlevel@4 {
			reg = <4>;
=======
		qcom,gpu-pwrlevel@5 {
			reg = <5>;
>>>>>>> d524a53d
			qcom,gpu-freq = <355000000>;
			qcom,bus-freq = <7>;
			qcom,bus-min = <5>;
			qcom,bus-max = <8>;
		};

		/* LOW SVS */
<<<<<<< HEAD
		qcom,gpu-pwrlevel@5 {
			reg = <5>;
			qcom,gpu-freq = <267000000>;
			qcom,bus-freq = <5>;
=======
		qcom,gpu-pwrlevel@6 {
			reg = <6>;
			qcom,gpu-freq = <267000000>;
			qcom,bus-freq = <6>;
>>>>>>> d524a53d
			qcom,bus-min = <4>;
			qcom,bus-max = <7>;
		};

		/* LOW SVS */
<<<<<<< HEAD
		qcom,gpu-pwrlevel@6 {
			reg = <6>;
=======
		qcom,gpu-pwrlevel@7 {
			reg = <7>;
>>>>>>> d524a53d
			qcom,gpu-freq = <180000000>;
			qcom,bus-freq = <4>;
			qcom,bus-min = <3>;
			qcom,bus-max = <4>;
		};

		/* XO */
<<<<<<< HEAD
		qcom,gpu-pwrlevel@7 {
			reg = <7>;
=======
		qcom,gpu-pwrlevel@8 {
			reg = <8>;
>>>>>>> d524a53d
			qcom,gpu-freq = <0>;
			qcom,bus-freq = <0>;
			qcom,bus-min = <0>;
			qcom,bus-max = <0>;
		};
	};
};

&ufs_phy_gdsc {
	status = "ok";
};

&usb30_prim_gdsc {
	status = "ok";
};

&hlos1_vote_mmnoc_mmu_tbu_hf0_gdsc {
	status = "ok";
};

&hlos1_vote_mmnoc_mmu_tbu_sf_gdsc {
	status = "ok";
};

&bps_gdsc {
	qcom,support-hw-trigger;
	status = "ok";
};

&ipe_0_gdsc {
	qcom,support-hw-trigger;
	status = "ok";
};

&ife_0_gdsc {
	status = "ok";
};

&ife_1_gdsc {
	status = "ok";
};

&titan_top_gdsc {
	status = "ok";
};

&mdss_core_gdsc {
	status = "ok";
};

&gpu_cx_gdsc {
	parent-supply = <&VDD_CX_LEVEL>;
	status = "ok";
};

&gpu_gx_gdsc {
	clock-names = "core_root_clk";
	clocks = <&clock_gpucc GPU_CC_GX_GFX3D_CLK_SRC>;
	qcom,force-enable-root-clk;
	parent-supply = <&VDD_GFX_LEVEL>;
	qcom,reset-aon-logic;
	status = "ok";
};

&vcodec0_gdsc {
	qcom,support-hw-trigger;
	status = "ok";
};

&venus_gdsc {
	status = "ok";
};

&npu_core_gdsc {
	status = "ok";
};

&qupv3_se8_2uart {
	status = "ok";
};

&qupv3_se3_4uart {
	status = "ok";
};

#include "pm6150.dtsi"
#include "pm6150l.dtsi"
#include "atoll-pinctrl.dtsi"
#include "atoll-pm.dtsi"
#include "atoll-coresight.dtsi"
#include "atoll-regulator.dtsi"
#include "atoll-usb.dtsi"
#include "atoll-vidc.dtsi"
#include "atoll-npu.dtsi"

&pm6150_vadc {
	pinctrl-names = "default";
	pinctrl-0 = <&nvm_therm_default &sdm_skin_therm_default>;

	smb1390_therm {
		reg = <ADC_AMUX_THM2>;
		label = "smb1390_therm";
		qcom,hw-settle-time = <200>;
		qcom,pre-scaling = <1 1>;
	};

	chg_skin_therm {
		reg = <ADC_AMUX_THM1_PU2>;
		label = "chg_skin_therm";
		qcom,ratiometric;
		qcom,hw-settle-time = <200>;
		qcom,pre-scaling = <1 1>;
	};

	conn_therm {
		reg = <ADC_AMUX_THM3_PU2>;
		label = "conn_therm";
		qcom,ratiometric;
		qcom,hw-settle-time = <200>;
		qcom,pre-scaling = <1 1>;
	};

	nvm_therm {
		reg = <ADC_GPIO1_PU2>;
		label = "nvm_therm";
		qcom,ratiometric;
		qcom,hw-settle-time = <200>;
		qcom,pre-scaling = <1 1>;
	};

	sdm_skin_therm {
		reg = <ADC_GPIO2_PU2>;
		label = "sdm_skin_therm";
		qcom,ratiometric;
		qcom,hw-settle-time = <200>;
		qcom,pre-scaling = <1 1>;
	};
};

&pm6150_gpios {
	nvm_therm {
		nvm_therm_default: nvm_therm_default {
			pins = "gpio1";
			bias-high-impedance;
		};
	};

	sdm_skin_therm {
		sdm_skin_therm_default: sdm_skin_therm_default {
			pins = "gpio8";
			bias-high-impedance;
		};
	};
};

&pm6150_adc_tm {
	io-channels = <&pm6150_vadc ADC_XO_THERM_PU2>,
			<&pm6150_vadc ADC_AMUX_THM1_PU2>,
			<&pm6150_vadc ADC_GPIO1_PU2>,
			<&pm6150_vadc ADC_GPIO2_PU2>;

	/* Channel nodes */
	xo_therm {
		reg = <ADC_XO_THERM_PU2>;
		qcom,ratiometric;
		qcom,hw-settle-time = <200>;
	};

	chg_skin_therm {
		reg = <ADC_AMUX_THM1_PU2>;
		qcom,ratiometric;
		qcom,hw-settle-time = <200>;
	};

	nvm_therm {
		reg = <ADC_GPIO1_PU2>;
		qcom,ratiometric;
		qcom,hw-settle-time = <200>;
	};

	sdm_skin_therm {
		reg = <ADC_GPIO2_PU2>;
		qcom,ratiometric;
		qcom,hw-settle-time = <200>;
	};
};

&pm6150l_vadc {
	pinctrl-names = "default";
	pinctrl-0 = <&camera_flash_therm_default>;

	quiet_therm {
		reg = <ADC_AMUX_THM1_PU2>;
		label = "quiet_therm";
		qcom,ratiometric;
		qcom,hw-settle-time = <200>;
		qcom,pre-scaling = <1 1>;
	};

	pa_therm0 {
		reg = <ADC_AMUX_THM2_PU2>;
		label = "pa_therm0";
		qcom,ratiometric;
		qcom,hw-settle-time = <200>;
		qcom,pre-scaling = <1 1>;
	};

	camera_flash_therm {
		reg = <ADC_GPIO1_PU2>;
		label = "camera_flash_therm";
		qcom,ratiometric;
		qcom,hw-settle-time = <200>;
		qcom,pre-scaling = <1 1>;
	};
};

&pm6150l_gpios {
	camera_flash_therm {
		camera_flash_therm_default: camera_flash_therm_default {
			pins = "gpio5";
			bias-high-impedance;
		};
	};
};

&pm6150l_adc_tm {
	io-channels = <&pm6150l_vadc ADC_AMUX_THM1_PU2>,
			<&pm6150l_vadc ADC_AMUX_THM2_PU2>,
			<&pm6150l_vadc ADC_GPIO1_PU2>;

	/* Channel nodes */
	quiet_therm {
		reg = <ADC_AMUX_THM1_PU2>;
		qcom,ratiometric;
		qcom,hw-settle-time = <200>;
	};

	pa_therm0 {
		reg = <ADC_AMUX_THM2_PU2>;
		qcom,ratiometric;
		qcom,hw-settle-time = <200>;
	};

	camera_flash_therm {
		reg = <ADC_GPIO1_PU2>;
		qcom,ratiometric;
		qcom,hw-settle-time = <200>;
	};
};

#include "atoll-audio.dtsi"
#include "atoll-thermal.dtsi"
#include "atoll-camera.dtsi"
#include "atoll-sde-pll.dtsi"
#include "atoll-sde.dtsi"

&qupv3_se9_i2c {
	status = "ok";
	#include "pm8008.dtsi"
};

&tlmm {
	pm8008_active: pm8008_active {
		mux {
			pins = "gpio42";
			function = "gpio";
		};

		config {
			pins = "gpio42";
			bias-pull-up;
			output-high;
			drive-strength = <2>;
		};
	};
};

&pm8008_gpios {
	gpio1_active {
		pm8008_gpio1_active: pm8008_gpio1_active {
			pins = "gpio1";
			function = "normal";
			power-source = <1>;
			bias-disable;
			input-enable;
		};
	};
};

&pm8008_chip {
	pinctrl-names = "default";
	pinctrl-0 = <&pm8008_active>;
};

&pm8008_regulators {
	vdd_l1_l2-supply = <&S8C>;
	vdd_l3_l4-supply = <&BOB>;
	vdd_l5-supply = <&S5A>;
	vdd_l6-supply = <&BOB>;
	vdd_l7-supply = <&BOB>;
};

&pm8008_9 {
	/* GPIO1 pinctrl config */
	pinctrl-names = "default";
	pinctrl-0 = <&pm8008_gpio1_active>;
};

&L1P {
	regulator-max-microvolt = <1104000>;
	qcom,min-dropout-voltage = <225000>;
};

&L2P {
	regulator-max-microvolt = <1200000>;
	qcom,min-dropout-voltage = <75000>;
};

&L3P {
	regulator-min-microvolt = <2800000>;
	regulator-max-microvolt = <2800000>;
	qcom,min-dropout-voltage = <200000>;
};

&L4P {
	regulator-min-microvolt = <2800000>;
	regulator-max-microvolt = <2800000>;
	qcom,min-dropout-voltage = <200000>;
};

&L5P {
	regulator-max-microvolt = <1800000>;
	qcom,min-dropout-voltage = <200000>;
};

&L6P {
	regulator-max-microvolt = <2800000>;
	qcom,min-dropout-voltage = <300000>;
};<|MERGE_RESOLUTION|>--- conflicted
+++ resolved
@@ -532,9 +532,6 @@
 			reg = <0 0x80b00000 0 0x3900000>;
 		};
 
-<<<<<<< HEAD
-		pil_camera_mem: camera_region@8e400000 {
-=======
 		pil_modem_mem: modem_region@86000000 {
 			compatible = "removed-dma-pool";
 			no-map;
@@ -542,7 +539,6 @@
 		};
 
 		pil_camera_mem: camera_region@8e000000 {
->>>>>>> d524a53d
 			compatible = "removed-dma-pool";
 			no-map;
 			reg = <0 0x8e400000 0 0x500000>;
@@ -554,53 +550,43 @@
 			reg = <0 0x8e900000 0 0x500000>;
 		};
 
-		pil_video_mem: pil_video_region@8ee00000 {
+		pil_video_mem: pil_video_region@8ea00000 {
 			compatible = "removed-dma-pool";
 			no-map;
 			reg = <0 0x8ee00000 0 0x500000>;
 		};
 
-		pil_cdsp_mem: cdsp_regions@8f300000 {
+		pil_cdsp_mem: cdsp_regions@8ef00000 {
 			compatible = "removed-dma-pool";
 			no-map;
 			reg = <0 0x8f300000 0 0x1e00000>;
 		};
 
-		pil_adsp_mem: pil_adsp_region@91100000 {
+		pil_adsp_mem: pil_adsp_region@90d00000 {
 			compatible = "removed-dma-pool";
 			no-map;
 			reg = <0 0x91100000 0 0x2800000>;
 		};
 
-		wlan_fw_mem: wlan_fw_region@93900000 {
+		wlan_fw_mem: wlan_fw_region@93500000 {
 			compatible = "removed-dma-pool";
 			no-map;
 			reg = <0 0x93900000 0 0x200000>;
 		};
 
-<<<<<<< HEAD
-		npu_mem: npu_region@8e900000 {
-			compatible = "removed-dma-pool";
-			no-map;
-			reg = <0 0x8e900000 0 0x500000>;
-		};
-
-		pil_ipa_fw_mem: ipa_fw_region@93b00000 {
-=======
 		pil_ipa_fw_mem: ipa_fw_region@93700000 {
->>>>>>> d524a53d
 			compatible = "removed-dma-pool";
 			no-map;
 			reg = <0 0x93b00000 0 0x10000>;
 		};
 
-		pil_ipa_gsi_mem: ipa_gsi_region@93b10000 {
+		pil_ipa_gsi_mem: ipa_gsi_region@93710000 {
 			compatible = "removed-dma-pool";
 			no-map;
 			reg = <0 0x93b10000 0 0x5000>;
 		};
 
-		pil_gpu_mem: gpu_region@93b15000 {
+		pil_gpu_mem: gpu_region@93715000 {
 			compatible = "removed-dma-pool";
 			no-map;
 			reg = <0 0x93b15000 0 0x2000>;
@@ -1919,17 +1905,10 @@
 				qcom,glink-channels = "cdsprmglink-apps-dsp";
 				qcom,intents = <0x20 12>;
 
-				qcom,cdsp-cdsp-l3-gov {
-					compatible = "qcom,cdsp-l3";
-					qcom,target-dev = <&cdsp_cdsp_l3_lat>;
-				};
-
 				msm_cdsp_rm: qcom,msm_cdsp_rm {
 					compatible = "qcom,msm-cdsp-rm";
 					qcom,qos-latency-us = <44>;
 					qcom,qos-maxhold-ms = <20>;
-					qcom,compute-cx-limit-en;
-					qcom,compute-priority-mode = <2>;
 					#cooling-cells = <2>;
 				};
 
@@ -2606,7 +2585,7 @@
 		qcom,tcs-config = <SLEEP_TCS   1>,
 				  <WAKE_TCS    1>,
 				  <ACTIVE_TCS  0>,
-				  <CONTROL_TCS 1>;
+				  <CONTROL_TCS 0>;
 	};
 
 	system_pm {
@@ -2757,8 +2736,6 @@
 		qca,bt-vdd-xtal-current-level = <1>; /* LPM/PFM */
 	};
 
-<<<<<<< HEAD
-=======
 	keepalive_opp_table: keepalive-opp-table {
 		compatible = "operating-points-v2";
 		opp-1 {
@@ -2788,7 +2765,6 @@
 		status = "ok";
 	};
 
->>>>>>> d524a53d
 	llcc_bw_opp_table: llcc-bw-opp-table {
 		compatible = "operating-points-v2";
 		BW_OPP_ENTRY( 150, 16); /*  2288 MB/s */
@@ -2891,16 +2867,6 @@
 			< 2400000 1459000000 >;
 	};
 
-<<<<<<< HEAD
-	cdsp_cdsp_l3_lat: qcom,cdsp-cdsp-l3-lat {
-		compatible = "devfreq-simple-dev";
-		clock-names = "devfreq_clk";
-		clocks = <&clock_cpucc L3_MISC_VOTE_CLK>;
-		governor = "powersave";
-	};
-
-=======
->>>>>>> d524a53d
 	cpu0_cpu_llcc_lat: qcom,cpu0-cpu-llcc-lat {
 		compatible = "qcom,devbw";
 		governor = "performance";
@@ -3094,38 +3060,6 @@
 		status = "disabled";
 	};
 
-<<<<<<< HEAD
-	keepalive_opp_table: keepalive-opp-table {
-		compatible = "operating-points-v2";
-		opp-1 {
-			opp-hz = /bits/ 64 < 1 >;
-		};
-	};
-
-	snoc_cnoc_keepalive: qcom,snoc_cnoc_keepalive {
-		compatible = "qcom,devbw";
-		governor = "powersave";
-		qcom,src-dst-ports = <1 627>;
-		qcom,active-only;
-		status = "ok";
-		operating-points-v2 = <&keepalive_opp_table>;
-	};
-
-	bus_proxy_client: qcom,bus_proxy_client {
-		compatible = "qcom,bus-proxy-client";
-		qcom,msm-bus,name = "bus-proxy-client";
-		qcom,msm-bus,num-cases = <2>;
-		qcom,msm-bus,num-paths = <1>;
-		qcom,msm-bus,vectors-KBps =
-			<MSM_BUS_MASTER_MDP_PORT0 MSM_BUS_SLAVE_EBI_CH0 0 0>,
-			<MSM_BUS_MASTER_MDP_PORT0
-				MSM_BUS_SLAVE_EBI_CH0 0 5000000>;
-		qcom,msm-bus,active-only;
-		status = "ok";
-	};
-
-=======
->>>>>>> d524a53d
 	/delete-node/gpu-bw-tbl;
 	/delete-node/qcom,gpubw;
 
@@ -3184,13 +3118,8 @@
 		<26 512 0 7216000>,    /* 11 bus=1804 */
 		<26 512 0 8532000>;    /* 12 bus=2133 */
 
-<<<<<<< HEAD
-	qcom,initial-pwrlevel = <6>;
-	qcom,ca-target-pwrlevel = <4>;
-=======
 	qcom,initial-pwrlevel = <7>;
 	qcom,ca-target-pwrlevel = <5>;
->>>>>>> d524a53d
 
 	/delete-node/ qcom,gpu-pwrlevel-bins;
 
@@ -3200,27 +3129,15 @@
 
 		compatible = "qcom,gpu-pwrlevels";
 
-<<<<<<< HEAD
-		/* TURBO */
-		qcom,gpu-pwrlevel@0 {
-			reg = <0>;
-			qcom,gpu-freq = <800000000>;
-=======
 		/* TURBO_L1 */
 		qcom,gpu-pwrlevel@0 {
 			reg = <0>;
 			qcom,gpu-freq = <825000000>;
->>>>>>> d524a53d
 			qcom,bus-freq = <11>;
 			qcom,bus-min = <10>;
 			qcom,bus-max = <12>;
 		};
 
-<<<<<<< HEAD
-		/* NOM_L1 */
-		qcom,gpu-pwrlevel@1 {
-			reg = <1>;
-=======
 		/* TURBO */
 		qcom,gpu-pwrlevel@1 {
 			reg = <1>;
@@ -3233,7 +3150,6 @@
 		/* NOM_L1 */
 		qcom,gpu-pwrlevel@2 {
 			reg = <2>;
->>>>>>> d524a53d
 			qcom,gpu-freq = <650000000>;
 			qcom,bus-freq = <10>;
 			qcom,bus-min = <8>;
@@ -3241,13 +3157,8 @@
 		};
 
 		/* NOM */
-<<<<<<< HEAD
-		qcom,gpu-pwrlevel@2 {
-			reg = <2>;
-=======
 		qcom,gpu-pwrlevel@3 {
 			reg = <3>;
->>>>>>> d524a53d
 			qcom,gpu-freq = <565000000>;
 			qcom,bus-freq = <9>;
 			qcom,bus-min = <8>;
@@ -3255,13 +3166,8 @@
 		};
 
 		/* SVS_L1 */
-<<<<<<< HEAD
-		qcom,gpu-pwrlevel@3 {
-			reg = <3>;
-=======
 		qcom,gpu-pwrlevel@4 {
 			reg = <4>;
->>>>>>> d524a53d
 			qcom,gpu-freq = <430000000>;
 			qcom,bus-freq = <8>;
 			qcom,bus-min = <7>;
@@ -3269,13 +3175,8 @@
 		};
 
 		/* SVS */
-<<<<<<< HEAD
-		qcom,gpu-pwrlevel@4 {
-			reg = <4>;
-=======
 		qcom,gpu-pwrlevel@5 {
 			reg = <5>;
->>>>>>> d524a53d
 			qcom,gpu-freq = <355000000>;
 			qcom,bus-freq = <7>;
 			qcom,bus-min = <5>;
@@ -3283,29 +3184,17 @@
 		};
 
 		/* LOW SVS */
-<<<<<<< HEAD
-		qcom,gpu-pwrlevel@5 {
-			reg = <5>;
-			qcom,gpu-freq = <267000000>;
-			qcom,bus-freq = <5>;
-=======
 		qcom,gpu-pwrlevel@6 {
 			reg = <6>;
 			qcom,gpu-freq = <267000000>;
 			qcom,bus-freq = <6>;
->>>>>>> d524a53d
 			qcom,bus-min = <4>;
 			qcom,bus-max = <7>;
 		};
 
 		/* LOW SVS */
-<<<<<<< HEAD
-		qcom,gpu-pwrlevel@6 {
-			reg = <6>;
-=======
 		qcom,gpu-pwrlevel@7 {
 			reg = <7>;
->>>>>>> d524a53d
 			qcom,gpu-freq = <180000000>;
 			qcom,bus-freq = <4>;
 			qcom,bus-min = <3>;
@@ -3313,13 +3202,8 @@
 		};
 
 		/* XO */
-<<<<<<< HEAD
-		qcom,gpu-pwrlevel@7 {
-			reg = <7>;
-=======
 		qcom,gpu-pwrlevel@8 {
 			reg = <8>;
->>>>>>> d524a53d
 			qcom,gpu-freq = <0>;
 			qcom,bus-freq = <0>;
 			qcom,bus-min = <0>;
