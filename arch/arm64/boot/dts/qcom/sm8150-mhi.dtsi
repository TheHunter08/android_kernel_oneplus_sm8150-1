--- conflicted
+++ resolved
@@ -27,10 +27,7 @@
 		/* mhi bus specific settings */
 		mhi,max-channels = <111>;
 		mhi,timeout = <2000>;
-<<<<<<< HEAD
 		mhi,name = "esoc0";
-=======
->>>>>>> 9528de5b
 
 		mhi_channels {
 			#address-cells = <1>;
@@ -593,16 +590,10 @@
 				mhi,interface-name = "rmnet_mhi";
 				mhi,mru = <0x8000>;
 				mhi,chan-skb;
-<<<<<<< HEAD
-			};
-
-			mhi_rmnet@1 {
-=======
 				mhi,rsc-child = <&mhi_netdev_0_rsc>;
 			};
 
 			mhi_netdev_0_rsc: mhi_rmnet@1 {
->>>>>>> 9528de5b
 				reg = <0x1>;
 				mhi,chan = "IP_HW0_RSC";
 				mhi,mru = <0x8000>;
