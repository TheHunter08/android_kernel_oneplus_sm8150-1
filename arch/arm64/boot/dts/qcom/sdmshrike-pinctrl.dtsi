--- conflicted
+++ resolved
@@ -3950,11 +3950,6 @@
 					pins = "gpio86", "gpio85";
 					function = "gpio";
 				};
-<<<<<<< HEAD
-
-				config {
-					pins = "gpio86", "gpio85";
-=======
 
 				config {
 					pins = "gpio86", "gpio85";
@@ -4006,76 +4001,18 @@
 
 				config {
 					pins = "gpio55", "gpio56";
->>>>>>> 9528de5b
-					drive-strength = <2>;
-					bias-pull-up;
-				};
-			};
-		};
-
-		qupv3_se16_spi_pins: qupv3_se16_spi_pins {
-			qupv3_se16_spi_active: qupv3_se16_spi_active {
-				mux {
-					pins = "gpio83", "gpio84", "gpio85",
-								"gpio86";
-					function = "qup16";
-				};
-
-				config {
-					pins = "gpio83", "gpio84", "gpio85",
-								"gpio86";
-					drive-strength = <6>;
-					bias-disable;
-				};
-			};
-
-<<<<<<< HEAD
-			qupv3_se16_spi_sleep: qupv3_se16_spi_sleep {
-				mux {
-					pins = "gpio83", "gpio84", "gpio85",
-								"gpio86";
-=======
+					drive-strength = <2>;
+					bias-disable;
+				};
+			};
+
 			qupv3_se17_i2c_sleep: qupv3_se17_i2c_sleep {
 				mux {
 					pins = "gpio55", "gpio56";
->>>>>>> 9528de5b
-					function = "gpio";
-				};
-
-				config {
-<<<<<<< HEAD
-					pins = "gpio83", "gpio84", "gpio85",
-								"gpio86";
-					drive-strength = <6>;
-					bias-disable;
-				};
-			};
-		};
-
-		/* SE 17 pin mappings */
-		qupv3_se17_i2c_pins: qupv3_se17_i2c_pins {
-			qupv3_se17_i2c_active: qupv3_se17_i2c_active {
-				mux {
-					pins = "gpio55", "gpio56";
-					function = "qup17";
-				};
-
-				config {
-					pins = "gpio55", "gpio56";
-					drive-strength = <2>;
-					bias-disable;
-				};
-			};
-
-			qupv3_se17_i2c_sleep: qupv3_se17_i2c_sleep {
-				mux {
-					pins = "gpio55", "gpio56";
-					function = "gpio";
-				};
-
-				config {
-=======
->>>>>>> 9528de5b
+					function = "gpio";
+				};
+
+				config {
 					pins = "gpio55", "gpio56";
 					drive-strength = <2>;
 					bias-pull-up;
@@ -4308,8 +4245,6 @@
 			};
 		};
 
-<<<<<<< HEAD
-=======
 		qupv3_se16_2uart_pins: qupv3_se16_2uart_pins {
 			qupv3_se16_2uart_active: qupv3_se16_2uart_active {
 				mux {
@@ -4338,7 +4273,6 @@
 			};
 		};
 
->>>>>>> 9528de5b
 		/* SE 13 UART 4-Wire pin mappings */
 		qupv3_se13_4uart_pins: qupv3_se13_4uart_pins {
 			qupv3_se13_default_ctsrtsrx:
