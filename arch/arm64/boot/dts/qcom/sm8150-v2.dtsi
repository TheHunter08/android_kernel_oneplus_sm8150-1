/* Copyright (c) 2018, The Linux Foundation. All rights reserved.
 *
 * This program is free software; you can redistribute it and/or modify
 * it under the terms of the GNU General Public License version 2 and
 * only version 2 as published by the Free Software Foundation.
 *
 * This program is distributed in the hope that it will be useful,
 * but WITHOUT ANY WARRANTY; without even the implied warranty of
 * MERCHANTABILITY or FITNESS FOR A PARTICULAR PURPOSE.  See the
 * GNU General Public License for more details.
 */

#include "sm8150.dtsi"
#include "sm8150-v2-camera.dtsi"

/ {
	model = "Qualcomm Technologies, Inc. SM8150 V2";
	qcom,msm-name = "SM8150 V2";
	qcom,msm-id = <339 0x20000>;
};

/* Remove smmu nodes specific to SM8150 */
/delete-node/ &apps_smmu;
/delete-node/ &kgsl_smmu;

&mdss_rotator {
	smmu_rot_unsec: qcom,smmu_rot_unsec_cb {
		compatible = "qcom,smmu_sde_rot_unsec";
		iommus = <&apps_smmu 0x2040 0x0>;
	};
	smmu_rot_sec: qcom,smmu_rot_sec_cb {
		compatible = "qcom,smmu_sde_rot_sec";
		iommus = <&apps_smmu 0x2041 0x0>;
	};
};

&spss_utils {
	qcom,spss-dev-firmware-name  = "spss2d";	/* 8 chars max */
	qcom,spss-test-firmware-name = "spss2t";	/* 8 chars max */
	qcom,spss-prod-firmware-name = "spss2p";	/* 8 chars max */
};

&clock_gcc {
	compatible = "qcom,gcc-sm8150-v2", "syscon";
};

&clock_camcc {
	compatible = "qcom,camcc-sm8150-v2", "syscon";
};

&clock_dispcc {
	compatible = "qcom,dispcc-sm8150-v2", "syscon";
};

&clock_videocc {
	compatible = "qcom,videocc-sm8150-v2", "syscon";
};

&clock_npucc {
	compatible = "qcom,npucc-sm8150-v2", "syscon";
};
#include "msm-arm-smmu-sm8150-v2.dtsi"

&pcie0 {
	reg = <0x1c00000 0x4000>,
		<0x1c06000 0x1000>,
		<0x60000000 0xf1d>,
		<0x60000f20 0xa8>,
		<0x60001000 0x1000>,
		<0x60100000 0x100000>,
		<0x60200000 0x100000>,
		<0x60300000 0x3d00000>;
};

&pcie1 {
	reg = <0x1c08000 0x4000>,
		<0x1c0e000 0x2000>,
		<0x40000000 0xf1d>,
		<0x40000f20 0xa8>,
		<0x40001000 0x1000>,
		<0x40100000 0x100000>,
		<0x40200000 0x100000>,
		<0x40300000 0x1fd00000>;
};

&msm_vidc {
	qcom,allowed-clock-rates = <240000000 338000000
		365000000 444000000 533000000>;

	non_secure_cb {
		iommus = <&apps_smmu 0x2300 0x60>;
	};
	secure_bitstream_cb {
		iommus = <&apps_smmu 0x2301 0x4>;
	};
	secure_pixel_cb {
		iommus = <&apps_smmu 0x2303 0x20>;
	};
	secure_non_pixel_cb {
		iommus = <&apps_smmu 0x2304 0x60>;
	};
};

&msm_fastrpc {
	qcom,msm_fastrpc_compute_cb1 {
		iommus = <&apps_smmu 0x1001 0x0460>;
	};

	qcom,msm_fastrpc_compute_cb2 {
		iommus = <&apps_smmu 0x1002 0x0460>;
	};

	qcom,msm_fastrpc_compute_cb3 {
		iommus = <&apps_smmu 0x1003 0x0460>;
	};

	qcom,msm_fastrpc_compute_cb4 {
		iommus = <&apps_smmu 0x1004 0x0460>;
	};

	qcom,msm_fastrpc_compute_cb5 {
		iommus = <&apps_smmu 0x1005 0x0460>;
	};

	qcom,msm_fastrpc_compute_cb6 {
		iommus = <&apps_smmu 0x1006 0x0460>;
	};

	qcom,msm_fastrpc_compute_cb7 {
		iommus = <&apps_smmu 0x1007 0x0460>;
	};

	qcom,msm_fastrpc_compute_cb8 {
		iommus = <&apps_smmu 0x1008 0x0460>;
	};

	qcom,msm_fastrpc_compute_cb9 {
		iommus = <&apps_smmu 0x1009 0x0460>;
	};
};

&energy_costs {
	CPU_COST_0: core-cost0 {
		busy-cost-data = <
			 300000 24
			 403200 25
			 499200 27
			 576000 29
			 672000 33
			 768000 37
			 844800 42
			 940800 47
			1036800 54
			1113600 59
			1209600 66
			1305600 73
			1382400 79
			1478400 88
			1555200 96
			1632000 105
			1708800 115
			1785600 128
		>;
		idle-cost-data = <
			22 18 14 12
		>;
	};

	CPU_COST_1: core-cost1 {
		busy-cost-data = <
			 710400 165
			 825600 195
			 940800 228
			1056000 264
			1171200 301
			1286400 339
			1401600 378
			1497600 411
			1612800 453
			1708800 491
			1804800 534
			1920000 594
			2016000 654
			2131200 740
			2227200 825
			2323200 920
			2419200 1022
		>;
		idle-cost-data = <
			100 80 60 40
		>;
	};

	CPU_COST_2: core-cost2 {
		busy-cost-data = <
			 825600 227
			 940800 262
			1056000 302
			1171200 348
			1286400 398
			1401600 451
			1497600 498
			1612800 556
			1708800 606
			1804800 655
			1920000 716
			2016000 766
			2131200 826
			2227200 878
			2323200 933
			2419200 992
			2534400 1075
			2649600 1179
			2745600 1288
			2841600 1427
		>;
		idle-cost-data = <
			130 110 90 70
		>;
	};

	CLUSTER_COST_0: cluster-cost0 {
		busy-cost-data = <
			 300000 3
			 403200 4
			 499200 4
			 576000 4
			 672000 5
			 768000 5
			 844800 6
			 940800 7
			1036800 8
			1113600 9
			1209600 10
			1305600 11
			1382400 12
			1478400 13
			1555200 14
			1632000 15
			1708800 16
			1785600 17
		>;
		idle-cost-data = <
			4 3 2 1
		>;
	};

	CLUSTER_COST_1: cluster-cost1 {
		busy-cost-data = <
			 710400 25
			 825600 26
			 940800 27
			1056000 28
			1171200 29
			1286400 30
			1401600 32
			1497600 34
			1612800 37
			1708800 40
			1804800 45
			1920000 50
			2016000 57
			2131200 64
			2227200 74
			2323200 90
			2419200 106
		>;
		idle-cost-data = <
			4 3 2 1
		>;
	};

	CLUSTER_COST_2: cluster-cost2 {
		busy-cost-data = <
			 825600 30
			 940800 33
			1056000 36
			1171200 39
			1286400 42
			1401600 46
			1497600 49
			1612800 55
			1708800 67
			1804800 77
			1920000 87
			2016000 100
			2131200 110
			2227200 120
			2323200 128
			2419200 135
			2534400 140
			2649600 147
			2745600 160
			2841600 180
		>;
		idle-cost-data = <
			4 3 2 1
		>;
	};
};
&gpu_opp_table {
	compatible = "operating-points-v2";

	opp-700000000 {
		opp-hz = /bits/ 64 <700000000>;
		opp-microvolt = <RPMH_REGULATOR_LEVEL_TURBO>;
	};

	opp-675000000 {
		opp-hz = /bits/ 64 <675000000>;
		opp-microvolt = <RPMH_REGULATOR_LEVEL_NOM_L1>;
	};

	opp-585000000 {
		opp-hz = /bits/ 64 <585000000>;
		opp-microvolt = <RPMH_REGULATOR_LEVEL_NOM>;
	};

	opp-427000000 {
		opp-hz = /bits/ 64 <427000000>;
		opp-microvolt = <RPMH_REGULATOR_LEVEL_SVS_L1>;
	};

	opp-345000000 {
		opp-hz = /bits/ 64 <345000000>;
		opp-microvolt = <RPMH_REGULATOR_LEVEL_SVS>;
	};

	opp-257000000 {
		opp-hz = /bits/ 64 <257000000>;
		opp-microvolt = <RPMH_REGULATOR_LEVEL_LOW_SVS>;
	};
};

/* GPU overrides */
&msm_gpu {
	/* Updated chip ID */
	qcom,chipid = <0x06040001>;

	/* Updated Bus Scale Settings */
	qcom,msm-bus,num-cases = <12>;

	/*
	 * Value for vote is: (DDR freq) * 4 - 5
	 * The 5 value is to ensure that there is no rounding errors
	 * where the total request doesn't divide evenly by the BCM
	 * DDR bandwidth unit (note, 5 is greater than this unit).
	 */
	qcom,msm-bus,vectors-KBps =
		<26 512 0 0>,          // 0 bus=0
		<26 512 0 795000>,     // 1 bus=200
		<26 512 0 1195000>,    // 2 bus=300
		<26 512 0 1799000>,    // 3 bus=451
		<26 512 0 2183000>,    // 4 bus=547
		<26 512 0 2719000>,    // 5 bus=681
		<26 512 0 3067000>,    // 6 bus=768
		<26 512 0 4063000>,    // 7 bus=1017
		<26 512 0 5407000>,    // 8 bus=1353
		<26 512 0 6215000>,    // 9 bus=1555
		<26 512 0 7211000>,    // 10 bus=1804
		<26 512 0 8363000>;    // 11 bus=2092

	qcom,gpu-pwrlevels {
		#address-cells = <1>;
		#size-cells = <0>;

		compatible = "qcom,gpu-pwrlevels";

		qcom,gpu-pwrlevel@0 {
			reg = <0>;
			qcom,gpu-freq = <700000000>;
			qcom,bus-freq = <10>;
			qcom,bus-min = <8>;
			qcom,bus-max = <10>;
		};

		qcom,gpu-pwrlevel@1 {
			reg = <1>;
			qcom,gpu-freq = <675000000>;
			qcom,bus-freq = <8>;
			qcom,bus-min = <7>;
			qcom,bus-max = <9>;
		};

		qcom,gpu-pwrlevel@2 {
			reg = <2>;
			qcom,gpu-freq = <585000000>;
			qcom,bus-freq = <7>;
			qcom,bus-min = <6>;
			qcom,bus-max = <8>;
		};

		qcom,gpu-pwrlevel@3 {
			reg = <3>;
			qcom,gpu-freq = <427000000>;
			qcom,bus-freq = <6>;
			qcom,bus-min = <5>;
			qcom,bus-max = <7>;
		};

		qcom,gpu-pwrlevel@4 {
			reg = <4>;
			qcom,gpu-freq = <345000000>;
			qcom,bus-freq = <3>;
			qcom,bus-min = <3>;
			qcom,bus-max = <5>;
		};

		qcom,gpu-pwrlevel@5 {
			reg = <5>;
			qcom,gpu-freq = <257000000>;
			qcom,bus-freq = <2>;
			qcom,bus-min = <1>;
			qcom,bus-max = <3>;
		};

		qcom,gpu-pwrlevel@6 {
			reg = <6>;
			qcom,gpu-freq = <0>;
			qcom,bus-freq = <0>;
			qcom,bus-min = <0>;
			qcom,bus-max = <0>;
		};
	};
};

/* NPU overrides */
&msm_npu {
	qcom,npu-pwrlevels {
		#address-cells = <1>;
		#size-cells = <0>;
		compatible = "qcom,npu-pwrlevels";
		initial-pwrlevel = <3>;
		qcom,npu-pwrlevel@0 {
			reg = <0>;
			clk-freq = <300000000
					19200000
					100000000
					19200000
					19200000
					300000000
					150000000
					19200000
					19200000
					60000000
					100000000
					37500000
					100000000
					19200000
					300000000
					19200000
					0
					0
					0
					0>;
		};
		qcom,npu-pwrlevel@1 {
			reg = <1>;
			clk-freq = <400000000
					19200000
					150000000
					19200000
					19200000
					400000000
					200000000
					37500000
					19200000
					120000000
					150000000
					75000000
					150000000
					19200000
					400000000
					19200000
					0
					0
					0
					0>;
		};
		qcom,npu-pwrlevel@2 {
			reg = <2>;
			clk-freq = <487000000
					19200000
					200000000
					19200000
					19200000
					487000000
					300000000
					37500000
					19200000
					240000000
					200000000
					150000000
					200000000
					19200000
					487000000
					19200000
					0
					0
					0
					0>;
		};
		qcom,npu-pwrlevel@3 {
			reg = <3>;
			clk-freq = <773000000
					19200000
					300000000
					19200000
					19200000
					773000000
					403000000
					75000000
					19200000
					240000000
					300000000
					150000000
					300000000
					19200000
					773000000
					19200000
					0
					0
					0
					0>;
		};
		qcom,npu-pwrlevel@4 {
			reg = <4>;
			clk-freq = <908000000
					19200000
					400000000
					19200000
					19200000
					908000000
					533000000
					75000000
					19200000
					300000000
					400000000
					150000000
					400000000
					19200000
					908000000
					19200000
					0
					0
					0
					0>;
		};
		/delete-node/ qcom,npu-pwrlevel@5;
	};
<<<<<<< HEAD
=======
};

&llcc_bw_opp_table {
	compatible = "operating-points-v2";
	BW_OPP_ENTRY( 150, 16); /*  2288 MB/s */
	BW_OPP_ENTRY( 300, 16); /*  4577 MB/s */
	BW_OPP_ENTRY( 466, 16); /*  7110 MB/s */
	BW_OPP_ENTRY( 600, 16); /*  9155 MB/s */
	BW_OPP_ENTRY( 806, 16); /* 12298 MB/s */
	BW_OPP_ENTRY( 933, 16); /* 14236 MB/s */
	BW_OPP_ENTRY(1000, 16); /* 15258 MB/s */
};

&ddr_bw_opp_table {
	compatible = "operating-points-v2";
	BW_OPP_ENTRY( 200, 4); /*  762 MB/s */
	BW_OPP_ENTRY( 300, 4); /* 1144 MB/s */
	BW_OPP_ENTRY( 451, 4); /* 1720 MB/s */
	BW_OPP_ENTRY( 547, 4); /* 2086 MB/s */
	BW_OPP_ENTRY( 681, 4); /* 2597 MB/s */
	BW_OPP_ENTRY( 768, 4); /* 2929 MB/s */
	BW_OPP_ENTRY(1017, 4); /* 3879 MB/s */
	BW_OPP_ENTRY(1353, 4); /* 5161 MB/s */
	BW_OPP_ENTRY(1555, 4); /* 5931 MB/s */
	BW_OPP_ENTRY(1804, 4); /* 6881 MB/s */
	BW_OPP_ENTRY(2092, 4); /* 7980 MB/s */
};

&suspendable_ddr_bw_opp_table {
	compatible = "operating-points-v2";
	BW_OPP_ENTRY(   0, 4); /*    0 MB/s */
	BW_OPP_ENTRY( 200, 4); /*  762 MB/s */
	BW_OPP_ENTRY( 300, 4); /* 1144 MB/s */
	BW_OPP_ENTRY( 451, 4); /* 1720 MB/s */
	BW_OPP_ENTRY( 547, 4); /* 2086 MB/s */
	BW_OPP_ENTRY( 681, 4); /* 2597 MB/s */
	BW_OPP_ENTRY( 768, 4); /* 2929 MB/s */
	BW_OPP_ENTRY(1017, 4); /* 3879 MB/s */
	BW_OPP_ENTRY(1353, 4); /* 5161 MB/s */
	BW_OPP_ENTRY(1555, 4); /* 5931 MB/s */
	BW_OPP_ENTRY(1804, 4); /* 6881 MB/s */
	BW_OPP_ENTRY(2092, 4); /* 7980 MB/s */
};

&cpu4_computemon {
	qcom,core-dev-table =
		< 1920000 MHZ_TO_MBPS( 200, 4) >,
		< 2841600 MHZ_TO_MBPS(1017, 4) >,
		< 3000000 MHZ_TO_MBPS(2092, 4) >;
};

&cpu0_llcc_ddr_latmon {
	qcom,core-dev-table =
		<  300000 MHZ_TO_MBPS( 200, 4) >,
		<  768000 MHZ_TO_MBPS( 451, 4) >,
		< 1113600 MHZ_TO_MBPS( 547, 4) >,
		< 1478400 MHZ_TO_MBPS( 768, 4) >,
		< 1632000 MHZ_TO_MBPS(1017, 4) >;
};

&cpu4_llcc_ddr_latmon {
	qcom,core-dev-table =
		<  300000 MHZ_TO_MBPS( 200, 4) >,
		<  710400 MHZ_TO_MBPS( 451, 4) >,
		<  825600 MHZ_TO_MBPS( 547, 4) >,
		< 1056000 MHZ_TO_MBPS( 768, 4) >,
		< 1286400 MHZ_TO_MBPS(1017, 4) >,
		< 1612800 MHZ_TO_MBPS(1353, 4) >,
		< 1804800 MHZ_TO_MBPS(1555, 4) >,
		< 2649600 MHZ_TO_MBPS(1804, 4) >,
		< 3000000 MHZ_TO_MBPS(2092, 4) >;
};

&cpu0_cpu_l3_latmon {
	qcom,core-dev-table =
		<  300000  300000000 >,
		<  499200  403200000 >,
		<  576000  499200000 >,
		<  672000  614400000 >,
		<  768000  710400000 >,
		<  940800  806400000 >,
		< 1036800  902400000 >,
		< 1113600  998400000 >,
		< 1209600 1075280000 >,
		< 1305600 1171200000 >,
		< 1382400 1267200000 >,
		< 1478400 1344000000 >,
		< 1632000 1536000000 >,
		< 1785600 1612800000 >;
};

&cpu4_cpu_l3_latmon {
	qcom,core-dev-table =
		<  300000  300000000 >,
		<  825600  614400000 >,
		< 1171200  806400000 >,
		< 1401600  998400000 >,
		< 1708800 1267200000 >,
		< 2016000 1344000000 >,
		< 2419200 1536000000 >,
		< 2841600 1612000000 >;
};

&cpu0_cpu_llcc_latmon {
	qcom,core-dev-table =
		<  300000 MHZ_TO_MBPS( 150, 16) >,
		<  768000 MHZ_TO_MBPS( 300, 16) >,
		< 1478400 MHZ_TO_MBPS( 466, 16) >,
		< 1632000 MHZ_TO_MBPS( 600, 16) >;
};

&cpu4_cpu_llcc_latmon {
	qcom,core-dev-table =
		<  300000 MHZ_TO_MBPS( 150, 16) >,
		<  710400 MHZ_TO_MBPS( 300, 16) >,
		< 1056000 MHZ_TO_MBPS( 466, 16) >,
		< 1286400 MHZ_TO_MBPS( 600, 16) >,
		< 1804800 MHZ_TO_MBPS( 806, 16) >,
		< 2649600 MHZ_TO_MBPS( 933, 16) >,
		< 3000000 MHZ_TO_MBPS(1000, 16) >;
>>>>>>> 653fbfb6
};<|MERGE_RESOLUTION|>--- conflicted
+++ resolved
@@ -548,8 +548,6 @@
 		};
 		/delete-node/ qcom,npu-pwrlevel@5;
 	};
-<<<<<<< HEAD
-=======
 };
 
 &llcc_bw_opp_table {
@@ -670,5 +668,4 @@
 		< 1804800 MHZ_TO_MBPS( 806, 16) >,
 		< 2649600 MHZ_TO_MBPS( 933, 16) >,
 		< 3000000 MHZ_TO_MBPS(1000, 16) >;
->>>>>>> 653fbfb6
 };