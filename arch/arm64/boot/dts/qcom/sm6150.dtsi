 /* Copyright (c) 2018-2019, The Linux Foundation.All rights reserved.
 *
 * This program is free software; you can redistribute it and/or modify
 * it under the terms of the GNU General Public License version 2 and
 * only version 2 as published by the Free Software Foundation.
 *
 * This program is distributed in the hope that it will be useful,
 * but WITHOUT ANY WARRANTY; without even the implied warranty of
 * MERCHANTABILITY or FITNESS FOR A PARTICULAR PURPOSE.  See the
 * GNU General Public License for more details.
 */

#include "skeleton64.dtsi"
#include <dt-bindings/interrupt-controller/arm-gic.h>
#include <dt-bindings/clock/qcom,aop-qmp.h>
#include <dt-bindings/clock/qcom,rpmh.h>
#include <dt-bindings/regulator/qcom,rpmh-regulator.h>
#include <dt-bindings/clock/qcom,gcc-sm6150.h>
#include <dt-bindings/clock/qcom,camcc-sm6150.h>
#include <dt-bindings/clock/qcom,cpucc-sm8150.h>
#include <dt-bindings/clock/qcom,dispcc-sm6150.h>
#include <dt-bindings/clock/qcom,gpucc-sm6150.h>
#include <dt-bindings/clock/qcom,videocc-sm6150.h>
#include <dt-bindings/clock/qcom,scc-sm6150.h>
#include <dt-bindings/soc/qcom,tcs-mbox.h>
#include <dt-bindings/spmi/spmi.h>
#include <dt-bindings/msm/msm-bus-ids.h>

#define MHZ_TO_MBPS(mhz, w) ((mhz * 1000000 * w) / (1024 * 1024))
#define BW_OPP_ENTRY(mhz, w) opp-mhz {opp-hz = /bits/ 64 <MHZ_TO_MBPS(mhz, w)>;}

/ {
	model = "Qualcomm Technologies, Inc. SM6150";
	compatible = "qcom,sm6150";
	qcom,msm-name = "SM6150";
	qcom,msm-id = <355 0x0>;
	interrupt-parent = <&pdc>;

	aliases {
		ufshc1 = &ufshc_mem; /* Embedded UFS slot */
		serial0 = &qupv3_se0_2uart;
		sdhc1 = &sdhc_1; /* SDC1 eMMC slot */
		sdhc2 = &sdhc_2; /* SDC2 SD Card slot */
		spi0 = &qupv3_se4_spi;
		i2c0 = &qupv3_se5_i2c;
		i2c1 = &qupv3_se1_i2c;
		i2c2 = &qupv3_se3_i2c;
		hsuart0 = &qupv3_se7_4uart;
		hsuart1 = &qupv3_se4_2uart;
		swr0 = &swr0;
		swr1 = &swr1;
		swr2 = &swr2;
	};

	cpus {
		#address-cells = <2>;
		#size-cells = <0>;

		CPU0: cpu@0 {
			device_type = "cpu";
			compatible = "arm,armv8";
			reg = <0x0 0x0>;
			enable-method = "psci";
			capacity-dmips-mhz = <1024>;
			sched-energy-costs = <&CPU_COST_0 &CLUSTER_COST_0>;
			cache-size = <0x8000>;
			next-level-cache = <&L2_0>;
			qcom,lmh-dcvs = <&lmh_dcvs0>;
			#cooling-cells = <2>;
			L2_0: l2-cache {
			      compatible = "arm,arch-cache";
			      cache-size = <0x10000>;
			      cache-level = <2>;
			      next-level-cache = <&L3_0>;

				L3_0: l3-cache {
				      compatible = "arm,arch-cache";
				      cache-size = <0x100000>;
				      cache-level = <3>;
				};
			};

			L1_I_0: l1-icache {
				compatible = "arm,arch-cache";
				qcom,dump-size = <0x8800>;
			};

			L1_D_0: l1-dcache {
				compatible = "arm,arch-cache";
				qcom,dump-size = <0x9000>;
			};

			L2_TLB_0: l2-tlb {
				qcom,dump-size = <0x5000>;
			};
		};

		CPU1: cpu@100 {
			device_type = "cpu";
			compatible = "arm,armv8";
			reg = <0x0 0x100>;
			enable-method = "psci";
			capacity-dmips-mhz = <1024>;
			sched-energy-costs = <&CPU_COST_0 &CLUSTER_COST_0>;
			cache-size = <0x8000>;
			next-level-cache = <&L2_100>;
			qcom,lmh-dcvs = <&lmh_dcvs0>;
			#cooling-cells = <2>;
			L2_100: l2-cache {
			      compatible = "arm,arch-cache";
			      cache-size = <0x10000>;
			      cache-level = <2>;
			      next-level-cache = <&L3_0>;
			};

			L1_I_100: l1-icache {
				compatible = "arm,arch-cache";
				qcom,dump-size = <0x8800>;
			};

			L1_D_100: l1-dcache {
				compatible = "arm,arch-cache";
				qcom,dump-size = <0x9000>;
			};

			L2_TLB_100: l1-tlb {
				qcom,dump-size = <0x5000>;
			};
		};


		CPU2: cpu@200 {
			device_type = "cpu";
			compatible = "arm,armv8";
			reg = <0x0 0x200>;
			enable-method = "psci";
			capacity-dmips-mhz = <1024>;
			sched-energy-costs = <&CPU_COST_0 &CLUSTER_COST_0>;
			cache-size = <0x8000>;
			next-level-cache = <&L2_200>;
			qcom,lmh-dcvs = <&lmh_dcvs0>;
			#cooling-cells = <2>;
			L2_200: l2-cache {
			      compatible = "arm,arch-cache";
			      cache-size = <0x10000>;
			      cache-level = <2>;
			      next-level-cache = <&L3_0>;
			};

			L1_I_200: l1-icache {
				compatible = "arm,arch-cache";
				qcom,dump-size = <0x8800>;
			};

			L1_D_200: l1-dcache {
				compatible = "arm,arch-cache";
				qcom,dump-size = <0x9000>;
			};

			L2_TLB_200: l1-tlb {
				qcom,dump-size = <0x5000>;
			};
		};

		CPU3: cpu@300 {
			device_type = "cpu";
			compatible = "arm,armv8";
			reg = <0x0 0x300>;
			enable-method = "psci";
			capacity-dmips-mhz = <1024>;
			sched-energy-costs = <&CPU_COST_0 &CLUSTER_COST_0>;
			cache-size = <0x8000>;
			next-level-cache = <&L2_300>;
			qcom,lmh-dcvs = <&lmh_dcvs0>;
			#cooling-cells = <2>;
			L2_300: l2-cache {
			      compatible = "arm,arch-cache";
			      cache-size = <0x10000>;
			      cache-level = <2>;
			      next-level-cache = <&L3_0>;
			};

			L1_I_300: l1-icache {
				compatible = "arm,arch-cache";
				qcom,dump-size = <0x8800>;
			};

			L1_D_300: l1-dcache {
				compatible = "arm,arch-cache";
				qcom,dump-size = <0x9000>;
			};

			L2_TLB_300: l1-tlb {
				qcom,dump-size = <0x5000>;
			};
		};

		CPU4: cpu@400 {
			device_type = "cpu";
			compatible = "arm,armv8";
			reg = <0x0 0x400>;
			enable-method = "psci";
			capacity-dmips-mhz = <1024>;
			sched-energy-costs = <&CPU_COST_0 &CLUSTER_COST_0>;
			cache-size = <0x8000>;
			next-level-cache = <&L2_400>;
			qcom,lmh-dcvs = <&lmh_dcvs0>;
			#cooling-cells = <2>;
			L2_400: l2-cache {
			      compatible = "arm,arch-cache";
			      cache-size = <0x10000>;
			      cache-level = <2>;
			      next-level-cache = <&L3_0>;
			};

			L1_I_400: l1-icache {
				compatible = "arm,arch-cache";
				qcom,dump-size = <0x8800>;
			};

			L1_D_400: l1-dcache {
				compatible = "arm,arch-cache";
				qcom,dump-size = <0x9000>;
			};

			L2_TLB_400: l1-tlb {
				qcom,dump-size = <0x5000>;
			};
		};

		CPU5: cpu@500 {
			device_type = "cpu";
			compatible = "arm,armv8";
			reg = <0x0 0x500>;
			enable-method = "psci";
			capacity-dmips-mhz = <1024>;
			sched-energy-costs = <&CPU_COST_0 &CLUSTER_COST_0>;
			cache-size = <0x8000>;
			next-level-cache = <&L2_500>;
			qcom,lmh-dcvs = <&lmh_dcvs0>;
			#cooling-cells = <2>;
			L2_500: l2-cache {
			      compatible = "arm,arch-cache";
			      cache-size = <0x10000>;
			      cache-level = <2>;
			      next-level-cache = <&L3_0>;
			};

			L1_I_500: l1-icache {
				compatible = "arm,arch-cache";
				qcom,dump-size = <0x8800>;
			};

			L1_D_500: l1-dcache {
				compatible = "arm,arch-cache";
				qcom,dump-size = <0x9000>;
			};

			L2_TLB_500: l1-tlb {
				qcom,dump-size = <0x5000>;
			};
		};

		CPU6: cpu@600 {
			device_type = "cpu";
			compatible = "arm,armv8";
			reg = <0x0 0x600>;
			enable-method = "psci";
			capacity-dmips-mhz = <1740>;
			sched-energy-costs = <&CPU_COST_1 &CLUSTER_COST_1>;
			cache-size = <0x10000>;
			next-level-cache = <&L2_600>;
			qcom,lmh-dcvs = <&lmh_dcvs1>;
			#cooling-cells = <2>;
			L2_600: l2-cache {
			      compatible = "arm,arch-cache";
			      cache-size = <0x40000>;
			      cache-level = <2>;
			      next-level-cache = <&L3_0>;
			      qcom,dump-size = <0x48000>;
			};

			L1_I_600: l1-icache {
				compatible = "arm,arch-cache";
				qcom,dump-size = <0x11000>;
			};

			L1_D_600: l1-dcache {
				compatible = "arm,arch-cache";
				qcom,dump-size = <0x12000>;
			};

			L1_ITLB_600: l1-itlb {
				qcom,dump-size = <0x300>;
			};

			L1_DTLB_600: l1-dtlb {
				qcom,dump-size = <0x480>;
			};

			L2_TLB_600: l2-tlb {
				qcom,dump-size = <0x7800>;
			};
		};

		CPU7: cpu@700 {
			device_type = "cpu";
			compatible = "arm,armv8";
			reg = <0x0 0x700>;
			enable-method = "psci";
			capacity-dmips-mhz = <1740>;
			sched-energy-costs = <&CPU_COST_1 &CLUSTER_COST_1>;
			cache-size = <0x10000>;
			next-level-cache = <&L2_700>;
			qcom,lmh-dcvs = <&lmh_dcvs1>;
			#cooling-cells = <2>;
			L2_700: l2-cache {
			      compatible = "arm,arch-cache";
			      cache-size = <0x40000>;
			      cache-level = <2>;
			      next-level-cache = <&L3_0>;
			      qcom,dump-size = <0x48000>;
			};

			L1_I_700: l1-icache {
				compatible = "arm,arch-cache";
				qcom,dump-size = <0x11000>;
			};

			L1_D_700: l1-dcache {
				compatible = "arm,arch-cache";
				qcom,dump-size = <0x12000>;
			};

			L1_ITLB_700: l1-itlb {
				qcom,dump-size = <0x300>;
			};

			L1_DTLB_700: l1-dtlb {
				qcom,dump-size = <0x480>;
			};

			L2_TLB_700: l2-tlb {
				qcom,dump-size = <0x7800>;
			};
		};

		cpu-map {
			cluster0 {
				core0 {
					cpu = <&CPU0>;
				};

				core1 {
					cpu = <&CPU1>;
				};

				core2 {
					cpu = <&CPU2>;
				};

				core3 {
					cpu = <&CPU3>;
				};

				core4 {
					cpu = <&CPU4>;
				};

				core5 {
					cpu = <&CPU5>;
				};

			};

			cluster1 {
				core0 {
					cpu = <&CPU6>;
				};

				core1 {
					cpu = <&CPU7>;
				};
			};
		};
	};

	energy_costs: energy-costs {
		compatible = "sched-energy";

		CPU_COST_0: core-cost0 {
			busy-cost-data = <
				300000	24
				576000	25
				748800	31
				1017600	54
				1209600	78
				1363200	105
				1516800	116
				1593600	139
				1708800	168
				1804800	178
			>;
			idle-cost-data = <
				16 12 8 6
			>;
		};

		CPU_COST_1: core-cost1 {
			busy-cost-data = <
				300000	180
				652800	236
				768000	273
				979200	446
				1017600	462
				1209600	662
				1363200	894
				1516800	989
				1708800	1276
				1900800	1652
				2016000	2040
				2112000	2242
				2208000	2713
			>;
			idle-cost-data = <
				100 80 60 40
			>;
		};

		CLUSTER_COST_0: cluster-cost0 {
			busy-cost-data = <
				300000	8
				576000	8
				748800	9
				1017600	12
				1209600	15
				1363200	18
				1516800	21
				1593600	22
				1708800	23
				1804800	24
			>;
			idle-cost-data = <
				4 3 2 1
			>;
		};

		CLUSTER_COST_1: cluster-cost1 {
			busy-cost-data = <
				300000	28
				652800	35
				768000	36
				979200	48
				1017600	59
				1209600	73
				1363200	86
				1516800	88
				1708800	96
				1900800	103
				2016000	107
				2112000	112
				2208000	120
			>;
			idle-cost-data = <
				4 3 2 1
			>;
		};
	};

	psci {
		compatible = "arm,psci-1.0";
		method = "smc";
	};

	chosen {
		bootargs = "rcupdate.rcu_expedited=1 rcu_nocbs=0-7";
	};

	soc: soc { };

	firmware: firmware {
		android {
			compatible = "android,firmware";
			vbmeta {
				compatible = "android,vbmeta";
				parts = "vbmeta,boot,system,vendor,dtbo";
			};
			fstab {
				compatible = "android,fstab";
				vendor {
					compatible = "android,vendor";
					dev = "/dev/block/platform/soc/1d84000.ufshc/by-name/vendor";
					type = "ext4";
					mnt_flags = "ro,barrier=1,discard";
					fsmgr_flags = "wait,slotselect,avb";
					status = "ok";
				};
			};
		};
	};

	reserved_memory: reserved-memory {
		#address-cells = <2>;
		#size-cells = <2>;
		ranges;

		hyp_region: hyp_region@85700000 {
			compatible = "removed-dma-pool";
			no-map;
			reg = <0 0x85700000 0 0x600000>;
		};

		xbl_aop_mem: xbl_aop_mem@85e00000 {
			compatible = "removed-dma-pool";
			no-map;
			reg = <0x0 0x85e00000 0x0 0x140000>;
		};

		sec_apps_mem: sec_apps_region@85fff000 {
			compatible = "removed-dma-pool";
			no-map;
			reg = <0x0 0x85fff000 0x0 0x1000>;
		};

		smem_region: smem@86000000 {
			compatible = "removed-dma-pool";
			no-map;
			reg = <0x0 0x86000000 0x0 0x200000>;
		};

		removed_region: removed_region@86200000 {
			compatible = "removed-dma-pool";
			no-map;
			reg = <0 0x86200000 0 0x2d00000>;
		};

		pil_camera_mem: camera_region@8ab00000 {
			compatible = "removed-dma-pool";
			no-map;
			reg = <0 0x8ab00000 0 0x500000>;
		};

		pil_modem_mem: modem_region@8b000000 {
			compatible = "removed-dma-pool";
			no-map;
			reg = <0 0x8b000000 0 0x8400000>;
		};

		pil_video_mem: pil_video_region@93400000 {
			compatible = "removed-dma-pool";
			no-map;
			reg = <0 0x93400000 0 0x500000>;
		};

		wlan_msa_mem: wlan_msa_region@93900000 {
			compatible = "removed-dma-pool";
			no-map;
<<<<<<< HEAD
			reg = <0 0x93900000 0 0x200000>;
		};

		pil_cdsp_mem: cdsp_regions@93b00000 {
			compatible = "removed-dma-pool";
			no-map;
			reg = <0 0x93b00000 0 0x1e00000>;
		};

		pil_adsp_mem: pil_adsp_region@95900000 {
			compatible = "removed-dma-pool";
			no-map;
			reg = <0 0x95900000 0 0x1e00000>;
		};

		pil_ipa_fw_mem: ips_fw_region@0x97700000 {
			compatible = "removed-dma-pool";
			no-map;
			reg = <0 0x97700000 0 0x10000>;
		};

		pil_ipa_gsi_mem: ipa_gsi_region@0x97710000 {
			compatible = "removed-dma-pool";
			no-map;
			reg = <0 0x97710000 0 0x5000>;
		};

		pil_gpu_mem: gpu_region@0x97715000 {
			compatible = "removed-dma-pool";
			no-map;
			reg = <0 0x97715000 0 0x2000>;
=======
			reg = <0 0x93300000 0 0x200000>;
		};

		pil_cdsp_mem: cdsp_regions@93500000 {
			compatible = "removed-dma-pool";
			no-map;
			reg = <0 0x93500000 0 0x1e00000>;
		};

		pil_adsp_mem: pil_adsp_region@95300000 {
			compatible = "removed-dma-pool";
			no-map;
			reg = <0 0x95300000 0 0x1e00000>;
		};

		pil_ipa_fw_mem: ips_fw_region@0x97100000 {
			compatible = "removed-dma-pool";
			no-map;
			reg = <0 0x97100000 0 0x10000>;
		};

		pil_ipa_gsi_mem: ipa_gsi_region@0x97110000 {
			compatible = "removed-dma-pool";
			no-map;
			reg = <0 0x97110000 0 0x5000>;
		};

		pil_gpu_mem: gpu_region@0x97115000 {
			compatible = "removed-dma-pool";
			no-map;
			reg = <0 0x97115000 0 0x2000>;
>>>>>>> 9528de5b
		};

		qseecom_mem: qseecom_region@0x9e400000 {
			compatible = "shared-dma-pool";
			no-map;
			reg = <0 0x9e400000 0 0x1400000>;
		};

		cdsp_sec_mem: cdsp_sec_regions@0x9f800000 {
			compatible = "removed-dma-pool";
			no-map;
			reg = <0x0 0x9f800000 0x0 0x1e00000>;
		};

		adsp_mem: adsp_region {
			compatible = "shared-dma-pool";
			alloc-ranges = <0 0x00000000 0 0xffffffff>;
			reusable;
			alignment = <0 0x400000>;
			size = <0 0x800000>;
		};

		sdsp_mem: sdsp_region {
			compatible = "shared-dma-pool";
			alloc-ranges = <0 0x00000000 0 0xffffffff>;
			reusable;
			alignment = <0 0x400000>;
			size = <0 0x400000>;
		};

		qseecom_ta_mem: qseecom_ta_region {
			compatible = "shared-dma-pool";
			alloc-ranges = <0 0x00000000 0 0xffffffff>;
			reusable;
			alignment = <0 0x400000>;
			size = <0 0x1000000>;
		};

		sp_mem: sp_region {  /* SPSS-HLOS ION shared mem */
			compatible = "shared-dma-pool";
			alloc-ranges = <0 0x00000000 0 0xffffffff>; /* 32-bit */
			reusable;
			alignment = <0 0x400000>;
			size = <0 0x800000>;
		};

		secure_display_memory: secure_display_region {
			compatible = "shared-dma-pool";
			alloc-ranges = <0 0x00000000 0 0xffffffff>;
			reusable;
			alignment = <0 0x400000>;
			size = <0 0x8c00000>;
		};

		cont_splash_memory: cont_splash_region@9c000000 {
<<<<<<< HEAD
			reg = <0x0 0x9c000000 0x0 0x01000000>;
			label = "cont_splash_region";
		};

		dfps_data_memory: dfps_data_region@9e300000 {
=======
			reg = <0x0 0x9c000000 0x0 0x0f00000>;
			label = "cont_splash_region";
		};

		dfps_data_memory: dfps_data_region@9cf00000 {
>>>>>>> 9528de5b
			reg = <0x0 0x9cf00000 0x0 0x0100000>;
			label = "dfps_data_region";
		};

		disp_rdump_memory: disp_rdump_region@9c000000 {
			reg = <0x0 0x9c000000 0x0 0x01000000>;
			label = "disp_rdump_region";
		};

		dump_mem: mem_dump_region {
			compatible = "shared-dma-pool";
			reusable;
			size = <0 0x2400000>;
		};

		/* global autoconfigured region for contiguous allocations */
		linux,cma {
			compatible = "shared-dma-pool";
			alloc-ranges = <0 0x00000000 0 0xffffffff>;
			reusable;
			alignment = <0 0x400000>;
			size = <0 0x2000000>;
			linux,cma-default;
		};
	};
};

&soc {
	#address-cells = <1>;
	#size-cells = <1>;
	ranges = <0 0 0 0xffffffff>;
	compatible = "simple-bus";

	intc: interrupt-controller@17a00000 {
		compatible = "arm,gic-v3";
		#interrupt-cells = <3>;
		interrupt-controller;
		#redistributor-regions = <1>;
		redistributor-stride = <0x0 0x20000>;
		reg = <0x17a00000 0x10000>,     /* GICD */
		      <0x17a60000 0x100000>;    /* GICR * 8 */
		interrupts = <1 9 4>;
		interrupt-parent = <&intc>;
	};

	pdc: interrupt-controller@b220000{
		compatible = "qcom,pdc-sm6150";
		reg = <0xb220000 0x400>;
		#interrupt-cells = <3>;
		interrupt-parent = <&intc>;
		interrupt-controller;
	};

	qcom,memshare {
		compatible = "qcom,memshare";

		qcom,client_1 {
			compatible = "qcom,memshare-peripheral";
			qcom,peripheral-size = <0x0>;
			qcom,client-id = <0>;
			qcom,allocate-boot-time;
			label = "modem";
		};

		qcom,client_2 {
			compatible = "qcom,memshare-peripheral";
			qcom,peripheral-size = <0x0>;
			qcom,client-id = <2>;
			label = "modem";
		};

		mem_client_3_size: qcom,client_3 {
			compatible = "qcom,memshare-peripheral";
			qcom,peripheral-size = <0x500000>;
			qcom,client-id = <1>;
			qcom,allocate-on-request;
			label = "modem";
		};
	};

	timer {
		compatible = "arm,armv8-timer";
		interrupts = <1 1 0xf08>,
			     <1 2 0xf08>,
			     <1 3 0xf08>,
			     <1 0 0xf08>;
		clock-frequency = <19200000>;
	};

	timer@0x17c20000{
		#address-cells = <1>;
		#size-cells = <1>;
		ranges;
		compatible = "arm,armv7-timer-mem";
		reg = <0x17c20000 0x1000>;
		clock-frequency = <19200000>;

		frame@0x17c21000 {
			frame-number = <0>;
			interrupts = <0 8 0x4>,
				     <0 6 0x4>;
			reg = <0x17c21000 0x1000>,
			      <0x17c22000 0x1000>;
		};

		frame@17c23000 {
			frame-number = <1>;
			interrupts = <0 9 0x4>;
			reg = <0x17c23000 0x1000>;
			status = "disabled";
		};

		frame@17c25000 {
			frame-number = <2>;
			interrupts = <0 10 0x4>;
			reg = <0x17c25000 0x1000>;
			status = "disabled";
		};

		frame@17c27000 {
			frame-number = <3>;
			interrupts = <0 11 0x4>;
			reg = <0x17c27000 0x1000>;
			status = "disabled";
		};

		frame@17c29000 {
			frame-number = <4>;
			interrupts = <0 12 0x4>;
			reg = <0x17c29000 0x1000>;
			status = "disabled";
		};

		frame@17c2b000 {
			frame-number = <5>;
			interrupts = <0 13 0x4>;
			reg = <0x17c2b000 0x1000>;
			status = "disabled";
		};

		frame@17c2d000 {
			frame-number = <6>;
			interrupts = <0 14 0x4>;
			reg = <0x17c2d000 0x1000>;
			status = "disabled";
		};
	};

	clocks {
		sleep_clk: sleep-clk {
			compatible = "fixed-clock";
			clock-frequency = <32000>;
			clock-output-names = "chip_sleep_clk";
			#clock-cells = <1>;
		};
	};

	clock_rpmh: qcom,rpmhclk {
		compatible = "qcom,rpmh-clk-sm6150";
		mboxes = <&apps_rsc 0>;
		mbox-names = "apps";
		#clock-cells = <1>;
	};

	clock_aop: qcom,aopclk {
		compatible = "qcom,aop-qmp-clk";
		#clock-cells = <1>;
		mboxes = <&qmp_aop 0>;
		mbox-names = "qdss_clk";
	};

	clock_gcc: qcom,gcc@100000 {
		compatible = "qcom,gcc-sm6150", "syscon";
		reg = <0x100000 0x1f0000>;
		reg-names = "cc_base";
		vdd_cx-supply = <&VDD_CX_LEVEL>;
		vdd_cx_ao-supply = <&VDD_CX_LEVEL_AO>;
		protected-clocks = <GCC_SDR_CORE_CLK>,
				<GCC_SDR_WR0_MEM_CLK>,
				<GCC_SDR_WR1_MEM_CLK>,
				<GCC_SDR_WR2_MEM_CLK>,
				<GCC_SDR_CSR_HCLK>,
				<GCC_SDR_PRI_MI2S_CLK>,
				<GCC_SDR_SEC_MI2S_CLK>;
		#clock-cells = <1>;
		#reset-cells = <1>;
	};

	clock_videocc: qcom,videocc@ab00000 {
		compatible = "qcom,videocc-sm6150", "syscon";
		reg = <0xab00000 0x10000>;
		reg-names = "cc_base";
		vdd_cx-supply = <&VDD_CX_LEVEL>;
		#clock-cells = <1>;
		#reset-cells = <1>;
	};

	clock_camcc: qcom,camcc@ad00000 {
		compatible = "qcom,camcc-sm6150", "syscon";
		reg = <0xad00000 0x10000>;
		reg-names = "cc_base";
		vdd_cx-supply = <&VDD_CX_LEVEL>;
		vdd_mx-supply = <&VDD_MX_LEVEL>;
		#clock-cells = <1>;
		#reset-cells = <1>;
		qcom,cam_cc_csi0phytimer_clk_src-opp-handle = <&cam_csiphy0>;
		qcom,cam_cc_csi1phytimer_clk_src-opp-handle = <&cam_csiphy1>;
		qcom,cam_cc_csi2phytimer_clk_src-opp-handle = <&cam_csiphy2>;
		qcom,cam_cc_cci_clk_src-opp-handle = <&cam_cci>;
		qcom,cam_cc_ife_0_csid_clk_src-opp-handle = <&cam_csid0>;
		qcom,cam_cc_ife_0_clk_src-opp-handle = <&cam_vfe0>;
		qcom,cam_cc_ife_1_csid_clk_src-opp-handle = <&cam_csid1>;
		qcom,cam_cc_ife_1_clk_src-opp-handle = <&cam_vfe1>;
		qcom,cam_cc_ife_lite_csid_clk_src-opp-handle = <&cam_csid_lite>;
		qcom,cam_cc_ife_lite_clk_src-opp-handle = <&cam_vfe_lite>;
		qcom,cam_cc_icp_clk_src-opp-handle = <&cam_a5>;
		qcom,cam_cc_ipe_0_clk_src-opp-handle = <&cam_ipe0>;
		qcom,cam_cc_bps_clk_src-opp-handle = <&cam_bps>;
	};

	clock_dispcc: qcom,dispcc@af00000 {
		compatible = "qcom,dispcc-sm6150", "syscon";
		reg = <0xaf00000 0x20000>;
		reg-names = "cc_base";
		vdd_cx-supply = <&VDD_CX_LEVEL>;
		#clock-cells = <1>;
		#reset-cells = <1>;
	};

	clock_gpucc: qcom,gpupcc@5090000 {
		compatible = "qcom,gpucc-sm6150", "syscon";
		reg = <0x5090000 0x9000>;
		reg-names = "cc_base";
		vdd_cx-supply = <&VDD_CX_LEVEL>;
		vdd_mx-supply = <&VDD_MX_LEVEL>;
		#clock-cells = <1>;
		#reset-cells = <1>;
		qcom,gpu_cc_gx_gfx3d_clk_src-opp-handle = <&msm_gpu>;
	};

	clock_scc: qcom,scc@62b10000 {
		compatible = "qcom,scc-sm6150";
		reg = <0x62b10000 0x30000>;
		vdd_scc_cx-supply = <&VDD_CX_LEVEL>;
		#clock-cells = <1>;
		status = "disabled";
	};

	cpucc_debug: syscon@182a0018 {
		compatible = "syscon";
		reg = <0x182a0018 0x4>;
	};

	mccc_debug: syscon@90b0000 {
		compatible = "syscon";
		reg = <0x90b0000 0x1000>;
	};

	clock_cpucc: qcom,cpucc@18321000 {
		compatible = "qcom,clk-cpu-osm-sm6150";
		reg = <0x18321000 0x1400>,
			<0x18323000 0x1400>,
			<0x18325800 0x1400>;
		reg-names = "osm_l3_base", "osm_pwrcl_base",
			"osm_perfcl_base";
		l3-devs = <&cpu0_cpu_l3_lat &cpu6_cpu_l3_lat
			&cdsp_cdsp_l3_lat &msm_gpu>;
		#clock-cells = <1>;
	};

	clock_debugcc: qcom,cc-debug {
		compatible = "qcom,debugcc-sm6150";
		qcom,gcc = <&clock_gcc>;
		qcom,videocc = <&clock_videocc>;
		qcom,camcc = <&clock_camcc>;
		qcom,dispcc = <&clock_dispcc>;
		qcom,gpucc = <&clock_gpucc>;
		qcom,cpucc = <&cpucc_debug>;
		qcom,mccc = <&mccc_debug>;
		clock-names = "cxo";
		clocks = <&clock_rpmh RPMH_CXO_CLK>;
		#clock-cells = <1>;
	};

	cpu_pmu: cpu-pmu {
		compatible = "arm,armv8-pmuv3";
		qcom,irq-is-percpu;
		interrupts = <1 5 4>;
	};

	dsu_pmu@0 {
		compatible = "arm,dsu-pmu";
		interrupts = <GIC_SPI 50 IRQ_TYPE_LEVEL_HIGH>;
		cpus = <&CPU0>, <&CPU1>, <&CPU2>, <&CPU3>,
			<&CPU4>, <&CPU5>, <&CPU6>, <&CPU7>;
	};

	qcom,msm-imem@146aa000 {
		compatible = "qcom,msm-imem";
		reg = <0x146aa000 0x1000>;
		ranges = <0x0 0x146aa000 0x1000>;
		#address-cells = <1>;
		#size-cells = <1>;

		mem_dump_table@10 {
			compatible = "qcom,msm-imem-mem_dump_table";
			reg = <0x10 8>;
		};

		restart_reason@65c {
			compatible = "qcom,msm-imem-restart_reason";
			reg = <0x65c 4>;
		};

		dload_type@1c {
			compatible = "qcom,msm-imem-dload-type";
			reg = <0x1c 0x4>;
		};

		boot_stats@6b0 {
			compatible = "qcom,msm-imem-boot_stats";
			reg = <0x6b0 32>;
		};

		kaslr_offset@6d0 {
			compatible = "qcom,msm-imem-kaslr_offset";
			reg = <0x6d0 12>;
		};

		pil@94c {
			compatible = "qcom,msm-imem-pil";
			reg = <0x94c 200>;
		};

		diag_dload@c8 {
			compatible = "qcom,msm-imem-diag-dload";
			reg = <0xc8 200>;
		};
	};

	restart@c264000 {
		compatible = "qcom,pshold";
		reg = <0xc264000 0x4>,
		      <0x1fd3000 0x4>;
		reg-names = "pshold-base", "tcsr-boot-misc-detect";
	};

	qcom,mpm2-sleep-counter@0xc221000 {
		compatible = "qcom,mpm2-sleep-counter";
		reg = <0xc221000 0x1000>;
		clock-frequency = <32768>;
	};

	qcom,sps {
		compatible = "qcom,msm-sps-4k";
		qcom,pipe-attr-ee;
	};

	gpi_dma0: qcom,gpi-dma@0x800000 {
		#dma-cells = <5>;
		compatible = "qcom,gpi-dma";
		reg = <0x800000 0x60000>;
		reg-names = "gpi-top";
		interrupts = <0 244 0>, <0 245 0>, <0 246 0>, <0 247 0>,
			     <0 248 0>, <0 249 0>, <0 250 0>, <0 251 0>;
		qcom,ev-factor = <2>;
		qcom,max-num-gpii = <8>;
		qcom,gpii-mask = <0x0f>;
		iommus = <&apps_smmu 0x00d6 0x0>;
		qcom,smmu-cfg = <0x1>;
		qcom,iova-range = <0x0 0x100000 0x0 0x100000>;
		status = "ok";
	};

	gpi_dma1: qcom,gpi-dma@0xa00000 {
		#dma-cells = <5>;
		compatible = "qcom,gpi-dma";
		reg = <0xa00000 0x60000>;
		reg-names = "gpi-top";
		interrupts = <0 279 0>, <0 280 0>, <0 281 0>, <0 282 0>,
			     <0 283 0>, <0 284 0>, <0 293 0>, <0 294 0>;
		qcom,ev-factor = <2>;
		qcom,max-num-gpii = <8>;
		qcom,gpii-mask = <0x0f>;
		qcom,smmu-cfg = <0x1>;
		qcom,iova-range = <0x0 0x100000 0x0 0x100000>;
		iommus = <&apps_smmu 0x0376 0x0>;
		status = "ok";
	};

	aop-msg-client {
		compatible = "qcom,debugfs-qmp-client";
		mboxes = <&qmp_aop 0>;
		mbox-names = "aop";
	};

	qcom,msm-rtb {
		compatible = "qcom,msm-rtb";
		qcom,rtb-size = <0x100000>;
	};

	wdog: qcom,wdt@17c10000{
		compatible = "qcom,msm-watchdog";
		reg = <0x17c10000 0x1000>;
		reg-names = "wdt-base";
		interrupts = <0 0 0>, <0 1 0>;
		qcom,bark-time = <11000>;
		qcom,pet-time = <9360>;
		qcom,ipi-ping;
		qcom,wakeup-enable;
		qcom,scandump-sizes = <0x10100 0x10100 0x10100 0x10100
				       0x10100 0x10100 0x25900 0x25900>;
	};

	qcom,chd_sliver {
		compatible = "qcom,core-hang-detect";
		label = "silver";
		qcom,threshold-arr = <0x18000058 0x18010058
				      0x18020058 0x18030058
				      0x18040058 0x18050058>;
		qcom,config-arr = <0x18000060 0x18010060
				   0x18020060 0x18030060
				   0x18040060 0x18050060>;
	};

	qcom,chd_gold {
		compatible = "qcom,core-hang-detect";
		label = "gold";
		qcom,threshold-arr = <0x18060058 0x18070058>;
		qcom,config-arr = <0x18060060 0x18070060>;
	};

	kryo-erp {
		compatible = "arm,arm64-kryo-cpu-erp";
		interrupts = <1 6 4>,
			     <0 35 4>;

		interrupt-names = "l1-l2-faultirq",
				  "l3-scu-faultirq";
	};

	qcom,ghd {
		compatible = "qcom,gladiator-hang-detect-v3";
		qcom,threshold-arr = <0x17e0041C>;
		qcom,config-reg = <0x17e00434>;
	};

	cpuss_dump {
		compatible = "qcom,cpuss-dump";

		qcom,l1_i_cache0 {
			qcom,dump-node = <&L1_I_0>;
			qcom,dump-id = <0x60>;
		};

		qcom,l1_i_cache100 {
			qcom,dump-node = <&L1_I_100>;
			qcom,dump-id = <0x61>;
		};

		qcom,l1_i_cache200 {
			qcom,dump-node = <&L1_I_200>;
			qcom,dump-id = <0x62>;
		};

		qcom,l1_i_cache300 {
			qcom,dump-node = <&L1_I_300>;
			qcom,dump-id = <0x63>;
		};

		qcom,l1_i_cache400 {
			qcom,dump-node = <&L1_I_400>;
			qcom,dump-id = <0x64>;
		};

		qcom,l1_i_cache500 {
			qcom,dump-node = <&L1_I_500>;
			qcom,dump-id = <0x65>;
		};

		qcom,l1_i_cache600 {
			qcom,dump-node = <&L1_I_600>;
			qcom,dump-id = <0x66>;
		};

		qcom,l1_i_cache700 {
			qcom,dump-node = <&L1_I_700>;
			qcom,dump-id = <0x67>;
		};

		qcom,l1_d_cache0 {
			qcom,dump-node = <&L1_D_0>;
			qcom,dump-id = <0x80>;
		};

		qcom,l1_d_cache100 {
			qcom,dump-node = <&L1_D_100>;
			qcom,dump-id = <0x81>;
		};

		qcom,l1_d_cache200 {
			qcom,dump-node = <&L1_D_200>;
			qcom,dump-id = <0x82>;
		};

		qcom,l1_d_cache300 {
			qcom,dump-node = <&L1_D_300>;
			qcom,dump-id = <0x83>;
		};

		qcom,l1_d_cache400 {
			qcom,dump-node = <&L1_D_400>;
			qcom,dump-id = <0x84>;
		};

		qcom,l1_d_cache500 {
			qcom,dump-node = <&L1_D_500>;
			qcom,dump-id = <0x85>;
		};

		qcom,l1_d_cache600 {
			qcom,dump-node = <&L1_D_600>;
			qcom,dump-id = <0x86>;
		};

		qcom,l1_d_cache700 {
			qcom,dump-node = <&L1_D_700>;
			qcom,dump-id = <0x87>;
		};

		qcom,l1_i_tlb_dump600 {
			qcom,dump-node = <&L1_ITLB_600>;
			qcom,dump-id = <0x26>;
		};

		qcom,l1_i_tlb_dump700 {
			qcom,dump-node = <&L1_ITLB_700>;
			qcom,dump-id = <0x27>;
		};

		qcom,l1_d_tlb_dump600 {
			qcom,dump-node = <&L1_DTLB_600>;
			qcom,dump-id = <0x46>;
		};

		qcom,l1_d_tlb_dump700 {
			qcom,dump-node = <&L1_DTLB_700>;
			qcom,dump-id = <0x47>;
		};

		qcom,l2_cache_dump600 {
			qcom,dump-node = <&L2_600>;
			qcom,dump-id = <0xc6>;
		};

		qcom,l2_cache_dump700 {
			qcom,dump-node = <&L2_700>;
			qcom,dump-id = <0xc7>;
		};

		qcom,l2_tlb_dump0 {
			qcom,dump-node = <&L2_TLB_0>;
			qcom,dump-id = <0x120>;
		};

		qcom,l2_tlb_dump100 {
			qcom,dump-node = <&L2_TLB_100>;
			qcom,dump-id = <0x121>;
		};

		qcom,l2_tlb_dump200 {
			qcom,dump-node = <&L2_TLB_200>;
			qcom,dump-id = <0x122>;
		};

		qcom,l2_tlb_dump300 {
			qcom,dump-node = <&L2_TLB_300>;
			qcom,dump-id = <0x123>;
		};

		qcom,l2_tlb_dump400 {
			qcom,dump-node = <&L2_TLB_400>;
			qcom,dump-id = <0x124>;
		};

		qcom,l2_tlb_dump500 {
			qcom,dump-node = <&L2_TLB_500>;
			qcom,dump-id = <0x125>;
		};

		qcom,l2_tlb_dump600 {
			qcom,dump-node = <&L2_TLB_600>;
			qcom,dump-id = <0x126>;
		};

		qcom,l2_tlb_dump700 {
			qcom,dump-node = <&L2_TLB_700>;
			qcom,dump-id = <0x127>;
		};

		qcom,llcc1_d_cache {
			qcom,dump-node = <&LLCC_1>;
			qcom,dump-id = <0x140>;
		};
	};

	mem_dump {
		compatible = "qcom,mem-dump";
		memory-region = <&dump_mem>;

		rpmh {
			qcom,dump-size = <0x2000000>;
			qcom,dump-id = <0xec>;
		};

		rpm_sw {
			qcom,dump-size = <0x28000>;
			qcom,dump-id = <0xea>;
		};

		pmic {
			qcom,dump-size = <0x10000>;
			qcom,dump-id = <0xe4>;
		};

		fcm {
			qcom,dump-size = <0x8400>;
			qcom,dump-id = <0xee>;
		};

		tmc_etf {
			qcom,dump-size = <0x8000>;
			qcom,dump-id = <0xf0>;
		};

		etf_swao {
			qcom,dump-size = <0x8000>;
			qcom,dump-id = <0xf1>;
		};

		etr_reg {
			qcom,dump-size = <0x1000>;
			qcom,dump-id = <0x100>;
		};

		etf_reg {
			qcom,dump-size = <0x1000>;
			qcom,dump-id = <0x101>;
		};

		etfswao_reg {
			qcom,dump-size = <0x1000>;
			qcom,dump-id = <0x102>;
		};

		misc_data {
			qcom,dump-size = <0x1000>;
			qcom,dump-id = <0xe8>;
		};
	};

	apps_rsc: mailbox@18220000 {
		compatible = "qcom,tcs-drv";
		label = "apps_rsc";
		reg = <0x18220000 0x100>, <0x18220d00 0x3000>;
		interrupts = <0 5 0>;
		#mbox-cells = <1>;
		qcom,drv-id = <2>;
		qcom,tcs-config = <ACTIVE_TCS  2>,
				  <SLEEP_TCS   3>,
				  <WAKE_TCS    3>,
				  <CONTROL_TCS 1>;
	};

	disp_rsc: mailbox@af20000 {
		compatible = "qcom,tcs-drv";
		label = "display_rsc";
		reg = <0xaf20000 0x100>, <0xaf21c00 0x3000>;
		interrupts = <0 129 0>;
		#mbox-cells = <1>;
		qcom,drv-id = <0>;
		qcom,tcs-config = <SLEEP_TCS   1>,
				  <WAKE_TCS    1>,
				  <ACTIVE_TCS  2>,
				  <CONTROL_TCS 0>;
	};

	system_pm {
		compatible = "qcom,system-pm";
		mboxes = <&apps_rsc 0>;
	};

	cmd_db: qcom,cmd-db@c3f000c {
		compatible = "qcom,cmd-db";
		reg = <0xc3f000c 8>;
	};

	dcc: dcc_v2@10a2000 {
		compatible = "qcom,dcc-v2";
		reg = <0x10a2000 0x1000>,
		      <0x10ae000 0x2000>;
		reg-names = "dcc-base", "dcc-ram-base";

		dcc-ram-offset = <0x6000>;
	};

	qcom,llcc@9200000 {
		compatible = "qcom,llcc-core", "syscon", "simple-mfd";
		reg = <0x9200000 0x450000>;
		reg-names = "llcc_base";
		qcom,llcc-banks-off = <0x0>;
		qcom,llcc-broadcast-off = <0x400000>;

		llcc: qcom,sm6150-llcc {
			compatible = "qcom,sm6150-llcc";
			#cache-cells = <1>;
			max-slices = <32>;
			cap-based-alloc-and-pwr-collapse;
		};

		qcom,llcc-perfmon {
			compatible = "qcom,llcc-perfmon";
			clocks = <&clock_aop QDSS_CLK>;
			clock-names = "qdss_clk";
		};

		qcom,llcc-erp {
			compatible = "qcom,llcc-erp";
		};

		qcom,llcc-amon {
			compatible = "qcom,llcc-amon";
		};

		LLCC_1: llcc_1_dcache {
			qcom,dump-size = <0x6c000>;
		};
	};

	sdcc1_ice: sdcc1ice@7C8000{
		compatible = "qcom,ice";
		reg = <0x7C8000 0x8000>;
		qcom,enable-ice-clk;
		clock-names = "ice_core_clk_src", "ice_core_clk",
				"bus_clk", "iface_clk";
		clocks = <&clock_gcc GCC_SDCC1_ICE_CORE_CLK_SRC>,
			<&clock_gcc GCC_SDCC1_ICE_CORE_CLK>,
			<&clock_gcc GCC_SDCC1_AHB_CLK>,
			<&clock_gcc GCC_SDCC1_APPS_CLK>;
		qcom,op-freq-hz = <300000000>, <0>, <0>, <0>;
		qcom,msm-bus,name = "sdcc_ice_noc";
		qcom,msm-bus,num-cases = <2>;
		qcom,msm-bus,num-paths = <1>;
		qcom,msm-bus,vectors-KBps =
				<1 757 0 0>,    /* No vote */
				<1 757 1000 0>; /* Max. bandwidth */
		qcom,bus-vector-names = "MIN",
					"MAX";
		qcom,instance-type = "sdcc";
	};

	sdhc_1: sdhci@7c4000 {
		compatible = "qcom,sdhci-msm-v5";
		reg = <0x7c4000 0x1000>, <0x7c5000 0x1000>;
		reg-names = "hc_mem", "cmdq_mem";

		interrupts = <0 641 0>, <0 644 0>;
		interrupt-names = "hc_irq", "pwr_irq";
		sdhc-msm-crypto = <&sdcc1_ice>;

		qcom,bus-width = <8>;
		qcom,large-address-bus;

		qcom,clk-rates = <400000 20000000 25000000 50000000 100000000
						192000000 384000000>;
		qcom,bus-speed-mode = "HS400_1p8v", "HS200_1p8v", "DDR_1p8v";

		qcom,devfreq,freq-table = <50000000 200000000>;

		qcom,msm-bus,name = "sdhc1";
		qcom,msm-bus,num-cases = <9>;
		qcom,msm-bus,num-paths = <2>;
		qcom,msm-bus,vectors-KBps =
			/* No vote */
			<78 512 0 0>, <1 606 0 0>,
			/* 400 KB/s*/
			<78 512 1046 1600>,
			<1 606 1600 1600>,
			/* 20 MB/s */
			<78 512 52286 80000>,
			<1 606 80000 80000>,
			/* 25 MB/s */
			<78 512 65360 100000>,
			<1 606 100000 100000>,
			/* 50 MB/s */
			<78 512 130718 200000>,
			<1 606 133320 133320>,
			/* 100 MB/s */
			<78 512 130718 200000>,
			<1 606 150000 150000>,
			/* 200 MB/s */
			<78 512 261438 400000>,
			<1 606 300000 300000>,
			/* 400 MB/s */
			<78 512 261438 2718822>,
			<1 606 300000 1359411>,
			/* Max. bandwidth */
			<78 512 1338562 4096000>,
			<1 606 1338562 4096000>;
		qcom,bus-bw-vectors-bps = <0 400000 20000000 25000000 50000000
			100750000 200000000 400000000 4294967295>;

		/* PM QoS */
		qcom,pm-qos-irq-type = "affine_irq";
		qcom,pm-qos-irq-latency = <67 67>;
		qcom,pm-qos-cpu-groups = <0x3f 0xc0>;
		qcom,pm-qos-cmdq-latency-us = <67 67>, <67 67>;
		qcom,pm-qos-legacy-latency-us = <67 67>, <67 67>;

		clocks = <&clock_gcc GCC_SDCC1_AHB_CLK>,
			<&clock_gcc GCC_SDCC1_APPS_CLK>,
			<&clock_gcc GCC_SDCC1_ICE_CORE_CLK>;
		clock-names = "iface_clk", "core_clk", "ice_core_clk";

		qcom,ice-clk-rates = <300000000 75000000>;

		/* DLL HSR settings. Refer go/hsr - <Target> DLL settings */
		qcom,dll-hsr-list = <0x000F642C 0x0 0x0 0x00010800 0x80040868>;

		qcom,nonremovable;
		status = "disabled";
	};

	sdhc_2: sdhci@8804000 {
		compatible = "qcom,sdhci-msm-v5";
		reg = <0x8804000 0x1000>;
		reg-names = "hc_mem";

		interrupts = <0 204 0>, <0 222 0>;
		interrupt-names = "hc_irq", "pwr_irq";

		qcom,bus-width = <4>;
		qcom,large-address-bus;

		qcom,clk-rates = <400000 20000000 25000000
				50000000 100000000 202000000>;
		qcom,bus-speed-mode = "SDR12", "SDR25", "SDR50", "DDR50",
				      "SDR104";

		qcom,devfreq,freq-table = <50000000 202000000>;

		qcom,msm-bus,name = "sdhc2";
		qcom,msm-bus,num-cases = <8>;
		qcom,msm-bus,num-paths = <2>;
		qcom,msm-bus,vectors-KBps =
			/* No vote */
			<81 512 0 0>, <1 608 0 0>,
			/* 400 KB/s*/
			<81 512 1046 1600>,
			<1 608 1600 1600>,
			/* 20 MB/s */
			<81 512 52286 80000>,
			<1 608 80000 80000>,
			/* 25 MB/s */
			<81 512 65360 100000>,
			<1 608 100000 100000>,
			/* 50 MB/s */
			<81 512 130718 200000>,
			<1 608 133320 133320>,
			/* 100 MB/s */
			<81 512 261438 200000>,
			<1 608 150000 150000>,
			/* 200 MB/s */
			<81 512 261438 400000>,
			<1 608 300000 300000>,
			/* Max. bandwidth */
			<81 512 1338562 4096000>,
			<1 608 1338562 4096000>;
		qcom,bus-bw-vectors-bps = <0 400000 20000000 25000000 50000000
			100750000 200000000 4294967295>;

		/* PM QoS */
		qcom,pm-qos-irq-type = "affine_irq";
		qcom,pm-qos-irq-latency = <67 67>;
		qcom,pm-qos-cpu-groups = <0x3f 0xc0>;
		qcom,pm-qos-legacy-latency-us = <67 67>, <67 67>;

		clocks = <&clock_gcc GCC_SDCC2_AHB_CLK>,
			<&clock_gcc GCC_SDCC2_APPS_CLK>;
		clock-names = "iface_clk", "core_clk";

		/* DLL HSR settings. Refer go/hsr - <Target> DLL settings */
		qcom,dll-hsr-list = <0x0007642C 0x0 0x0 0x00010800 0x80040868>;

		status = "disabled";
	};

	qcom_seecom: qseecom@86d00000 {
		compatible = "qcom,qseecom";
		reg = <0x86d00000 0xe00000>;
		reg-names = "secapp-region";
		memory-region = <&qseecom_mem>;
		qcom,hlos-num-ce-hw-instances = <1>;
		qcom,hlos-ce-hw-instance = <0>;
		qcom,qsee-ce-hw-instance = <0>;
		qcom,disk-encrypt-pipe-pair = <2>;
		qcom,support-fde;
		qcom,no-clock-support;
		qcom,fde-key-size;
		qcom,appsbl-qseecom-support;
		qcom,commonlib64-loaded-by-uefi;
		qcom,qsee-reentrancy-support = <2>;
	};

	qcom_smcinvoke: smcinvoke@86d00000 {
		compatible = "qcom,smcinvoke";
		reg = <0x86d00000 0xe00000>;
		reg-names = "secapp-region";
	};

	qcom_rng: qrng@793000 {
		compatible = "qcom,msm-rng";
		reg = <0x793000 0x1000>;
		qcom,msm-rng-iface-clk;
		qcom,no-qrng-config;
		qcom,msm-bus,name = "msm-rng-noc";
		qcom,msm-bus,num-cases = <2>;
		qcom,msm-bus,num-paths = <1>;
		qcom,msm-bus,vectors-KBps =
			<1 618 0 0>,    /* No vote */
			<1 618 0 300000>;  /* 75 MHz */
		clocks = <&clock_gcc GCC_PRNG_AHB_CLK>;
		clock-names = "iface_clk";
	};

	ufs_ice: ufsice@1d90000 {
		compatible = "qcom,ice";
		reg = <0x1d90000 0x8000>;
		qcom,enable-ice-clk;
		clock-names = "ufs_core_clk", "bus_clk",
				"iface_clk", "ice_core_clk";
		clocks = <&clock_gcc GCC_UFS_PHY_AXI_CLK>,
			 <&clock_gcc GCC_UFS_MEM_CLKREF_CLK>,
			 <&clock_gcc GCC_UFS_PHY_AHB_CLK>,
			 <&clock_gcc GCC_UFS_PHY_ICE_CORE_CLK>;
		qcom,op-freq-hz = <0>, <0>, <0>, <300000000>;
		vdd-hba-supply = <&ufs_phy_gdsc>;
		qcom,msm-bus,name = "ufs_ice_noc";
		qcom,msm-bus,num-cases = <2>;
		qcom,msm-bus,num-paths = <1>;
		qcom,msm-bus,vectors-KBps =
				<1 650 0 0>,    /* No vote */
				<1 650 1000 0>; /* Max. bandwidth */
		qcom,bus-vector-names = "MIN",
					"MAX";
		qcom,instance-type = "ufs";
	};

	ufsphy_mem: ufsphy_mem@1d87000 {
		reg = <0x1d87000 0xdb8>; /* PHY regs */
		reg-names = "phy_mem";
		#phy-cells = <0>;

		lanes-per-direction = <1>;

		clock-names = "ref_clk_src",
			"ref_clk",
			"ref_aux_clk";
		clocks = <&clock_rpmh RPMH_CXO_CLK>,
			<&clock_gcc GCC_UFS_MEM_CLKREF_CLK>,
			<&clock_gcc GCC_UFS_PHY_PHY_AUX_CLK>;

		status = "disabled";
	};

	ufshc_mem: ufshc@1d84000 {
		compatible = "qcom,ufshc";
		reg = <0x1d84000 0x3000>;
		interrupts = <0 265 0>;
		phys = <&ufsphy_mem>;
		phy-names = "ufsphy";
		ufs-qcom-crypto = <&ufs_ice>;

		lanes-per-direction = <1>;
		dev-ref-clk-freq = <0>; /* 19.2 MHz */
		spm-level = <5>;

		clock-names =
			"core_clk",
			"bus_aggr_clk",
			"iface_clk",
			"core_clk_unipro",
			"core_clk_ice",
			"ref_clk",
			"tx_lane0_sync_clk",
			"rx_lane0_sync_clk";
		clocks =
			<&clock_gcc GCC_UFS_PHY_AXI_CLK>,
			<&clock_gcc GCC_AGGRE_UFS_PHY_AXI_CLK>,
			<&clock_gcc GCC_UFS_PHY_AHB_CLK>,
			<&clock_gcc GCC_UFS_PHY_UNIPRO_CORE_CLK>,
			<&clock_gcc GCC_UFS_PHY_ICE_CORE_CLK>,
			<&clock_rpmh RPMH_CXO_CLK>,
			<&clock_gcc GCC_UFS_PHY_TX_SYMBOL_0_CLK>,
			<&clock_gcc GCC_UFS_PHY_RX_SYMBOL_0_CLK>;
		freq-table-hz =
			<50000000 200000000>,
			<0 0>,
			<0 0>,
			<37500000 150000000>,
			<75000000 300000000>,
			<0 0>,
			<0 0>,
			<0 0>;

		qcom,msm-bus,name = "ufshc_mem";
		qcom,msm-bus,num-cases = <12>;
		qcom,msm-bus,num-paths = <2>;
		qcom,msm-bus,vectors-KBps =
		/*
		 * During HS G3 UFS runs at nominal voltage corner, vote
		 * higher bandwidth to push other buses in the data path
		 * to run at nominal to achieve max throughput.
		 * 4GBps pushes BIMC to run at nominal.
		 * 200MBps pushes CNOC to run at nominal.
		 * Vote for half of this bandwidth for HS G3 1-lane.
		 * For max bandwidth, vote high enough to push the buses
		 * to run in turbo voltage corner.
		 */
		<123 512 0 0>, <1 757 0 0>,          /* No vote */
		<123 512 922 0>, <1 757 1000 0>,     /* PWM G1 */
		<123 512 1844 0>, <1 757 1000 0>,    /* PWM G2 */
		<123 512 3688 0>, <1 757 1000 0>,    /* PWM G3 */
		<123 512 7376 0>, <1 757 1000 0>,    /* PWM G4 */
		<123 512 127796 0>, <1 757 1000 0>,  /* HS G1 RA */
		<123 512 255591 0>, <1 757 1000 0>,  /* HS G2 RA */
		<123 512 2097152 0>, <1 757 102400 0>,  /* HS G3 RA */
		<123 512 149422 0>, <1 757 1000 0>,  /* HS G1 RB */
		<123 512 298189 0>, <1 757 1000 0>,  /* HS G2 RB */
		<123 512 2097152 0>, <1 757 102400 0>,  /* HS G3 RB */
		<123 512 7643136 0>, <1 757 307200 0>; /* Max. bandwidth */

		qcom,bus-vector-names = "MIN",
		"PWM_G1_L1", "PWM_G2_L1", "PWM_G3_L1", "PWM_G4_L1",
		"HS_RA_G1_L1", "HS_RA_G2_L1", "HS_RA_G3_L1",
		"HS_RB_G1_L1", "HS_RB_G2_L1", "HS_RB_G3_L1",
		"MAX";

		/* PM QoS */
		qcom,pm-qos-cpu-groups = <0x3f 0xC0>;
		qcom,pm-qos-cpu-group-latency-us = <67 67>;
		qcom,pm-qos-default-cpu = <0>;

		pinctrl-names = "dev-reset-assert", "dev-reset-deassert";
		pinctrl-0 = <&ufs_dev_reset_assert>;
		pinctrl-1 = <&ufs_dev_reset_deassert>;

		resets = <&clock_gcc GCC_UFS_PHY_BCR>;
		reset-names = "core_reset";
		non-removable;

		status = "disabled";
	};

	qcom_cedev: qcedev@1de0000 {
		compatible = "qcom,qcedev";
		reg = <0x1de0000 0x20000>,
			<0x1dc4000 0x24000>;
		reg-names = "crypto-base","crypto-bam-base";
		interrupts = <0 272 0>;
		qcom,bam-pipe-pair = <3>;
		qcom,ce-hw-instance = <0>;
		qcom,ce-device = <0>;
		qcom,ce-hw-shared;
		qcom,bam-ee = <0>;
		qcom,msm-bus,name = "qcedev-noc";
		qcom,msm-bus,num-cases = <2>;
		qcom,msm-bus,num-paths = <1>;
		qcom,msm-bus,vectors-KBps =
				<125 512 0 0>,
				<125 512 393600 393600>;
		qcom,smmu-s1-enable;
		qcom,no-clock-support;
		iommus = <&apps_smmu 0x0106 0x0011>,
			 <&apps_smmu 0x0116 0x0011>;
	};

	qcom_msmhdcp: qcom,msm_hdcp {
		compatible = "qcom,msm-hdcp";
	};

	qcom_crypto: qcrypto@1de0000 {
		compatible = "qcom,qcrypto";
		reg = <0x1de0000 0x20000>,
			 <0x1dc4000 0x24000>;
		reg-names = "crypto-base","crypto-bam-base";
		interrupts = <0 272 0>;
		qcom,bam-pipe-pair = <2>;
		qcom,ce-hw-instance = <0>;
		qcom,ce-device = <0>;
		qcom,bam-ee = <0>;
		qcom,ce-hw-shared;
		qcom,clk-mgmt-sus-res;
		qcom,msm-bus,name = "qcrypto-noc";
		qcom,msm-bus,num-cases = <2>;
		qcom,msm-bus,num-paths = <1>;
		qcom,msm-bus,vectors-KBps =
			<125 512 0 0>,
			<125 512 393600 393600>;
		qcom,use-sw-aes-cbc-ecb-ctr-algo;
		qcom,use-sw-aes-xts-algo;
		qcom,use-sw-aes-ccm-algo;
		qcom,use-sw-ahash-algo;
		qcom,use-sw-aead-algo;
		qcom,use-sw-hmac-algo;
		qcom,smmu-s1-enable;
		qcom,no-clock-support;
		iommus = <&apps_smmu 0x0104 0x0011>,
			 <&apps_smmu 0x0114 0x0011>;
	};

	qcom_tzlog: tz-log@146aa720 {
		compatible = "qcom,tz-log";
		reg = <0x146aa720 0x3000>;
		qcom,hyplog-enabled;
		hyplog-address-offset = <0x410>;
		hyplog-size-offset = <0x414>;
	};

	spmi_bus: qcom,spmi@c440000 {
		compatible = "qcom,spmi-pmic-arb";
		reg = <0xc440000 0x1100>,
		      <0xc600000 0x2000000>,
		      <0xe600000 0x100000>,
		      <0xe700000 0xa0000>,
		      <0xc40a000 0x26000>;
		reg-names = "core", "chnls", "obsrvr", "intr", "cnfg";
		interrupt-names = "periph_irq";
		interrupts = <GIC_SPI 481 IRQ_TYPE_NONE>;
		qcom,ee = <0>;
		qcom,channel = <0>;
		#address-cells = <1>;
		#size-cells = <1>;
		interrupt-controller;
		#interrupt-cells = <4>;
		cell-index = <0>;
	};

	bluetooth: bt_wcn3990 {
		compatible = "qca,wcn3990";
		qca,bt-vdd-core-supply = <&pm6150l_l1>;
		qca,bt-vdd-pa-supply = <&pm6150l_l2>;
		qca,bt-vdd-ldo-supply = <&pm6150l_l10>;

		qca,bt-vdd-core-voltage-level = <1800000 1900000>;
		qca,bt-vdd-pa-voltage-level = <1304000 1370000>;
		qca,bt-vdd-ldo-voltage-level = <3312000 3400000>;

		qca,bt-vdd-core-current-level = <1>; /* LPM/PFM */
		qca,bt-vdd-pa-current-level = <1>; /* LPM/PFM */
		qca,bt-vdd-ldo-current-level = <1>; /* LPM/PFM */
	};

	eud: qcom,msm-eud@88e0000 {
		compatible = "qcom,msm-eud";
		interrupt-names = "eud_irq";
		interrupts = <GIC_SPI 492 IRQ_TYPE_LEVEL_HIGH>;
		reg = <0x88e0000 0x2000>,
		      <0x88e4000 0x1000>;
		reg-names = "eud_base", "eud_mode_mgr2";
		qcom,secure-eud-en;
		qcom,eud-clock-vote-req;
		clocks = <&clock_gcc GCC_AHB2PHY_WEST_CLK>;
		clock-names = "eud_ahb2phy_clk";
		status = "ok";
	};

	slim_aud: slim@62dc0000 {
		cell-index = <1>;
		compatible = "qcom,slim-ngd";
		reg = <0x62dc0000 0x2c000>,
			<0x62d84000 0x2a000>;
		reg-names = "slimbus_physical", "slimbus_bam_physical";
		interrupts = <0 163 0>, <0 164 0>;
		interrupt-names = "slimbus_irq", "slimbus_bam_irq";
		qcom,apps-ch-pipes = <0x7c0000>;
		qcom,ea-pc = <0x2f0>;
		status = "disabled";
		qcom,iommu-s1-bypass;

		iommu_slim_aud_ctrl_cb: qcom,iommu_slim_ctrl_cb {
			compatible = "qcom,iommu-slim-ctrl-cb";
			iommus = <&apps_smmu 0x17e6 0x0>,
				 <&apps_smmu 0x17ed 0x0>,
				 <&apps_smmu 0x17ee 0x1>,
				 <&apps_smmu 0x17f0 0x1>;
		};

	};

	slim_qca: slim@62e40000 {
		cell-index = <3>;
		compatible = "qcom,slim-ngd";
		reg = <0x62e40000 0x2c000>,
			<0x62e04000 0x20000>;
		reg-names = "slimbus_physical", "slimbus_bam_physical";
		interrupts = <0 291 0>, <0 292 0>;
		interrupt-names = "slimbus_irq", "slimbus_bam_irq";
		status = "ok";
		qcom,iommu-s1-bypass;

		iommu_slim_qca_ctrl_cb: qcom,iommu_slim_ctrl_cb {
			compatible = "qcom,iommu-slim-ctrl-cb";
			iommus = <&apps_smmu 0x17f3 0x0>;
		};

		/* Slimbus Slave DT for WCN3990 */
		btfmslim_codec: wcn3990 {
			compatible = "qcom,btfmslim_slave";
			elemental-addr = [00 01 20 02 17 02];
			qcom,btfm-slim-ifd = "btfmslim_slave_ifd";
			qcom,btfm-slim-ifd-elemental-addr = [00 00 20 02 17 02];
		};
	};

	tcsr_mutex_block: syscon@1f40000 {
		compatible = "syscon";
		reg = <0x1f40000 0x20000>;
	};

	tcsr_mutex: hwlock {
		compatible = "qcom,tcsr-mutex";
		syscon = <&tcsr_mutex_block 0 0x1000>;
		#hwlock-cells = <1>;
	};

	smem: qcom,smem {
		compatible = "qcom,smem";
		memory-region = <&smem_region>;
		hwlocks = <&tcsr_mutex 3>;
	};

	apcs: syscon@17c0000c {
		compatible = "syscon";
		reg = <0x17c0000c 0x4>;
	};

	apcs_glb: mailbox@17c00000 {
		compatible = "qcom,sm8150-apcs-hmss-global";
		reg = <0x17c00000 0x1000>;

		#mbox-cells = <1>;
	};

	qcom,msm-cdsp-loader {
		compatible = "qcom,cdsp-loader";
		qcom,proc-img-to-load = "cdsp";
	};

	qcom,msm-adsprpc-mem {
		compatible = "qcom,msm-adsprpc-mem-region";
		memory-region = <&adsp_mem>;
		restrict-access;
	};

	qcom,msm_fastrpc {
		compatible = "qcom,msm-fastrpc-compute";
		qcom,rpc-latency-us = <611>;
		qcom,adsp-remoteheap-vmid = <22 37>;
		qcom,fastrpc-adsp-audio-pdr;
		qcom,fastrpc-adsp-sensors-pdr;

		qcom,msm_fastrpc_compute_cb1 {
			compatible = "qcom,msm-fastrpc-compute-cb";
			label = "cdsprpc-smd";
			iommus = <&apps_smmu 0x1081 0x0>;
			dma-coherent;
		};

		qcom,msm_fastrpc_compute_cb2 {
			compatible = "qcom,msm-fastrpc-compute-cb";
			label = "cdsprpc-smd";
			iommus = <&apps_smmu 0x1082 0x0>;
			dma-coherent;
		};

		qcom,msm_fastrpc_compute_cb3 {
			compatible = "qcom,msm-fastrpc-compute-cb";
			label = "cdsprpc-smd";
			iommus = <&apps_smmu 0x1083 0x0>;
			dma-coherent;
		};

		qcom,msm_fastrpc_compute_cb4 {
			compatible = "qcom,msm-fastrpc-compute-cb";
			label = "cdsprpc-smd";
			iommus = <&apps_smmu 0x1084 0x0>;
			dma-coherent;
		};

		qcom,msm_fastrpc_compute_cb5 {
			compatible = "qcom,msm-fastrpc-compute-cb";
			label = "cdsprpc-smd";
			iommus = <&apps_smmu 0x1085 0x0>;
			dma-coherent;
		};

		qcom,msm_fastrpc_compute_cb6 {
			compatible = "qcom,msm-fastrpc-compute-cb";
			label = "cdsprpc-smd";
			iommus = <&apps_smmu 0x1086 0x0>;
			dma-coherent;
		};

		qcom,msm_fastrpc_compute_cb9 {
			compatible = "qcom,msm-fastrpc-compute-cb";
			label = "cdsprpc-smd";
			qcom,secure-context-bank;
			iommus = <&apps_smmu 0x1089 0x0>;
			dma-coherent;
		};

		qcom,msm_fastrpc_compute_cb10 {
			compatible = "qcom,msm-fastrpc-compute-cb";
			label = "adsprpc-smd";
			iommus = <&apps_smmu 0x1723 0x0>;
			dma-coherent;
		};

		qcom,msm_fastrpc_compute_cb11 {
			compatible = "qcom,msm-fastrpc-compute-cb";
			label = "adsprpc-smd";
			iommus = <&apps_smmu 0x1724 0x0>;
			dma-coherent;
		};

		qcom,msm_fastrpc_compute_cb12 {
			compatible = "qcom,msm-fastrpc-compute-cb";
			label = "adsprpc-smd";
			iommus = <&apps_smmu 0x1725 0x0>;
			dma-coherent;
		};

		qcom,msm_fastrpc_compute_cb13 {
			compatible = "qcom,msm-fastrpc-compute-cb";
			label = "adsprpc-smd";
			iommus = <&apps_smmu 0x1726 0x0>;
			shared-cb = <5>;
			dma-coherent;
		};
	};

	qcom,glink {
		compatible = "qcom,glink";
		#address-cells = <1>;
		#size-cells = <1>;
		ranges;

		glink_modem: modem {
			qcom,remote-pid = <1>;
			transport = "smem";
			mboxes = <&apcs_glb 12>;
			mbox-names = "mpss_smem";
			interrupts = <GIC_SPI 449 IRQ_TYPE_EDGE_RISING>;

			label = "modem";
			qcom,glink-label = "mpss";

			qcom,modem_qrtr {
				qcom,glink-channels = "IPCRTR";
				qcom,intents = <0x800  5
						0x2000 3
						0x4400 2>;
			};

			qcom,msm_fastrpc_rpmsg {
				compatible = "qcom,msm-fastrpc-rpmsg";
				qcom,glink-channels = "fastrpcglink-apps-dsp";
				qcom,intents = <0x64 64>;
			};

			qcom,modem_ds {
				qcom,glink-channels = "DS";
				qcom,intents = <0x4000 0x2>;
			};

			qcom,modem_glink_ssr {
				qcom,glink-channels = "glink_ssr";
				qcom,notify-edges = <&glink_adsp>,
						    <&glink_cdsp>;
			};
		};

		glink_adsp: adsp {
			qcom,remote-pid = <2>;
			transport = "smem";
			mboxes = <&apcs_glb 24>;
			mbox-names = "adsp_smem";
			interrupts = <GIC_SPI 170 IRQ_TYPE_EDGE_RISING>;

			label = "adsp";
			qcom,glink-label = "lpass";

			qcom,adsp_qrtr {
				qcom,glink-channels = "IPCRTR";
				qcom,intents = <0x800  5
						0x2000 3
						0x4400 2>;
			};

			qcom,apr_tal_rpmsg {
				qcom,glink-channels = "apr_audio_svc";
				qcom,intents = <0x200 20>;
			};

			qcom,msm_fastrpc_rpmsg {
				compatible = "qcom,msm-fastrpc-rpmsg";
				qcom,glink-channels = "fastrpcglink-apps-dsp";
				qcom,intents = <0x64 64>;
			};

			qcom,adsp_glink_ssr {
				qcom,glink-channels = "glink_ssr";
				qcom,notify-edges = <&glink_modem>,
						    <&glink_cdsp>;
			};
		};

		glink_cdsp: cdsp {
			qcom,remote-pid = <5>;
			transport = "smem";
			mboxes = <&apcs_glb 4>;
			mbox-names = "cdsp_smem";
			interrupts = <GIC_SPI 574 IRQ_TYPE_EDGE_RISING>;

			label = "cdsp";
			qcom,glink-label = "cdsp";

			qcom,cdsp_qrtr {
				qcom,glink-channels = "IPCRTR";
				qcom,intents = <0x800  5
						0x2000 3
						0x4400 2>;
			};

			qcom,msm_fastrpc_rpmsg {
				compatible = "qcom,msm-fastrpc-rpmsg";
				qcom,glink-channels = "fastrpcglink-apps-dsp";
				qcom,intents = <0x64 64>;
			};

			qcom,msm_cdsprm_rpmsg {
				compatible = "qcom,msm-cdsprm-rpmsg";
				qcom,glink-channels = "cdsprmglink-apps-dsp";
				qcom,intents = <0x20 12>;

				qcom,cdsp-cdsp-l3-gov {
					compatible = "qcom,cdsp-l3";
					qcom,target-dev = <&cdsp_cdsp_l3_lat>;
				};

				msm_cdsp_rm: qcom,msm_cdsp_rm {
					compatible = "qcom,msm-cdsp-rm";
					qcom,qos-latency-us = <44>;
					qcom,qos-maxhold-ms = <20>;
					#cooling-cells = <2>;
				};

				msm_hvx_rm: qcom,msm_hvx_rm {
					compatible = "qcom,msm-hvx-rm";
					#cooling-cells = <2>;
				};
			};

			qcom,cdsp_glink_ssr {
				qcom,glink-channels = "glink_ssr";
				qcom,notify-edges = <&glink_modem>,
						    <&glink_adsp>;
			};
		};

		glink_spi_xprt_wdsp: wdsp {
			qcom,remote-pid = <10>;
			transport = "spi";
			tx-descriptors = <0x12000 0x12004>;
			rx-descriptors = <0x1200c 0x12010>;

			label = "wdsp";
			qcom,glink-label = "wdsp";

			qcom,wdsp_ctrl {
				qcom,glink-channels = "g_glink_ctrl";
				qcom,intents = <0x400 1>;
			};

			qcom,wdsp_ild {
				qcom,glink-channels =
					"g_glink_persistent_data_ild";
			};

			qcom,wdsp_nild {
				qcom,glink-channels =
					"g_glink_persistent_data_nild";
			};

			qcom,wdsp_data {
				qcom,glink-channels = "g_glink_audio_data";
				qcom,intents = <0x1000 2>;
			};

			qcom,diag_data {
				qcom,glink-channels = "DIAG_DATA";
				qcom,intents = <0x4000 2>;
			};

			qcom,diag_ctrl {
				qcom,glink-channels = "DIAG_CTRL";
				qcom,intents = <0x4000 1>;
			};

			qcom,diag_cmd {
				qcom,glink-channels = "DIAG_CMD";
				qcom,intents = <0x4000 1 >;
			};
		};
	};

	qcom,glinkpkt {
		compatible = "qcom,glinkpkt";

		qcom,glinkpkt-at-mdm0 {
			qcom,glinkpkt-edge = "mpss";
			qcom,glinkpkt-ch-name = "DS";
			qcom,glinkpkt-dev-name = "at_mdm0";
		};

		qcom,glinkpkt-apr-apps2 {
			qcom,glinkpkt-edge = "adsp";
			qcom,glinkpkt-ch-name = "apr_apps2";
			qcom,glinkpkt-dev-name = "apr_apps2";
		};

		qcom,glinkpkt-data40-cntl {
			qcom,glinkpkt-edge = "mpss";
			qcom,glinkpkt-ch-name = "DATA40_CNTL";
			qcom,glinkpkt-dev-name = "smdcntl8";
		};

		qcom,glinkpkt-data1 {
			qcom,glinkpkt-edge = "mpss";
			qcom,glinkpkt-ch-name = "DATA1";
			qcom,glinkpkt-dev-name = "smd7";
		};

		qcom,glinkpkt-data4 {
			qcom,glinkpkt-edge = "mpss";
			qcom,glinkpkt-ch-name = "DATA4";
			qcom,glinkpkt-dev-name = "smd8";
		};

		qcom,glinkpkt-data11 {
			qcom,glinkpkt-edge = "mpss";
			qcom,glinkpkt-ch-name = "DATA11";
			qcom,glinkpkt-dev-name = "smd11";
		};
	};

	qmp_aop: qcom,qmp-aop@c300000 {
		compatible = "qcom,qmp-mbox";
		reg = <0xc300000 0x1000>, <0x17c0000C 0x4>;
		reg-names = "msgram", "irq-reg-base";
		qcom,irq-mask = <0x1>;
		interrupts = <GIC_SPI 389 IRQ_TYPE_EDGE_RISING>;

		label = "aop";
		qcom,early-boot;
		priority = <0>;
		mbox-desc-offset = <0x0>;
		#mbox-cells = <1>;
	};

	qcom,smp2p_sleepstate {
		compatible = "qcom,smp2p-sleepstate";
		qcom,smem-states = <&sleepstate_smp2p_out 0>;
		interrupt-parent = <&sleepstate_smp2p_in>;
		interrupts = <0 0>;
		interrupt-names = "smp2p-sleepstate-in";
	};

	qcom,smp2p-modem {
		compatible = "qcom,smp2p";
		qcom,smem = <435>, <428>;
		interrupts = <GIC_SPI 451 IRQ_TYPE_EDGE_RISING>;
		qcom,ipc = <&apcs 0 14>;
		qcom,local-pid = <0>;
		qcom,remote-pid = <1>;

		modem_smp2p_out: master-kernel {
			qcom,entry-name = "master-kernel";
			#qcom,smem-state-cells = <1>;
		};

		modem_smp2p_in: slave-kernel {
			qcom,entry-name = "slave-kernel";
			interrupt-controller;
			#interrupt-cells = <2>;
		};

		smp2p_ipa_1_out: qcom,smp2p-ipa-1-out {
			qcom,entry-name = "ipa";
			#qcom,smem-state-cells = <1>;
		};

		/* ipa - inbound entry from mss */
		smp2p_ipa_1_in: qcom,smp2p-ipa-1-in {
			qcom,entry-name = "ipa";
			interrupt-controller;
			#interrupt-cells = <2>;
		};

		smp2p_wlan_1_in: qcom,smp2p-wlan-1-in {
			qcom,entry-name = "wlan";
			interrupt-controller;
			#interrupt-cells = <2>;
		 };
	};

	qcom,smp2p-adsp {
		compatible = "qcom,smp2p";
		qcom,smem = <443>, <429>;
		interrupts = <GIC_SPI 172 IRQ_TYPE_EDGE_RISING>;
		qcom,ipc = <&apcs 0 26>;
		qcom,local-pid = <0>;
		qcom,remote-pid = <2>;

		adsp_smp2p_out: master-kernel {
			qcom,entry-name = "master-kernel";
			#qcom,smem-state-cells = <1>;
		};

		adsp_smp2p_in: slave-kernel {
			qcom,entry-name = "slave-kernel";
			interrupt-controller;
			#interrupt-cells = <2>;
		};

		sleepstate_smp2p_out: sleepstate-out {
			qcom,entry-name = "sleepstate";
			#qcom,smem-state-cells = <1>;
		};

		sleepstate_smp2p_in: qcom,sleepstate-in {
			qcom,entry-name = "sleepstate_see";
			interrupt-controller;
			#interrupt-cells = <2>;
		};
		smp2p_rdbg2_out: qcom,smp2p-rdbg2-out {
			qcom,entry-name = "rdbg";
			#qcom,smem-state-cells = <1>;
		};

		smp2p_rdbg2_in: qcom,smp2p-rdbg2-in {
			qcom,entry-name = "rdbg";
			interrupt-controller;
			#interrupt-cells = <2>;
		};

	};

	qcom,smp2p-cdsp {
		compatible = "qcom,smp2p";
		qcom,smem = <94>, <432>;
		interrupts = <GIC_SPI 576 IRQ_TYPE_EDGE_RISING>;
		qcom,ipc = <&apcs 0 6>;
		qcom,local-pid = <0>;
		qcom,remote-pid = <5>;

		cdsp_smp2p_out: master-kernel {
			qcom,entry-name = "master-kernel";
			#qcom,smem-state-cells = <1>;
		};

		cdsp_smp2p_in: slave-kernel {
			qcom,entry-name = "slave-kernel";
			interrupt-controller;
			#interrupt-cells = <2>;
		};

		smp2p_rdbg5_out: qcom,smp2p-rdbg5-out {
			qcom,entry-name = "rdbg";
			#qcom,smem-state-cells = <1>;
		};

		smp2p_rdbg5_in: qcom,smp2p-rdbg5-in {
			qcom,entry-name = "rdbg";
			interrupt-controller;
			#interrupt-cells = <2>;
		};
	};

	thermal_zones: thermal-zones {};

	tsens0: tsens@c222000 {
		compatible = "qcom,sm6150-tsens";
		reg = <0xc222000 0x8>,
		      <0xc263000 0x1ff>;
		reg-names = "tsens_srot_physical",
			    "tsens_tm_physical";
		interrupts = <0 506 0>, <0 508 0>;
		interrupt-names = "tsens-upper-lower", "tsens-critical";
		#thermal-sensor-cells = <1>;
	};

	qcom,lpass@62400000 {
		compatible = "qcom,pil-tz-generic";
		reg = <0x62400000 0x00100>;

		vdd_cx-supply = <&L8A_LEVEL>;
		qcom,vdd_cx-uV-uA = <RPMH_REGULATOR_LEVEL_TURBO 0>;
		qcom,proxy-reg-names = "vdd_cx";

		clocks = <&clock_rpmh RPMH_CXO_CLK>;
		clock-names = "xo";
		qcom,proxy-clock-names = "xo";

		qcom,pas-id = <1>;
		qcom,proxy-timeout-ms = <10000>;
		qcom,smem-id = <423>;
		qcom,sysmon-id = <1>;
		qcom,ssctl-instance-id = <0x14>;
		qcom,firmware-name = "adsp";
		memory-region = <&pil_adsp_mem>;
		qcom,signal-aop;
		qcom,complete-ramdump;

		/* Inputs from lpass */
		interrupts-extended = <&pdc 0 162 1>,
				<&adsp_smp2p_in 0 0>,
				<&adsp_smp2p_in 2 0>,
				<&adsp_smp2p_in 1 0>,
				<&adsp_smp2p_in 3 0>;

		interrupt-names = "qcom,wdog",
				"qcom,err-fatal",
				"qcom,proxy-unvote",
				"qcom,err-ready",
				"qcom,stop-ack";

		/* Outputs to lpass */
		qcom,smem-states = <&adsp_smp2p_out 0>;
		qcom,smem-state-names = "qcom,force-stop";

		mboxes = <&qmp_aop 0>;
		mbox-names = "adsp-pil";
	};

	pil_modem: qcom,mss@4080000 {
		compatible = "qcom,pil-tz-generic";
		reg = <0x4080000 0x100>;

		clocks = <&clock_rpmh RPMH_CXO_CLK>;
		clock-names = "xo";
		qcom,proxy-clock-names = "xo";

		vdd_cx-supply = <&VDD_CX_LEVEL>;
		qcom,vdd_cx-uV-uA = <RPMH_REGULATOR_LEVEL_TURBO 100000>;
		vdd_mss-supply = <&VDD_MSS_LEVEL>;
		qcom,vdd_mss-uV-uA = <RPMH_REGULATOR_LEVEL_TURBO 100000>;
		qcom,proxy-reg-names = "vdd_cx", "vdd_mss";

		qcom,firmware-name = "modem";
		memory-region = <&pil_modem_mem>;
		qcom,proxy-timeout-ms = <10000>;
		qcom,sysmon-id = <0>;
		qcom,ssctl-instance-id = <0x12>;
		qcom,pas-id = <4>;
		qcom,smem-id = <421>;
		qcom,signal-aop;
		qcom,minidump-id = <3>;
		qcom,aux-minidump-ids = <4>;
		qcom,complete-ramdump;

		/* Inputs from mss */
		interrupts-extended = <&pdc 0 266 1>,
				<&modem_smp2p_in 0 0>,
				<&modem_smp2p_in 2 0>,
				<&modem_smp2p_in 1 0>,
				<&modem_smp2p_in 3 0>,
				<&modem_smp2p_in 7 0>;

		interrupt-names = "qcom,wdog",
				"qcom,err-fatal",
				"qcom,proxy-unvote",
				"qcom,err-ready",
				"qcom,stop-ack",
				"qcom,shutdown-ack";

		/* Outputs to mss */
		qcom,smem-states = <&modem_smp2p_out 0>;
		qcom,smem-state-names = "qcom,force-stop";

		mboxes = <&qmp_aop 0>;
		mbox-names = "mss-pil";
	};

	qcom,turing@8300000 {
		compatible = "qcom,pil-tz-generic";
		reg = <0x8300000 0x100000>;

		vdd_cx-supply = <&VDD_CX_LEVEL>;
		qcom,proxy-reg-names = "vdd_cx";
		qcom,vdd_cx-uV-uA = <RPMH_REGULATOR_LEVEL_TURBO 100000>;

		clocks = <&clock_rpmh RPMH_CXO_CLK>;
		clock-names = "xo";
		qcom,proxy-clock-names = "xo";

		qcom,pas-id = <18>;
		qcom,proxy-timeout-ms = <10000>;
		qcom,smem-id = <601>;
		qcom,sysmon-id = <7>;
		qcom,ssctl-instance-id = <0x17>;
		qcom,firmware-name = "cdsp";
		memory-region = <&pil_cdsp_mem>;
		qcom,signal-aop;
		qcom,complete-ramdump;

		/* Inputs from turing */
		interrupts-extended = <&pdc 0 578 1>,
				<&cdsp_smp2p_in 0 0>,
				<&cdsp_smp2p_in 2 0>,
				<&cdsp_smp2p_in 1 0>,
				<&cdsp_smp2p_in 3 0>;

		interrupt-names = "qcom,wdog",
				"qcom,err-fatal",
				"qcom,proxy-unvote",
				"qcom,err-ready",
				"qcom,stop-ack";

		/* Outputs to turing */
		qcom,smem-states = <&cdsp_smp2p_out 0>;
		qcom,smem-state-names = "qcom,force-stop";

		mboxes = <&qmp_aop 0>;
		mbox-names = "cdsp-pil";
	};

	qcom,venus@aae0000 {
		compatible = "qcom,pil-tz-generic";
		reg = <0xaae0000 0x4000>;

		vdd-supply = <&venus_gdsc>;
		qcom,proxy-reg-names = "vdd";

		clocks = <&clock_videocc VIDEO_CC_VENUS_CTL_CORE_CLK>,
			<&clock_videocc VIDEO_CC_VENUS_AHB_CLK>,
			<&clock_videocc VIDEO_CC_VENUS_CTL_AXI_CLK>;
		clock-names = "core_clk", "iface_clk", "bus_clk";
		qcom,proxy-clock-names = "core_clk", "iface_clk", "bus_clk";

		qcom,pas-id = <9>;
		qcom,msm-bus,name = "pil-venus";
		qcom,msm-bus,num-cases = <2>;
		qcom,msm-bus,num-paths = <1>;
		qcom,msm-bus,vectors-KBps =
			<63 512 0 0>,
			<63 512 0 304000>;
		qcom,proxy-timeout-ms = <100>;
		qcom,firmware-name = "venus";
		memory-region = <&pil_video_mem>;
	};

	qcom,msm_gsi {
		compatible = "qcom,msm_gsi";
	};

	qcom,rmnet-ipa {
		compatible = "qcom,rmnet-ipa3";
		qcom,rmnet-ipa-ssr;
		qcom,ipa-platform-type-msm;
		qcom,ipa-advertise-sg-support;
		qcom,ipa-napi-enable;
	};

	ipa_hw: qcom,ipa@1e00000 {
		compatible = "qcom,ipa";
		reg = <0x1e00000 0x34000>,
		      <0x1e04000 0x2c000>;
		reg-names = "ipa-base", "gsi-base";
		interrupts = <0 311 0>, <0 432 0>;
		interrupt-names = "ipa-irq", "gsi-irq";
		qcom,ipa-hw-ver = <16>; /* IPA core version = IPAv4.2 */
		qcom,ipa-hw-mode = <0>;
		qcom,ee = <0>;
		qcom,use-ipa-tethering-bridge;
		qcom,modem-cfg-emb-pipe-flt;
		qcom,ipa-wdi2;
		qcom,ipa-wdi2_over_gsi;
		qcom,ipa-fltrt-not-hashable;
		qcom,use-64-bit-dma-mask;
		qcom,arm-smmu;
		qcom,smmu-fast-map;
		qcom,use-ipa-pm;
		qcom,bandwidth-vote-for-ipa;
		qcom,ipa-endp-delay-wa;
		qcom,msm-bus,name = "ipa";
		qcom,msm-bus,num-cases = <5>;
		qcom,msm-bus,num-paths = <4>;
		qcom,msm-bus,vectors-KBps =
		/* No vote */
		<MSM_BUS_MASTER_IPA MSM_BUS_SLAVE_EBI_CH0 0 0>,
		<MSM_BUS_MASTER_IPA MSM_BUS_SLAVE_OCIMEM 0 0>,
		<MSM_BUS_MASTER_AMPSS_M0 MSM_BUS_SLAVE_IPA_CFG 0 0>,
		<MSM_BUS_MASTER_IPA_CORE MSM_BUS_SLAVE_IPA_CORE 0 0>,
		/* SVS2 */
		<MSM_BUS_MASTER_IPA MSM_BUS_SLAVE_EBI_CH0 80000 465000>,
		<MSM_BUS_MASTER_IPA MSM_BUS_SLAVE_OCIMEM 80000 68570>,
		<MSM_BUS_MASTER_AMPSS_M0 MSM_BUS_SLAVE_IPA_CFG 80000 30>,
		<MSM_BUS_MASTER_IPA_CORE MSM_BUS_SLAVE_IPA_CORE 0 30>,
		/* SVS */
		<MSM_BUS_MASTER_IPA MSM_BUS_SLAVE_EBI_CH0 80000 2000000>,
		<MSM_BUS_MASTER_IPA MSM_BUS_SLAVE_OCIMEM 80000 267461>,
		<MSM_BUS_MASTER_AMPSS_M0 MSM_BUS_SLAVE_IPA_CFG 80000 109890>,
		<MSM_BUS_MASTER_IPA_CORE MSM_BUS_SLAVE_IPA_CORE 0 109>,
		/* NOMINAL */
		<MSM_BUS_MASTER_IPA MSM_BUS_SLAVE_EBI_CH0  206000 4000000>,
		<MSM_BUS_MASTER_IPA MSM_BUS_SLAVE_OCIMEM 206000 712961>,
		<MSM_BUS_MASTER_AMPSS_M0 MSM_BUS_SLAVE_IPA_CFG 206000 491520>,
		<MSM_BUS_MASTER_IPA_CORE MSM_BUS_SLAVE_IPA_CORE 0 491>,
		/* TURBO */
		<MSM_BUS_MASTER_IPA MSM_BUS_SLAVE_EBI_CH0 206000 5598900>,
		<MSM_BUS_MASTER_IPA MSM_BUS_SLAVE_OCIMEM 206000 1436481>,
		<MSM_BUS_MASTER_AMPSS_M0 MSM_BUS_SLAVE_IPA_CFG 206000 491520>,
		<MSM_BUS_MASTER_IPA_CORE MSM_BUS_SLAVE_IPA_CORE 0 491>;
		qcom,bus-vector-names =
			"MIN", "SVS2", "SVS", "NOMINAL", "TURBO";
		qcom,throughput-threshold = <310 600 1000>;
		qcom,scaling-exceptions = <>;

		/* smp2p information */
		qcom,smp2p_map_ipa_1_out {
			compatible = "qcom,smp2p-map-ipa-1-out";
			qcom,smem-states = <&smp2p_ipa_1_out 0>;
			qcom,smem-state-names = "ipa-smp2p-out";
		};

		qcom,smp2p_map_ipa_1_in {
			compatible = "qcom,smp2p-map-ipa-1-in";
			interrupts-extended = <&smp2p_ipa_1_in 0 0>;
			interrupt-names = "ipa-smp2p-in";
		};
	};

	ipa_smmu_ap: ipa_smmu_ap {
		compatible = "qcom,ipa-smmu-ap-cb";
		qcom,smmu-s1-bypass;
		iommus = <&apps_smmu 0x1520 0x0>;
		qcom,iova-mapping = <0x20000000 0x40000000>;
		/* modem tables in IMEM */
		qcom,additional-mapping = <0x146A8000 0x146A8000 0x2000>;
	};

	ipa_smmu_wlan: ipa_smmu_wlan {
		compatible = "qcom,ipa-smmu-wlan-cb";
		qcom,smmu-s1-bypass;
		iommus = <&apps_smmu 0x1521 0x0>;
		/* ipa-uc ram */
		qcom,additional-mapping = <0x1e60000 0x1e60000 0x80000>;
	};

	ipa_smmu_uc: ipa_smmu_uc {
		compatible = "qcom,ipa-smmu-uc-cb";
		qcom,smmu-s1-bypass;
		iommus = <&apps_smmu 0x1522 0x0>;
		qcom,iova-mapping = <0x40400000 0x1fc00000>;
	};

	qcom,ipa_fws {
		compatible = "qcom,pil-tz-generic";
		qcom,pas-id = <0xf>;
		qcom,firmware-name = "ipa_fws";
		qcom,pil-force-shutdown;
		memory-region = <&pil_ipa_fw_mem>;
	};

	icnss: qcom,icnss@18800000 {
		compatible = "qcom,icnss";
		reg = <0x18800000 0x800000>,
		      <0xa0000000 0x10000000>,
		      <0xb0000000 0x10000>;
		reg-names = "membase", "smmu_iova_base", "smmu_iova_ipa";
		iommus = <&apps_smmu 0x1640 0x1>;
		interrupts = <0 414 0 /* CE0 */ >,
			     <0 415 0 /* CE1 */ >,
			     <0 416 0 /* CE2 */ >,
			     <0 417 0 /* CE3 */ >,
			     <0 418 0 /* CE4 */ >,
			     <0 419 0 /* CE5 */ >,
			     <0 420 0 /* CE6 */ >,
			     <0 421 0 /* CE7 */ >,
			     <0 422 0 /* CE8 */ >,
			     <0 423 0 /* CE9 */ >,
			     <0 424 0 /* CE10 */ >,
			     <0 425 0 /* CE11 */ >;
		qcom,smmu-s1-bypass;
		qcom,wlan-msa-memory = <0x100000>;
		qcom,wlan-msa-fixed-region = <&wlan_msa_mem>;
		vdd-cx-mx-supply = <&pm6150_l9>;
		vdd-1.8-xo-supply = <&pm6150l_l1>;
		vdd-1.3-rfa-supply = <&pm6150l_l2>;
		vdd-3.3-ch0-supply = <&pm6150l_l10>;
		qcom,vdd-cx-mx-config = <640000 640000>;
		qcom,smp2p_map_wlan_1_in {
			interrupts-extended = <&smp2p_wlan_1_in 0 0>,
					      <&smp2p_wlan_1_in 1 0>;
			interrupt-names = "qcom,smp2p-force-fatal-error",
					  "qcom,smp2p-early-crash-ind";
		};

	};

	qcom,rmtfs_sharedmem@0 {
		compatible = "qcom,sharedmem-uio";
		reg = <0x0 0x200000>;
		reg-names = "rmtfs";
		qcom,client-id = <0x00000001>;
		qcom,guard-memory;
	};

	llcc_pmu: llcc-pmu@90cc000 {
		compatible = "qcom,qcom-llcc-pmu";
		reg = <0x090cc000 0x300>;
		reg-names = "lagg-base";
	};

	llcc_bw_opp_table: llcc-bw-opp-table {
		compatible = "operating-points-v2";
		BW_OPP_ENTRY( 150, 16); /*  2288 MB/s */
		BW_OPP_ENTRY( 300, 16); /*  4577 MB/s */
		BW_OPP_ENTRY( 466, 16); /*  7110 MB/s */
		BW_OPP_ENTRY( 600, 16); /*  9155 MB/s */
		BW_OPP_ENTRY( 806, 16); /* 12298 MB/s */
		BW_OPP_ENTRY( 933, 16); /* 14236 MB/s */
	};

	cpu_cpu_llcc_bw: qcom,cpu-cpu-llcc-bw {
		compatible = "qcom,devbw";
		governor = "performance";
		qcom,src-dst-ports =
			<MSM_BUS_MASTER_AMPSS_M0 MSM_BUS_SLAVE_LLCC>;
		qcom,active-only;
		operating-points-v2 = <&llcc_bw_opp_table>;
	};

	cpu_cpu_llcc_bwmon: qcom,cpu-cpu-llcc-bwmon@90b6400 {
		compatible = "qcom,bimc-bwmon4";
		reg = <0x90b6300 0x300>, <0x90b6200 0x200>;
		reg-names = "base", "global_base";
		interrupts = <GIC_SPI 581 IRQ_TYPE_LEVEL_HIGH>;
		qcom,mport = <0>;
		qcom,hw-timer-hz = <19200000>;
		qcom,target-dev = <&cpu_cpu_llcc_bw>;
		qcom,count-unit = <0x10000>;
	};

	ddr_bw_opp_table: ddr-bw-opp-table {
		compatible = "operating-points-v2";
		BW_OPP_ENTRY( 200, 4); /*  762 MB/s */
		BW_OPP_ENTRY( 300, 4); /* 1144 MB/s */
		BW_OPP_ENTRY( 451, 4); /* 1720 MB/s */
		BW_OPP_ENTRY( 547, 4); /* 2086 MB/s */
		BW_OPP_ENTRY( 681, 4); /* 2597 MB/s */
		BW_OPP_ENTRY( 768, 4); /* 2929 MB/s */
		BW_OPP_ENTRY(1017, 4); /* 3879 MB/s */
		BW_OPP_ENTRY(1353, 4); /* 5161 MB/s */
		BW_OPP_ENTRY(1555, 4); /* 5931 MB/s */
		BW_OPP_ENTRY(1804, 4); /* 6881 MB/s */
	};

	cpu_llcc_ddr_bw: qcom,cpu-llcc-ddr-bw {
		compatible = "qcom,devbw";
		governor = "performance";
		qcom,src-dst-ports =
			<MSM_BUS_MASTER_LLCC MSM_BUS_SLAVE_EBI_CH0>;
		qcom,active-only;
		operating-points-v2 = <&ddr_bw_opp_table>;
	};

	cpu_llcc_ddr_bwmon: qcom,cpu-llcc-ddr-bwmon@90cd000 {
		compatible = "qcom,bimc-bwmon5";
		reg = <0x90cd000 0x1000>;
		reg-names = "base";
		interrupts = <GIC_SPI 81 IRQ_TYPE_LEVEL_HIGH>;
		qcom,hw-timer-hz = <19200000>;
		qcom,target-dev = <&cpu_llcc_ddr_bw>;
		qcom,count-unit = <0x10000>;
	};

	suspendable_ddr_bw_opp_table: suspendable-ddr-bw-opp-table {
		compatible = "operating-points-v2";
		BW_OPP_ENTRY(   0, 4); /*    0 MB/s */
		BW_OPP_ENTRY( 200, 4); /*  762 MB/s */
		BW_OPP_ENTRY( 300, 4); /* 1144 MB/s */
		BW_OPP_ENTRY( 451, 4); /* 1720 MB/s */
		BW_OPP_ENTRY( 547, 4); /* 2086 MB/s */
		BW_OPP_ENTRY( 681, 4); /* 2597 MB/s */
		BW_OPP_ENTRY( 768, 4); /* 2929 MB/s */
		BW_OPP_ENTRY(1017, 4); /* 3879 MB/s */
		BW_OPP_ENTRY(1353, 4); /* 5161 MB/s */
		BW_OPP_ENTRY(1555, 4); /* 5931 MB/s */
		BW_OPP_ENTRY(1804, 4); /* 6881 MB/s */
	};

	cdsp_cdsp_l3_lat: qcom,cdsp-cdsp-l3-lat {
		compatible = "devfreq-simple-dev";
		clock-names = "devfreq_clk";
		clocks = <&clock_cpucc L3_MISC_VOTE_CLK>;
		governor = "powersave";
	};

	cpu0_cpu_l3_lat: qcom,cpu0-cpu-l3-lat {
		compatible = "devfreq-simple-dev";
		clock-names = "devfreq_clk";
		clocks = <&clock_cpucc L3_CLUSTER0_VOTE_CLK>;
		governor = "performance";
	};

	cpu0_cpu_l3_latmon: qcom,cpu0-cpu-l3-latmon {
		compatible = "qcom,arm-memlat-mon";
		qcom,cpulist = <&CPU0 &CPU1 &CPU2 &CPU3 &CPU4 &CPU5>;
		qcom,target-dev = <&cpu0_cpu_l3_lat>;
		qcom,cachemiss-ev = <0x17>;
		qcom,stall-cycle-ev = <0xE7>;
		qcom,core-dev-table =
			<  576000  300000000 >,
			< 1017600  556800000 >,
			< 1209660  806400000 >,
			< 1516800  940800000 >,
			< 1804800 1363200000 >;
	};

	cpu6_cpu_l3_lat: qcom,cpu6-cpu-l3-lat {
		compatible = "devfreq-simple-dev";
		clock-names = "devfreq_clk";
		clocks = <&clock_cpucc L3_CLUSTER1_VOTE_CLK>;
		governor = "performance";
	};

	cpu6_cpu_l3_latmon: qcom,cpu6-cpu-l3-latmon {
		compatible = "qcom,arm-memlat-mon";
		qcom,cpulist = <&CPU6 &CPU7>;
		qcom,target-dev = <&cpu6_cpu_l3_lat>;
		qcom,cachemiss-ev = <0x17>;
		qcom,stall-cycle-ev = <0x15E>;
		qcom,core-dev-table =
			< 1017600  556800000 >,
			< 1209600  806400000 >,
			< 1516800  940800000 >,
			< 1708800 1209600000 >,
			< 2208000 1363200000 >;
	};

	cpu0_cpu_llcc_lat: qcom,cpu0-cpu-llcc-lat {
		compatible = "qcom,devbw";
		governor = "performance";
		qcom,src-dst-ports =
			<MSM_BUS_MASTER_AMPSS_M0 MSM_BUS_SLAVE_LLCC>;
		qcom,active-only;
		operating-points-v2 = <&llcc_bw_opp_table>;
	};

	cpu0_cpu_llcc_latmon: qcom,cpu0-cpu-llcc-latmon {
		compatible = "qcom,arm-memlat-mon";
		qcom,cpulist = <&CPU0 &CPU1 &CPU2 &CPU3 &CPU4 &CPU5>;
		qcom,target-dev = <&cpu0_cpu_llcc_lat>;
		qcom,cachemiss-ev = <0x2A>;
		qcom,stall-cycle-ev = <0xE7>;
		qcom,core-dev-table =
			<  748000 MHZ_TO_MBPS(150, 16) >,
			< 1209600 MHZ_TO_MBPS(300, 16) >,
			< 1516800 MHZ_TO_MBPS(466, 16) >,
			< 1804800 MHZ_TO_MBPS(600, 16) >;
	};

	cpu6_cpu_llcc_lat: qcom,cpu6-cpu-llcc-lat {
		compatible = "qcom,devbw";
		governor = "performance";
		qcom,src-dst-ports =
			<MSM_BUS_MASTER_AMPSS_M0 MSM_BUS_SLAVE_LLCC>;
		qcom,active-only;
		operating-points-v2 = <&llcc_bw_opp_table>;
	};

	cpu6_cpu_llcc_latmon: qcom,cpu6-cpu-llcc-latmon {
		compatible = "qcom,arm-memlat-mon";
		qcom,cpulist = <&CPU6 &CPU7>;
		qcom,target-dev = <&cpu6_cpu_llcc_lat>;
		qcom,cachemiss-ev = <0x2A>;
		qcom,stall-cycle-ev = <0x15E>;
		qcom,core-dev-table =
			<  768000 MHZ_TO_MBPS(300, 16) >,
			< 1017600 MHZ_TO_MBPS(466, 16) >,
			< 1209600 MHZ_TO_MBPS(600, 16) >,
			< 1708800 MHZ_TO_MBPS(806, 16) >,
			< 2208000 MHZ_TO_MBPS(933, 16) >;
	};

	cpu0_llcc_ddr_lat: qcom,cpu0-llcc-ddr-lat {
		compatible = "qcom,devbw";
		governor = "performance";
		qcom,src-dst-ports =
			<MSM_BUS_MASTER_LLCC MSM_BUS_SLAVE_EBI_CH0>;
		qcom,active-only;
		operating-points-v2 = <&ddr_bw_opp_table>;
	};

	cpu0_llcc_ddr_latmon: qcom,cpu0-llcc-ddr-latmon {
		compatible = "qcom,arm-memlat-mon";
		qcom,cpulist = <&CPU0 &CPU1 &CPU2 &CPU3 &CPU4 &CPU5>;
		qcom,target-dev = <&cpu0_llcc_ddr_lat>;
		qcom,cachemiss-ev = <0x1000>;
		qcom,stall-cycle-ev = <0xE7>;
		qcom,core-dev-table =
			<  748000 MHZ_TO_MBPS( 300, 4) >,
			< 1017600 MHZ_TO_MBPS( 451, 4) >,
			< 1209600 MHZ_TO_MBPS( 547, 4) >,
			< 1516800 MHZ_TO_MBPS( 768, 4) >,
			< 1804800 MHZ_TO_MBPS(1017, 4) >;
	};

	cpu6_llcc_ddr_lat: qcom,cpu6-llcc-ddr-lat {
		compatible = "qcom,devbw";
		governor = "performance";
		qcom,src-dst-ports =
			<MSM_BUS_MASTER_LLCC MSM_BUS_SLAVE_EBI_CH0>;
		qcom,active-only;
		operating-points-v2 = <&ddr_bw_opp_table>;
	};

	cpu6_llcc_ddr_latmon: qcom,cpu6-llcc-ddr-latmon {
		compatible = "qcom,arm-memlat-mon";
		qcom,cpulist = <&CPU6 &CPU7>;
		qcom,target-dev = <&cpu6_llcc_ddr_lat>;
		qcom,cachemiss-ev = <0x1000>;
		qcom,stall-cycle-ev = <0x15E>;
		qcom,core-dev-table =
			<  768000 MHZ_TO_MBPS( 451, 4) >,
			< 1017600 MHZ_TO_MBPS( 547, 4) >,
			< 1209600 MHZ_TO_MBPS(1017, 4) >,
			< 1708800 MHZ_TO_MBPS(1555, 4) >,
			< 2208000 MHZ_TO_MBPS(1804, 4) >;
	};

	cpu0_cpu_ddr_latfloor: qcom,cpu0-cpu-ddr-latfloor {
		compatible = "qcom,devbw";
		governor = "performance";
		qcom,src-dst-ports =
			<MSM_BUS_MASTER_LLCC MSM_BUS_SLAVE_EBI_CH0>;
		qcom,active-only;
		operating-points-v2 = <&ddr_bw_opp_table>;
	};

	cpu0_computemon: qcom,cpu0-computemon {
		compatible = "qcom,arm-cpu-mon";
		qcom,cpulist = <&CPU0 &CPU1 &CPU2 &CPU3 &CPU4 &CPU5>;
		qcom,target-dev = <&cpu0_cpu_ddr_latfloor>;
		qcom,core-dev-table =
			<  748800 MHZ_TO_MBPS( 300, 4) >,
			< 1209600 MHZ_TO_MBPS( 451, 4) >,
			< 1593600 MHZ_TO_MBPS( 547, 4) >,
			< 1804800 MHZ_TO_MBPS( 768, 4) >;
	};

	cpu6_cpu_ddr_latfloor: qcom,cpu6-cpu-ddr-latfloor {
		compatible = "qcom,devbw";
		governor = "performance";
		qcom,src-dst-ports =
			<MSM_BUS_MASTER_LLCC MSM_BUS_SLAVE_EBI_CH0>;
		qcom,active-only;
		operating-points-v2 = <&ddr_bw_opp_table>;
	};

	cpu6_computemon: qcom,cpu6-computemon {
		compatible = "qcom,arm-cpu-mon";
		qcom,cpulist = <&CPU6 &CPU7>;
		qcom,target-dev = <&cpu6_cpu_ddr_latfloor>;
		qcom,core-dev-table =
			< 1017600 MHZ_TO_MBPS( 300, 4) >,
			< 1209600 MHZ_TO_MBPS( 547, 4) >,
			< 1516800 MHZ_TO_MBPS( 768, 4) >,
			< 1708800 MHZ_TO_MBPS(1017, 4) >,
			< 2208000 MHZ_TO_MBPS(1804, 4) >;
	};

	bus_proxy_client: qcom,bus_proxy_client {
		compatible = "qcom,bus-proxy-client";
		qcom,msm-bus,name = "bus-proxy-client";
		qcom,msm-bus,num-cases = <2>;
		qcom,msm-bus,num-paths = <1>;
		qcom,msm-bus,vectors-KBps =
			<MSM_BUS_MASTER_MDP_PORT0 MSM_BUS_SLAVE_EBI_CH0 0 0>,
			<MSM_BUS_MASTER_MDP_PORT0
				MSM_BUS_SLAVE_EBI_CH0 0 5000000>;
		qcom,msm-bus,active-only;
		status = "ok";
	};

	keepalive_opp_table: keepalive-opp-table {
		compatible = "operating-points-v2";
		opp-1 {
			opp-hz = /bits/ 64 < 1 >;
		};
	};

	snoc_cnoc_keepalive: qcom,snoc_cnoc_keepalive {
		compatible = "qcom,devbw";
		governor = "powersave";
		qcom,src-dst-ports = <1 627>;
		qcom,active-only;
		status = "ok";
		operating-points-v2 = <&keepalive_opp_table>;
	};

	cx_ipeak_lm: cx_ipeak@01fed000 {
		compatible = "qcom,cx-ipeak-v1";
		reg = <0x1fed000 0x28>;
	};

	demux {
		compatible = "qcom,demux";
	};
};

#include "pm6150.dtsi"
#include "pm6150l.dtsi"
#include "sm6150-pinctrl.dtsi"
#include "sm6150-slpi-pinctrl.dtsi"
#include "sm6150-regulator.dtsi"
#include "sm6150-pm.dtsi"
#include "sm6150-gdsc.dtsi"
#include "sm6150-qupv3.dtsi"
#include "sm6150-thermal.dtsi"
#include "sm6150-gpu.dtsi"
#include "sm6150-usb.dtsi"

&usb0 {
	extcon = <&pm6150_pdphy>, <&pm6150_charger>, <&eud>;
};

&pm6150_vadc {
	sdm_therm {
		reg = <ADC_AMUX_THM2_PU2>;
		label = "sdm_therm";
		qcom,ratiometric;
		qcom,hw-settle-time = <200>;
		qcom,pre-scaling = <1 1>;
	};

	smb1390_therm {
		reg = <ADC_AMUX_THM3>;
		label = "smb1390_therm";
		qcom,hw-settle-time = <200>;
		qcom,pre-scaling = <1 1>;
	};

	conn_therm {
		reg = <ADC_AMUX_THM4_PU2>;
		label = "conn_therm";
		qcom,ratiometric;
		qcom,hw-settle-time = <200>;
		qcom,pre-scaling = <1 1>;
	};
};

&pm6150_adc_tm {
	io-channels = <&pm6150_vadc ADC_XO_THERM_PU2>,
			<&pm6150_vadc ADC_AMUX_THM2_PU2>,
			<&pm6150_vadc ADC_AMUX_THM4_PU2>;

	/* Channel nodes */
	xo_therm {
		reg = <ADC_XO_THERM_PU2>;
		qcom,ratiometric;
		qcom,hw-settle-time = <200>;
	};

	sdm_therm {
		reg = <ADC_AMUX_THM2_PU2>;
		qcom,ratiometric;
		qcom,hw-settle-time = <200>;
	};

	conn_therm {
		reg = <ADC_AMUX_THM4_PU2>;
		qcom,ratiometric;
		qcom,hw-settle-time = <200>;
	};
};

&pm6150l_vadc {
	emmc_ufs_therm {
		reg = <ADC_AMUX_THM1_PU2>;
		label = "emmc_ufs_therm";
		qcom,ratiometric;
		qcom,hw-settle-time = <200>;
		qcom,pre-scaling = <1 1>;
	};

	rf_pa0_therm {
		reg = <ADC_AMUX_THM2_PU2>;
		label = "rf_pa0_therm";
		qcom,ratiometric;
		qcom,hw-settle-time = <200>;
		qcom,pre-scaling = <1 1>;
	};

	rf_pa1_therm {
		reg = <ADC_AMUX_THM3_PU2>;
		label = "rf_pa1_therm";
		qcom,ratiometric;
		qcom,hw-settle-time = <200>;
		qcom,pre-scaling = <1 1>;
	};

	camera_flash_therm {
		reg = <ADC_GPIO1_PU2>;
		label = "camera_flash_therm";
		qcom,ratiometric;
		qcom,hw-settle-time = <200>;
		qcom,pre-scaling = <1 1>;
	};

	quiet_therm {
		reg = <ADC_GPIO4_PU2>;
		label = "quiet_therm";
		qcom,ratiometric;
		qcom,hw-settle-time = <200>;
		qcom,pre-scaling = <1 1>;
	};
};

&pm6150l_adc_tm {
	io-channels = <&pm6150l_vadc ADC_AMUX_THM1_PU2>,
			<&pm6150l_vadc ADC_AMUX_THM2_PU2>,
			<&pm6150l_vadc ADC_GPIO1_PU2>,
			<&pm6150l_vadc ADC_GPIO4_PU2>;

	/* Channel nodes */
	emmc_ufs_therm {
		reg = <ADC_AMUX_THM1_PU2>;
		qcom,ratiometric;
		qcom,hw-settle-time = <200>;
	};

	rf_pa0_therm {
		reg = <ADC_AMUX_THM2_PU2>;
		qcom,ratiometric;
		qcom,hw-settle-time = <200>;
	};

	camera_flash_therm {
		reg = <ADC_GPIO1_PU2>;
		qcom,ratiometric;
		qcom,hw-settle-time = <200>;
	};

	quiet_therm {
		reg = <ADC_GPIO4_PU2>;
		qcom,ratiometric;
		qcom,hw-settle-time = <200>;
	};
};

&emac_gdsc {
	status = "ok";
};

&pcie_0_gdsc {
	status = "ok";
};

&ufs_phy_gdsc {
	status = "ok";
};

&usb30_prim_gdsc {
	status = "ok";
};

&usb20_sec_gdsc {
	status = "ok";
};

&hlos1_vote_aggre_noc_mmu_audio_tbu_gdsc {
	status = "ok";
};

&hlos1_vote_aggre_noc_mmu_tbu1_gdsc {
	status = "ok";
};

&hlos1_vote_aggre_noc_mmu_tbu2_gdsc {
	status = "ok";
};

&hlos1_vote_aggre_noc_mmu_pcie_tbu_gdsc {
	status = "ok";
};

&hlos1_vote_mmnoc_mmu_tbu_hf0_gdsc {
	status = "ok";
};

&hlos1_vote_mmnoc_mmu_tbu_sf_gdsc {
	status = "ok";
};

&hlos1_vote_mmnoc_mmu_tbu_hf1_gdsc {
	status = "ok";
};

&bps_gdsc {
	qcom,support-hw-trigger;
	status = "ok";
};

&ife_0_gdsc {
	status = "ok";
};

&ife_1_gdsc {
	status = "ok";
};

&ipe_0_gdsc {
	qcom,support-hw-trigger;
	status = "ok";
};

&titan_top_gdsc {
	status = "ok";
};

&mdss_core_gdsc {
	status = "ok";
};

&gpu_cx_gdsc {
	parent-supply = <&VDD_CX_LEVEL>;
	status = "ok";
};

&gpu_gx_gdsc {
	clock-names = "core_root_clk";
	clocks = <&clock_gpucc GPU_CC_GX_GFX3D_CLK_SRC>;
	qcom,force-enable-root-clk;
	parent-supply = <&VDD_CX_LEVEL>;
	status = "ok";
};

&vcodec0_gdsc {
	qcom,support-hw-trigger;
	status = "ok";
};

&venus_gdsc {
	status = "ok";
};

&qupv3_se3_i2c {
	status = "ok";
	fsa4480: fsa4480@43 {
		compatible = "qcom,fsa4480-i2c";
		reg = <0x43>;
		pinctrl-names = "default";
		pinctrl-0 = <&fsa_usbc_ana_en>;
	};
};

#include "sm6150-camera.dtsi"
#include "sm6150-ion.dtsi"
#include "msm-arm-smmu-sm6150.dtsi"
#include "sm6150-coresight.dtsi"
#include "sm6150-bus.dtsi"
#include "sm6150-vidc.dtsi"
#include "sm6150-audio.dtsi"
#include "sm6150-sde-pll.dtsi"
#include "sm6150-sde.dtsi"
#include "msm-rdbg.dtsi"
&msm_vidc {
	qcom,cx-ipeak-data = <&cx_ipeak_lm 4>;
	qcom,clock-freq-threshold = <460000000>;
};

&msm_audio_ion {
	qcom,iova-start-addr = <0x20000000>;
};<|MERGE_RESOLUTION|>--- conflicted
+++ resolved
@@ -555,7 +555,6 @@
 		wlan_msa_mem: wlan_msa_region@93900000 {
 			compatible = "removed-dma-pool";
 			no-map;
-<<<<<<< HEAD
 			reg = <0 0x93900000 0 0x200000>;
 		};
 
@@ -587,39 +586,6 @@
 			compatible = "removed-dma-pool";
 			no-map;
 			reg = <0 0x97715000 0 0x2000>;
-=======
-			reg = <0 0x93300000 0 0x200000>;
-		};
-
-		pil_cdsp_mem: cdsp_regions@93500000 {
-			compatible = "removed-dma-pool";
-			no-map;
-			reg = <0 0x93500000 0 0x1e00000>;
-		};
-
-		pil_adsp_mem: pil_adsp_region@95300000 {
-			compatible = "removed-dma-pool";
-			no-map;
-			reg = <0 0x95300000 0 0x1e00000>;
-		};
-
-		pil_ipa_fw_mem: ips_fw_region@0x97100000 {
-			compatible = "removed-dma-pool";
-			no-map;
-			reg = <0 0x97100000 0 0x10000>;
-		};
-
-		pil_ipa_gsi_mem: ipa_gsi_region@0x97110000 {
-			compatible = "removed-dma-pool";
-			no-map;
-			reg = <0 0x97110000 0 0x5000>;
-		};
-
-		pil_gpu_mem: gpu_region@0x97115000 {
-			compatible = "removed-dma-pool";
-			no-map;
-			reg = <0 0x97115000 0 0x2000>;
->>>>>>> 9528de5b
 		};
 
 		qseecom_mem: qseecom_region@0x9e400000 {
@@ -675,19 +641,11 @@
 		};
 
 		cont_splash_memory: cont_splash_region@9c000000 {
-<<<<<<< HEAD
-			reg = <0x0 0x9c000000 0x0 0x01000000>;
-			label = "cont_splash_region";
-		};
-
-		dfps_data_memory: dfps_data_region@9e300000 {
-=======
 			reg = <0x0 0x9c000000 0x0 0x0f00000>;
 			label = "cont_splash_region";
 		};
 
 		dfps_data_memory: dfps_data_region@9cf00000 {
->>>>>>> 9528de5b
 			reg = <0x0 0x9cf00000 0x0 0x0100000>;
 			label = "dfps_data_region";
 		};
