/*
 * Contains CPU feature definitions
 *
 * Copyright (C) 2015 ARM Ltd.
 *
 * This program is free software; you can redistribute it and/or modify
 * it under the terms of the GNU General Public License version 2 as
 * published by the Free Software Foundation.
 *
 * This program is distributed in the hope that it will be useful,
 * but WITHOUT ANY WARRANTY; without even the implied warranty of
 * MERCHANTABILITY or FITNESS FOR A PARTICULAR PURPOSE.  See the
 * GNU General Public License for more details.
 *
 * You should have received a copy of the GNU General Public License
 * along with this program.  If not, see <http://www.gnu.org/licenses/>.
 */

#define pr_fmt(fmt) "CPU features: " fmt

#include <linux/bsearch.h>
#include <linux/cpumask.h>
#include <linux/sort.h>
#include <linux/stop_machine.h>
#include <linux/types.h>
#include <linux/mm.h>
#include <linux/cpu.h>
#include <asm/cpu.h>
#include <asm/cpufeature.h>
#include <asm/cpu_ops.h>
#include <asm/mmu_context.h>
#include <asm/processor.h>
#include <asm/sysreg.h>
#include <asm/traps.h>
#include <asm/virt.h>

unsigned long elf_hwcap __read_mostly;
EXPORT_SYMBOL_GPL(elf_hwcap);

#ifdef CONFIG_COMPAT
#define COMPAT_ELF_HWCAP_DEFAULT	\
				(COMPAT_HWCAP_HALF|COMPAT_HWCAP_THUMB|\
				 COMPAT_HWCAP_FAST_MULT|COMPAT_HWCAP_EDSP|\
				 COMPAT_HWCAP_TLS|COMPAT_HWCAP_VFP|\
				 COMPAT_HWCAP_VFPv3|COMPAT_HWCAP_VFPv4|\
				 COMPAT_HWCAP_NEON|COMPAT_HWCAP_IDIV|\
				 COMPAT_HWCAP_LPAE)
unsigned int compat_elf_hwcap __read_mostly = COMPAT_ELF_HWCAP_DEFAULT;
unsigned int compat_elf_hwcap2 __read_mostly;
#endif

DECLARE_BITMAP(cpu_hwcaps, ARM64_NCAPS);
EXPORT_SYMBOL(cpu_hwcaps);

static int dump_cpu_hwcaps(struct notifier_block *self, unsigned long v, void *p)
{
	/* file-wide pr_fmt adds "CPU features: " prefix */
	pr_emerg("0x%*pb\n", ARM64_NCAPS, &cpu_hwcaps);
	return 0;
}

static struct notifier_block cpu_hwcaps_notifier = {
	.notifier_call = dump_cpu_hwcaps
};

static int __init register_cpu_hwcaps_dumper(void)
{
	atomic_notifier_chain_register(&panic_notifier_list,
				       &cpu_hwcaps_notifier);
	return 0;
}
__initcall(register_cpu_hwcaps_dumper);

DEFINE_STATIC_KEY_ARRAY_FALSE(cpu_hwcap_keys, ARM64_NCAPS);
EXPORT_SYMBOL(cpu_hwcap_keys);

#define __ARM64_FTR_BITS(SIGNED, VISIBLE, STRICT, TYPE, SHIFT, WIDTH, SAFE_VAL) \
	{						\
		.sign = SIGNED,				\
		.visible = VISIBLE,			\
		.strict = STRICT,			\
		.type = TYPE,				\
		.shift = SHIFT,				\
		.width = WIDTH,				\
		.safe_val = SAFE_VAL,			\
	}

/* Define a feature with unsigned values */
#define ARM64_FTR_BITS(VISIBLE, STRICT, TYPE, SHIFT, WIDTH, SAFE_VAL) \
	__ARM64_FTR_BITS(FTR_UNSIGNED, VISIBLE, STRICT, TYPE, SHIFT, WIDTH, SAFE_VAL)

/* Define a feature with a signed value */
#define S_ARM64_FTR_BITS(VISIBLE, STRICT, TYPE, SHIFT, WIDTH, SAFE_VAL) \
	__ARM64_FTR_BITS(FTR_SIGNED, VISIBLE, STRICT, TYPE, SHIFT, WIDTH, SAFE_VAL)

#define ARM64_FTR_END					\
	{						\
		.width = 0,				\
	}

/* meta feature for alternatives */
static bool __maybe_unused
cpufeature_pan_not_uao(const struct arm64_cpu_capabilities *entry, int __unused);


/*
 * NOTE: Any changes to the visibility of features should be kept in
 * sync with the documentation of the CPU feature register ABI.
 */
static const struct arm64_ftr_bits ftr_id_aa64isar0[] = {
	ARM64_FTR_BITS(FTR_VISIBLE, FTR_STRICT, FTR_LOWER_SAFE, ID_AA64ISAR0_TS_SHIFT, 4, 0),
	ARM64_FTR_BITS(FTR_VISIBLE, FTR_STRICT, FTR_LOWER_SAFE, ID_AA64ISAR0_FHM_SHIFT, 4, 0),
	ARM64_FTR_BITS(FTR_VISIBLE, FTR_STRICT, FTR_LOWER_SAFE, ID_AA64ISAR0_DP_SHIFT, 4, 0),
	ARM64_FTR_BITS(FTR_VISIBLE, FTR_STRICT, FTR_LOWER_SAFE, ID_AA64ISAR0_SM4_SHIFT, 4, 0),
	ARM64_FTR_BITS(FTR_VISIBLE, FTR_STRICT, FTR_LOWER_SAFE, ID_AA64ISAR0_SM3_SHIFT, 4, 0),
	ARM64_FTR_BITS(FTR_VISIBLE, FTR_STRICT, FTR_LOWER_SAFE, ID_AA64ISAR0_SHA3_SHIFT, 4, 0),
	ARM64_FTR_BITS(FTR_VISIBLE, FTR_STRICT, FTR_LOWER_SAFE, ID_AA64ISAR0_RDM_SHIFT, 4, 0),
	ARM64_FTR_BITS(FTR_VISIBLE, FTR_STRICT, FTR_LOWER_SAFE, ID_AA64ISAR0_ATOMICS_SHIFT, 4, 0),
	ARM64_FTR_BITS(FTR_VISIBLE, FTR_STRICT, FTR_LOWER_SAFE, ID_AA64ISAR0_CRC32_SHIFT, 4, 0),
	ARM64_FTR_BITS(FTR_VISIBLE, FTR_STRICT, FTR_LOWER_SAFE, ID_AA64ISAR0_SHA2_SHIFT, 4, 0),
	ARM64_FTR_BITS(FTR_VISIBLE, FTR_STRICT, FTR_LOWER_SAFE, ID_AA64ISAR0_SHA1_SHIFT, 4, 0),
	ARM64_FTR_BITS(FTR_VISIBLE, FTR_STRICT, FTR_LOWER_SAFE, ID_AA64ISAR0_AES_SHIFT, 4, 0),
	ARM64_FTR_END,
};

static const struct arm64_ftr_bits ftr_id_aa64isar1[] = {
	ARM64_FTR_BITS(FTR_VISIBLE, FTR_STRICT, FTR_LOWER_SAFE, ID_AA64ISAR1_LRCPC_SHIFT, 4, 0),
	ARM64_FTR_BITS(FTR_VISIBLE, FTR_STRICT, FTR_LOWER_SAFE, ID_AA64ISAR1_FCMA_SHIFT, 4, 0),
	ARM64_FTR_BITS(FTR_VISIBLE, FTR_STRICT, FTR_LOWER_SAFE, ID_AA64ISAR1_JSCVT_SHIFT, 4, 0),
	ARM64_FTR_BITS(FTR_VISIBLE, FTR_STRICT, FTR_LOWER_SAFE, ID_AA64ISAR1_DPB_SHIFT, 4, 0),
	ARM64_FTR_END,
};

static const struct arm64_ftr_bits ftr_id_aa64pfr0[] = {
	ARM64_FTR_BITS(FTR_HIDDEN, FTR_NONSTRICT, FTR_LOWER_SAFE, ID_AA64PFR0_CSV3_SHIFT, 4, 0),
	ARM64_FTR_BITS(FTR_HIDDEN, FTR_NONSTRICT, FTR_LOWER_SAFE, ID_AA64PFR0_CSV2_SHIFT, 4, 0),
	ARM64_FTR_BITS(FTR_VISIBLE, FTR_STRICT, FTR_LOWER_SAFE, ID_AA64PFR0_DIT_SHIFT, 4, 0),
	ARM64_FTR_BITS(FTR_HIDDEN, FTR_STRICT, FTR_LOWER_SAFE, ID_AA64PFR0_GIC_SHIFT, 4, 0),
	S_ARM64_FTR_BITS(FTR_VISIBLE, FTR_STRICT, FTR_LOWER_SAFE, ID_AA64PFR0_ASIMD_SHIFT, 4, ID_AA64PFR0_ASIMD_NI),
	S_ARM64_FTR_BITS(FTR_VISIBLE, FTR_STRICT, FTR_LOWER_SAFE, ID_AA64PFR0_FP_SHIFT, 4, ID_AA64PFR0_FP_NI),
	/* Linux doesn't care about the EL3 */
	ARM64_FTR_BITS(FTR_HIDDEN, FTR_NONSTRICT, FTR_LOWER_SAFE, ID_AA64PFR0_EL3_SHIFT, 4, 0),
	ARM64_FTR_BITS(FTR_HIDDEN, FTR_STRICT, FTR_LOWER_SAFE, ID_AA64PFR0_EL2_SHIFT, 4, 0),
	ARM64_FTR_BITS(FTR_HIDDEN, FTR_STRICT, FTR_LOWER_SAFE, ID_AA64PFR0_EL1_SHIFT, 4, ID_AA64PFR0_EL1_64BIT_ONLY),
	ARM64_FTR_BITS(FTR_HIDDEN, FTR_STRICT, FTR_LOWER_SAFE, ID_AA64PFR0_EL0_SHIFT, 4, ID_AA64PFR0_EL0_64BIT_ONLY),
	ARM64_FTR_END,
};

static const struct arm64_ftr_bits ftr_id_aa64pfr1[] = {
	ARM64_FTR_BITS(FTR_VISIBLE, FTR_STRICT, FTR_LOWER_SAFE, ID_AA64PFR1_SSBS_SHIFT, 4, ID_AA64PFR1_SSBS_PSTATE_NI),
	ARM64_FTR_END,
};

static const struct arm64_ftr_bits ftr_id_aa64mmfr0[] = {
	S_ARM64_FTR_BITS(FTR_HIDDEN, FTR_STRICT, FTR_LOWER_SAFE, ID_AA64MMFR0_TGRAN4_SHIFT, 4, ID_AA64MMFR0_TGRAN4_NI),
	S_ARM64_FTR_BITS(FTR_HIDDEN, FTR_STRICT, FTR_LOWER_SAFE, ID_AA64MMFR0_TGRAN64_SHIFT, 4, ID_AA64MMFR0_TGRAN64_NI),
	ARM64_FTR_BITS(FTR_HIDDEN, FTR_STRICT, FTR_LOWER_SAFE, ID_AA64MMFR0_TGRAN16_SHIFT, 4, ID_AA64MMFR0_TGRAN16_NI),
	ARM64_FTR_BITS(FTR_HIDDEN, FTR_STRICT, FTR_LOWER_SAFE, ID_AA64MMFR0_BIGENDEL0_SHIFT, 4, 0),
	/* Linux shouldn't care about secure memory */
	ARM64_FTR_BITS(FTR_HIDDEN, FTR_NONSTRICT, FTR_LOWER_SAFE, ID_AA64MMFR0_SNSMEM_SHIFT, 4, 0),
	ARM64_FTR_BITS(FTR_HIDDEN, FTR_STRICT, FTR_LOWER_SAFE, ID_AA64MMFR0_BIGENDEL_SHIFT, 4, 0),
	ARM64_FTR_BITS(FTR_HIDDEN, FTR_STRICT, FTR_LOWER_SAFE, ID_AA64MMFR0_ASID_SHIFT, 4, 0),
	/*
	 * Differing PARange is fine as long as all peripherals and memory are mapped
	 * within the minimum PARange of all CPUs
	 */
	ARM64_FTR_BITS(FTR_HIDDEN, FTR_NONSTRICT, FTR_LOWER_SAFE, ID_AA64MMFR0_PARANGE_SHIFT, 4, 0),
	ARM64_FTR_END,
};

static const struct arm64_ftr_bits ftr_id_aa64mmfr1[] = {
	ARM64_FTR_BITS(FTR_HIDDEN, FTR_STRICT, FTR_LOWER_SAFE, ID_AA64MMFR1_PAN_SHIFT, 4, 0),
	ARM64_FTR_BITS(FTR_HIDDEN, FTR_STRICT, FTR_LOWER_SAFE, ID_AA64MMFR1_LOR_SHIFT, 4, 0),
	ARM64_FTR_BITS(FTR_HIDDEN, FTR_STRICT, FTR_LOWER_SAFE, ID_AA64MMFR1_HPD_SHIFT, 4, 0),
	ARM64_FTR_BITS(FTR_HIDDEN, FTR_STRICT, FTR_LOWER_SAFE, ID_AA64MMFR1_VHE_SHIFT, 4, 0),
	ARM64_FTR_BITS(FTR_HIDDEN, FTR_STRICT, FTR_LOWER_SAFE, ID_AA64MMFR1_VMIDBITS_SHIFT, 4, 0),
	ARM64_FTR_BITS(FTR_HIDDEN, FTR_STRICT, FTR_LOWER_SAFE, ID_AA64MMFR1_HADBS_SHIFT, 4, 0),
	ARM64_FTR_END,
};

static const struct arm64_ftr_bits ftr_id_aa64mmfr2[] = {
	ARM64_FTR_BITS(FTR_VISIBLE, FTR_STRICT, FTR_LOWER_SAFE, ID_AA64MMFR2_AT_SHIFT, 4, 0),
	ARM64_FTR_BITS(FTR_HIDDEN, FTR_STRICT, FTR_LOWER_SAFE, ID_AA64MMFR2_LVA_SHIFT, 4, 0),
	ARM64_FTR_BITS(FTR_HIDDEN, FTR_STRICT, FTR_LOWER_SAFE, ID_AA64MMFR2_IESB_SHIFT, 4, 0),
	ARM64_FTR_BITS(FTR_HIDDEN, FTR_STRICT, FTR_LOWER_SAFE, ID_AA64MMFR2_LSM_SHIFT, 4, 0),
	ARM64_FTR_BITS(FTR_HIDDEN, FTR_STRICT, FTR_LOWER_SAFE, ID_AA64MMFR2_UAO_SHIFT, 4, 0),
	ARM64_FTR_BITS(FTR_HIDDEN, FTR_STRICT, FTR_LOWER_SAFE, ID_AA64MMFR2_CNP_SHIFT, 4, 0),
	ARM64_FTR_END,
};

static const struct arm64_ftr_bits ftr_ctr[] = {
	ARM64_FTR_BITS(FTR_VISIBLE, FTR_STRICT, FTR_EXACT, 31, 1, 1),		/* RES1 */
	ARM64_FTR_BITS(FTR_VISIBLE, FTR_STRICT, FTR_LOWER_SAFE, 29, 1, 1),	/* DIC */
	ARM64_FTR_BITS(FTR_VISIBLE, FTR_STRICT, FTR_LOWER_SAFE, 28, 1, 1),	/* IDC */
	ARM64_FTR_BITS(FTR_VISIBLE, FTR_STRICT, FTR_HIGHER_OR_ZERO_SAFE, 24, 4, 0),	/* CWG */
	ARM64_FTR_BITS(FTR_VISIBLE, FTR_STRICT, FTR_HIGHER_OR_ZERO_SAFE, 20, 4, 0),	/* ERG */
	ARM64_FTR_BITS(FTR_VISIBLE, FTR_STRICT, FTR_LOWER_SAFE, CTR_DMINLINE_SHIFT, 4, 1),
	/*
	 * Linux can handle differing I-cache policies. Userspace JITs will
	 * make use of *minLine.
	 * If we have differing I-cache policies, report it as the weakest - VIPT.
	 */
	ARM64_FTR_BITS(FTR_VISIBLE, FTR_NONSTRICT, FTR_EXACT, 14, 2, ICACHE_POLICY_VIPT),	/* L1Ip */
	ARM64_FTR_BITS(FTR_VISIBLE, FTR_STRICT, FTR_LOWER_SAFE, CTR_IMINLINE_SHIFT, 4, 0),
	ARM64_FTR_END,
};

struct arm64_ftr_reg arm64_ftr_reg_ctrel0 = {
	.name		= "SYS_CTR_EL0",
	.ftr_bits	= ftr_ctr
};

static const struct arm64_ftr_bits ftr_id_mmfr0[] = {
	S_ARM64_FTR_BITS(FTR_HIDDEN, FTR_STRICT, FTR_LOWER_SAFE, 28, 4, 0xf),	/* InnerShr */
	ARM64_FTR_BITS(FTR_HIDDEN, FTR_STRICT, FTR_LOWER_SAFE, 24, 4, 0),	/* FCSE */
	ARM64_FTR_BITS(FTR_HIDDEN, FTR_NONSTRICT, FTR_LOWER_SAFE, 20, 4, 0),	/* AuxReg */
	ARM64_FTR_BITS(FTR_HIDDEN, FTR_STRICT, FTR_LOWER_SAFE, 16, 4, 0),	/* TCM */
	ARM64_FTR_BITS(FTR_HIDDEN, FTR_STRICT, FTR_LOWER_SAFE, 12, 4, 0),	/* ShareLvl */
	S_ARM64_FTR_BITS(FTR_HIDDEN, FTR_STRICT, FTR_LOWER_SAFE, 8, 4, 0xf),	/* OuterShr */
	ARM64_FTR_BITS(FTR_HIDDEN, FTR_STRICT, FTR_LOWER_SAFE, 4, 4, 0),	/* PMSA */
	ARM64_FTR_BITS(FTR_HIDDEN, FTR_STRICT, FTR_LOWER_SAFE, 0, 4, 0),	/* VMSA */
	ARM64_FTR_END,
};

static const struct arm64_ftr_bits ftr_id_aa64dfr0[] = {
	ARM64_FTR_BITS(FTR_HIDDEN, FTR_STRICT, FTR_EXACT, 36, 28, 0),
	ARM64_FTR_BITS(FTR_HIDDEN, FTR_NONSTRICT, FTR_LOWER_SAFE, ID_AA64DFR0_PMSVER_SHIFT, 4, 0),
	ARM64_FTR_BITS(FTR_HIDDEN, FTR_STRICT, FTR_LOWER_SAFE, ID_AA64DFR0_CTX_CMPS_SHIFT, 4, 0),
	ARM64_FTR_BITS(FTR_HIDDEN, FTR_STRICT, FTR_LOWER_SAFE, ID_AA64DFR0_WRPS_SHIFT, 4, 0),
	ARM64_FTR_BITS(FTR_HIDDEN, FTR_STRICT, FTR_LOWER_SAFE, ID_AA64DFR0_BRPS_SHIFT, 4, 0),
	/*
	 * We can instantiate multiple PMU instances with different levels
	 * of support.
	 */
	S_ARM64_FTR_BITS(FTR_HIDDEN, FTR_NONSTRICT, FTR_EXACT, ID_AA64DFR0_PMUVER_SHIFT, 4, 0),
	ARM64_FTR_BITS(FTR_HIDDEN, FTR_STRICT, FTR_EXACT, ID_AA64DFR0_TRACEVER_SHIFT, 4, 0),
	ARM64_FTR_BITS(FTR_HIDDEN, FTR_STRICT, FTR_EXACT, ID_AA64DFR0_DEBUGVER_SHIFT, 4, 0x6),
	ARM64_FTR_END,
};

static const struct arm64_ftr_bits ftr_mvfr2[] = {
	ARM64_FTR_BITS(FTR_HIDDEN, FTR_STRICT, FTR_LOWER_SAFE, 4, 4, 0),		/* FPMisc */
	ARM64_FTR_BITS(FTR_HIDDEN, FTR_STRICT, FTR_LOWER_SAFE, 0, 4, 0),		/* SIMDMisc */
	ARM64_FTR_END,
};

static const struct arm64_ftr_bits ftr_dczid[] = {
	ARM64_FTR_BITS(FTR_VISIBLE, FTR_STRICT, FTR_EXACT, 4, 1, 1),		/* DZP */
	ARM64_FTR_BITS(FTR_VISIBLE, FTR_STRICT, FTR_LOWER_SAFE, 0, 4, 0),	/* BS */
	ARM64_FTR_END,
};


static const struct arm64_ftr_bits ftr_id_isar5[] = {
	ARM64_FTR_BITS(FTR_HIDDEN, FTR_STRICT, FTR_LOWER_SAFE, ID_ISAR5_RDM_SHIFT, 4, 0),
	ARM64_FTR_BITS(FTR_HIDDEN, FTR_STRICT, FTR_LOWER_SAFE, ID_ISAR5_CRC32_SHIFT, 4, 0),
	ARM64_FTR_BITS(FTR_HIDDEN, FTR_STRICT, FTR_LOWER_SAFE, ID_ISAR5_SHA2_SHIFT, 4, 0),
	ARM64_FTR_BITS(FTR_HIDDEN, FTR_STRICT, FTR_LOWER_SAFE, ID_ISAR5_SHA1_SHIFT, 4, 0),
	ARM64_FTR_BITS(FTR_HIDDEN, FTR_STRICT, FTR_LOWER_SAFE, ID_ISAR5_AES_SHIFT, 4, 0),
	ARM64_FTR_BITS(FTR_HIDDEN, FTR_STRICT, FTR_LOWER_SAFE, ID_ISAR5_SEVL_SHIFT, 4, 0),
	ARM64_FTR_END,
};

static const struct arm64_ftr_bits ftr_id_mmfr4[] = {
	ARM64_FTR_BITS(FTR_HIDDEN, FTR_STRICT, FTR_LOWER_SAFE, 4, 4, 0),	/* ac2 */
	ARM64_FTR_END,
};

static const struct arm64_ftr_bits ftr_id_pfr0[] = {
	ARM64_FTR_BITS(FTR_HIDDEN, FTR_STRICT, FTR_LOWER_SAFE, 12, 4, 0),		/* State3 */
	ARM64_FTR_BITS(FTR_HIDDEN, FTR_STRICT, FTR_LOWER_SAFE, 8, 4, 0),		/* State2 */
	ARM64_FTR_BITS(FTR_HIDDEN, FTR_STRICT, FTR_LOWER_SAFE, 4, 4, 0),		/* State1 */
	ARM64_FTR_BITS(FTR_HIDDEN, FTR_STRICT, FTR_LOWER_SAFE, 0, 4, 0),		/* State0 */
	ARM64_FTR_END,
};

static const struct arm64_ftr_bits ftr_id_dfr0[] = {
	ARM64_FTR_BITS(FTR_HIDDEN, FTR_STRICT, FTR_LOWER_SAFE, 28, 4, 0),
	S_ARM64_FTR_BITS(FTR_HIDDEN, FTR_STRICT, FTR_LOWER_SAFE, 24, 4, 0xf),	/* PerfMon */
	ARM64_FTR_BITS(FTR_HIDDEN, FTR_STRICT, FTR_LOWER_SAFE, 20, 4, 0),
	ARM64_FTR_BITS(FTR_HIDDEN, FTR_STRICT, FTR_LOWER_SAFE, 16, 4, 0),
	ARM64_FTR_BITS(FTR_HIDDEN, FTR_STRICT, FTR_LOWER_SAFE, 12, 4, 0),
	ARM64_FTR_BITS(FTR_HIDDEN, FTR_STRICT, FTR_LOWER_SAFE, 8, 4, 0),
	ARM64_FTR_BITS(FTR_HIDDEN, FTR_STRICT, FTR_LOWER_SAFE, 4, 4, 0),
	ARM64_FTR_BITS(FTR_HIDDEN, FTR_STRICT, FTR_LOWER_SAFE, 0, 4, 0),
	ARM64_FTR_END,
};

/*
 * Common ftr bits for a 32bit register with all hidden, strict
 * attributes, with 4bit feature fields and a default safe value of
 * 0. Covers the following 32bit registers:
 * id_isar[0-4], id_mmfr[1-3], id_pfr1, mvfr[0-1]
 */
static const struct arm64_ftr_bits ftr_generic_32bits[] = {
	ARM64_FTR_BITS(FTR_HIDDEN, FTR_STRICT, FTR_LOWER_SAFE, 28, 4, 0),
	ARM64_FTR_BITS(FTR_HIDDEN, FTR_STRICT, FTR_LOWER_SAFE, 24, 4, 0),
	ARM64_FTR_BITS(FTR_HIDDEN, FTR_STRICT, FTR_LOWER_SAFE, 20, 4, 0),
	ARM64_FTR_BITS(FTR_HIDDEN, FTR_STRICT, FTR_LOWER_SAFE, 16, 4, 0),
	ARM64_FTR_BITS(FTR_HIDDEN, FTR_STRICT, FTR_LOWER_SAFE, 12, 4, 0),
	ARM64_FTR_BITS(FTR_HIDDEN, FTR_STRICT, FTR_LOWER_SAFE, 8, 4, 0),
	ARM64_FTR_BITS(FTR_HIDDEN, FTR_STRICT, FTR_LOWER_SAFE, 4, 4, 0),
	ARM64_FTR_BITS(FTR_HIDDEN, FTR_STRICT, FTR_LOWER_SAFE, 0, 4, 0),
	ARM64_FTR_END,
};

/* Table for a single 32bit feature value */
static const struct arm64_ftr_bits ftr_single32[] = {
	ARM64_FTR_BITS(FTR_HIDDEN, FTR_STRICT, FTR_EXACT, 0, 32, 0),
	ARM64_FTR_END,
};

static const struct arm64_ftr_bits ftr_raz[] = {
	ARM64_FTR_END,
};

#define ARM64_FTR_REG(id, table) {		\
	.sys_id = id,				\
	.reg = 	&(struct arm64_ftr_reg){	\
		.name = #id,			\
		.ftr_bits = &((table)[0]),	\
	}}

static const struct __ftr_reg_entry {
	u32			sys_id;
	struct arm64_ftr_reg 	*reg;
} arm64_ftr_regs[] = {

	/* Op1 = 0, CRn = 0, CRm = 1 */
	ARM64_FTR_REG(SYS_ID_PFR0_EL1, ftr_id_pfr0),
	ARM64_FTR_REG(SYS_ID_PFR1_EL1, ftr_generic_32bits),
	ARM64_FTR_REG(SYS_ID_DFR0_EL1, ftr_id_dfr0),
	ARM64_FTR_REG(SYS_ID_MMFR0_EL1, ftr_id_mmfr0),
	ARM64_FTR_REG(SYS_ID_MMFR1_EL1, ftr_generic_32bits),
	ARM64_FTR_REG(SYS_ID_MMFR2_EL1, ftr_generic_32bits),
	ARM64_FTR_REG(SYS_ID_MMFR3_EL1, ftr_generic_32bits),

	/* Op1 = 0, CRn = 0, CRm = 2 */
	ARM64_FTR_REG(SYS_ID_ISAR0_EL1, ftr_generic_32bits),
	ARM64_FTR_REG(SYS_ID_ISAR1_EL1, ftr_generic_32bits),
	ARM64_FTR_REG(SYS_ID_ISAR2_EL1, ftr_generic_32bits),
	ARM64_FTR_REG(SYS_ID_ISAR3_EL1, ftr_generic_32bits),
	ARM64_FTR_REG(SYS_ID_ISAR4_EL1, ftr_generic_32bits),
	ARM64_FTR_REG(SYS_ID_ISAR5_EL1, ftr_id_isar5),
	ARM64_FTR_REG(SYS_ID_MMFR4_EL1, ftr_id_mmfr4),

	/* Op1 = 0, CRn = 0, CRm = 3 */
	ARM64_FTR_REG(SYS_MVFR0_EL1, ftr_generic_32bits),
	ARM64_FTR_REG(SYS_MVFR1_EL1, ftr_generic_32bits),
	ARM64_FTR_REG(SYS_MVFR2_EL1, ftr_mvfr2),

	/* Op1 = 0, CRn = 0, CRm = 4 */
	ARM64_FTR_REG(SYS_ID_AA64PFR0_EL1, ftr_id_aa64pfr0),
	ARM64_FTR_REG(SYS_ID_AA64PFR1_EL1, ftr_id_aa64pfr1),
	ARM64_FTR_REG(SYS_ID_AA64ZFR0_EL1, ftr_raz),

	/* Op1 = 0, CRn = 0, CRm = 5 */
	ARM64_FTR_REG(SYS_ID_AA64DFR0_EL1, ftr_id_aa64dfr0),
	ARM64_FTR_REG(SYS_ID_AA64DFR1_EL1, ftr_raz),

	/* Op1 = 0, CRn = 0, CRm = 6 */
	ARM64_FTR_REG(SYS_ID_AA64ISAR0_EL1, ftr_id_aa64isar0),
	ARM64_FTR_REG(SYS_ID_AA64ISAR1_EL1, ftr_id_aa64isar1),

	/* Op1 = 0, CRn = 0, CRm = 7 */
	ARM64_FTR_REG(SYS_ID_AA64MMFR0_EL1, ftr_id_aa64mmfr0),
	ARM64_FTR_REG(SYS_ID_AA64MMFR1_EL1, ftr_id_aa64mmfr1),
	ARM64_FTR_REG(SYS_ID_AA64MMFR2_EL1, ftr_id_aa64mmfr2),

	/* Op1 = 3, CRn = 0, CRm = 0 */
	{ SYS_CTR_EL0, &arm64_ftr_reg_ctrel0 },
	ARM64_FTR_REG(SYS_DCZID_EL0, ftr_dczid),

	/* Op1 = 3, CRn = 14, CRm = 0 */
	ARM64_FTR_REG(SYS_CNTFRQ_EL0, ftr_single32),
};

static int search_cmp_ftr_reg(const void *id, const void *regp)
{
	return (int)(unsigned long)id - (int)((const struct __ftr_reg_entry *)regp)->sys_id;
}

/*
 * get_arm64_ftr_reg - Lookup a feature register entry using its
 * sys_reg() encoding. With the array arm64_ftr_regs sorted in the
 * ascending order of sys_id , we use binary search to find a matching
 * entry.
 *
 * returns - Upon success,  matching ftr_reg entry for id.
 *         - NULL on failure. It is upto the caller to decide
 *	     the impact of a failure.
 */
static struct arm64_ftr_reg *get_arm64_ftr_reg(u32 sys_id)
{
	const struct __ftr_reg_entry *ret;

	ret = bsearch((const void *)(unsigned long)sys_id,
			arm64_ftr_regs,
			ARRAY_SIZE(arm64_ftr_regs),
			sizeof(arm64_ftr_regs[0]),
			search_cmp_ftr_reg);
	if (ret)
		return ret->reg;
	return NULL;
}

static u64 arm64_ftr_set_value(const struct arm64_ftr_bits *ftrp, s64 reg,
			       s64 ftr_val)
{
	u64 mask = arm64_ftr_mask(ftrp);

	reg &= ~mask;
	reg |= (ftr_val << ftrp->shift) & mask;
	return reg;
}

static s64 arm64_ftr_safe_value(const struct arm64_ftr_bits *ftrp, s64 new,
				s64 cur)
{
	s64 ret = 0;

	switch (ftrp->type) {
	case FTR_EXACT:
		ret = ftrp->safe_val;
		break;
	case FTR_LOWER_SAFE:
		ret = new < cur ? new : cur;
		break;
	case FTR_HIGHER_OR_ZERO_SAFE:
		if (!cur || !new)
			break;
		/* Fallthrough */
	case FTR_HIGHER_SAFE:
		ret = new > cur ? new : cur;
		break;
	default:
		BUG();
	}

	return ret;
}

static void __init sort_ftr_regs(void)
{
	int i;

	/* Check that the array is sorted so that we can do the binary search */
	for (i = 1; i < ARRAY_SIZE(arm64_ftr_regs); i++)
		BUG_ON(arm64_ftr_regs[i].sys_id < arm64_ftr_regs[i - 1].sys_id);
}

/*
 * Initialise the CPU feature register from Boot CPU values.
 * Also initiliases the strict_mask for the register.
 * Any bits that are not covered by an arm64_ftr_bits entry are considered
 * RES0 for the system-wide value, and must strictly match.
 */
static void __init init_cpu_ftr_reg(u32 sys_reg, u64 new)
{
	u64 val = 0;
	u64 strict_mask = ~0x0ULL;
	u64 user_mask = 0;
	u64 valid_mask = 0;

	const struct arm64_ftr_bits *ftrp;
	struct arm64_ftr_reg *reg = get_arm64_ftr_reg(sys_reg);

	BUG_ON(!reg);

	for (ftrp  = reg->ftr_bits; ftrp->width; ftrp++) {
		u64 ftr_mask = arm64_ftr_mask(ftrp);
		s64 ftr_new = arm64_ftr_value(ftrp, new);

		val = arm64_ftr_set_value(ftrp, val, ftr_new);

		valid_mask |= ftr_mask;
		if (!ftrp->strict)
			strict_mask &= ~ftr_mask;
		if (ftrp->visible)
			user_mask |= ftr_mask;
		else
			reg->user_val = arm64_ftr_set_value(ftrp,
							    reg->user_val,
							    ftrp->safe_val);
	}

	val &= valid_mask;

	reg->sys_val = val;
	reg->strict_mask = strict_mask;
	reg->user_mask = user_mask;
}

extern const struct arm64_cpu_capabilities arm64_errata[];
static void __init setup_boot_cpu_capabilities(void);

void __init init_cpu_features(struct cpuinfo_arm64 *info)
{
	/* Before we start using the tables, make sure it is sorted */
	sort_ftr_regs();

	init_cpu_ftr_reg(SYS_CTR_EL0, info->reg_ctr);
	init_cpu_ftr_reg(SYS_DCZID_EL0, info->reg_dczid);
	init_cpu_ftr_reg(SYS_CNTFRQ_EL0, info->reg_cntfrq);
	init_cpu_ftr_reg(SYS_ID_AA64DFR0_EL1, info->reg_id_aa64dfr0);
	init_cpu_ftr_reg(SYS_ID_AA64DFR1_EL1, info->reg_id_aa64dfr1);
	init_cpu_ftr_reg(SYS_ID_AA64ISAR0_EL1, info->reg_id_aa64isar0);
	init_cpu_ftr_reg(SYS_ID_AA64ISAR1_EL1, info->reg_id_aa64isar1);
	init_cpu_ftr_reg(SYS_ID_AA64MMFR0_EL1, info->reg_id_aa64mmfr0);
	init_cpu_ftr_reg(SYS_ID_AA64MMFR1_EL1, info->reg_id_aa64mmfr1);
	init_cpu_ftr_reg(SYS_ID_AA64MMFR2_EL1, info->reg_id_aa64mmfr2);
	init_cpu_ftr_reg(SYS_ID_AA64PFR0_EL1, info->reg_id_aa64pfr0);
	init_cpu_ftr_reg(SYS_ID_AA64PFR1_EL1, info->reg_id_aa64pfr1);

	if (id_aa64pfr0_32bit_el0(info->reg_id_aa64pfr0)) {
		init_cpu_ftr_reg(SYS_ID_DFR0_EL1, info->reg_id_dfr0);
		init_cpu_ftr_reg(SYS_ID_ISAR0_EL1, info->reg_id_isar0);
		init_cpu_ftr_reg(SYS_ID_ISAR1_EL1, info->reg_id_isar1);
		init_cpu_ftr_reg(SYS_ID_ISAR2_EL1, info->reg_id_isar2);
		init_cpu_ftr_reg(SYS_ID_ISAR3_EL1, info->reg_id_isar3);
		init_cpu_ftr_reg(SYS_ID_ISAR4_EL1, info->reg_id_isar4);
		init_cpu_ftr_reg(SYS_ID_ISAR5_EL1, info->reg_id_isar5);
		init_cpu_ftr_reg(SYS_ID_MMFR0_EL1, info->reg_id_mmfr0);
		init_cpu_ftr_reg(SYS_ID_MMFR1_EL1, info->reg_id_mmfr1);
		init_cpu_ftr_reg(SYS_ID_MMFR2_EL1, info->reg_id_mmfr2);
		init_cpu_ftr_reg(SYS_ID_MMFR3_EL1, info->reg_id_mmfr3);
		init_cpu_ftr_reg(SYS_ID_PFR0_EL1, info->reg_id_pfr0);
		init_cpu_ftr_reg(SYS_ID_PFR1_EL1, info->reg_id_pfr1);
		init_cpu_ftr_reg(SYS_MVFR0_EL1, info->reg_mvfr0);
		init_cpu_ftr_reg(SYS_MVFR1_EL1, info->reg_mvfr1);
		init_cpu_ftr_reg(SYS_MVFR2_EL1, info->reg_mvfr2);
	}

	/*
	 * Detect and enable early CPU capabilities based on the boot CPU,
	 * after we have initialised the CPU feature infrastructure.
	 */
	setup_boot_cpu_capabilities();
}

static void update_cpu_ftr_reg(struct arm64_ftr_reg *reg, u64 new)
{
	const struct arm64_ftr_bits *ftrp;

	for (ftrp = reg->ftr_bits; ftrp->width; ftrp++) {
		s64 ftr_cur = arm64_ftr_value(ftrp, reg->sys_val);
		s64 ftr_new = arm64_ftr_value(ftrp, new);

		if (ftr_cur == ftr_new)
			continue;
		/* Find a safe value */
		ftr_new = arm64_ftr_safe_value(ftrp, ftr_new, ftr_cur);
		reg->sys_val = arm64_ftr_set_value(ftrp, reg->sys_val, ftr_new);
	}

}

static int check_update_ftr_reg(u32 sys_id, int cpu, u64 val, u64 boot)
{
	struct arm64_ftr_reg *regp = get_arm64_ftr_reg(sys_id);

	BUG_ON(!regp);
	update_cpu_ftr_reg(regp, val);
	if ((boot & regp->strict_mask) == (val & regp->strict_mask))
		return 0;
	pr_debug("SANITY CHECK: Unexpected variation in %s. Boot CPU: %#016llx, CPU%d: %#016llx\n",
			regp->name, boot, cpu, val);
	return 1;
}

/*
 * Update system wide CPU feature registers with the values from a
 * non-boot CPU. Also performs SANITY checks to make sure that there
 * aren't any insane variations from that of the boot CPU.
 */
void update_cpu_features(int cpu,
			 struct cpuinfo_arm64 *info,
			 struct cpuinfo_arm64 *boot)
{
	int taint = 0;

	/*
	 * The kernel can handle differing I-cache policies, but otherwise
	 * caches should look identical. Userspace JITs will make use of
	 * *minLine.
	 */
	taint |= check_update_ftr_reg(SYS_CTR_EL0, cpu,
				      info->reg_ctr, boot->reg_ctr);

	/*
	 * Userspace may perform DC ZVA instructions. Mismatched block sizes
	 * could result in too much or too little memory being zeroed if a
	 * process is preempted and migrated between CPUs.
	 */
	taint |= check_update_ftr_reg(SYS_DCZID_EL0, cpu,
				      info->reg_dczid, boot->reg_dczid);

	/* If different, timekeeping will be broken (especially with KVM) */
	taint |= check_update_ftr_reg(SYS_CNTFRQ_EL0, cpu,
				      info->reg_cntfrq, boot->reg_cntfrq);

	/*
	 * The kernel uses self-hosted debug features and expects CPUs to
	 * support identical debug features. We presently need CTX_CMPs, WRPs,
	 * and BRPs to be identical.
	 * ID_AA64DFR1 is currently RES0.
	 */
	taint |= check_update_ftr_reg(SYS_ID_AA64DFR0_EL1, cpu,
				      info->reg_id_aa64dfr0, boot->reg_id_aa64dfr0);
	taint |= check_update_ftr_reg(SYS_ID_AA64DFR1_EL1, cpu,
				      info->reg_id_aa64dfr1, boot->reg_id_aa64dfr1);
	/*
	 * Even in big.LITTLE, processors should be identical instruction-set
	 * wise.
	 */
	taint |= check_update_ftr_reg(SYS_ID_AA64ISAR0_EL1, cpu,
				      info->reg_id_aa64isar0, boot->reg_id_aa64isar0);
	taint |= check_update_ftr_reg(SYS_ID_AA64ISAR1_EL1, cpu,
				      info->reg_id_aa64isar1, boot->reg_id_aa64isar1);

	/*
	 * Differing PARange support is fine as long as all peripherals and
	 * memory are mapped within the minimum PARange of all CPUs.
	 * Linux should not care about secure memory.
	 */
	taint |= check_update_ftr_reg(SYS_ID_AA64MMFR0_EL1, cpu,
				      info->reg_id_aa64mmfr0, boot->reg_id_aa64mmfr0);
	taint |= check_update_ftr_reg(SYS_ID_AA64MMFR1_EL1, cpu,
				      info->reg_id_aa64mmfr1, boot->reg_id_aa64mmfr1);
	taint |= check_update_ftr_reg(SYS_ID_AA64MMFR2_EL1, cpu,
				      info->reg_id_aa64mmfr2, boot->reg_id_aa64mmfr2);

	/*
	 * EL3 is not our concern.
	 */
	taint |= check_update_ftr_reg(SYS_ID_AA64PFR0_EL1, cpu,
				      info->reg_id_aa64pfr0, boot->reg_id_aa64pfr0);
	taint |= check_update_ftr_reg(SYS_ID_AA64PFR1_EL1, cpu,
				      info->reg_id_aa64pfr1, boot->reg_id_aa64pfr1);

	/*
	 * If we have AArch32, we care about 32-bit features for compat.
	 * If the system doesn't support AArch32, don't update them.
	 */
	if (id_aa64pfr0_32bit_el0(read_sanitised_ftr_reg(SYS_ID_AA64PFR0_EL1)) &&
		id_aa64pfr0_32bit_el0(info->reg_id_aa64pfr0)) {

		taint |= check_update_ftr_reg(SYS_ID_DFR0_EL1, cpu,
					info->reg_id_dfr0, boot->reg_id_dfr0);
		taint |= check_update_ftr_reg(SYS_ID_ISAR0_EL1, cpu,
					info->reg_id_isar0, boot->reg_id_isar0);
		taint |= check_update_ftr_reg(SYS_ID_ISAR1_EL1, cpu,
					info->reg_id_isar1, boot->reg_id_isar1);
		taint |= check_update_ftr_reg(SYS_ID_ISAR2_EL1, cpu,
					info->reg_id_isar2, boot->reg_id_isar2);
		taint |= check_update_ftr_reg(SYS_ID_ISAR3_EL1, cpu,
					info->reg_id_isar3, boot->reg_id_isar3);
		taint |= check_update_ftr_reg(SYS_ID_ISAR4_EL1, cpu,
					info->reg_id_isar4, boot->reg_id_isar4);
		taint |= check_update_ftr_reg(SYS_ID_ISAR5_EL1, cpu,
					info->reg_id_isar5, boot->reg_id_isar5);

		/*
		 * Regardless of the value of the AuxReg field, the AIFSR, ADFSR, and
		 * ACTLR formats could differ across CPUs and therefore would have to
		 * be trapped for virtualization anyway.
		 */
		taint |= check_update_ftr_reg(SYS_ID_MMFR0_EL1, cpu,
					info->reg_id_mmfr0, boot->reg_id_mmfr0);
		taint |= check_update_ftr_reg(SYS_ID_MMFR1_EL1, cpu,
					info->reg_id_mmfr1, boot->reg_id_mmfr1);
		taint |= check_update_ftr_reg(SYS_ID_MMFR2_EL1, cpu,
					info->reg_id_mmfr2, boot->reg_id_mmfr2);
		taint |= check_update_ftr_reg(SYS_ID_MMFR3_EL1, cpu,
					info->reg_id_mmfr3, boot->reg_id_mmfr3);
		taint |= check_update_ftr_reg(SYS_ID_PFR0_EL1, cpu,
					info->reg_id_pfr0, boot->reg_id_pfr0);
		taint |= check_update_ftr_reg(SYS_ID_PFR1_EL1, cpu,
					info->reg_id_pfr1, boot->reg_id_pfr1);
		taint |= check_update_ftr_reg(SYS_MVFR0_EL1, cpu,
					info->reg_mvfr0, boot->reg_mvfr0);
		taint |= check_update_ftr_reg(SYS_MVFR1_EL1, cpu,
					info->reg_mvfr1, boot->reg_mvfr1);
		taint |= check_update_ftr_reg(SYS_MVFR2_EL1, cpu,
					info->reg_mvfr2, boot->reg_mvfr2);
	}

	/*
	 * Mismatched CPU features are a recipe for disaster. Don't even
	 * pretend to support them.
	 */
	if (taint) {
		pr_warn_once("Unsupported CPU feature variation detected.\n");
		add_taint(TAINT_CPU_OUT_OF_SPEC, LOCKDEP_STILL_OK);
	}
}

u64 read_sanitised_ftr_reg(u32 id)
{
	struct arm64_ftr_reg *regp = get_arm64_ftr_reg(id);

	/* We shouldn't get a request for an unsupported register */
	BUG_ON(!regp);
	return regp->sys_val;
}

#define read_sysreg_case(r)	\
	case r:		return read_sysreg_s(r)

/*
 * __read_sysreg_by_encoding() - Used by a STARTING cpu before cpuinfo is populated.
 * Read the system register on the current CPU
 */
static u64 __read_sysreg_by_encoding(u32 sys_id)
{
	switch (sys_id) {
	read_sysreg_case(SYS_ID_PFR0_EL1);
	read_sysreg_case(SYS_ID_PFR1_EL1);
	read_sysreg_case(SYS_ID_DFR0_EL1);
	read_sysreg_case(SYS_ID_MMFR0_EL1);
	read_sysreg_case(SYS_ID_MMFR1_EL1);
	read_sysreg_case(SYS_ID_MMFR2_EL1);
	read_sysreg_case(SYS_ID_MMFR3_EL1);
	read_sysreg_case(SYS_ID_ISAR0_EL1);
	read_sysreg_case(SYS_ID_ISAR1_EL1);
	read_sysreg_case(SYS_ID_ISAR2_EL1);
	read_sysreg_case(SYS_ID_ISAR3_EL1);
	read_sysreg_case(SYS_ID_ISAR4_EL1);
	read_sysreg_case(SYS_ID_ISAR5_EL1);
	read_sysreg_case(SYS_MVFR0_EL1);
	read_sysreg_case(SYS_MVFR1_EL1);
	read_sysreg_case(SYS_MVFR2_EL1);

	read_sysreg_case(SYS_ID_AA64PFR0_EL1);
	read_sysreg_case(SYS_ID_AA64PFR1_EL1);
	read_sysreg_case(SYS_ID_AA64DFR0_EL1);
	read_sysreg_case(SYS_ID_AA64DFR1_EL1);
	read_sysreg_case(SYS_ID_AA64MMFR0_EL1);
	read_sysreg_case(SYS_ID_AA64MMFR1_EL1);
	read_sysreg_case(SYS_ID_AA64MMFR2_EL1);
	read_sysreg_case(SYS_ID_AA64ISAR0_EL1);
	read_sysreg_case(SYS_ID_AA64ISAR1_EL1);

	read_sysreg_case(SYS_CNTFRQ_EL0);
	read_sysreg_case(SYS_CTR_EL0);
	read_sysreg_case(SYS_DCZID_EL0);

	default:
		BUG();
		return 0;
	}
}

#include <linux/irqchip/arm-gic-v3.h>

static bool
feature_matches(u64 reg, const struct arm64_cpu_capabilities *entry)
{
	int val = cpuid_feature_extract_field(reg, entry->field_pos, entry->sign);

	return val >= entry->min_field_value;
}

static bool
has_cpuid_feature(const struct arm64_cpu_capabilities *entry, int scope)
{
	u64 val;

	WARN_ON(scope == SCOPE_LOCAL_CPU && preemptible());
	if (scope == SCOPE_SYSTEM)
		val = read_sanitised_ftr_reg(entry->sys_reg);
	else
		val = __read_sysreg_by_encoding(entry->sys_reg);

	return feature_matches(val, entry);
}

static bool has_useable_gicv3_cpuif(const struct arm64_cpu_capabilities *entry, int scope)
{
	bool has_sre;

	if (!has_cpuid_feature(entry, scope))
		return false;

	has_sre = gic_enable_sre();
	if (!has_sre)
		pr_warn_once("%s present but disabled by higher exception level\n",
			     entry->desc);

	return has_sre;
}

static bool has_no_hw_prefetch(const struct arm64_cpu_capabilities *entry, int __unused)
{
	u32 midr = read_cpuid_id();

	/* Cavium ThunderX pass 1.x and 2.x */
	return MIDR_IS_CPU_MODEL_RANGE(midr, MIDR_THUNDERX,
		MIDR_CPU_VAR_REV(0, 0),
		MIDR_CPU_VAR_REV(1, MIDR_REVISION_MASK));
}

static bool hyp_offset_low(const struct arm64_cpu_capabilities *entry,
			   int __unused)
{
	phys_addr_t idmap_addr = __pa_symbol(__hyp_idmap_text_start);

	/*
	 * Activate the lower HYP offset only if:
	 * - the idmap doesn't clash with it,
	 * - the kernel is not running at EL2.
	 */
	return idmap_addr > GENMASK(VA_BITS - 2, 0) && !is_kernel_in_hyp_mode();
}

static bool has_no_fpsimd(const struct arm64_cpu_capabilities *entry, int __unused)
{
	u64 pfr0 = read_sanitised_ftr_reg(SYS_ID_AA64PFR0_EL1);

	return cpuid_feature_extract_signed_field(pfr0,
					ID_AA64PFR0_FP_SHIFT) < 0;
}

static bool __meltdown_safe = true;
static int __kpti_forced; /* 0: not forced, >0: forced on, <0: forced off */

static bool unmap_kernel_at_el0(const struct arm64_cpu_capabilities *entry,
				int scope)
{
	/* List of CPUs that are not vulnerable and don't need KPTI */
	static const struct midr_range kpti_safe_list[] = {
		MIDR_ALL_VERSIONS(MIDR_CAVIUM_THUNDERX2),
		MIDR_ALL_VERSIONS(MIDR_BRCM_VULCAN),
		MIDR_ALL_VERSIONS(MIDR_CORTEX_A35),
		MIDR_ALL_VERSIONS(MIDR_CORTEX_A53),
		MIDR_ALL_VERSIONS(MIDR_CORTEX_A55),
		MIDR_ALL_VERSIONS(MIDR_CORTEX_A57),
		MIDR_ALL_VERSIONS(MIDR_CORTEX_A72),
		MIDR_ALL_VERSIONS(MIDR_CORTEX_A73),
	};
	char const *str = "kpti command line option";
	bool meltdown_safe;

	meltdown_safe = is_midr_in_range_list(read_cpuid_id(), kpti_safe_list);

	/* Defer to CPU feature registers */
	if (has_cpuid_feature(entry, scope))
		meltdown_safe = true;

	if (!meltdown_safe)
		__meltdown_safe = false;

	/*
	 * For reasons that aren't entirely clear, enabling KPTI on Cavium
	 * ThunderX leads to apparent I-cache corruption of kernel text, which
	 * ends as well as you might imagine. Don't even try.
	 */
	if (cpus_have_const_cap(ARM64_WORKAROUND_CAVIUM_27456)) {
		str = "ARM64_WORKAROUND_CAVIUM_27456";
		__kpti_forced = -1;
	}

	/* Useful for KASLR robustness */
	if (IS_ENABLED(CONFIG_RANDOMIZE_BASE) && kaslr_offset() > 0) {
		if (!__kpti_forced) {
			str = "KASLR";
			__kpti_forced = 1;
		}
	}

	if (cpu_mitigations_off() && !__kpti_forced) {
		str = "mitigations=off";
		__kpti_forced = -1;
	}

	if (!IS_ENABLED(CONFIG_UNMAP_KERNEL_AT_EL0)) {
		pr_info_once("kernel page table isolation disabled by kernel configuration\n");
		return false;
	}

	/* Forced? */
	if (__kpti_forced) {
		pr_info_once("kernel page table isolation forced %s by %s\n",
			     __kpti_forced > 0 ? "ON" : "OFF", str);
		return __kpti_forced > 0;
	}

<<<<<<< HEAD
	/* Useful for KASLR robustness */
	if (IS_ENABLED(CONFIG_RANDOMIZE_BASE))
		return true;

	/* Don't force KPTI for CPUs that are not vulnerable */
	switch (read_cpuid_id() & MIDR_CPU_MODEL_MASK) {
	case MIDR_CAVIUM_THUNDERX2:
	case MIDR_BRCM_VULCAN:
	case MIDR_CORTEX_A53:
	case MIDR_CORTEX_A55:
	case MIDR_CORTEX_A57:
	case MIDR_CORTEX_A72:
	case MIDR_CORTEX_A73:
		return false;
	}

	/* Defer to CPU feature registers */
	return !cpuid_feature_extract_unsigned_field(pfr0,
						     ID_AA64PFR0_CSV3_SHIFT);
=======
	return !meltdown_safe;
>>>>>>> d526662b
}

#ifdef CONFIG_UNMAP_KERNEL_AT_EL0
static void __nocfi
kpti_install_ng_mappings(const struct arm64_cpu_capabilities *__unused)
{
	typedef void (kpti_remap_fn)(int, int, phys_addr_t);
	extern kpti_remap_fn idmap_kpti_install_ng_mappings;
	kpti_remap_fn *remap_fn;

	static bool kpti_applied = false;
	int cpu = smp_processor_id();

	if (kpti_applied)
		return;

	remap_fn = (void *)__pa_symbol(idmap_kpti_install_ng_mappings);

	cpu_install_idmap();
	remap_fn(cpu, num_online_cpus(), __pa_symbol(swapper_pg_dir));
	cpu_uninstall_idmap();

	if (!cpu)
		kpti_applied = true;

	return;
}
#else
static void
kpti_install_ng_mappings(const struct arm64_cpu_capabilities *__unused)
{
}
#endif	/* CONFIG_UNMAP_KERNEL_AT_EL0 */

static int __init parse_kpti(char *str)
{
	bool enabled;
	int ret = strtobool(str, &enabled);

	if (ret)
		return ret;

	__kpti_forced = enabled ? 1 : -1;
	return 0;
}
early_param("kpti", parse_kpti);

#ifdef CONFIG_ARM64_HW_AFDBM
static inline void __cpu_enable_hw_dbm(void)
{
	u64 tcr = read_sysreg(tcr_el1) | TCR_HD;

	write_sysreg(tcr, tcr_el1);
	isb();
}

static bool cpu_has_broken_dbm(void)
{
	/* List of CPUs which have broken DBM support. */
	static const struct midr_range cpus[] = {
#ifdef CONFIG_ARM64_ERRATUM_1024718
		// A55 r0p0 -r1p0
		MIDR_RANGE(MIDR_CORTEX_A55, 0, 0, 1, 0),
		MIDR_RANGE(MIDR_KRYO3S, 7, 12, 7, 12),
		MIDR_RANGE(MIDR_KRYO4S, 7, 12, 7, 12),
#endif
		{},
	};

	return is_midr_in_range_list(read_cpuid_id(), cpus);
}

static bool cpu_can_use_dbm(const struct arm64_cpu_capabilities *cap)
{
	bool has_cpu_feature;

	preempt_disable();
	has_cpu_feature = has_cpuid_feature(cap, SCOPE_LOCAL_CPU);
	preempt_enable();

	return has_cpu_feature && !cpu_has_broken_dbm();
}

static void cpu_enable_hw_dbm(const struct arm64_cpu_capabilities *cap)
{
	if (cpu_can_use_dbm(cap))
		__cpu_enable_hw_dbm();
}

static bool has_hw_dbm(const struct arm64_cpu_capabilities *cap,
		       int __unused)
{
	static bool detected = false;
	/*
	 * DBM is a non-conflicting feature. i.e, the kernel can safely
	 * run a mix of CPUs with and without the feature. So, we
	 * unconditionally enable the capability to allow any late CPU
	 * to use the feature. We only enable the control bits on the
	 * CPU, if it actually supports.
	 *
	 * We have to make sure we print the "feature" detection only
	 * when at least one CPU actually uses it. So check if this CPU
	 * can actually use it and print the message exactly once.
	 *
	 * This is safe as all CPUs (including secondary CPUs - due to the
	 * LOCAL_CPU scope - and the hotplugged CPUs - via verification)
	 * goes through the "matches" check exactly once. Also if a CPU
	 * matches the criteria, it is guaranteed that the CPU will turn
	 * the DBM on, as the capability is unconditionally enabled.
	 */
	if (!detected && cpu_can_use_dbm(cap)) {
		detected = true;
		pr_info("detected: Hardware dirty bit management\n");
	}

	return true;
}

#endif

#ifdef CONFIG_ARM64_VHE
static bool runs_at_el2(const struct arm64_cpu_capabilities *entry, int __unused)
{
	return is_kernel_in_hyp_mode();
}

static void cpu_copy_el2regs(const struct arm64_cpu_capabilities *__unused)
{
	/*
	 * Copy register values that aren't redirected by hardware.
	 *
	 * Before code patching, we only set tpidr_el1, all CPUs need to copy
	 * this value to tpidr_el2 before we patch the code. Once we've done
	 * that, freshly-onlined CPUs will set tpidr_el2, so we don't need to
	 * do anything here.
	 */
	if (!alternatives_applied)
		write_sysreg(read_sysreg(tpidr_el1), tpidr_el2);
}
#endif

#ifdef CONFIG_ARM64_SSBD
static int ssbs_emulation_handler(struct pt_regs *regs, u32 instr)
{
	if (user_mode(regs))
		return 1;

	if (instr & BIT(PSTATE_Imm_shift))
		regs->pstate |= PSR_SSBS_BIT;
	else
		regs->pstate &= ~PSR_SSBS_BIT;

	arm64_skip_faulting_instruction(regs, 4);
	return 0;
}

static struct undef_hook ssbs_emulation_hook = {
	.instr_mask	= ~(1U << PSTATE_Imm_shift),
	.instr_val	= 0xd500401f | PSTATE_SSBS,
	.fn		= ssbs_emulation_handler,
};

static void cpu_enable_ssbs(const struct arm64_cpu_capabilities *__unused)
{
	static bool undef_hook_registered = false;
	static DEFINE_SPINLOCK(hook_lock);

	spin_lock(&hook_lock);
	if (!undef_hook_registered) {
		register_undef_hook(&ssbs_emulation_hook);
		undef_hook_registered = true;
	}
	spin_unlock(&hook_lock);

	if (arm64_get_ssbd_state() == ARM64_SSBD_FORCE_DISABLE) {
		sysreg_clear_set(sctlr_el1, 0, SCTLR_ELx_DSSBS);
		arm64_set_ssbd_mitigation(false);
	} else {
		arm64_set_ssbd_mitigation(true);
	}
}
#endif /* CONFIG_ARM64_SSBD */

static const struct arm64_cpu_capabilities arm64_features[] = {
	{
		.desc = "GIC system register CPU interface",
		.capability = ARM64_HAS_SYSREG_GIC_CPUIF,
		.type = ARM64_CPUCAP_SYSTEM_FEATURE,
		.matches = has_useable_gicv3_cpuif,
		.sys_reg = SYS_ID_AA64PFR0_EL1,
		.field_pos = ID_AA64PFR0_GIC_SHIFT,
		.sign = FTR_UNSIGNED,
		.min_field_value = 1,
	},
#ifdef CONFIG_ARM64_PAN
	{
		.desc = "Privileged Access Never",
		.capability = ARM64_HAS_PAN,
		.type = ARM64_CPUCAP_SYSTEM_FEATURE,
		.matches = has_cpuid_feature,
		.sys_reg = SYS_ID_AA64MMFR1_EL1,
		.field_pos = ID_AA64MMFR1_PAN_SHIFT,
		.sign = FTR_UNSIGNED,
		.min_field_value = 1,
		.cpu_enable = cpu_enable_pan,
	},
#endif /* CONFIG_ARM64_PAN */
#if defined(CONFIG_AS_LSE) && defined(CONFIG_ARM64_LSE_ATOMICS)
	{
		.desc = "LSE atomic instructions",
		.capability = ARM64_HAS_LSE_ATOMICS,
		.type = ARM64_CPUCAP_SYSTEM_FEATURE,
		.matches = has_cpuid_feature,
		.sys_reg = SYS_ID_AA64ISAR0_EL1,
		.field_pos = ID_AA64ISAR0_ATOMICS_SHIFT,
		.sign = FTR_UNSIGNED,
		.min_field_value = 2,
	},
#endif /* CONFIG_AS_LSE && CONFIG_ARM64_LSE_ATOMICS */
	{
		.desc = "Software prefetching using PRFM",
		.capability = ARM64_HAS_NO_HW_PREFETCH,
		.type = ARM64_CPUCAP_WEAK_LOCAL_CPU_FEATURE,
		.matches = has_no_hw_prefetch,
	},
#ifdef CONFIG_ARM64_UAO
	{
		.desc = "User Access Override",
		.capability = ARM64_HAS_UAO,
		.type = ARM64_CPUCAP_SYSTEM_FEATURE,
		.matches = has_cpuid_feature,
		.sys_reg = SYS_ID_AA64MMFR2_EL1,
		.field_pos = ID_AA64MMFR2_UAO_SHIFT,
		.min_field_value = 1,
		/*
		 * We rely on stop_machine() calling uao_thread_switch() to set
		 * UAO immediately after patching.
		 */
	},
#endif /* CONFIG_ARM64_UAO */
#ifdef CONFIG_ARM64_PAN
	{
		.capability = ARM64_ALT_PAN_NOT_UAO,
		.type = ARM64_CPUCAP_SYSTEM_FEATURE,
		.matches = cpufeature_pan_not_uao,
	},
#endif /* CONFIG_ARM64_PAN */
#ifdef CONFIG_ARM64_VHE
	{
		.desc = "Virtualization Host Extensions",
		.capability = ARM64_HAS_VIRT_HOST_EXTN,
		.type = ARM64_CPUCAP_STRICT_BOOT_CPU_FEATURE,
		.matches = runs_at_el2,
		.cpu_enable = cpu_copy_el2regs,
	},
#endif	/* CONFIG_ARM64_VHE */
	{
		.desc = "32-bit EL0 Support",
		.capability = ARM64_HAS_32BIT_EL0,
		.type = ARM64_CPUCAP_SYSTEM_FEATURE,
		.matches = has_cpuid_feature,
		.sys_reg = SYS_ID_AA64PFR0_EL1,
		.sign = FTR_UNSIGNED,
		.field_pos = ID_AA64PFR0_EL0_SHIFT,
		.min_field_value = ID_AA64PFR0_EL0_32BIT_64BIT,
	},
	{
		.desc = "Reduced HYP mapping offset",
		.capability = ARM64_HYP_OFFSET_LOW,
		.type = ARM64_CPUCAP_SYSTEM_FEATURE,
		.matches = hyp_offset_low,
	},
	{
		.desc = "Kernel page table isolation (KPTI)",
		.capability = ARM64_UNMAP_KERNEL_AT_EL0,
		.type = ARM64_CPUCAP_BOOT_RESTRICTED_CPU_LOCAL_FEATURE,
		/*
		 * The ID feature fields below are used to indicate that
		 * the CPU doesn't need KPTI. See unmap_kernel_at_el0 for
		 * more details.
		 */
		.sys_reg = SYS_ID_AA64PFR0_EL1,
		.field_pos = ID_AA64PFR0_CSV3_SHIFT,
		.min_field_value = 1,
		.matches = unmap_kernel_at_el0,
		.cpu_enable = kpti_install_ng_mappings,
	},
	{
		/* FP/SIMD is not implemented */
		.capability = ARM64_HAS_NO_FPSIMD,
		.type = ARM64_CPUCAP_SYSTEM_FEATURE,
		.min_field_value = 0,
		.matches = has_no_fpsimd,
	},
#ifdef CONFIG_ARM64_PMEM
	{
		.desc = "Data cache clean to Point of Persistence",
		.capability = ARM64_HAS_DCPOP,
		.type = ARM64_CPUCAP_SYSTEM_FEATURE,
		.matches = has_cpuid_feature,
		.sys_reg = SYS_ID_AA64ISAR1_EL1,
		.field_pos = ID_AA64ISAR1_DPB_SHIFT,
		.min_field_value = 1,
	},
#endif
#ifdef CONFIG_ARM64_HW_AFDBM
	{
		/*
		 * Since we turn this on always, we don't want the user to
		 * think that the feature is available when it may not be.
		 * So hide the description.
		 *
		 * .desc = "Hardware pagetable Dirty Bit Management",
		 *
		 */
		.capability = ARM64_HW_DBM,
		.sys_reg = SYS_ID_AA64MMFR1_EL1,
		.sign = FTR_UNSIGNED,
		.field_pos = ID_AA64MMFR1_HADBS_SHIFT,
		.min_field_value = 2,
		.matches = has_hw_dbm,
		.cpu_enable = cpu_enable_hw_dbm,
	},
#endif
#ifdef CONFIG_ARM64_SSBD
	{
		.desc = "Speculative Store Bypassing Safe (SSBS)",
		.capability = ARM64_SSBS,
		.type = ARM64_CPUCAP_WEAK_LOCAL_CPU_FEATURE,
		.matches = has_cpuid_feature,
		.sys_reg = SYS_ID_AA64PFR1_EL1,
		.field_pos = ID_AA64PFR1_SSBS_SHIFT,
		.sign = FTR_UNSIGNED,
		.min_field_value = ID_AA64PFR1_SSBS_PSTATE_ONLY,
		.cpu_enable = cpu_enable_ssbs,
	},
#endif
	{},
};

#define HWCAP_CAP(reg, field, s, min_value, cap_type, cap)	\
	{							\
		.desc = #cap,					\
		.type = ARM64_CPUCAP_SYSTEM_FEATURE,		\
		.matches = has_cpuid_feature,			\
		.sys_reg = reg,					\
		.field_pos = field,				\
		.sign = s,					\
		.min_field_value = min_value,			\
		.hwcap_type = cap_type,				\
		.hwcap = cap,					\
	}

static const struct arm64_cpu_capabilities arm64_elf_hwcaps[] = {
	HWCAP_CAP(SYS_ID_AA64ISAR0_EL1, ID_AA64ISAR0_AES_SHIFT, FTR_UNSIGNED, 2, CAP_HWCAP, HWCAP_PMULL),
	HWCAP_CAP(SYS_ID_AA64ISAR0_EL1, ID_AA64ISAR0_AES_SHIFT, FTR_UNSIGNED, 1, CAP_HWCAP, HWCAP_AES),
	HWCAP_CAP(SYS_ID_AA64ISAR0_EL1, ID_AA64ISAR0_SHA1_SHIFT, FTR_UNSIGNED, 1, CAP_HWCAP, HWCAP_SHA1),
	HWCAP_CAP(SYS_ID_AA64ISAR0_EL1, ID_AA64ISAR0_SHA2_SHIFT, FTR_UNSIGNED, 1, CAP_HWCAP, HWCAP_SHA2),
	HWCAP_CAP(SYS_ID_AA64ISAR0_EL1, ID_AA64ISAR0_SHA2_SHIFT, FTR_UNSIGNED, 2, CAP_HWCAP, HWCAP_SHA512),
	HWCAP_CAP(SYS_ID_AA64ISAR0_EL1, ID_AA64ISAR0_CRC32_SHIFT, FTR_UNSIGNED, 1, CAP_HWCAP, HWCAP_CRC32),
	HWCAP_CAP(SYS_ID_AA64ISAR0_EL1, ID_AA64ISAR0_ATOMICS_SHIFT, FTR_UNSIGNED, 2, CAP_HWCAP, HWCAP_ATOMICS),
	HWCAP_CAP(SYS_ID_AA64ISAR0_EL1, ID_AA64ISAR0_RDM_SHIFT, FTR_UNSIGNED, 1, CAP_HWCAP, HWCAP_ASIMDRDM),
	HWCAP_CAP(SYS_ID_AA64ISAR0_EL1, ID_AA64ISAR0_SHA3_SHIFT, FTR_UNSIGNED, 1, CAP_HWCAP, HWCAP_SHA3),
	HWCAP_CAP(SYS_ID_AA64ISAR0_EL1, ID_AA64ISAR0_SM3_SHIFT, FTR_UNSIGNED, 1, CAP_HWCAP, HWCAP_SM3),
	HWCAP_CAP(SYS_ID_AA64ISAR0_EL1, ID_AA64ISAR0_SM4_SHIFT, FTR_UNSIGNED, 1, CAP_HWCAP, HWCAP_SM4),
	HWCAP_CAP(SYS_ID_AA64ISAR0_EL1, ID_AA64ISAR0_DP_SHIFT, FTR_UNSIGNED, 1, CAP_HWCAP, HWCAP_ASIMDDP),
	HWCAP_CAP(SYS_ID_AA64ISAR0_EL1, ID_AA64ISAR0_FHM_SHIFT, FTR_UNSIGNED, 1, CAP_HWCAP, HWCAP_ASIMDFHM),
	HWCAP_CAP(SYS_ID_AA64ISAR0_EL1, ID_AA64ISAR0_TS_SHIFT, FTR_UNSIGNED, 1, CAP_HWCAP, HWCAP_FLAGM),
	HWCAP_CAP(SYS_ID_AA64PFR0_EL1, ID_AA64PFR0_FP_SHIFT, FTR_SIGNED, 0, CAP_HWCAP, HWCAP_FP),
	HWCAP_CAP(SYS_ID_AA64PFR0_EL1, ID_AA64PFR0_FP_SHIFT, FTR_SIGNED, 1, CAP_HWCAP, HWCAP_FPHP),
	HWCAP_CAP(SYS_ID_AA64PFR0_EL1, ID_AA64PFR0_ASIMD_SHIFT, FTR_SIGNED, 0, CAP_HWCAP, HWCAP_ASIMD),
	HWCAP_CAP(SYS_ID_AA64PFR0_EL1, ID_AA64PFR0_ASIMD_SHIFT, FTR_SIGNED, 1, CAP_HWCAP, HWCAP_ASIMDHP),
	HWCAP_CAP(SYS_ID_AA64PFR0_EL1, ID_AA64PFR0_DIT_SHIFT, FTR_SIGNED, 1, CAP_HWCAP, HWCAP_DIT),
	HWCAP_CAP(SYS_ID_AA64ISAR1_EL1, ID_AA64ISAR1_DPB_SHIFT, FTR_UNSIGNED, 1, CAP_HWCAP, HWCAP_DCPOP),
	HWCAP_CAP(SYS_ID_AA64ISAR1_EL1, ID_AA64ISAR1_JSCVT_SHIFT, FTR_UNSIGNED, 1, CAP_HWCAP, HWCAP_JSCVT),
	HWCAP_CAP(SYS_ID_AA64ISAR1_EL1, ID_AA64ISAR1_FCMA_SHIFT, FTR_UNSIGNED, 1, CAP_HWCAP, HWCAP_FCMA),
	HWCAP_CAP(SYS_ID_AA64ISAR1_EL1, ID_AA64ISAR1_LRCPC_SHIFT, FTR_UNSIGNED, 1, CAP_HWCAP, HWCAP_LRCPC),
	HWCAP_CAP(SYS_ID_AA64ISAR1_EL1, ID_AA64ISAR1_LRCPC_SHIFT, FTR_UNSIGNED, 2, CAP_HWCAP, HWCAP_ILRCPC),
	HWCAP_CAP(SYS_ID_AA64MMFR2_EL1, ID_AA64MMFR2_AT_SHIFT, FTR_UNSIGNED, 1, CAP_HWCAP, HWCAP_USCAT),
	HWCAP_CAP(SYS_ID_AA64PFR1_EL1, ID_AA64PFR1_SSBS_SHIFT, FTR_UNSIGNED, ID_AA64PFR1_SSBS_PSTATE_INSNS, CAP_HWCAP, HWCAP_SSBS),
	{},
};

static const struct arm64_cpu_capabilities compat_elf_hwcaps[] = {
#ifdef CONFIG_COMPAT
	HWCAP_CAP(SYS_ID_ISAR5_EL1, ID_ISAR5_AES_SHIFT, FTR_UNSIGNED, 2, CAP_COMPAT_HWCAP2, COMPAT_HWCAP2_PMULL),
	HWCAP_CAP(SYS_ID_ISAR5_EL1, ID_ISAR5_AES_SHIFT, FTR_UNSIGNED, 1, CAP_COMPAT_HWCAP2, COMPAT_HWCAP2_AES),
	HWCAP_CAP(SYS_ID_ISAR5_EL1, ID_ISAR5_SHA1_SHIFT, FTR_UNSIGNED, 1, CAP_COMPAT_HWCAP2, COMPAT_HWCAP2_SHA1),
	HWCAP_CAP(SYS_ID_ISAR5_EL1, ID_ISAR5_SHA2_SHIFT, FTR_UNSIGNED, 1, CAP_COMPAT_HWCAP2, COMPAT_HWCAP2_SHA2),
	HWCAP_CAP(SYS_ID_ISAR5_EL1, ID_ISAR5_CRC32_SHIFT, FTR_UNSIGNED, 1, CAP_COMPAT_HWCAP2, COMPAT_HWCAP2_CRC32),
#endif
	{},
};

static void __init cap_set_elf_hwcap(const struct arm64_cpu_capabilities *cap)
{
	switch (cap->hwcap_type) {
	case CAP_HWCAP:
		elf_hwcap |= cap->hwcap;
		break;
#ifdef CONFIG_COMPAT
	case CAP_COMPAT_HWCAP:
		compat_elf_hwcap |= (u32)cap->hwcap;
		break;
	case CAP_COMPAT_HWCAP2:
		compat_elf_hwcap2 |= (u32)cap->hwcap;
		break;
#endif
	default:
		WARN_ON(1);
		break;
	}
}

/* Check if we have a particular HWCAP enabled */
static bool cpus_have_elf_hwcap(const struct arm64_cpu_capabilities *cap)
{
	bool rc;

	switch (cap->hwcap_type) {
	case CAP_HWCAP:
		rc = (elf_hwcap & cap->hwcap) != 0;
		break;
#ifdef CONFIG_COMPAT
	case CAP_COMPAT_HWCAP:
		rc = (compat_elf_hwcap & (u32)cap->hwcap) != 0;
		break;
	case CAP_COMPAT_HWCAP2:
		rc = (compat_elf_hwcap2 & (u32)cap->hwcap) != 0;
		break;
#endif
	default:
		WARN_ON(1);
		rc = false;
	}

	return rc;
}

static void __init setup_elf_hwcaps(const struct arm64_cpu_capabilities *hwcaps)
{
	/* We support emulation of accesses to CPU ID feature registers */
	elf_hwcap |= HWCAP_CPUID;
	for (; hwcaps->matches; hwcaps++)
		if (hwcaps->matches(hwcaps, cpucap_default_scope(hwcaps)))
			cap_set_elf_hwcap(hwcaps);
}

/*
 * Check if the current CPU has a given feature capability.
 * Should be called from non-preemptible context.
 */
static bool __this_cpu_has_cap(const struct arm64_cpu_capabilities *cap_array,
			       unsigned int cap)
{
	const struct arm64_cpu_capabilities *caps;

	if (WARN_ON(preemptible()))
		return false;

	for (caps = cap_array; caps->matches; caps++)
		if (caps->capability == cap &&
		    caps->matches(caps, SCOPE_LOCAL_CPU))
			return true;
	return false;
}

static void __update_cpu_capabilities(const struct arm64_cpu_capabilities *caps,
				      u16 scope_mask, const char *info)
{
	scope_mask &= ARM64_CPUCAP_SCOPE_MASK;
	for (; caps->matches; caps++) {
		if (!(caps->type & scope_mask) ||
		    !caps->matches(caps, cpucap_default_scope(caps)))
			continue;

		if (!cpus_have_cap(caps->capability) && caps->desc)
			pr_info("%s %s\n", info, caps->desc);
		cpus_set_cap(caps->capability);
	}
}

static void update_cpu_capabilities(u16 scope_mask)
{
	__update_cpu_capabilities(arm64_features, scope_mask, "detected:");
	__update_cpu_capabilities(arm64_errata, scope_mask,
				  "enabling workaround for");
}

static int __enable_cpu_capability(void *arg)
{
	const struct arm64_cpu_capabilities *cap = arg;

	cap->cpu_enable(cap);
	return 0;
}

/*
 * Run through the enabled capabilities and enable() it on all active
 * CPUs
 */
static void __init
__enable_cpu_capabilities(const struct arm64_cpu_capabilities *caps,
			  u16 scope_mask)
{
	scope_mask &= ARM64_CPUCAP_SCOPE_MASK;
	for (; caps->matches; caps++) {
		unsigned int num = caps->capability;

		if (!(caps->type & scope_mask) || !cpus_have_cap(num))
			continue;

		/* Ensure cpus_have_const_cap(num) works */
		static_branch_enable(&cpu_hwcap_keys[num]);

		if (caps->cpu_enable) {
			/*
			 * Capabilities with SCOPE_BOOT_CPU scope are finalised
			 * before any secondary CPU boots. Thus, each secondary
			 * will enable the capability as appropriate via
			 * check_local_cpu_capabilities(). The only exception is
			 * the boot CPU, for which the capability must be
			 * enabled here. This approach avoids costly
			 * stop_machine() calls for this case.
			 *
			 * Otherwise, use stop_machine() as it schedules the
			 * work allowing us to modify PSTATE, instead of
			 * on_each_cpu() which uses an IPI, giving us a PSTATE
			 * that disappears when we return.
			 */
			if (scope_mask & SCOPE_BOOT_CPU)
				caps->cpu_enable(caps);
			else
				stop_machine(__enable_cpu_capability,
					     (void *)caps, cpu_online_mask);
		}
	}
}

static void __init enable_cpu_capabilities(u16 scope_mask)
{
	__enable_cpu_capabilities(arm64_features, scope_mask);
	__enable_cpu_capabilities(arm64_errata, scope_mask);
}

/*
 * Flag to indicate if we have computed the system wide
 * capabilities based on the boot time active CPUs. This
 * will be used to determine if a new booting CPU should
 * go through the verification process to make sure that it
 * supports the system capabilities, without using a hotplug
 * notifier.
 */
static bool sys_caps_initialised;

static inline void set_sys_caps_initialised(void)
{
	sys_caps_initialised = true;
}

/*
 * Run through the list of capabilities to check for conflicts.
 * If the system has already detected a capability, take necessary
 * action on this CPU.
 *
 * Returns "false" on conflicts.
 */
static bool
__verify_local_cpu_caps(const struct arm64_cpu_capabilities *caps_list,
			u16 scope_mask)
{
	bool cpu_has_cap, system_has_cap;
	const struct arm64_cpu_capabilities *caps;

	scope_mask &= ARM64_CPUCAP_SCOPE_MASK;

	for (caps = caps_list; caps->matches; caps++) {
		if (!(caps->type & scope_mask))
			continue;

		cpu_has_cap = __this_cpu_has_cap(caps_list, caps->capability);
		system_has_cap = cpus_have_cap(caps->capability);

		if (system_has_cap) {
			/*
			 * Check if the new CPU misses an advertised feature,
			 * which is not safe to miss.
			 */
			if (!cpu_has_cap && !cpucap_late_cpu_optional(caps))
				break;
			/*
			 * We have to issue cpu_enable() irrespective of
			 * whether the CPU has it or not, as it is enabeld
			 * system wide. It is upto the call back to take
			 * appropriate action on this CPU.
			 */
			if (caps->cpu_enable)
				caps->cpu_enable(caps);
		} else {
			/*
			 * Check if the CPU has this capability if it isn't
			 * safe to have when the system doesn't.
			 */
			if (cpu_has_cap && !cpucap_late_cpu_permitted(caps))
				break;
		}
	}

	if (caps->matches) {
		pr_crit("CPU%d: Detected conflict for capability %d (%s), System: %d, CPU: %d\n",
			smp_processor_id(), caps->capability,
			caps->desc, system_has_cap, cpu_has_cap);
		return false;
	}

	return true;
}

static bool verify_local_cpu_caps(u16 scope_mask)
{
	return __verify_local_cpu_caps(arm64_errata, scope_mask) &&
	       __verify_local_cpu_caps(arm64_features, scope_mask);
}

/*
 * Check for CPU features that are used in early boot
 * based on the Boot CPU value.
 */
static void check_early_cpu_features(void)
{
	verify_cpu_asid_bits();
	/*
	 * Early features are used by the kernel already. If there
	 * is a conflict, we cannot proceed further.
	 */
	if (!verify_local_cpu_caps(SCOPE_BOOT_CPU))
		cpu_panic_kernel();
}

static void
verify_local_elf_hwcaps(const struct arm64_cpu_capabilities *caps)
{

	for (; caps->matches; caps++)
		if (cpus_have_elf_hwcap(caps) && !caps->matches(caps, SCOPE_LOCAL_CPU)) {
			pr_crit("CPU%d: missing HWCAP: %s\n",
					smp_processor_id(), caps->desc);
			cpu_die_early();
		}
}


/*
 * Run through the enabled system capabilities and enable() it on this CPU.
 * The capabilities were decided based on the available CPUs at the boot time.
 * Any new CPU should match the system wide status of the capability. If the
 * new CPU doesn't have a capability which the system now has enabled, we
 * cannot do anything to fix it up and could cause unexpected failures. So
 * we park the CPU.
 */
static void verify_local_cpu_capabilities(void)
{
	/*
	 * The capabilities with SCOPE_BOOT_CPU are checked from
	 * check_early_cpu_features(), as they need to be verified
	 * on all secondary CPUs.
	 */
	if (!verify_local_cpu_caps(SCOPE_ALL & ~SCOPE_BOOT_CPU))
		cpu_die_early();

	verify_local_elf_hwcaps(arm64_elf_hwcaps);
	if (system_supports_32bit_el0())
		verify_local_elf_hwcaps(compat_elf_hwcaps);
}

void check_local_cpu_capabilities(void)
{
	/*
	 * All secondary CPUs should conform to the early CPU features
	 * in use by the kernel based on boot CPU.
	 */
	check_early_cpu_features();

	/*
	 * If we haven't finalised the system capabilities, this CPU gets
	 * a chance to update the errata work arounds and local features.
	 * Otherwise, this CPU should verify that it has all the system
	 * advertised capabilities.
	 */
	if (!sys_caps_initialised)
		update_cpu_capabilities(SCOPE_LOCAL_CPU);
	else
		verify_local_cpu_capabilities();
}

static void __init setup_boot_cpu_capabilities(void)
{
	/* Detect capabilities with either SCOPE_BOOT_CPU or SCOPE_LOCAL_CPU */
	update_cpu_capabilities(SCOPE_BOOT_CPU | SCOPE_LOCAL_CPU);
	/* Enable the SCOPE_BOOT_CPU capabilities alone right away */
	enable_cpu_capabilities(SCOPE_BOOT_CPU);
}

DEFINE_STATIC_KEY_FALSE(arm64_const_caps_ready);
EXPORT_SYMBOL(arm64_const_caps_ready);

static void __init mark_const_caps_ready(void)
{
	static_branch_enable(&arm64_const_caps_ready);
}

extern const struct arm64_cpu_capabilities arm64_errata[];

bool this_cpu_has_cap(unsigned int cap)
{
	return (__this_cpu_has_cap(arm64_features, cap) ||
		__this_cpu_has_cap(arm64_errata, cap));
}

static void __init setup_system_capabilities(void)
{
	/*
	 * We have finalised the system-wide safe feature
	 * registers, finalise the capabilities that depend
	 * on it. Also enable all the available capabilities,
	 * that are not enabled already.
	 */
	update_cpu_capabilities(SCOPE_SYSTEM);
	enable_cpu_capabilities(SCOPE_ALL & ~SCOPE_BOOT_CPU);
}

void __init setup_cpu_features(void)
{
	u32 cwg;
	int cls;

	setup_system_capabilities();
	mark_const_caps_ready();
	setup_elf_hwcaps(arm64_elf_hwcaps);

	if (system_supports_32bit_el0())
		setup_elf_hwcaps(compat_elf_hwcaps);

	/* Advertise that we have computed the system capabilities */
	set_sys_caps_initialised();

	/*
	 * Check for sane CTR_EL0.CWG value.
	 */
	cwg = cache_type_cwg();
	cls = cache_line_size();
	if (!cwg)
		pr_warn("No Cache Writeback Granule information, assuming cache line size %d\n",
			cls);
	if (L1_CACHE_BYTES < cls)
		pr_warn("L1_CACHE_BYTES smaller than the Cache Writeback Granule (%d < %d)\n",
			L1_CACHE_BYTES, cls);
}

static bool __maybe_unused
cpufeature_pan_not_uao(const struct arm64_cpu_capabilities *entry, int __unused)
{
	return (cpus_have_const_cap(ARM64_HAS_PAN) && !cpus_have_const_cap(ARM64_HAS_UAO));
}

/*
 * We emulate only the following system register space.
 * Op0 = 0x3, CRn = 0x0, Op1 = 0x0, CRm = [0, 4 - 7]
 * See Table C5-6 System instruction encodings for System register accesses,
 * ARMv8 ARM(ARM DDI 0487A.f) for more details.
 */
static inline bool __attribute_const__ is_emulated(u32 id)
{
	return (sys_reg_Op0(id) == 0x3 &&
		sys_reg_CRn(id) == 0x0 &&
		sys_reg_Op1(id) == 0x0 &&
		(sys_reg_CRm(id) == 0 ||
		 ((sys_reg_CRm(id) >= 4) && (sys_reg_CRm(id) <= 7))));
}

/*
 * With CRm == 0, reg should be one of :
 * MIDR_EL1, MPIDR_EL1 or REVIDR_EL1.
 */
static inline int emulate_id_reg(u32 id, u64 *valp)
{
	switch (id) {
	case SYS_MIDR_EL1:
		*valp = read_cpuid_id();
		break;
	case SYS_MPIDR_EL1:
		*valp = SYS_MPIDR_SAFE_VAL;
		break;
	case SYS_REVIDR_EL1:
		/* IMPLEMENTATION DEFINED values are emulated with 0 */
		*valp = 0;
		break;
	default:
		return -EINVAL;
	}

	return 0;
}

static int emulate_sys_reg(u32 id, u64 *valp)
{
	struct arm64_ftr_reg *regp;

	if (!is_emulated(id))
		return -EINVAL;

	if (sys_reg_CRm(id) == 0)
		return emulate_id_reg(id, valp);

	regp = get_arm64_ftr_reg(id);
	if (regp)
		*valp = arm64_ftr_reg_user_value(regp);
	else
		/*
		 * The untracked registers are either IMPLEMENTATION DEFINED
		 * (e.g, ID_AFR0_EL1) or reserved RAZ.
		 */
		*valp = 0;
	return 0;
}

static int emulate_mrs(struct pt_regs *regs, u32 insn)
{
	int rc;
	u32 sys_reg, dst;
	u64 val;

	/*
	 * sys_reg values are defined as used in mrs/msr instruction.
	 * shift the imm value to get the encoding.
	 */
	sys_reg = (u32)aarch64_insn_decode_immediate(AARCH64_INSN_IMM_16, insn) << 5;
	rc = emulate_sys_reg(sys_reg, &val);
	if (!rc) {
		dst = aarch64_insn_decode_register(AARCH64_INSN_REGTYPE_RT, insn);
		pt_regs_write_reg(regs, dst, val);
		arm64_skip_faulting_instruction(regs, AARCH64_INSN_SIZE);
	}

	return rc;
}

static struct undef_hook mrs_hook = {
	.instr_mask = 0xfff00000,
	.instr_val  = 0xd5300000,
	.pstate_mask = COMPAT_PSR_MODE_MASK,
	.pstate_val = PSR_MODE_EL0t,
	.fn = emulate_mrs,
};

static int __init enable_mrs_emulation(void)
{
	register_undef_hook(&mrs_hook);
	return 0;
}

core_initcall(enable_mrs_emulation);

ssize_t cpu_show_meltdown(struct device *dev, struct device_attribute *attr,
			  char *buf)
{
	if (__meltdown_safe)
		return sprintf(buf, "Not affected\n");

	if (arm64_kernel_unmapped_at_el0())
		return sprintf(buf, "Mitigation: PTI\n");

	return sprintf(buf, "Vulnerable\n");
}<|MERGE_RESOLUTION|>--- conflicted
+++ resolved
@@ -885,29 +885,7 @@
 		return __kpti_forced > 0;
 	}
 
-<<<<<<< HEAD
-	/* Useful for KASLR robustness */
-	if (IS_ENABLED(CONFIG_RANDOMIZE_BASE))
-		return true;
-
-	/* Don't force KPTI for CPUs that are not vulnerable */
-	switch (read_cpuid_id() & MIDR_CPU_MODEL_MASK) {
-	case MIDR_CAVIUM_THUNDERX2:
-	case MIDR_BRCM_VULCAN:
-	case MIDR_CORTEX_A53:
-	case MIDR_CORTEX_A55:
-	case MIDR_CORTEX_A57:
-	case MIDR_CORTEX_A72:
-	case MIDR_CORTEX_A73:
-		return false;
-	}
-
-	/* Defer to CPU feature registers */
-	return !cpuid_feature_extract_unsigned_field(pfr0,
-						     ID_AA64PFR0_CSV3_SHIFT);
-=======
 	return !meltdown_safe;
->>>>>>> d526662b
 }
 
 #ifdef CONFIG_UNMAP_KERNEL_AT_EL0
