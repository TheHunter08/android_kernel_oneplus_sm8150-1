--- conflicted
+++ resolved
@@ -934,7 +934,6 @@
 }
 early_param("kpti", parse_kpti);
 
-<<<<<<< HEAD
 #ifdef CONFIG_ARM64_HW_AFDBM
 static inline void __cpu_enable_hw_dbm(void)
 {
@@ -1008,8 +1007,6 @@
 
 #endif
 
-=======
->>>>>>> c1141b3a
 #ifdef CONFIG_ARM64_VHE
 static bool runs_at_el2(const struct arm64_cpu_capabilities *entry, int __unused)
 {
