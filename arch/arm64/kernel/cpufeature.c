--- conflicted
+++ resolved
@@ -880,7 +880,6 @@
 early_param("kpti", parse_kpti);
 #endif	/* CONFIG_UNMAP_KERNEL_AT_EL0 */
 
-<<<<<<< HEAD
 #ifdef CONFIG_ARM64_HW_AFDBM
 static inline void __cpu_enable_hw_dbm(void)
 {
@@ -959,7 +958,6 @@
 
 #endif
 
-=======
 static int cpu_copy_el2regs(void *__unused)
 {
 	/*
@@ -976,7 +974,6 @@
 	return 0;
 }
 
->>>>>>> b7e55e84
 static const struct arm64_cpu_capabilities arm64_features[] = {
 	{
 		.desc = "GIC system register CPU interface",
