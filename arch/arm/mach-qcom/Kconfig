if ARCH_QCOM
menu "QCOM SoC Type"

config ARCH_QCS405
	bool "Enable Support for QCS405"
	select CLKDEV_LOOKUP
	select HAVE_CLK
	select HAVE_CLK_PREPARE
	select PM_OPP
	select SOC_BUS
	select MSM_IRQ
	select THERMAL_WRITABLE_TRIPS
	select ARM_GIC
	select ARM_AMBA
	select SPARSE_IRQ
	select MULTI_IRQ_HANDLER
	select HAVE_ARM_ARCH_TIMER
	select MAY_HAVE_SPARSE_IRQ
	select COMMON_CLK
	select QCOM_GDSC
	select PINCTRL_MSM
	select USE_PINCTRL_IRQ
	select MSM_PM if PM
	select QMI_ENCDEC
	select CPU_FREQ
	select CPU_FREQ_MSM
	select PM_DEVFREQ
	select MSM_DEVFREQ_DEVBW
	select DEVFREQ_SIMPLE_DEV
	select DEVFREQ_GOV_MSM_BW_HWMON
	select MSM_BIMC_BWMON
	select MSM_QDSP6V2_CODECS
	select MSM_AUDIO_QDSP6V2 if SND_SOC
	select MSM_RPM_SMD
	select MSM_JTAGV8 if CORESIGHT_ETMV4
	help
	This enables support for the QCS405 chipset. If you do not
	wish to build a kernel that runs on this chipset, say 'N' here.

config ARCH_QCS403
	bool "Enable Support for QCS403"
	select CLKDEV_LOOKUP
	select HAVE_CLK
	select HAVE_CLK_PREPARE
	select PM_OPP
	select SOC_BUS
	select MSM_IRQ
	select THERMAL_WRITABLE_TRIPS
	select ARM_GIC
	select ARM_AMBA
	select SPARSE_IRQ
	select MULTI_IRQ_HANDLER
	select HAVE_ARM_ARCH_TIMER
	select MAY_HAVE_SPARSE_IRQ
	select COMMON_CLK
	select QCOM_GDSC
	select PINCTRL_MSM
	select USE_PINCTRL_IRQ
	select MSM_PM if PM
	select QMI_ENCDEC
	select CPU_FREQ
	select CPU_FREQ_MSM
	select PM_DEVFREQ
	select MSM_DEVFREQ_DEVBW
	select DEVFREQ_SIMPLE_DEV
	select DEVFREQ_GOV_MSM_BW_HWMON
	select MSM_BIMC_BWMON
	select MSM_QDSP6V2_CODECS
	select MSM_AUDIO_QDSP6V2 if SND_SOC
	select MSM_RPM_SMD
	select MSM_JTAGV8 if CORESIGHT_ETMV4
	help
	This enables support for the QCS403 chipset. If you do not
	wish to build a kernel that runs on this chipset, say 'N' here.

config ARCH_MSM8X60
	bool "Enable support for MSM8X60"
	select ARCH_SUPPORTS_BIG_ENDIAN
	select ARM_GIC
	select ARM_AMBA
	select QCOM_SCM if SMP
	select CLKSRC_QCOM
	select CLKSRC_OF
	select COMMON_CLK

config ARCH_MSM8960
	bool "Enable support for MSM8960"
	select CLKSRC_QCOM
	select ARCH_SUPPORTS_BIG_ENDIAN
	select ARM_GIC
	select ARM_AMBA
	select QCOM_SCM if SMP
	select CLKSRC_OF
	select COMMON_CLK


config ARCH_MSM8974
	bool "Enable support for MSM8974"
	select HAVE_ARM_ARCH_TIMER
	select ARCH_SUPPORTS_BIG_ENDIAN
	select ARM_GIC
	select ARM_AMBA
	select QCOM_SCM if SMP
	select CLKSRC_OF
	select COMMON_CLK

config ARCH_MDM9615
	bool "Enable support for MDM9615"
	select CLKSRC_QCOM
	select ARCH_SUPPORTS_BIG_ENDIAN
	select ARM_GIC
	select ARM_AMBA
	select QCOM_SCM if SMP
	select CLKSRC_OF
	select COMMON_CLK

config ARCH_SDXPRAIRIE
	bool "Enable support for SDXPRAIRIE"
	select CPU_V7
	select HAVE_ARM_ARCH_TIMER
	select MSM_CORTEX_A7
	select PINCTRL
	select PCI
	select QCOM_SCM if SMP
	select MSM_JTAG_MM if CORESIGHT_ETM
	select PM_DEVFREQ
	select COMMON_CLK
	select COMMON_CLK_QCOM
	select QCOM_GDSC
	select GENERIC_CLOCKEVENTS_BROADCAST
<<<<<<< HEAD
=======

config ARCH_MDM9607
	bool "MDM9607"
	select ARM_GIC
	select CPU_V7
	select REGULATOR
	select REGULATOR_RPM_SMD
	select HAVE_ARM_ARCH_TIMER
	select MSM_RPM_SMD
	select MEMORY_HOLE_CARVEOUT
	select MSM_CORTEX_A7
	select PINCTRL
	select USE_PINCTRL_IRQ
	select MSM_IRQ
	select MSM_PM if PM
	select PM_DEVFREQ
	select MSM_DEVFREQ_DEVBW
	select MSM_BIMC_BWMON
	select DEVFREQ_GOV_MSM_BW_HWMON
	select HWSPINLOCK
	select HAVE_CLK_PREPARE

>>>>>>> 9528de5b
endmenu
endif<|MERGE_RESOLUTION|>--- conflicted
+++ resolved
@@ -128,8 +128,6 @@
 	select COMMON_CLK_QCOM
 	select QCOM_GDSC
 	select GENERIC_CLOCKEVENTS_BROADCAST
-<<<<<<< HEAD
-=======
 
 config ARCH_MDM9607
 	bool "MDM9607"
@@ -152,6 +150,5 @@
 	select HWSPINLOCK
 	select HAVE_CLK_PREPARE
 
->>>>>>> 9528de5b
 endmenu
 endif