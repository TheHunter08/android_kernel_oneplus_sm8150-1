--- conflicted
+++ resolved
@@ -13,11 +13,7 @@
 #include <stdint.h>
 #include <stdio.h>
 #include <stdlib.h>
-<<<<<<< HEAD
-#include "../../../../include/linux/sizes.h"
-=======
 #include <linux/sizes.h>
->>>>>>> 9528de5b
 
 int main(int argc, char *argv[])
 {
