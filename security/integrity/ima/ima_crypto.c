/*
 * Copyright (C) 2005,2006,2007,2008 IBM Corporation
 *
 * Authors:
 * Mimi Zohar <zohar@us.ibm.com>
 * Kylene Hall <kjhall@us.ibm.com>
 *
 * This program is free software; you can redistribute it and/or modify
 * it under the terms of the GNU General Public License as published by
 * the Free Software Foundation, version 2 of the License.
 *
 * File: ima_crypto.c
 *	Calculates md5/sha1 file hash, template hash, boot-aggreate hash
 */

#define pr_fmt(fmt) KBUILD_MODNAME ": " fmt

#include <linux/kernel.h>
#include <linux/moduleparam.h>
#include <linux/ratelimit.h>
#include <linux/file.h>
#include <linux/crypto.h>
#include <linux/scatterlist.h>
#include <linux/err.h>
#include <linux/slab.h>
#include <crypto/hash.h>

#include "ima.h"

struct ahash_completion {
	struct completion completion;
	int err;
};

/* minimum file size for ahash use */
static unsigned long ima_ahash_minsize;
module_param_named(ahash_minsize, ima_ahash_minsize, ulong, 0644);
MODULE_PARM_DESC(ahash_minsize, "Minimum file size for ahash use");

/* default is 0 - 1 page. */
static int ima_maxorder;
static unsigned int ima_bufsize = PAGE_SIZE;

static int param_set_bufsize(const char *val, const struct kernel_param *kp)
{
	unsigned long long size;
	int order;

	size = memparse(val, NULL);
	order = get_order(size);
	if (order >= MAX_ORDER)
		return -EINVAL;
	ima_maxorder = order;
	ima_bufsize = PAGE_SIZE << order;
	return 0;
}

static const struct kernel_param_ops param_ops_bufsize = {
	.set = param_set_bufsize,
	.get = param_get_uint,
};
#define param_check_bufsize(name, p) __param_check(name, p, unsigned int)

module_param_named(ahash_bufsize, ima_bufsize, bufsize, 0644);
MODULE_PARM_DESC(ahash_bufsize, "Maximum ahash buffer size");

static struct crypto_shash *ima_shash_tfm;
static struct crypto_ahash *ima_ahash_tfm;

int __init ima_init_crypto(void)
{
	long rc;

	ima_shash_tfm = crypto_alloc_shash(hash_algo_name[ima_hash_algo], 0, 0);
	if (IS_ERR(ima_shash_tfm)) {
		rc = PTR_ERR(ima_shash_tfm);
		pr_err("Can not allocate %s (reason: %ld)\n",
		       hash_algo_name[ima_hash_algo], rc);
		return rc;
	}
	pr_info("Allocated hash algorithm: %s\n",
		hash_algo_name[ima_hash_algo]);
	return 0;
}

static struct crypto_shash *ima_alloc_tfm(enum hash_algo algo)
{
	struct crypto_shash *tfm = ima_shash_tfm;
	int rc;

	if (algo < 0 || algo >= HASH_ALGO__LAST)
		algo = ima_hash_algo;

	if (algo != ima_hash_algo) {
		tfm = crypto_alloc_shash(hash_algo_name[algo], 0, 0);
		if (IS_ERR(tfm)) {
			rc = PTR_ERR(tfm);
			pr_err("Can not allocate %s (reason: %d)\n",
			       hash_algo_name[algo], rc);
		}
	}
	return tfm;
}

static void ima_free_tfm(struct crypto_shash *tfm)
{
	if (tfm != ima_shash_tfm)
		crypto_free_shash(tfm);
}

/**
 * ima_alloc_pages() - Allocate contiguous pages.
 * @max_size:       Maximum amount of memory to allocate.
 * @allocated_size: Returned size of actual allocation.
 * @last_warn:      Should the min_size allocation warn or not.
 *
 * Tries to do opportunistic allocation for memory first trying to allocate
 * max_size amount of memory and then splitting that until zero order is
 * reached. Allocation is tried without generating allocation warnings unless
 * last_warn is set. Last_warn set affects only last allocation of zero order.
 *
 * By default, ima_maxorder is 0 and it is equivalent to kmalloc(GFP_KERNEL)
 *
 * Return pointer to allocated memory, or NULL on failure.
 */
static void *ima_alloc_pages(loff_t max_size, size_t *allocated_size,
			     int last_warn)
{
	void *ptr;
	int order = ima_maxorder;
	gfp_t gfp_mask = __GFP_RECLAIM | __GFP_NOWARN | __GFP_NORETRY;

	if (order)
		order = min(get_order(max_size), order);

	for (; order; order--) {
		ptr = (void *)__get_free_pages(gfp_mask, order);
		if (ptr) {
			*allocated_size = PAGE_SIZE << order;
			return ptr;
		}
	}

	/* order is zero - one page */

	gfp_mask = GFP_KERNEL;

	if (!last_warn)
		gfp_mask |= __GFP_NOWARN;

	ptr = (void *)__get_free_pages(gfp_mask, 0);
	if (ptr) {
		*allocated_size = PAGE_SIZE;
		return ptr;
	}

	*allocated_size = 0;
	return NULL;
}

/**
 * ima_free_pages() - Free pages allocated by ima_alloc_pages().
 * @ptr:  Pointer to allocated pages.
 * @size: Size of allocated buffer.
 */
static void ima_free_pages(void *ptr, size_t size)
{
	if (!ptr)
		return;
	free_pages((unsigned long)ptr, get_order(size));
}

static struct crypto_ahash *ima_alloc_atfm(enum hash_algo algo)
{
	struct crypto_ahash *tfm = ima_ahash_tfm;
	int rc;

	if (algo < 0 || algo >= HASH_ALGO__LAST)
		algo = ima_hash_algo;

	if (algo != ima_hash_algo || !tfm) {
		tfm = crypto_alloc_ahash(hash_algo_name[algo], 0, 0);
		if (!IS_ERR(tfm)) {
			if (algo == ima_hash_algo)
				ima_ahash_tfm = tfm;
		} else {
			rc = PTR_ERR(tfm);
			pr_err("Can not allocate %s (reason: %d)\n",
			       hash_algo_name[algo], rc);
		}
	}
	return tfm;
}

static void ima_free_atfm(struct crypto_ahash *tfm)
{
	if (tfm != ima_ahash_tfm)
		crypto_free_ahash(tfm);
}

static void ahash_complete(struct crypto_async_request *req, int err)
{
	struct ahash_completion *res = req->data;

	if (err == -EINPROGRESS)
		return;
	res->err = err;
	complete(&res->completion);
}

static int ahash_wait(int err, struct ahash_completion *res)
{
	switch (err) {
	case 0:
		break;
	case -EINPROGRESS:
	case -EBUSY:
		wait_for_completion(&res->completion);
		reinit_completion(&res->completion);
		err = res->err;
		/* fall through */
	default:
		pr_crit_ratelimited("ahash calculation failed: err: %d\n", err);
	}

	return err;
}

static int ima_calc_file_hash_atfm(struct file *file,
				   struct ima_digest_data *hash,
				   struct crypto_ahash *tfm)
{
	loff_t i_size, offset;
	char *rbuf[2] = { NULL, };
	int rc, rbuf_len, active = 0, ahash_rc = 0;
	struct ahash_request *req;
	struct scatterlist sg[1];
	struct ahash_completion res;
	size_t rbuf_size[2];

	hash->length = crypto_ahash_digestsize(tfm);

	req = ahash_request_alloc(tfm, GFP_KERNEL);
	if (!req)
		return -ENOMEM;

	init_completion(&res.completion);
	ahash_request_set_callback(req, CRYPTO_TFM_REQ_MAY_BACKLOG |
				   CRYPTO_TFM_REQ_MAY_SLEEP,
				   ahash_complete, &res);

	rc = ahash_wait(crypto_ahash_init(req), &res);
	if (rc)
		goto out1;

	i_size = i_size_read(file_inode(file));

	if (i_size == 0)
		goto out2;

	/*
	 * Try to allocate maximum size of memory.
	 * Fail if even a single page cannot be allocated.
	 */
	rbuf[0] = ima_alloc_pages(i_size, &rbuf_size[0], 1);
	if (!rbuf[0]) {
		rc = -ENOMEM;
		goto out1;
	}

	/* Only allocate one buffer if that is enough. */
	if (i_size > rbuf_size[0]) {
		/*
		 * Try to allocate secondary buffer. If that fails fallback to
		 * using single buffering. Use previous memory allocation size
		 * as baseline for possible allocation size.
		 */
		rbuf[1] = ima_alloc_pages(i_size - rbuf_size[0],
					  &rbuf_size[1], 0);
	}

	for (offset = 0; offset < i_size; offset += rbuf_len) {
		if (!rbuf[1] && offset) {
			/* Not using two buffers, and it is not the first
			 * read/request, wait for the completion of the
			 * previous ahash_update() request.
			 */
			rc = ahash_wait(ahash_rc, &res);
			if (rc)
				goto out3;
		}
		/* read buffer */
		rbuf_len = min_t(loff_t, i_size - offset, rbuf_size[active]);
		rc = integrity_kernel_read(file, offset, rbuf[active],
					   rbuf_len);
		if (rc != rbuf_len)
			goto out3;

		if (rbuf[1] && offset) {
			/* Using two buffers, and it is not the first
			 * read/request, wait for the completion of the
			 * previous ahash_update() request.
			 */
			rc = ahash_wait(ahash_rc, &res);
			if (rc)
				goto out3;
		}

		sg_init_one(&sg[0], rbuf[active], rbuf_len);
		ahash_request_set_crypt(req, sg, NULL, rbuf_len);

		ahash_rc = crypto_ahash_update(req);

		if (rbuf[1])
			active = !active; /* swap buffers, if we use two */
	}
	/* wait for the last update request to complete */
	rc = ahash_wait(ahash_rc, &res);
out3:
	ima_free_pages(rbuf[0], rbuf_size[0]);
	ima_free_pages(rbuf[1], rbuf_size[1]);
out2:
	if (!rc) {
		ahash_request_set_crypt(req, NULL, hash->digest, 0);
		rc = ahash_wait(crypto_ahash_final(req), &res);
	}
out1:
	ahash_request_free(req);
	return rc;
}

static int ima_calc_file_ahash(struct file *file, struct ima_digest_data *hash)
{
	struct crypto_ahash *tfm;
	int rc;

	tfm = ima_alloc_atfm(hash->algo);
	if (IS_ERR(tfm))
		return PTR_ERR(tfm);

	rc = ima_calc_file_hash_atfm(file, hash, tfm);

	ima_free_atfm(tfm);

	return rc;
}

static int ima_calc_file_hash_tfm(struct file *file,
				  struct ima_digest_data *hash,
				  struct crypto_shash *tfm)
{
	loff_t i_size, offset = 0;
	char *rbuf;
	int rc;
	SHASH_DESC_ON_STACK(shash, tfm);

	shash->tfm = tfm;
	shash->flags = 0;

	hash->length = crypto_shash_digestsize(tfm);

	rc = crypto_shash_init(shash);
	if (rc != 0)
		return rc;

	i_size = i_size_read(file_inode(file));

	if (i_size == 0)
		goto out;

	rbuf = kzalloc(PAGE_SIZE, GFP_KERNEL);
	if (!rbuf)
		return -ENOMEM;

	while (offset < i_size) {
		int rbuf_len;

		rbuf_len = integrity_kernel_read(file, offset, rbuf, PAGE_SIZE);
		if (rbuf_len < 0) {
			rc = rbuf_len;
			break;
		}
		if (rbuf_len == 0)
			break;
		offset += rbuf_len;

		rc = crypto_shash_update(shash, rbuf, rbuf_len);
		if (rc)
			break;
	}
	kfree(rbuf);
out:
	if (!rc)
		rc = crypto_shash_final(shash, hash->digest);
	return rc;
}

static int ima_calc_file_shash(struct file *file, struct ima_digest_data *hash)
{
	struct crypto_shash *tfm;
	int rc;

	tfm = ima_alloc_tfm(hash->algo);
	if (IS_ERR(tfm))
		return PTR_ERR(tfm);

	rc = ima_calc_file_hash_tfm(file, hash, tfm);

	ima_free_tfm(tfm);

	return rc;
}

/*
 * ima_calc_file_hash - calculate file hash
 *
 * Asynchronous hash (ahash) allows using HW acceleration for calculating
 * a hash. ahash performance varies for different data sizes on different
 * crypto accelerators. shash performance might be better for smaller files.
 * The 'ima.ahash_minsize' module parameter allows specifying the best
 * minimum file size for using ahash on the system.
 *
 * If the ima.ahash_minsize parameter is not specified, this function uses
 * shash for the hash calculation.  If ahash fails, it falls back to using
 * shash.
 */
int ima_calc_file_hash(struct file *file, struct ima_digest_data *hash)
{
	loff_t i_size;
	int rc;
	struct file *f = file;
	bool new_file_instance = false, modified_flags = false;

	/*
	 * For consistency, fail file's opened with the O_DIRECT flag on
	 * filesystems mounted with/without DAX option.
	 */
	if (file->f_flags & O_DIRECT) {
		hash->length = hash_digest_size[ima_hash_algo];
		hash->algo = ima_hash_algo;
		return -EINVAL;
	}

<<<<<<< HEAD
	i_size = i_size_read(file_inode(file));
=======
	/* Open a new file instance in O_RDONLY if we cannot read */
	if (!(file->f_mode & FMODE_READ)) {
		int flags = file->f_flags & ~(O_WRONLY | O_APPEND |
				O_TRUNC | O_CREAT | O_NOCTTY | O_EXCL);
		flags |= O_RDONLY;
		f = dentry_open(&file->f_path, flags, file->f_cred);
		if (IS_ERR(f)) {
			/*
			 * Cannot open the file again, lets modify f_flags
			 * of original and continue
			 */
			pr_info_ratelimited("Unable to reopen file for reading.\n");
			f = file;
			f->f_flags |= FMODE_READ;
			modified_flags = true;
		} else {
			new_file_instance = true;
		}
	}

	i_size = i_size_read(file_inode(f));
>>>>>>> 9528de5b

	if (ima_ahash_minsize && i_size >= ima_ahash_minsize) {
		rc = ima_calc_file_ahash(f, hash);
		if (!rc)
			goto out;
	}

	rc = ima_calc_file_shash(f, hash);
out:
	if (new_file_instance)
		fput(f);
	else if (modified_flags)
		f->f_flags &= ~FMODE_READ;
	return rc;
}

/*
 * Calculate the hash of template data
 */
static int ima_calc_field_array_hash_tfm(struct ima_field_data *field_data,
					 struct ima_template_desc *td,
					 int num_fields,
					 struct ima_digest_data *hash,
					 struct crypto_shash *tfm)
{
	SHASH_DESC_ON_STACK(shash, tfm);
	int rc, i;

	shash->tfm = tfm;
	shash->flags = 0;

	hash->length = crypto_shash_digestsize(tfm);

	rc = crypto_shash_init(shash);
	if (rc != 0)
		return rc;

	for (i = 0; i < num_fields; i++) {
		u8 buffer[IMA_EVENT_NAME_LEN_MAX + 1] = { 0 };
		u8 *data_to_hash = field_data[i].data;
		u32 datalen = field_data[i].len;
		u32 datalen_to_hash =
		    !ima_canonical_fmt ? datalen : cpu_to_le32(datalen);

		if (strcmp(td->name, IMA_TEMPLATE_IMA_NAME) != 0) {
			rc = crypto_shash_update(shash,
						(const u8 *) &datalen_to_hash,
						sizeof(datalen_to_hash));
			if (rc)
				break;
		} else if (strcmp(td->fields[i]->field_id, "n") == 0) {
			memcpy(buffer, data_to_hash, datalen);
			data_to_hash = buffer;
			datalen = IMA_EVENT_NAME_LEN_MAX + 1;
		}
		rc = crypto_shash_update(shash, data_to_hash, datalen);
		if (rc)
			break;
	}

	if (!rc)
		rc = crypto_shash_final(shash, hash->digest);

	return rc;
}

int ima_calc_field_array_hash(struct ima_field_data *field_data,
			      struct ima_template_desc *desc, int num_fields,
			      struct ima_digest_data *hash)
{
	struct crypto_shash *tfm;
	int rc;

	tfm = ima_alloc_tfm(hash->algo);
	if (IS_ERR(tfm))
		return PTR_ERR(tfm);

	rc = ima_calc_field_array_hash_tfm(field_data, desc, num_fields,
					   hash, tfm);

	ima_free_tfm(tfm);

	return rc;
}

static int calc_buffer_ahash_atfm(const void *buf, loff_t len,
				  struct ima_digest_data *hash,
				  struct crypto_ahash *tfm)
{
	struct ahash_request *req;
	struct scatterlist sg;
	struct ahash_completion res;
	int rc, ahash_rc = 0;

	hash->length = crypto_ahash_digestsize(tfm);

	req = ahash_request_alloc(tfm, GFP_KERNEL);
	if (!req)
		return -ENOMEM;

	init_completion(&res.completion);
	ahash_request_set_callback(req, CRYPTO_TFM_REQ_MAY_BACKLOG |
				   CRYPTO_TFM_REQ_MAY_SLEEP,
				   ahash_complete, &res);

	rc = ahash_wait(crypto_ahash_init(req), &res);
	if (rc)
		goto out;

	sg_init_one(&sg, buf, len);
	ahash_request_set_crypt(req, &sg, NULL, len);

	ahash_rc = crypto_ahash_update(req);

	/* wait for the update request to complete */
	rc = ahash_wait(ahash_rc, &res);
	if (!rc) {
		ahash_request_set_crypt(req, NULL, hash->digest, 0);
		rc = ahash_wait(crypto_ahash_final(req), &res);
	}
out:
	ahash_request_free(req);
	return rc;
}

static int calc_buffer_ahash(const void *buf, loff_t len,
			     struct ima_digest_data *hash)
{
	struct crypto_ahash *tfm;
	int rc;

	tfm = ima_alloc_atfm(hash->algo);
	if (IS_ERR(tfm))
		return PTR_ERR(tfm);

	rc = calc_buffer_ahash_atfm(buf, len, hash, tfm);

	ima_free_atfm(tfm);

	return rc;
}

static int calc_buffer_shash_tfm(const void *buf, loff_t size,
				struct ima_digest_data *hash,
				struct crypto_shash *tfm)
{
	SHASH_DESC_ON_STACK(shash, tfm);
	unsigned int len;
	int rc;

	shash->tfm = tfm;
	shash->flags = 0;

	hash->length = crypto_shash_digestsize(tfm);

	rc = crypto_shash_init(shash);
	if (rc != 0)
		return rc;

	while (size) {
		len = size < PAGE_SIZE ? size : PAGE_SIZE;
		rc = crypto_shash_update(shash, buf, len);
		if (rc)
			break;
		buf += len;
		size -= len;
	}

	if (!rc)
		rc = crypto_shash_final(shash, hash->digest);
	return rc;
}

static int calc_buffer_shash(const void *buf, loff_t len,
			     struct ima_digest_data *hash)
{
	struct crypto_shash *tfm;
	int rc;

	tfm = ima_alloc_tfm(hash->algo);
	if (IS_ERR(tfm))
		return PTR_ERR(tfm);

	rc = calc_buffer_shash_tfm(buf, len, hash, tfm);

	ima_free_tfm(tfm);
	return rc;
}

int ima_calc_buffer_hash(const void *buf, loff_t len,
			 struct ima_digest_data *hash)
{
	int rc;

	if (ima_ahash_minsize && len >= ima_ahash_minsize) {
		rc = calc_buffer_ahash(buf, len, hash);
		if (!rc)
			return 0;
	}

	return calc_buffer_shash(buf, len, hash);
}

static void __init ima_pcrread(int idx, u8 *pcr)
{
	if (!ima_used_chip)
		return;

	if (tpm_pcr_read(TPM_ANY_NUM, idx, pcr) != 0)
		pr_err("Error Communicating to TPM chip\n");
}

/*
 * Calculate the boot aggregate hash
 */
static int __init ima_calc_boot_aggregate_tfm(char *digest,
					      struct crypto_shash *tfm)
{
	u8 pcr_i[TPM_DIGEST_SIZE];
	int rc, i;
	SHASH_DESC_ON_STACK(shash, tfm);

	shash->tfm = tfm;
	shash->flags = 0;

	rc = crypto_shash_init(shash);
	if (rc != 0)
		return rc;

	/* cumulative sha1 over tpm registers 0-7 */
	for (i = TPM_PCR0; i < TPM_PCR8; i++) {
		ima_pcrread(i, pcr_i);
		/* now accumulate with current aggregate */
		rc = crypto_shash_update(shash, pcr_i, TPM_DIGEST_SIZE);
	}
	if (!rc)
		crypto_shash_final(shash, digest);
	return rc;
}

int __init ima_calc_boot_aggregate(struct ima_digest_data *hash)
{
	struct crypto_shash *tfm;
	int rc;

	tfm = ima_alloc_tfm(hash->algo);
	if (IS_ERR(tfm))
		return PTR_ERR(tfm);

	hash->length = crypto_shash_digestsize(tfm);
	rc = ima_calc_boot_aggregate_tfm(hash->digest, tfm);

	ima_free_tfm(tfm);

	return rc;
}<|MERGE_RESOLUTION|>--- conflicted
+++ resolved
@@ -441,9 +441,6 @@
 		return -EINVAL;
 	}
 
-<<<<<<< HEAD
-	i_size = i_size_read(file_inode(file));
-=======
 	/* Open a new file instance in O_RDONLY if we cannot read */
 	if (!(file->f_mode & FMODE_READ)) {
 		int flags = file->f_flags & ~(O_WRONLY | O_APPEND |
@@ -465,7 +462,6 @@
 	}
 
 	i_size = i_size_read(file_inode(f));
->>>>>>> 9528de5b
 
 	if (ima_ahash_minsize && i_size >= ima_ahash_minsize) {
 		rc = ima_calc_file_ahash(f, hash);
