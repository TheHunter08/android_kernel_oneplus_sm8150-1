--- conflicted
+++ resolved
@@ -70,12 +70,9 @@
 				      struct seq_file *m)
 {
 	struct request_key_auth *rka = get_request_key_auth(key);
-<<<<<<< HEAD
-=======
 
 	if (!rka)
 		return;
->>>>>>> 9528de5b
 
 	seq_puts(m, "key:");
 	seq_puts(m, key->description);
