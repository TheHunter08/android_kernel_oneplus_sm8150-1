/*
 * Copyright (c) 2012-2018 The Linux Foundation. All rights reserved.
 *
 * Permission to use, copy, modify, and/or distribute this software for
 * any purpose with or without fee is hereby granted, provided that the
 * above copyright notice and this permission notice appear in all
 * copies.
 *
 * THE SOFTWARE IS PROVIDED "AS IS" AND THE AUTHOR DISCLAIMS ALL
 * WARRANTIES WITH REGARD TO THIS SOFTWARE INCLUDING ALL IMPLIED
 * WARRANTIES OF MERCHANTABILITY AND FITNESS. IN NO EVENT SHALL THE
 * AUTHOR BE LIABLE FOR ANY SPECIAL, DIRECT, INDIRECT, OR CONSEQUENTIAL
 * DAMAGES OR ANY DAMAGES WHATSOEVER RESULTING FROM LOSS OF USE, DATA OR
 * PROFITS, WHETHER IN AN ACTION OF CONTRACT, NEGLIGENCE OR OTHER
 * TORTIOUS ACTION, ARISING OUT OF OR IN CONNECTION WITH THE USE OR
 * PERFORMANCE OF THIS SOFTWARE.
 */

/**
 * DOC: wlan_hdd_apf.c
 *
 * Android Packet Filter support and implementation
 */

#include "wlan_hdd_apf.h"
#include "qca_vendor.h"
#include "wlan_osif_request_manager.h"

/*
 * define short names for the global vendor params
 * used by __wlan_hdd_cfg80211_apf_offload()
 */
#define APF_INVALID \
	QCA_WLAN_VENDOR_ATTR_PACKET_FILTER_INVALID
#define APF_SUBCMD \
	QCA_WLAN_VENDOR_ATTR_SET_RESET_PACKET_FILTER
#define APF_VERSION \
	QCA_WLAN_VENDOR_ATTR_PACKET_FILTER_VERSION
#define APF_FILTER_ID \
	QCA_WLAN_VENDOR_ATTR_PACKET_FILTER_ID
#define APF_PACKET_SIZE \
	QCA_WLAN_VENDOR_ATTR_PACKET_FILTER_SIZE
#define APF_CURRENT_OFFSET \
	QCA_WLAN_VENDOR_ATTR_PACKET_FILTER_CURRENT_OFFSET
#define APF_PROGRAM \
	QCA_WLAN_VENDOR_ATTR_PACKET_FILTER_PROGRAM
#define APF_PROG_LEN \
	QCA_WLAN_VENDOR_ATTR_PACKET_FILTER_PROG_LENGTH
#define APF_MAX \
	QCA_WLAN_VENDOR_ATTR_PACKET_FILTER_MAX

static const struct nla_policy
wlan_hdd_apf_offload_policy[APF_MAX + 1] = {
	[APF_SUBCMD] = {.type = NLA_U32},
	[APF_VERSION] = {.type = NLA_U32},
	[APF_FILTER_ID] = {.type = NLA_U32},
	[APF_PACKET_SIZE] = {.type = NLA_U32},
	[APF_CURRENT_OFFSET] = {.type = NLA_U32},
	[APF_PROGRAM] = {.type = NLA_BINARY,
			 .len = MAX_APF_MEMORY_LEN},
	[APF_PROG_LEN] = {.type = NLA_U32},
};

void hdd_apf_context_init(struct hdd_adapter *adapter)
{
	qdf_event_create(&adapter->apf_context.qdf_apf_event);
	qdf_spinlock_create(&adapter->apf_context.lock);
	adapter->apf_context.apf_enabled = true;
}

void hdd_apf_context_destroy(struct hdd_adapter *adapter)
{
	qdf_event_destroy(&adapter->apf_context.qdf_apf_event);
	qdf_spinlock_destroy(&adapter->apf_context.lock);
	qdf_mem_zero(&adapter->apf_context,
		     sizeof(struct hdd_apf_context));
}

struct apf_offload_priv {
	struct sir_apf_get_offload apf_get_offload;
};

void hdd_get_apf_capabilities_cb(void *context,
				 struct sir_apf_get_offload *data)
{
	struct osif_request *request;
	struct apf_offload_priv *priv;

	hdd_enter();

	request = osif_request_get(context);
	if (!request) {
		hdd_err("Obsolete request");
		return;
	}

	priv = osif_request_priv(request);
	priv->apf_get_offload = *data;
	osif_request_complete(request);
	osif_request_put(request);

	hdd_exit();
}

/**
 * hdd_post_get_apf_capabilities_rsp() - Callback function to APF Offload
 * @hdd_context: hdd_context
 * @apf_get_offload: struct for get offload
 *
 * Return: 0 on success, error number otherwise.
 */
static int
hdd_post_get_apf_capabilities_rsp(struct hdd_context *hdd_ctx,
				  struct sir_apf_get_offload *apf_get_offload)
{
	struct sk_buff *skb;
	uint32_t nl_buf_len;

	hdd_enter();

	nl_buf_len = NLMSG_HDRLEN;
	nl_buf_len +=
		(sizeof(apf_get_offload->max_bytes_for_apf_inst) + NLA_HDRLEN) +
		(sizeof(apf_get_offload->apf_version) + NLA_HDRLEN);

	skb = cfg80211_vendor_cmd_alloc_reply_skb(hdd_ctx->wiphy, nl_buf_len);
	if (!skb) {
		hdd_err("cfg80211_vendor_cmd_alloc_reply_skb failed");
		return -ENOMEM;
	}

	hdd_ctx->apf_version = apf_get_offload->apf_version;
	hdd_debug("APF Version: %u APF max bytes: %u",
		  apf_get_offload->apf_version,
		  apf_get_offload->max_bytes_for_apf_inst);

	if (nla_put_u32(skb, APF_PACKET_SIZE,
			apf_get_offload->max_bytes_for_apf_inst) ||
	    nla_put_u32(skb, APF_VERSION, apf_get_offload->apf_version)) {
		hdd_err("nla put failure");
		goto nla_put_failure;
	}

	cfg80211_vendor_cmd_reply(skb);
	hdd_exit();
	return 0;

nla_put_failure:
	kfree_skb(skb);
	return -EINVAL;
}

/**
 * hdd_get_apf_capabilities - Get APF offload Capabilities
 * @hdd_ctx: Hdd context
 *
 * Return: 0 on success, errno on failure
 */
static int hdd_get_apf_capabilities(struct hdd_context *hdd_ctx)
{
	QDF_STATUS status;
	int ret;
	void *cookie;
	struct osif_request *request;
	struct apf_offload_priv *priv;
	static const struct osif_request_params params = {
		.priv_size = sizeof(*priv),
		.timeout_ms = WLAN_WAIT_TIME_APF,
	};

	hdd_enter();

	request = osif_request_alloc(&params);
	if (!request) {
		hdd_err("Unable to allocate request");
		return -EINVAL;
	}
	cookie = osif_request_cookie(request);

	status = sme_get_apf_capabilities(hdd_ctx->mac_handle,
					  hdd_get_apf_capabilities_cb,
					  cookie);
	if (!QDF_IS_STATUS_SUCCESS(status)) {
		hdd_err("Unable to retrieve APF caps");
		ret = qdf_status_to_os_return(status);
		goto cleanup;
	}
	ret = osif_request_wait_for_response(request);
	if (ret) {
		hdd_err("Target response timed out");
		goto cleanup;
	}
	priv = osif_request_priv(request);
	ret = hdd_post_get_apf_capabilities_rsp(hdd_ctx,
						&priv->apf_get_offload);
	if (ret)
		hdd_err("Failed to post get apf capabilities");

cleanup:
	/*
	 * either we never sent a request to SME, we sent a request to
	 * SME and timed out, or we sent a request to SME, received a
	 * response from SME, and posted the response to userspace.
	 * regardless we are done with the request.
	 */
	osif_request_put(request);
	hdd_exit();

	return ret;
}

/**
 * hdd_set_reset_apf_offload - Post set/reset apf to SME
 * @hdd_ctx: Hdd context
 * @tb: Length of @data
 * @adapter: pointer to adapter struct
 *
 * Return: 0 on success; errno on failure
 */
static int hdd_set_reset_apf_offload(struct hdd_context *hdd_ctx,
				     struct nlattr **tb,
				     struct hdd_adapter *adapter)
{
	struct sir_apf_set_offload apf_set_offload = {0};
	QDF_STATUS status;
	int prog_len;
	int ret = 0;

	hdd_enter();

	if (!hdd_conn_is_connected(
	    WLAN_HDD_GET_STATION_CTX_PTR(adapter))) {
		hdd_err("Not in Connected state!");
		return -ENOTSUPP;
	}

	/* Parse and fetch apf packet size */
	if (!tb[APF_PACKET_SIZE]) {
		hdd_err("attr apf packet size failed");
		ret = -EINVAL;
		goto fail;
	}
	apf_set_offload.total_length = nla_get_u32(tb[APF_PACKET_SIZE]);

	if (!apf_set_offload.total_length) {
		hdd_debug("APF reset packet filter received");
		goto post_sme;
	}

	/* Parse and fetch apf program */
	if (!tb[APF_PROGRAM]) {
		hdd_err("attr apf program failed");
		ret = -EINVAL;
		goto fail;
	}

	prog_len = nla_len(tb[APF_PROGRAM]);
	apf_set_offload.program = qdf_mem_malloc(sizeof(uint8_t) * prog_len);

	if (!apf_set_offload.program) {
<<<<<<< HEAD
=======
		hdd_err("qdf_mem_malloc failed for apf offload program");
>>>>>>> c27cfaf2
		ret = -ENOMEM;
		goto fail;
	}

	apf_set_offload.current_length = prog_len;
	nla_memcpy(apf_set_offload.program, tb[APF_PROGRAM], prog_len);
	apf_set_offload.session_id = adapter->session_id;

	hdd_debug("APF set instructions");
	QDF_TRACE_HEX_DUMP(QDF_MODULE_ID_HDD, QDF_TRACE_LEVEL_DEBUG,
			   apf_set_offload.program, prog_len);

	/* Parse and fetch filter Id */
	if (!tb[APF_FILTER_ID]) {
		hdd_err("attr filter id failed");
		ret = -EINVAL;
		goto fail;
	}
	apf_set_offload.filter_id = nla_get_u32(tb[APF_FILTER_ID]);

	/* Parse and fetch current offset */
	if (!tb[APF_CURRENT_OFFSET]) {
		hdd_err("attr current offset failed");
		ret = -EINVAL;
		goto fail;
	}
	apf_set_offload.current_offset = nla_get_u32(tb[APF_CURRENT_OFFSET]);

post_sme:
	hdd_debug("Posting APF SET/RESET to SME, session_id: %d APF Version: %d filter ID: %d total_length: %d current_length: %d current offset: %d",
		  apf_set_offload.session_id, apf_set_offload.version,
		  apf_set_offload.filter_id, apf_set_offload.total_length,
		  apf_set_offload.current_length,
		  apf_set_offload.current_offset);

	status = sme_set_apf_instructions(hdd_ctx->mac_handle,
					  &apf_set_offload);
	if (!QDF_IS_STATUS_SUCCESS(status)) {
		hdd_err("sme_set_apf_instructions failed(err=%d)", status);
		ret = -EINVAL;
		goto fail;
	}
	hdd_exit();

fail:
	if (apf_set_offload.current_length)
		qdf_mem_free(apf_set_offload.program);

	if (!ret)
		hdd_ctx->apf_enabled_v2 = true;

	return ret;
}

/**
 * hdd_enable_disable_apf - Enable or Disable the APF interpreter
 * @adapter: HDD Adapter
 * @apf_enable: true: Enable APF Int., false: disable APF Int.
 *
 * Return: 0 on success, errno on failure
 */
static int
hdd_enable_disable_apf(struct hdd_adapter *adapter, bool apf_enable)
{
	QDF_STATUS status;

	hdd_enter();

	status = sme_set_apf_enable_disable(hdd_adapter_get_mac_handle(adapter),
					    adapter->session_id, apf_enable);
	if (!QDF_IS_STATUS_SUCCESS(status)) {
		hdd_err("Unable to post sme apf enable/disable message (status-%d)",
				status);
		return -EINVAL;
	}

	adapter->apf_context.apf_enabled = apf_enable;

	hdd_exit();
	return 0;
}

/**
 * hdd_apf_write_memory - Write into the apf work memory
 * @adapter: HDD Adapter
 * @tb: list of attributes
 *
 * This function writes code/data into the APF work memory and
 * provides program length that is passed on to the interpreter.
 *
 * Return: 0 on success, errno on failure
 */
static int
hdd_apf_write_memory(struct hdd_adapter *adapter, struct nlattr **tb)
{
	struct wmi_apf_write_memory_params write_mem_params = {0};
	struct hdd_context *hdd_ctx = WLAN_HDD_GET_CTX(adapter);
	QDF_STATUS status;
	int ret = 0;

	hdd_enter();


	write_mem_params.vdev_id = adapter->session_id;
	if (adapter->apf_context.apf_enabled) {
		hdd_err("Cannot get/set when APF interpreter is enabled");
		return -EINVAL;
	}

	/* Read program length */
	if (!tb[APF_PROG_LEN]) {
		hdd_err("attr program length failed");
		return -EINVAL;
	}
	write_mem_params.program_len = nla_get_u32(tb[APF_PROG_LEN]);

	/* Read APF work memory offset */
	if (!tb[APF_CURRENT_OFFSET]) {
		hdd_err("attr apf packet size failed");
		return -EINVAL;
	}
	write_mem_params.addr_offset = nla_get_u32(tb[APF_CURRENT_OFFSET]);

	/* Parse and fetch apf program */
	if (!tb[APF_PROGRAM]) {
		hdd_err("attr apf program failed");
		return -EINVAL;
	}

	write_mem_params.length = nla_len(tb[APF_PROGRAM]);
	if (!write_mem_params.length) {
		hdd_err("Program attr with empty data");
		return -EINVAL;
	}

	write_mem_params.buf = qdf_mem_malloc(sizeof(uint8_t)
						* write_mem_params.length);
	if (write_mem_params.buf == NULL) {
		hdd_err("failed to alloc mem for apf write mem operation");
		return -EINVAL;
	}
	nla_memcpy(write_mem_params.buf, tb[APF_PROGRAM],
		   write_mem_params.length);

	write_mem_params.apf_version = hdd_ctx->apf_version;

	status = sme_apf_write_work_memory(hdd_adapter_get_mac_handle(adapter),
					   &write_mem_params);
	if (!QDF_IS_STATUS_SUCCESS(status)) {
		hdd_err("Unable to retrieve APF caps");
		ret = -EINVAL;
	}

	if (write_mem_params.buf)
		qdf_mem_free(write_mem_params.buf);

	hdd_exit();
	return ret;
}

/**
 * hdd_apf_read_memory_callback - HDD Callback for the APF read memory
 *	operation
 * @context: Hdd context
 * @evt: APF read memory event response parameters
 *
 * Return: 0 on success, errno on failure
 */
static void
hdd_apf_read_memory_callback(void *hdd_context,
			     struct wmi_apf_read_memory_resp_event_params *evt)
{
	struct hdd_context *hdd_ctx = hdd_context;
	struct hdd_adapter *adapter;
	struct hdd_apf_context *context;
	uint8_t *buf_ptr;
	uint32_t pkt_offset;

	hdd_enter();

	if (wlan_hdd_validate_context(hdd_ctx) || !evt) {
		hdd_err("HDD context is invalid or event buf(%pK) is null",
			evt);
		return;
	}

	adapter = hdd_get_adapter_by_vdev(hdd_ctx, evt->vdev_id);
	if (hdd_validate_adapter(adapter))
		return;
	context = &adapter->apf_context;

	if (context->magic != APF_CONTEXT_MAGIC) {
		/* The caller presumably timed out, nothing to do */
		hdd_err("Caller timed out or corrupt magic, simply return");
		return;
	}

	if (evt->offset <  context->offset) {
		hdd_err("Offset in read event(%d) smaller than offset in request(%d)!",
					evt->offset, context->offset);
		return;
	}

	/*
	 * offset in the event is relative to the APF work memory.
	 * Calculate the packet offset, which gives us the relative
	 * location in the buffer to start copy into.
	 */
	pkt_offset = evt->offset - context->offset;

	if (context->buf_len < pkt_offset + evt->length) {
		hdd_err("Read chunk exceeding allocated space");
		return;
	}
	buf_ptr = context->buf + pkt_offset;

	qdf_mem_copy(buf_ptr, evt->data, evt->length);

	if (!evt->more_data) {
		/* Release the caller after last event, clear magic */
		context->magic = 0;
		qdf_event_set(&context->qdf_apf_event);
	}

	hdd_exit();
}

/**
 * hdd_apf_read_memory - Read part of the apf work memory
 * @adapter: HDD Adapter
 * @tb: list of attributes
 *
 * Return: 0 on success, errno on failure
 */
static int hdd_apf_read_memory(struct hdd_adapter *adapter, struct nlattr **tb)
{
	struct wmi_apf_read_memory_params read_mem_params = {0};
	struct hdd_apf_context *context = &adapter->apf_context;
	struct hdd_context *hdd_ctx = WLAN_HDD_GET_CTX(adapter);
	QDF_STATUS status;
	unsigned long nl_buf_len = NLMSG_HDRLEN;
	int ret = 0;
	struct sk_buff *skb = NULL;
	uint8_t *bufptr;

	hdd_enter();

	if (context->apf_enabled) {
		hdd_err("Cannot get/set while interpreter is enabled");
		return -EINVAL;
	}

	read_mem_params.vdev_id = adapter->session_id;

	/* Read APF work memory offset */
	if (!tb[APF_CURRENT_OFFSET]) {
		hdd_err("attr apf memory offset failed");
		return -EINVAL;
	}
	read_mem_params.addr_offset = nla_get_u32(tb[APF_CURRENT_OFFSET]);

	/* Read length */
	if (!tb[APF_PACKET_SIZE]) {
		hdd_err("attr apf packet size failed");
		return -EINVAL;
	}
	read_mem_params.length = nla_get_u32(tb[APF_PACKET_SIZE]);
	if (!read_mem_params.length) {
		hdd_err("apf read length cannot be zero!");
		return -EINVAL;
	}
	bufptr = qdf_mem_malloc(read_mem_params.length);
	if (bufptr == NULL) {
		hdd_err("alloc failed for cumulative event buffer");
		return -ENOMEM;
	}

	qdf_event_reset(&context->qdf_apf_event);
	context->offset = read_mem_params.addr_offset;

	context->buf = bufptr;
	context->buf_len = read_mem_params.length;
	context->magic = APF_CONTEXT_MAGIC;

	status = sme_apf_read_work_memory(hdd_adapter_get_mac_handle(adapter),
					  &read_mem_params,
					  hdd_apf_read_memory_callback);
	if (QDF_IS_STATUS_ERROR(status)) {
		hdd_err("Unable to post sme APF read memory message (status-%d)",
				status);
		ret = -EINVAL;
		goto fail;
	}

	/* request was sent -- wait for the response */
	status = qdf_wait_for_event_completion(&context->qdf_apf_event,
					       WLAN_WAIT_TIME_APF_READ_MEM);
	if (QDF_IS_STATUS_ERROR(status)) {
		hdd_err("Target response timed out");
		context->magic = 0;
		ret = -ETIMEDOUT;
		goto fail;
	}

	nl_buf_len += sizeof(uint32_t) + NLA_HDRLEN;
	nl_buf_len += context->buf_len + NLA_HDRLEN;

	skb = cfg80211_vendor_cmd_alloc_reply_skb(hdd_ctx->wiphy, nl_buf_len);
	if (!skb) {
		hdd_err("cfg80211_vendor_cmd_alloc_reply_skb failed");
		ret = -ENOMEM;
		goto fail;
	}

	if (nla_put_u32(skb, APF_SUBCMD, QCA_WLAN_READ_PACKET_FILTER) ||
	    nla_put(skb, APF_PROGRAM, read_mem_params.length, context->buf)) {
		hdd_err("put fail");
		kfree_skb(skb);
		ret = -EINVAL;
		goto fail;
	}

	cfg80211_vendor_cmd_reply(skb);
fail:
	if (context->buf) {
		qdf_mem_free(context->buf);
		context->buf = NULL;
	}

	hdd_exit();
	return ret;
}

/**
 * wlan_hdd_cfg80211_apf_offload() - Set/Reset to APF Offload
 * @wiphy:    wiphy structure pointer
 * @wdev:     Wireless device structure pointer
 * @data:     Pointer to the data received
 * @data_len: Length of @data
 *
 * Return: 0 on success; errno on failure
 */
static int
__wlan_hdd_cfg80211_apf_offload(struct wiphy *wiphy,
				struct wireless_dev *wdev,
				const void *data, int data_len)
{
	struct hdd_context *hdd_ctx = wiphy_priv(wiphy);
	struct net_device *dev = wdev->netdev;
	struct hdd_adapter *adapter =  WLAN_HDD_GET_PRIV_PTR(dev);
	struct nlattr *tb[APF_MAX + 1];
	int ret_val = 0, apf_subcmd;
	struct hdd_apf_context *context;

	hdd_enter();

	if (!adapter) {
		hdd_err("Adapter is null");
		return -EINVAL;
	}

	context = &adapter->apf_context;

	ret_val = wlan_hdd_validate_context(hdd_ctx);
	if (ret_val)
		return ret_val;

	if (QDF_GLOBAL_FTM_MODE == hdd_get_conparam()) {
		hdd_err("Command not allowed in FTM mode");
		return -EINVAL;
	}

	if (!hdd_ctx->apf_supported) {
		hdd_err("APF is not supported or disabled through INI");
		return -ENOTSUPP;
	}

	if (!(adapter->device_mode == QDF_STA_MODE ||
	      adapter->device_mode == QDF_P2P_CLIENT_MODE)) {
		hdd_err("APF only supported in STA or P2P CLI modes!");
		return -ENOTSUPP;
	}

	if (wlan_cfg80211_nla_parse(tb, APF_MAX, data, data_len,
				    wlan_hdd_apf_offload_policy)) {
		hdd_err("Invalid ATTR");
		return -EINVAL;
	}

	if (!tb[APF_SUBCMD]) {
		hdd_err("attr apf sub-command failed");
		return -EINVAL;
	}
	apf_subcmd = nla_get_u32(tb[APF_SUBCMD]);

	/* Do not allow simultaneous new APF commands on the same adapter */
	qdf_spin_lock(&context->lock);
	if (context->cmd_in_progress) {
		qdf_spin_unlock(&context->lock);
		hdd_err("Another cmd in progress for same session!");
		return -EAGAIN;
	}
	context->cmd_in_progress = true;
	qdf_spin_unlock(&context->lock);

	switch (apf_subcmd) {
	/* Legacy APF sub-commands */
	case QCA_WLAN_SET_PACKET_FILTER:
		ret_val = hdd_set_reset_apf_offload(hdd_ctx, tb,
						    adapter);
		break;
	case QCA_WLAN_GET_PACKET_FILTER:
		ret_val = hdd_get_apf_capabilities(hdd_ctx);
		break;

	/* APF 3.0 sub-commands */
	case QCA_WLAN_WRITE_PACKET_FILTER:
		ret_val = hdd_apf_write_memory(adapter, tb);
		break;
	case QCA_WLAN_READ_PACKET_FILTER:
		ret_val = hdd_apf_read_memory(adapter, tb);
		break;
	case QCA_WLAN_ENABLE_PACKET_FILTER:
		ret_val = hdd_enable_disable_apf(adapter, true);
		break;
	case QCA_WLAN_DISABLE_PACKET_FILTER:
		ret_val = hdd_enable_disable_apf(adapter, false);
		break;
	default:
		hdd_err("Unknown APF Sub-command: %d", apf_subcmd);
		ret_val = -ENOTSUPP;
	}

	qdf_spin_lock(&context->lock);
	context->cmd_in_progress = false;
	qdf_spin_unlock(&context->lock);

	return ret_val;
}

int
wlan_hdd_cfg80211_apf_offload(struct wiphy *wiphy, struct wireless_dev *wdev,
			      const void *data, int data_len)
{
	int ret;

	cds_ssr_protect(__func__);
	ret = __wlan_hdd_cfg80211_apf_offload(wiphy, wdev, data, data_len);
	cds_ssr_unprotect(__func__);

	return ret;
}
<|MERGE_RESOLUTION|>--- conflicted
+++ resolved
@@ -258,10 +258,7 @@
 	apf_set_offload.program = qdf_mem_malloc(sizeof(uint8_t) * prog_len);
 
 	if (!apf_set_offload.program) {
-<<<<<<< HEAD
-=======
 		hdd_err("qdf_mem_malloc failed for apf offload program");
->>>>>>> c27cfaf2
 		ret = -ENOMEM;
 		goto fail;
 	}
