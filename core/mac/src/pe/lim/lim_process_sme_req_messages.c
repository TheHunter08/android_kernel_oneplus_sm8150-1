--- conflicted
+++ resolved
@@ -5692,12 +5692,8 @@
 	msg.type = eWNI_SME_NSS_UPDATE_RSP;
 	msg.bodyptr = nss_rsp;
 	msg.bodyval = 0;
-<<<<<<< HEAD
-	qdf_status = scheduler_post_msg(QDF_MODULE_ID_SME, &msg);
-=======
 	qdf_status = scheduler_post_message(QDF_MODULE_ID_PE, QDF_MODULE_ID_SME,
 					    QDF_MODULE_ID_SME, &msg);
->>>>>>> c27cfaf2
 	if (QDF_IS_STATUS_ERROR(qdf_status)) {
 		pe_err("Failed to post eWNI_SME_NSS_UPDATE_RSP");
 		qdf_mem_free(nss_rsp);
