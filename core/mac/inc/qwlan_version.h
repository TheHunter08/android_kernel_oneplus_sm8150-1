--- conflicted
+++ resolved
@@ -31,18 +31,10 @@
 
 #define QWLAN_VERSION_MAJOR            5
 #define QWLAN_VERSION_MINOR            2
-<<<<<<< HEAD
-#define QWLAN_VERSION_PATCH            02
-#define QWLAN_VERSION_EXTRA            "N"
-#define QWLAN_VERSION_BUILD            14
-
-#define QWLAN_VERSIONSTR               "5.2.02.14N"
-=======
 #define QWLAN_VERSION_PATCH            03
 #define QWLAN_VERSION_EXTRA            "D"
 #define QWLAN_VERSION_BUILD            2
 
 #define QWLAN_VERSIONSTR               "5.2.03.2D"
->>>>>>> c27cfaf2
 
 #endif /* QWLAN_VERSION_H */