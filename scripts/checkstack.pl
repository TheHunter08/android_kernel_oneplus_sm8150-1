#!/usr/bin/env perl
# SPDX-License-Identifier: GPL-2.0

#	Check the stack usage of functions
#
#	Copyright Joern Engel <joern@lazybastard.org>
#	Inspired by Linus Torvalds
#	Original idea maybe from Keith Owens
#	s390 port and big speedup by Arnd Bergmann <arnd@bergmann-dalldorf.de>
#	Mips port by Juan Quintela <quintela@mandrakesoft.com>
#	IA64 port via Andreas Dilger
#	Arm port by Holger Schurig
#	sh64 port by Paul Mundt
#	Random bits by Matt Mackall <mpm@selenic.com>
#	M68k port by Geert Uytterhoeven and Andreas Schwab
#	AArch64, PARISC ports by Kyle McMartin
#	sparc port by Martin Habets <errandir_news@mph.eclipse.co.uk>
#
#	Usage:
#	objdump -d vmlinux | scripts/checkstack.pl [arch]
#
#	TODO :	Port to all architectures (one regex per arch)

use strict;

# check for arch
#
# $re is used for two matches:
# $& (whole re) matches the complete objdump line with the stack growth
# $1 (first bracket) matches the size of the stack growth
#
# $dre is similar, but for dynamic stack redutions:
# $& (whole re) matches the complete objdump line with the stack growth
# $1 (first bracket) matches the dynamic amount of the stack growth
#
# use anything else and feel the pain ;)
my (@stack, $re, $dre, $x, $xs, $funcre);
{
	my $arch = shift;
	if ($arch eq "") {
		$arch = `uname -m`;
		chomp($arch);
	}

	$x	= "[0-9a-f]";	# hex character
	$xs	= "[0-9a-f ]";	# hex character or space
	$funcre = qr/^$x* <(.*)>:$/;
<<<<<<< HEAD
	if ($arch eq 'aarch64') {
=======
	if ($arch =~ '^(aarch|arm)64$') {
>>>>>>> 9528de5b
		#ffffffc0006325cc:       a9bb7bfd        stp     x29, x30, [sp, #-80]!
		$re = qr/^.*stp.*sp, \#-([0-9]{1,8})\]\!/o;
	} elsif ($arch eq 'arm') {
		#c0008ffc:	e24dd064	sub	sp, sp, #100	; 0x64
		$re = qr/.*sub.*sp, sp, #(([0-9]{2}|[3-9])[0-9]{2})/o;
	} elsif ($arch =~ /^x86(_64)?$/ || $arch =~ /^i[3456]86$/) {
		#c0105234:       81 ec ac 05 00 00       sub    $0x5ac,%esp
		# or
		#    2f60:    48 81 ec e8 05 00 00       sub    $0x5e8,%rsp
		$re = qr/^.*[as][du][db]    \$(0x$x{1,8}),\%(e|r)sp$/o;
		$dre = qr/^.*[as][du][db]    (%.*),\%(e|r)sp$/o;
	} elsif ($arch eq 'ia64') {
		#e0000000044011fc:       01 0f fc 8c     adds r12=-384,r12
		$re = qr/.*adds.*r12=-(([0-9]{2}|[3-9])[0-9]{2}),r12/o;
	} elsif ($arch eq 'm68k') {
		#    2b6c:       4e56 fb70       linkw %fp,#-1168
		#  1df770:       defc ffe4       addaw #-28,%sp
		$re = qr/.*(?:linkw %fp,|addaw )#-([0-9]{1,4})(?:,%sp)?$/o;
	} elsif ($arch eq 'metag') {
		#400026fc:       40 00 00 82     ADD       A0StP,A0StP,#0x8
		$re = qr/.*ADD.*A0StP,A0StP,\#(0x$x{1,8})/o;
		$funcre = qr/^$x* <[^\$](.*)>:$/;
	} elsif ($arch eq 'mips64') {
		#8800402c:       67bdfff0        daddiu  sp,sp,-16
		$re = qr/.*daddiu.*sp,sp,-(([0-9]{2}|[3-9])[0-9]{2})/o;
	} elsif ($arch eq 'mips') {
		#88003254:       27bdffe0        addiu   sp,sp,-32
		$re = qr/.*addiu.*sp,sp,-(([0-9]{2}|[3-9])[0-9]{2})/o;
	} elsif ($arch eq 'nios2') {
		#25a8:	defffb04 	addi	sp,sp,-20
		$re = qr/.*addi.*sp,sp,-(([0-9]{2}|[3-9])[0-9]{2})/o;
	} elsif ($arch eq 'openrisc') {
		# c000043c:       9c 21 fe f0     l.addi r1,r1,-272
		$re = qr/.*l\.addi.*r1,r1,-(([0-9]{2}|[3-9])[0-9]{2})/o;
	} elsif ($arch eq 'parisc' || $arch eq 'parisc64') {
		$re = qr/.*ldo ($x{1,8})\(sp\),sp/o;
	} elsif ($arch eq 'ppc') {
		#c00029f4:       94 21 ff 30     stwu    r1,-208(r1)
		$re = qr/.*stwu.*r1,-($x{1,8})\(r1\)/o;
	} elsif ($arch eq 'ppc64') {
		#XXX
		$re = qr/.*stdu.*r1,-($x{1,8})\(r1\)/o;
	} elsif ($arch eq 'powerpc') {
		$re = qr/.*st[dw]u.*r1,-($x{1,8})\(r1\)/o;
	} elsif ($arch =~ /^s390x?$/) {
		#   11160:       a7 fb ff 60             aghi   %r15,-160
		# or
		#  100092:	 e3 f0 ff c8 ff 71	 lay	 %r15,-56(%r15)
		$re = qr/.*(?:lay|ag?hi).*\%r15,-(([0-9]{2}|[3-9])[0-9]{2})
		      (?:\(\%r15\))?$/ox;
	} elsif ($arch =~ /^sh64$/) {
		#XXX: we only check for the immediate case presently,
		#     though we will want to check for the movi/sub
		#     pair for larger users. -- PFM.
		#a00048e0:       d4fc40f0        addi.l  r15,-240,r15
		$re = qr/.*addi\.l.*r15,-(([0-9]{2}|[3-9])[0-9]{2}),r15/o;
	} elsif ($arch =~ /^blackfin$/) {
		#   0:   00 e8 38 01     LINK 0x4e0;
		$re = qr/.*[[:space:]]LINK[[:space:]]*(0x$x{1,8})/o;
	} elsif ($arch eq 'sparc' || $arch eq 'sparc64') {
		# f0019d10:       9d e3 bf 90     save  %sp, -112, %sp
		$re = qr/.*save.*%sp, -(([0-9]{2}|[3-9])[0-9]{2}), %sp/o;
	} else {
		print("wrong or unknown architecture \"$arch\"\n");
		exit
	}
}

#
# main()
#
my ($func, $file, $lastslash);

while (my $line = <STDIN>) {
	if ($line =~ m/$funcre/) {
		$func = $1;
	}
	elsif ($line =~ m/(.*):\s*file format/) {
		$file = $1;
		$file =~ s/\.ko//;
		$lastslash = rindex($file, "/");
		if ($lastslash != -1) {
			$file = substr($file, $lastslash + 1);
		}
	}
	elsif ($line =~ m/$re/) {
		my $size = $1;
		$size = hex($size) if ($size =~ /^0x/);

		if ($size > 0xf0000000) {
			$size = - $size;
			$size += 0x80000000;
			$size += 0x80000000;
		}
		next if ($size > 0x10000000);

		next if $line !~ m/^($xs*)/;
		my $addr = $1;
		$addr =~ s/ /0/g;
		$addr = "0x$addr";

		my $intro = "$addr $func [$file]:";
		my $padlen = 56 - length($intro);
		while ($padlen > 0) {
			$intro .= '	';
			$padlen -= 8;
		}
		next if ($size < 100);
		push @stack, "$intro$size\n";
	}
	elsif (defined $dre && $line =~ m/$dre/) {
		my $size = "Dynamic ($1)";

		next if $line !~ m/^($xs*)/;
		my $addr = $1;
		$addr =~ s/ /0/g;
		$addr = "0x$addr";

		my $intro = "$addr $func [$file]:";
		my $padlen = 56 - length($intro);
		while ($padlen > 0) {
			$intro .= '	';
			$padlen -= 8;
		}
		push @stack, "$intro$size\n";
	}
}

# Sort output by size (last field)
print sort { ($b =~ /:\t*(\d+)$/)[0] <=> ($a =~ /:\t*(\d+)$/)[0] } @stack;<|MERGE_RESOLUTION|>--- conflicted
+++ resolved
@@ -45,11 +45,7 @@
 	$x	= "[0-9a-f]";	# hex character
 	$xs	= "[0-9a-f ]";	# hex character or space
 	$funcre = qr/^$x* <(.*)>:$/;
-<<<<<<< HEAD
-	if ($arch eq 'aarch64') {
-=======
 	if ($arch =~ '^(aarch|arm)64$') {
->>>>>>> 9528de5b
 		#ffffffc0006325cc:       a9bb7bfd        stp     x29, x30, [sp, #-80]!
 		$re = qr/^.*stp.*sp, \#-([0-9]{1,8})\]\!/o;
 	} elsif ($arch eq 'arm') {
