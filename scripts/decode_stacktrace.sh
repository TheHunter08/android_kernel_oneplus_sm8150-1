#!/bin/bash
# SPDX-License-Identifier: GPL-2.0
# (c) 2014, Sasha Levin <sasha.levin@oracle.com>
#set -x

if [[ $# < 2 ]]; then
	echo "Usage:"
	echo "	$0 [vmlinux] [base path] [modules path]"
	exit 1
fi

vmlinux=$1
basepath=$2
modpath=$3
declare -A cache
declare -A modcache

parse_symbol() {
	# The structure of symbol at this point is:
	#   ([name]+[offset]/[total length])
	#
	# For example:
	#   do_basic_setup+0x9c/0xbf

	if [[ $module == "" ]] ; then
		local objfile=$vmlinux
	elif [[ "${modcache[$module]+isset}" == "isset" ]]; then
		local objfile=${modcache[$module]}
	else
		[[ $modpath == "" ]] && return
		local objfile=$(find "$modpath" -name $module.ko -print -quit)
		[[ $objfile == "" ]] && return
		modcache[$module]=$objfile
	fi

	# Remove the englobing parenthesis
	symbol=${symbol#\(}
	symbol=${symbol%\)}

	# Strip the symbol name so that we could look it up
	local name=${symbol%+*}

	# Use 'nm vmlinux' to figure out the base address of said symbol.
	# It's actually faster to call it every time than to load it
	# all into bash.
	if [[ "${cache[$module,$name]+isset}" == "isset" ]]; then
		local base_addr=${cache[$module,$name]}
	else
		local base_addr=$(nm "$objfile" | grep -i ' t ' | awk "/ $name\$/ {print \$1}" | head -n1)
		cache[$module,$name]="$base_addr"
	fi
	# Let's start doing the math to get the exact address into the
	# symbol. First, strip out the symbol total length.
	local expr=${symbol%/*}

	# Now, replace the symbol name with the base address we found
	# before.
	expr=${expr/$name/0x$base_addr}

	# Evaluate it to find the actual address
	expr=$((expr))
	local address=$(printf "%x\n" "$expr")

	# Pass it to addr2line to get filename and line number
	# Could get more than one result
	if [[ "${cache[$module,$address]+isset}" == "isset" ]]; then
		local code=${cache[$module,$address]}
	else
		local code=$(${CROSS_COMPILE}addr2line -i -e "$objfile" "$address")
		cache[$module,$address]=$code
	fi

	# addr2line doesn't return a proper error code if it fails, so
	# we detect it using the value it prints so that we could preserve
	# the offset/size into the function and bail out
	if [[ $code == "??:0" ]]; then
		return
	fi

	# Strip out the base of the path
<<<<<<< HEAD
	code=${code//^$basepath/""}
=======
	code=${code#$basepath/}
>>>>>>> 9528de5b

	# In the case of inlines, move everything to same line
	code=${code//$'\n'/' '}

	# Replace old address with pretty line numbers
	symbol="$name ($code)"
}

decode_code() {
	local scripts=`dirname "${BASH_SOURCE[0]}"`

	echo "$1" | $scripts/decodecode
}

handle_line() {
	local words

	# Tokenize
	read -a words <<<"$1"

	# Remove hex numbers. Do it ourselves until it happens in the
	# kernel

	# We need to know the index of the last element before we
	# remove elements because arrays are sparse
	local last=$(( ${#words[@]} - 1 ))

	for i in "${!words[@]}"; do
		# Remove the address
		if [[ ${words[$i]} =~ \[\<([^]]+)\>\] ]]; then
			unset words[$i]
		fi

		# Format timestamps with tabs
		if [[ ${words[$i]} == \[ && ${words[$i+1]} == *\] ]]; then
			unset words[$i]
			words[$i+1]=$(printf "[%13s\n" "${words[$i+1]}")
		fi
	done

	if [[ ${words[$last]} =~ \[([^]]+)\] ]]; then
		module=${words[$last]}
		module=${module#\[}
		module=${module%\]}
		symbol=${words[$last-1]}
		unset words[$last-1]
	else
		# The symbol is the last element, process it
		symbol=${words[$last]}
		module=
	fi

	unset words[$last]
	parse_symbol # modifies $symbol

	# Add up the line number to the symbol
	echo "${words[@]}" "$symbol $module"
}

while read line; do
	# Let's see if we have an address in the line
	if [[ $line =~ \[\<([^]]+)\>\] ]] ||
	   [[ $line =~ [^+\ ]+\+0x[0-9a-f]+/0x[0-9a-f]+ ]]; then
		# Translate address to line numbers
		handle_line "$line"
	# Is it a code line?
	elif [[ $line == *Code:* ]]; then
		decode_code "$line"
	else
		# Nothing special in this line, show it as is
		echo "$line"
	fi
done<|MERGE_RESOLUTION|>--- conflicted
+++ resolved
@@ -78,11 +78,7 @@
 	fi
 
 	# Strip out the base of the path
-<<<<<<< HEAD
-	code=${code//^$basepath/""}
-=======
 	code=${code#$basepath/}
->>>>>>> 9528de5b
 
 	# In the case of inlines, move everything to same line
 	code=${code//$'\n'/' '}
