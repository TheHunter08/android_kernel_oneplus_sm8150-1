#ifndef __UAPI_CAM_DEFS_H__
#define __UAPI_CAM_DEFS_H__

#include <linux/videodev2.h>
#include <linux/types.h>
#include <linux/ioctl.h>


/* camera op codes */
#define CAM_COMMON_OPCODE_BASE                  0x100
#define CAM_QUERY_CAP                           (CAM_COMMON_OPCODE_BASE + 0x1)
#define CAM_ACQUIRE_DEV                         (CAM_COMMON_OPCODE_BASE + 0x2)
#define CAM_START_DEV                           (CAM_COMMON_OPCODE_BASE + 0x3)
#define CAM_STOP_DEV                            (CAM_COMMON_OPCODE_BASE + 0x4)
#define CAM_CONFIG_DEV                          (CAM_COMMON_OPCODE_BASE + 0x5)
#define CAM_RELEASE_DEV                         (CAM_COMMON_OPCODE_BASE + 0x6)
#define CAM_SD_SHUTDOWN                         (CAM_COMMON_OPCODE_BASE + 0x7)
#define CAM_FLUSH_REQ                           (CAM_COMMON_OPCODE_BASE + 0x8)
#define CAM_COMMON_OPCODE_MAX                   (CAM_COMMON_OPCODE_BASE + 0x9)

#define CAM_COMMON_OPCODE_BASE_v2           0x150
#define CAM_ACQUIRE_HW                      (CAM_COMMON_OPCODE_BASE_v2 + 0x1)
#define CAM_RELEASE_HW                      (CAM_COMMON_OPCODE_BASE_v2 + 0x2)
<<<<<<< HEAD
#define CAM_GET_DPC_DATA                    (CAM_COMMON_OPCODE_BASE_v2 + 0x3)
#define CAM_GET_FUSE_ID                     (CAM_COMMON_OPCODE_BASE_v2 + 0x4)
=======
#define CAM_DUMP_REQ                        (CAM_COMMON_OPCODE_BASE_v2 + 0x3)
>>>>>>> d524a53d

#define CAM_EXT_OPCODE_BASE                     0x200
#define CAM_CONFIG_DEV_EXTERNAL                 (CAM_EXT_OPCODE_BASE + 0x1)

/* camera handle type */
#define CAM_HANDLE_USER_POINTER                 1
#define CAM_HANDLE_MEM_HANDLE                   2

/* Generic Blob CmdBuffer header properties */
#define CAM_GENERIC_BLOB_CMDBUFFER_SIZE_MASK    0xFFFFFF00
#define CAM_GENERIC_BLOB_CMDBUFFER_SIZE_SHIFT   8
#define CAM_GENERIC_BLOB_CMDBUFFER_TYPE_MASK    0xFF
#define CAM_GENERIC_BLOB_CMDBUFFER_TYPE_SHIFT   0

/* Command Buffer Types */
#define CAM_CMD_BUF_DMI                     0x1
#define CAM_CMD_BUF_DMI16                   0x2
#define CAM_CMD_BUF_DMI32                   0x3
#define CAM_CMD_BUF_DMI64                   0x4
#define CAM_CMD_BUF_DIRECT                  0x5
#define CAM_CMD_BUF_INDIRECT                0x6
#define CAM_CMD_BUF_I2C                     0x7
#define CAM_CMD_BUF_FW                      0x8
#define CAM_CMD_BUF_GENERIC                 0x9
#define CAM_CMD_BUF_LEGACY                  0xA

/* UBWC API Version */
#define CAM_UBWC_CFG_VERSION_1              1

/**
 * enum flush_type_t - Identifies the various flush types
 *
 * @CAM_FLUSH_TYPE_REQ:    Flush specific request
 * @CAM_FLUSH_TYPE_ALL:    Flush all requests belonging to a context
 * @CAM_FLUSH_TYPE_MAX:    Max enum to validate flush type
 *
 */
enum flush_type_t {
	CAM_FLUSH_TYPE_REQ,
	CAM_FLUSH_TYPE_ALL,
	CAM_FLUSH_TYPE_MAX
};

/**
 * struct cam_control - Structure used by ioctl control for camera
 *
 * @op_code:            This is the op code for camera control
 * @size:               Control command size
 * @handle_type:        User pointer or shared memory handle
 * @reserved:           Reserved field for 64 bit alignment
 * @handle:             Control command payload
 */
struct cam_control {
	uint32_t        op_code;
	uint32_t        size;
	uint32_t        handle_type;
	uint32_t        reserved;
	uint64_t        handle;
};

/* camera IOCTL */
#define VIDIOC_CAM_CONTROL \
	_IOWR('V', BASE_VIDIOC_PRIVATE, struct cam_control)
#define VIDIOC_CAM_FTM_POWNER_UP 0
#define VIDIOC_CAM_FTM_POWNER_DOWN 1
/**
 * struct cam_hw_version - Structure for HW version of camera devices
 *
 * @major    : Hardware version major
 * @minor    : Hardware version minor
 * @incr     : Hardware version increment
 * @reserved : Reserved for 64 bit aligngment
 */
struct cam_hw_version {
	uint32_t major;
	uint32_t minor;
	uint32_t incr;
	uint32_t reserved;
};

/**
 * struct cam_iommu_handle - Structure for IOMMU handles of camera hw devices
 *
 * @non_secure: Device Non Secure IOMMU handle
 * @secure:     Device Secure IOMMU handle
 *
 */
struct cam_iommu_handle {
	int32_t non_secure;
	int32_t secure;
};

/* camera secure mode */
#define CAM_SECURE_MODE_NON_SECURE             0
#define CAM_SECURE_MODE_SECURE                 1

/* Camera Format Type */
#define CAM_FORMAT_BASE                         0
#define CAM_FORMAT_MIPI_RAW_6                   1
#define CAM_FORMAT_MIPI_RAW_8                   2
#define CAM_FORMAT_MIPI_RAW_10                  3
#define CAM_FORMAT_MIPI_RAW_12                  4
#define CAM_FORMAT_MIPI_RAW_14                  5
#define CAM_FORMAT_MIPI_RAW_16                  6
#define CAM_FORMAT_MIPI_RAW_20                  7
#define CAM_FORMAT_QTI_RAW_8                    8
#define CAM_FORMAT_QTI_RAW_10                   9
#define CAM_FORMAT_QTI_RAW_12                   10
#define CAM_FORMAT_QTI_RAW_14                   11
#define CAM_FORMAT_PLAIN8                       12
#define CAM_FORMAT_PLAIN16_8                    13
#define CAM_FORMAT_PLAIN16_10                   14
#define CAM_FORMAT_PLAIN16_12                   15
#define CAM_FORMAT_PLAIN16_14                   16
#define CAM_FORMAT_PLAIN16_16                   17
#define CAM_FORMAT_PLAIN32_20                   18
#define CAM_FORMAT_PLAIN64                      19
#define CAM_FORMAT_PLAIN128                     20
#define CAM_FORMAT_ARGB                         21
#define CAM_FORMAT_ARGB_10                      22
#define CAM_FORMAT_ARGB_12                      23
#define CAM_FORMAT_ARGB_14                      24
#define CAM_FORMAT_DPCM_10_6_10                 25
#define CAM_FORMAT_DPCM_10_8_10                 26
#define CAM_FORMAT_DPCM_12_6_12                 27
#define CAM_FORMAT_DPCM_12_8_12                 28
#define CAM_FORMAT_DPCM_14_8_14                 29
#define CAM_FORMAT_DPCM_14_10_14                30
#define CAM_FORMAT_NV21                         31
#define CAM_FORMAT_NV12                         32
#define CAM_FORMAT_TP10                         33
#define CAM_FORMAT_YUV422                       34
#define CAM_FORMAT_PD8                          35
#define CAM_FORMAT_PD10                         36
#define CAM_FORMAT_UBWC_NV12                    37
#define CAM_FORMAT_UBWC_NV12_4R                 38
#define CAM_FORMAT_UBWC_TP10                    39
#define CAM_FORMAT_UBWC_P010                    40
#define CAM_FORMAT_PLAIN8_SWAP                  41
#define CAM_FORMAT_PLAIN8_10                    42
#define CAM_FORMAT_PLAIN8_10_SWAP               43
#define CAM_FORMAT_YV12                         44
#define CAM_FORMAT_Y_ONLY                       45
#define CAM_FORMAT_DPCM_12_10_12                46
#define CAM_FORMAT_MAX                          47

/* camera rotaion */
#define CAM_ROTATE_CW_0_DEGREE                  0
#define CAM_ROTATE_CW_90_DEGREE                 1
#define CAM_RORATE_CW_180_DEGREE                2
#define CAM_ROTATE_CW_270_DEGREE                3

/* camera Color Space */
#define CAM_COLOR_SPACE_BASE                    0
#define CAM_COLOR_SPACE_BT601_FULL              1
#define CAM_COLOR_SPACE_BT601625                2
#define CAM_COLOR_SPACE_BT601525                3
#define CAM_COLOR_SPACE_BT709                   4
#define CAM_COLOR_SPACE_DEPTH                   5
#define CAM_COLOR_SPACE_MAX                     6

/* camera buffer direction */
#define CAM_BUF_INPUT                           1
#define CAM_BUF_OUTPUT                          2
#define CAM_BUF_IN_OUT                          3

/* camera packet device Type */
#define CAM_PACKET_DEV_BASE                     0
#define CAM_PACKET_DEV_IMG_SENSOR               1
#define CAM_PACKET_DEV_ACTUATOR                 2
#define CAM_PACKET_DEV_COMPANION                3
#define CAM_PACKET_DEV_EEPOM                    4
#define CAM_PACKET_DEV_CSIPHY                   5
#define CAM_PACKET_DEV_OIS                      6
#define CAM_PACKET_DEV_FLASH                    7
#define CAM_PACKET_DEV_FD                       8
#define CAM_PACKET_DEV_JPEG_ENC                 9
#define CAM_PACKET_DEV_JPEG_DEC                 10
#define CAM_PACKET_DEV_VFE                      11
#define CAM_PACKET_DEV_CPP                      12
#define CAM_PACKET_DEV_CSID                     13
#define CAM_PACKET_DEV_ISPIF                    14
#define CAM_PACKET_DEV_IFE                      15
#define CAM_PACKET_DEV_ICP                      16
#define CAM_PACKET_DEV_LRME                     17
#define CAM_PACKET_DEV_MAX                      18


/* constants */
#define CAM_PACKET_MAX_PLANES                   3

/**
 * struct cam_plane_cfg - Plane configuration info
 *
 * @width:                      Plane width in pixels
 * @height:                     Plane height in lines
 * @plane_stride:               Plane stride in pixel
 * @slice_height:               Slice height in line (not used by ISP)
 * @meta_stride:                UBWC metadata stride
 * @meta_size:                  UBWC metadata plane size
 * @meta_offset:                UBWC metadata offset
 * @packer_config:              UBWC packer config
 * @mode_config:                UBWC mode config
 * @tile_config:                UBWC tile config
 * @h_init:                     UBWC horizontal initial coordinate in pixels
 * @v_init:                     UBWC vertical initial coordinate in lines
 *
 */
struct cam_plane_cfg {
	uint32_t                width;
	uint32_t                height;
	uint32_t                plane_stride;
	uint32_t                slice_height;
	uint32_t                meta_stride;
	uint32_t                meta_size;
	uint32_t                meta_offset;
	uint32_t                packer_config;
	uint32_t                mode_config;
	uint32_t                tile_config;
	uint32_t                h_init;
	uint32_t                v_init;
};

/**
 * struct cam_ubwc_plane_cfg_v1 - UBWC Plane configuration info
 *
 * @port_type:                  Port Type
 * @meta_stride:                UBWC metadata stride
 * @meta_size:                  UBWC metadata plane size
 * @meta_offset:                UBWC metadata offset
 * @packer_config:              UBWC packer config
 * @mode_config_0:              UBWC mode config 0
 * @mode_config_1:              UBWC 3 mode config 1
 * @tile_config:                UBWC tile config
 * @h_init:                     UBWC horizontal initial coordinate in pixels
 * @v_init:                     UBWC vertical initial coordinate in lines
 *
 */
struct cam_ubwc_plane_cfg_v1 {
	uint32_t                port_type;
	uint32_t                meta_stride;
	uint32_t                meta_size;
	uint32_t                meta_offset;
	uint32_t                packer_config;
	uint32_t                mode_config_0;
	uint32_t                mode_config_1;
	uint32_t                tile_config;
	uint32_t                h_init;
	uint32_t                v_init;
};

/**
 * struct cam_cmd_buf_desc - Command buffer descriptor
 *
 * @mem_handle:                 Command buffer handle
 * @offset:                     Command start offset
 * @size:                       Size of the command buffer in bytes
 * @length:                     Used memory in command buffer in bytes
 * @type:                       Type of the command buffer
 * @meta_data:                  Data type for private command buffer
 *                              Between UMD and KMD
 *
 */
struct cam_cmd_buf_desc {
	int32_t                 mem_handle;
	uint32_t                offset;
	uint32_t                size;
	uint32_t                length;
	uint32_t                type;
	uint32_t                meta_data;
};

/**
 * struct cam_buf_io_cfg - Buffer io configuration for buffers
 *
 * @mem_handle:                 Mem_handle array for the buffers.
 * @offsets:                    Offsets for each planes in the buffer
 * @planes:                     Per plane information
 * @width:                      Main plane width in pixel
 * @height:                     Main plane height in lines
 * @format:                     Format of the buffer
 * @color_space:                Color space for the buffer
 * @color_pattern:              Color pattern in the buffer
 * @bpp:                        Bit per pixel
 * @rotation:                   Rotation information for the buffer
 * @resource_type:              Resource type associated with the buffer
 * @fence:                      Fence handle
 * @early_fence:                Fence handle for early signal
 * @aux_cmd_buf:                An auxiliary command buffer that may be
 *                              used for programming the IO
 * @direction:                  Direction of the config
 * @batch_size:                 Batch size in HFR mode
 * @subsample_pattern:          Subsample pattern. Used in HFR mode. It
 *                              should be consistent with batchSize and
 *                              CAMIF programming.
 * @subsample_period:           Subsample period. Used in HFR mode. It
 *                              should be consistent with batchSize and
 *                              CAMIF programming.
 * @framedrop_pattern:          Framedrop pattern
 * @framedrop_period:           Framedrop period
 * @flag:                       Flags for extra information
 * @direction:                  Buffer direction: input or output
 * @padding:                    Padding for the structure
 *
 */
struct cam_buf_io_cfg {
	int32_t                         mem_handle[CAM_PACKET_MAX_PLANES];
	uint32_t                        offsets[CAM_PACKET_MAX_PLANES];
	struct cam_plane_cfg            planes[CAM_PACKET_MAX_PLANES];
	uint32_t                        format;
	uint32_t                        color_space;
	uint32_t                        color_pattern;
	uint32_t                        bpp;
	uint32_t                        rotation;
	uint32_t                        resource_type;
	int32_t                         fence;
	int32_t                         early_fence;
	struct cam_cmd_buf_desc         aux_cmd_buf;
	uint32_t                        direction;
	uint32_t                        batch_size;
	uint32_t                        subsample_pattern;
	uint32_t                        subsample_period;
	uint32_t                        framedrop_pattern;
	uint32_t                        framedrop_period;
	uint32_t                        flag;
	uint32_t                        padding;
};

/**
 * struct cam_packet_header - Camera packet header
 *
 * @op_code:                    Camera packet opcode
 * @size:                       Size of the camera packet in bytes
 * @request_id:                 Request id for this camera packet
 * @flags:                      Flags for the camera packet
 * @padding:                    Padding
 *
 */
struct cam_packet_header {
	uint32_t                op_code;
	uint32_t                size;
	uint64_t                request_id;
	uint32_t                flags;
	uint32_t                padding;
};

/**
 * struct cam_patch_desc - Patch structure
 *
 * @dst_buf_hdl:                Memory handle for the dest buffer
 * @dst_offset:                 Offset byte in the dest buffer
 * @src_buf_hdl:                Memory handle for the source buffer
 * @src_offset:                 Offset byte in the source buffer
 *
 */
struct cam_patch_desc {
	int32_t                 dst_buf_hdl;
	uint32_t                dst_offset;
	int32_t                 src_buf_hdl;
	uint32_t                src_offset;
};

/**
 * struct cam_packet - Camera packet structure
 *
 * @header:                     Camera packet header
 * @cmd_buf_offset:             Command buffer start offset
 * @num_cmd_buf:                Number of the command buffer in the packet
 * @io_config_offset:           Buffer io configuration start offset
 * @num_io_configs:             Number of the buffer io configurations
 * @patch_offset:               Patch offset for the patch structure
 * @num_patches:                Number of the patch structure
 * @kmd_cmd_buf_index:          Command buffer index which contains extra
 *                              space for the KMD buffer
 * @kmd_cmd_buf_offset:         Offset from the beginning of the command
 *                              buffer for KMD usage.
 * @payload:                    Camera packet payload
 *
 */
struct cam_packet {
	struct cam_packet_header        header;
	uint32_t                        cmd_buf_offset;
	uint32_t                        num_cmd_buf;
	uint32_t                        io_configs_offset;
	uint32_t                        num_io_configs;
	uint32_t                        patch_offset;
	uint32_t                        num_patches;
	uint32_t                        kmd_cmd_buf_index;
	uint32_t                        kmd_cmd_buf_offset;
	uint64_t                        payload[1];

};

/**
 * struct cam_release_dev_cmd - Control payload for release devices
 *
 * @session_handle:             Session handle for the release
 * @dev_handle:                 Device handle for the release
 */
struct cam_release_dev_cmd {
	int32_t                 session_handle;
	int32_t                 dev_handle;
};

/**
 * struct cam_start_stop_dev_cmd - Control payload for start/stop device
 *
 * @session_handle:             Session handle for the start/stop command
 * @dev_handle:                 Device handle for the start/stop command
 *
 */
struct cam_start_stop_dev_cmd {
	int32_t                 session_handle;
	int32_t                 dev_handle;
};

/**
 * struct cam_config_dev_cmd - Command payload for configure device
 *
 * @session_handle:             Session handle for the command
 * @dev_handle:                 Device handle for the command
 * @offset:                     Offset byte in the packet handle.
 * @packet_handle:              Packet memory handle for the actual packet:
 *                              struct cam_packet.
 *
 */
struct cam_config_dev_cmd {
	int32_t                 session_handle;
	int32_t                 dev_handle;
	uint64_t                offset;
	uint64_t                packet_handle;
};

/**
 * struct cam_query_cap_cmd - Payload for query device capability
 *
 * @size:               Handle size
 * @handle_type:        User pointer or shared memory handle
 * @caps_handle:        Device specific query command payload
 *
 */
struct cam_query_cap_cmd {
	uint32_t        size;
	uint32_t        handle_type;
	uint64_t        caps_handle;
};

/**
 * struct cam_acquire_dev_cmd - Control payload for acquire devices
 *
 * @session_handle:     Session handle for the acquire command
 * @dev_handle:         Device handle to be returned
 * @handle_type:        Resource handle type:
 *                      1 = user pointer, 2 = mem handle
 * @num_resources:      Number of the resources to be acquired
 * @resources_hdl:      Resource handle that refers to the actual
 *                      resource array. Each item in this
 *                      array is device specific resource structure
 *
 */
struct cam_acquire_dev_cmd {
	int32_t         session_handle;
	int32_t         dev_handle;
	uint32_t        handle_type;
	uint32_t        num_resources;
	uint64_t        resource_hdl;
};

/*
 * In old version, while acquiring device the num_resources in
 * struct cam_acquire_dev_cmd will be a valid value. During ACQUIRE_DEV
 * KMD driver will return dev_handle as well as associate HW to handle.
 * If num_resources is set to the constant below, we are using
 * the new version and we do not acquire HW in ACQUIRE_DEV IOCTL.
 * ACQUIRE_DEV will only return handle and we should receive
 * ACQUIRE_HW IOCTL after ACQUIRE_DEV and that is when the HW
 * is associated with the dev_handle.
 *
 * (Data type): uint32_t
 */
#define CAM_API_COMPAT_CONSTANT                   0xFEFEFEFE

#define CAM_ACQUIRE_HW_STRUCT_VERSION_1           1

/**
 * struct cam_acquire_hw_cmd_v1 - Control payload for acquire HW IOCTL (Ver 1)
 *
 * @struct_version:     = CAM_ACQUIRE_HW_STRUCT_VERSION_1 for this struct
 *                      This value should be the first 32-bits in any structure
 *                      related to this IOCTL. So that if the struct needs to
 *                      change, we can first read the starting 32-bits, get the
 *                      version number and then typecast the data to struct
 *                      accordingly.
 * @reserved:           Reserved field for 64-bit alignment
 * @session_handle:     Session handle for the acquire command
 * @dev_handle:         Device handle to be returned
 * @handle_type:        Tells you how to interpret the variable resource_hdl-
 *                      1 = user pointer, 2 = mem handle
 * @data_size:          Total size of data contained in memory pointed
 *                      to by resource_hdl
 * @resource_hdl:       Resource handle that refers to the actual
 *                      resource data.
 */
struct cam_acquire_hw_cmd_v1 {
	uint32_t        struct_version;
	uint32_t        reserved;
	int32_t         session_handle;
	int32_t         dev_handle;
	uint32_t        handle_type;
	uint32_t        data_size;
	uint64_t        resource_hdl;
};

#define CAM_RELEASE_HW_STRUCT_VERSION_1           1

/**
 * struct cam_release_hw_cmd_v1 - Control payload for release HW IOCTL (Ver 1)
 *
 * @struct_version:     = CAM_RELEASE_HW_STRUCT_VERSION_1 for this struct
 *                      This value should be the first 32-bits in any structure
 *                      related to this IOCTL. So that if the struct needs to
 *                      change, we can first read the starting 32-bits, get the
 *                      version number and then typecast the data to struct
 *                      accordingly.
 * @reserved:           Reserved field for 64-bit alignment
 * @session_handle:     Session handle for the release
 * @dev_handle:         Device handle for the release
 */
struct cam_release_hw_cmd_v1 {
	uint32_t                struct_version;
	uint32_t                reserved;
	int32_t                 session_handle;
	int32_t                 dev_handle;
};

/**
 * struct cam_flush_dev_cmd - Control payload for flush devices
 *
 * @version:           Version
 * @session_handle:    Session handle for the acquire command
 * @dev_handle:        Device handle to be returned
 * @flush_type:        Flush type:
 *                     0 = flush specific request
 *                     1 = flush all
 * @reserved:          Reserved for 64 bit aligngment
 * @req_id:            Request id that needs to cancel
 *
 */
struct cam_flush_dev_cmd {
	uint64_t       version;
	int32_t        session_handle;
	int32_t        dev_handle;
	uint32_t       flush_type;
	uint32_t       reserved;
	int64_t        req_id;
};

/**
 * struct cam_ubwc_config - UBWC Configuration Payload
 *
 * @api_version:         UBWC config api version
 * @num_ports:           Number of ports to be configured
 * @ubwc_plane_config:   Array of UBWC configurations per port
 *                       Size [CAM_PACKET_MAX_PLANES - 1] per port
 *                       as UBWC is supported on Y & C planes
 *                       and therefore a max size of 2 planes
 *
 */
struct cam_ubwc_config {
	uint32_t   api_version;
	uint32_t   num_ports;
	struct cam_ubwc_plane_cfg_v1
		   ubwc_plane_cfg[1][CAM_PACKET_MAX_PLANES - 1];
};

/**
 * struct cam_cmd_mem_region_info -
 *              Cmd buffer region info
 *
 * @mem_handle : Memory handle of the region
 * @offset     : Offset if any
 * @size       : Size of the region
 * @flags      : Flags if any
 */
struct cam_cmd_mem_region_info {
	int32_t   mem_handle;
	uint32_t  offset;
	uint32_t  size;
	uint32_t  flags;
};

/**
 * struct cam_cmd_mem_regions -
 *        List of multiple memory descriptors of
 *        of different regions
 *
 * @version        : Version number
 * @num_regions    : Number of regions
 * @map_info_array : Array of all the regions
 */
struct cam_cmd_mem_regions {
	uint32_t version;
	uint32_t num_regions;
	struct cam_cmd_mem_region_info map_info_array[1];
};

/**
 * struct cam_dump_req_cmd -
 *        Dump the information of issue req id
 *
 * @issue_req_id   : Issue Request Id
 * @session_handle : Session Handle
 * @link_hdl       : link handle
 * @dev_handle     : Device Handle
 * @error_type     : Error Type
 * @buf_handle     : Buffer Handle
 * @offset         : offset for the buffer
 * @reserved       : Reserved
 */
struct cam_dump_req_cmd {
	int64_t        issue_req_id;
	int32_t        session_handle;
	int32_t        link_hdl;
	int32_t        dev_handle;
	int32_t        error_type;
	uint32_t       buf_handle;
	int32_t        offset;
	uint32_t       reserved;
};


#endif /* __UAPI_CAM_DEFS_H__ */<|MERGE_RESOLUTION|>--- conflicted
+++ resolved
@@ -21,12 +21,9 @@
 #define CAM_COMMON_OPCODE_BASE_v2           0x150
 #define CAM_ACQUIRE_HW                      (CAM_COMMON_OPCODE_BASE_v2 + 0x1)
 #define CAM_RELEASE_HW                      (CAM_COMMON_OPCODE_BASE_v2 + 0x2)
-<<<<<<< HEAD
 #define CAM_GET_DPC_DATA                    (CAM_COMMON_OPCODE_BASE_v2 + 0x3)
 #define CAM_GET_FUSE_ID                     (CAM_COMMON_OPCODE_BASE_v2 + 0x4)
-=======
-#define CAM_DUMP_REQ                        (CAM_COMMON_OPCODE_BASE_v2 + 0x3)
->>>>>>> d524a53d
+#define CAM_DUMP_REQ                        (CAM_COMMON_OPCODE_BASE_v2 + 0x5)
 
 #define CAM_EXT_OPCODE_BASE                     0x200
 #define CAM_CONFIG_DEV_EXTERNAL                 (CAM_EXT_OPCODE_BASE + 0x1)
