--- conflicted
+++ resolved
@@ -433,13 +433,10 @@
 	__u8 ch_map[MAX_PCM_DECODE_CHANNELS];
 } __attribute__((packed, aligned(4)));
 
-<<<<<<< HEAD
-=======
 struct snd_dec_amrwb_plus {
 	__u32 bit_stream_fmt;
 };
 
->>>>>>> bdd2c138
 union snd_codec_options {
 	struct snd_enc_wma wma;
 	struct snd_enc_vorbis vorbis;
@@ -454,10 +451,7 @@
 	struct snd_dec_aptx aptx_dec;
 	struct snd_dec_thd truehd;
 	struct snd_dec_pcm pcm_dec;
-<<<<<<< HEAD
-=======
 	struct snd_dec_amrwb_plus amrwbplus;
->>>>>>> bdd2c138
 };
 
 /** struct snd_codec_desc - description of codec capabilities
