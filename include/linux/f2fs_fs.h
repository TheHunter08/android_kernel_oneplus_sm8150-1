--- conflicted
+++ resolved
@@ -304,14 +304,6 @@
  * For NAT entries
  */
 #define NAT_ENTRY_PER_BLOCK (PAGE_SIZE / sizeof(struct f2fs_nat_entry))
-<<<<<<< HEAD
-#define NAT_ENTRY_BITMAP_SIZE	((NAT_ENTRY_PER_BLOCK + 7) / 8)
-#define NAT_ENTRY_BITMAP_SIZE_ALIGNED				\
-	((NAT_ENTRY_BITMAP_SIZE + BITS_PER_LONG - 1) /		\
-	BITS_PER_LONG * BITS_PER_LONG)
-
-=======
->>>>>>> d44e71e8
 
 struct f2fs_nat_entry {
 	__u8 version;		/* latest version of cached nat entry */
