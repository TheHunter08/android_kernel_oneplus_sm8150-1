/*
 * Copyright (c) 2015-2019, The Linux Foundation. All rights reserved.
 *
 * This program is free software; you can redistribute it and/or modify
 * it under the terms of the GNU General Public License version 2 and
 * only version 2 as published by the Free Software Foundation.
 *
 * This program is distributed in the hope that it will be useful,
 * but WITHOUT ANY WARRANTY; without even the implied warranty of
 * MERCHANTABILITY or FITNESS FOR A PARTICULAR PURPOSE.  See the
 * GNU General Public License for more details.
 *
 */

#ifndef __QCOM_SECURE_BUFFER_H__
#define __QCOM_SECURE_BUFFER_H__

#include <linux/scatterlist.h>

/*
 * if you add a secure VMID here make sure you update
 * msm_secure_vmid_to_string.
 * Make sure to keep the VMID_LAST as the last entry in the enum.
 * This is needed in ion to create a list and it's sized using VMID_LAST.
 */
enum vmid {
	VMID_HLOS = 0x3,
	VMID_CP_TOUCH = 0x8,
	VMID_CP_BITSTREAM = 0x9,
	VMID_CP_PIXEL = 0xA,
	VMID_CP_NON_PIXEL = 0xB,
	VMID_CP_CAMERA = 0xD,
	VMID_HLOS_FREE = 0xE,
	VMID_MSS_MSA = 0xF,
	VMID_MSS_NONMSA = 0x10,
	VMID_CP_SEC_DISPLAY = 0x11,
	VMID_CP_APP = 0x12,
	VMID_WLAN = 0x18,
	VMID_WLAN_CE = 0x19,
	VMID_CP_SPSS_SP = 0x1A,
	VMID_CP_CAMERA_PREVIEW = 0x1D,
	VMID_CP_SPSS_SP_SHARED = 0x22,
	VMID_CP_SPSS_HLOS_SHARED = 0x24,
	VMID_CP_CDSP = 0x2A,
	VMID_CP_DSP_EXT = 0x2E,
<<<<<<< HEAD
=======
	VMID_NAV = 0x2B,
>>>>>>> 9528de5b
	VMID_LAST,
	VMID_INVAL = -1
};

#define PERM_READ                       0x4
#define PERM_WRITE                      0x2
#define PERM_EXEC			0x1

#ifdef CONFIG_QCOM_SECURE_BUFFER
int msm_secure_table(struct sg_table *table);
int msm_unsecure_table(struct sg_table *table);
int hyp_assign_table(struct sg_table *table,
			u32 *source_vm_list, int source_nelems,
			int *dest_vmids, int *dest_perms,
			int dest_nelems);

int try_hyp_assign_table(struct sg_table *table,
			 u32 *source_vm_list, int source_nelems,
			 int *dest_vmids, int *dest_perms,
			 int dest_nelems);

extern int hyp_assign_phys(phys_addr_t addr, u64 size,
			u32 *source_vmlist, int source_nelems,
			int *dest_vmids, int *dest_perms, int dest_nelems);


extern int cma_hyp_assign_phys(struct device *dev, u32 *source_vm_list,
				int source_nelems, int *dest_vmids,
					int *dest_perms, int dest_nelems);

bool msm_secure_v2_is_supported(void);
const char *msm_secure_vmid_to_string(int secure_vmid);
#else
static inline int msm_secure_table(struct sg_table *table)
{
	return -EINVAL;
}

static inline int msm_unsecure_table(struct sg_table *table)
{
	return -EINVAL;
}

static inline int hyp_assign_table(struct sg_table *table,
			u32 *source_vm_list, int source_nelems,
			int *dest_vmids, int *dest_perms,
			int dest_nelems)
{
	return -EINVAL;
}

static inline int try_hyp_assign_table(struct sg_table *table,
				       u32 *source_vm_list, int source_nelems,
				       int *dest_vmids, int *dest_perms,
				       int dest_nelems)
{
	return -EINVAL;
}

static inline int hyp_assign_phys(phys_addr_t addr, u64 size,
			u32 *source_vmlist, int source_nelems,
			int *dest_vmids, int *dest_perms, int dest_nelems)
{
	return -EINVAL;
}

static inline int cma_hyp_assign_phys(struct device *dev, u32 *source_vm_list,
				int source_nelems, int *dest_vmids,
					int *dest_perms, int dest_nelems)
{
	return -EINVAL;
}

static inline bool msm_secure_v2_is_supported(void)
{
	return false;
}

static inline const char *msm_secure_vmid_to_string(int secure_vmid)
{
	return "N/A";
}
#endif
#endif<|MERGE_RESOLUTION|>--- conflicted
+++ resolved
@@ -43,10 +43,7 @@
 	VMID_CP_SPSS_HLOS_SHARED = 0x24,
 	VMID_CP_CDSP = 0x2A,
 	VMID_CP_DSP_EXT = 0x2E,
-<<<<<<< HEAD
-=======
 	VMID_NAV = 0x2B,
->>>>>>> 9528de5b
 	VMID_LAST,
 	VMID_INVAL = -1
 };
